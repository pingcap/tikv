--- conflicted
+++ resolved
@@ -31,14 +31,7 @@
 use self::metrics::*;
 use self::mvcc::Lock;
 
-<<<<<<< HEAD
-pub use self::config::{
-    BlockCacheConfig, Config, GCConfig, DEFAULT_DATA_DIR, DEFAULT_ROCKSDB_SUB_DIR,
-};
-pub use self::gc_worker::{AutoGCConfig, GCSafePointProvider};
-=======
 pub use self::config::{BlockCacheConfig, Config, DEFAULT_DATA_DIR, DEFAULT_ROCKSDB_SUB_DIR};
->>>>>>> 7742f07c
 use self::kv::with_tls_engine;
 pub use self::kv::{
     CFStatistics, Cursor, CursorBuilder, Engine, Error as EngineError, FlowStatistics,
@@ -799,17 +792,6 @@
             config.scheduler_worker_pool_size,
             config.scheduler_pending_write_threshold.0 as usize,
         );
-<<<<<<< HEAD
-        let mut gc_worker = GCWorker::new(
-            engine.clone(),
-            local_storage,
-            raft_store_router,
-            config.gc.clone(),
-        );
-
-        gc_worker.start()?;
-=======
->>>>>>> 7742f07c
 
         let read_pool_high = read_pool.remove(2);
         let read_pool_normal = read_pool.remove(1);
