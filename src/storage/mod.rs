// Copyright 2016 TiKV Project Authors. Licensed under Apache-2.0.

//! Interact with persistent storage.
//!
//! The [`Storage`](storage::Storage) structure provides raw and transactional APIs on top of
//! a lower-level [`Engine`](storage::kv::Engine).
//!
//! There are multiple [`Engine`](storage::kv::Engine) implementations, [`RaftKv`](server::raftkv::RaftKv)
//! is used by the [`Server`](server::Server). The [`BTreeEngine`](storage::kv::BTreeEngine) and
//! [`RocksEngine`](storage::RocksEngine) are used for testing only.

pub mod config;
pub mod errors;
pub mod kv;
pub mod lock_manager;
pub(crate) mod metrics;
pub mod mvcc;
pub mod txn;

mod read_pool;
mod types;

pub use self::{
    errors::{get_error_kind_from_header, get_tag_from_header, Error, ErrorHeaderKind, ErrorInner},
    kv::{
        CfStatistics, Cursor, Engine, FlowStatistics, FlowStatsReporter, Iterator, RocksEngine,
        ScanMode, Snapshot, Statistics, TestEngineBuilder,
    },
    read_pool::{build_read_pool, build_read_pool_for_test},
    txn::{ProcessResult, Scanner, SnapshotStore, Store},
    types::{PessimisticLockRes, StorageCallback, TxnStatus},
};

use crate::read_pool::{ReadPool, ReadPoolHandle};
use crate::storage::{
    config::Config,
    kv::{with_tls_engine, Error as EngineError, ErrorInner as EngineErrorInner, Modify},
    lock_manager::{DummyLockManager, LockManager},
    metrics::*,
    txn::{
        commands::{Command, TypedCommand},
        scheduler::Scheduler as TxnScheduler,
    },
    types::StorageCallbackType,
};
use engine::{CfName, IterOption, ALL_CFS, CF_DEFAULT, DATA_CFS, DATA_KEY_PREFIX_LEN};
use futures::Future;
use futures03::prelude::*;
use kvproto::kvrpcpb::{CommandPri, Context, GetRequest, KeyRange, RawGetRequest};
use rand::prelude::*;
use std::sync::{atomic, Arc};
use txn_types::{Key, KvPair, TimeStamp, TsSet, Value};

pub type Result<T> = std::result::Result<T, Error>;
pub type Callback<T> = Box<dyn FnOnce(Result<T>) + Send>;

/// [`Storage`] implements transactional KV APIs and raw KV APIs on a given [`Engine`]. An [`Engine`]
/// provides low level KV functionality. [`Engine`] has multiple implementations. When a TiKV server
/// is running, a [`RaftKv`] will be the underlying [`Engine`] of [`Storage`]. The other two types of
/// engines are for test purpose.
///
///[`Storage`] is reference counted and cloning [`Storage`] will just increase the reference counter.
/// Storage resources (i.e. threads, engine) will be released when all references are dropped.
///
/// Notice that read and write methods may not be performed over full data in most cases, i.e. when
/// underlying engine is [`RaftKv`], which limits data access in the range of a single region
/// according to specified `ctx` parameter. However,
/// [`unsafe_destroy_range`](Storage::unsafe_destroy_range) is the only exception. It's
/// always performed on the whole TiKV.
///
/// Operations of [`Storage`] can be divided into two types: MVCC operations and raw operations.
/// MVCC operations uses MVCC keys, which usually consist of several physical keys in different
/// CFs. In default CF and write CF, the key will be memcomparable-encoded and append the timestamp
/// to it, so that multiple versions can be saved at the same time.
/// Raw operations use raw keys, which are saved directly to the engine without memcomparable-
/// encoding and appending timestamp.
pub struct Storage<E: Engine, L: LockManager> {
    // TODO: Too many Arcs, would be slow when clone.
    engine: E,

    sched: TxnScheduler<E, L>,

    /// The thread pool used to run most read operations.
    read_pool: ReadPoolHandle,

    /// How many strong references. Thread pool and workers will be stopped
    /// once there are no more references.
    // TODO: This should be implemented in thread pool and worker.
    refs: Arc<atomic::AtomicUsize>,

    // Fields below are storage configurations.
    max_key_size: usize,

    pessimistic_txn_enabled: bool,
}

impl<E: Engine, L: LockManager> Clone for Storage<E, L> {
    #[inline]
    fn clone(&self) -> Self {
        let refs = self.refs.fetch_add(1, atomic::Ordering::SeqCst);

        trace!(
            "Storage referenced"; "original_ref" => refs
        );

        Self {
            engine: self.engine.clone(),
            sched: self.sched.clone(),
            read_pool: self.read_pool.clone(),
            refs: self.refs.clone(),
            max_key_size: self.max_key_size,
            pessimistic_txn_enabled: self.pessimistic_txn_enabled,
        }
    }
}

impl<E: Engine, L: LockManager> Drop for Storage<E, L> {
    #[inline]
    fn drop(&mut self) {
        let refs = self.refs.fetch_sub(1, atomic::Ordering::SeqCst);

        trace!(
            "Storage de-referenced"; "original_ref" => refs
        );

        if refs != 1 {
            return;
        }

        info!("Storage stopped.");
    }
}

macro_rules! check_key_size {
    ($key_iter: expr, $max_key_size: expr, $callback: ident) => {
        for k in $key_iter {
            let key_size = k.len();
            if key_size > $max_key_size {
                $callback(Err(Error::from(ErrorInner::KeyTooLarge(
                    key_size,
                    $max_key_size,
                ))));
                return Ok(());
            }
        }
    };
}

impl<E: Engine, L: LockManager> Storage<E, L> {
    /// Get concurrency of normal readpool.
    pub fn readpool_normal_concurrency(&self) -> usize {
        if let ReadPoolHandle::FuturePools {
            read_pool_normal, ..
        } = &self.read_pool
        {
            read_pool_normal.get_pool_size()
        } else {
            0
        }
    }

    /// Create a `Storage` from given engine.
    pub fn from_engine(
        engine: E,
        config: &Config,
        read_pool: ReadPoolHandle,
        lock_mgr: Option<L>,
        pipelined_pessimistic_lock: bool,
    ) -> Result<Self> {
        let pessimistic_txn_enabled = lock_mgr.is_some();
        let sched = TxnScheduler::new(
            engine.clone(),
            lock_mgr,
            config.scheduler_concurrency,
            config.scheduler_worker_pool_size,
            config.scheduler_pending_write_threshold.0 as usize,
            pipelined_pessimistic_lock,
        );

        info!("Storage started.");

        Ok(Storage {
            engine,
            sched,
            read_pool,
            refs: Arc::new(atomic::AtomicUsize::new(1)),
            max_key_size: config.max_key_size,
            pessimistic_txn_enabled,
        })
    }

    /// Get the underlying `Engine` of the `Storage`.
    pub fn get_engine(&self) -> E {
        self.engine.clone()
    }

    /// Get a snapshot of `engine`.
    fn snapshot(engine: &E, ctx: &Context) -> impl std::future::Future<Output = Result<E::Snap>> {
        let (callback, future) = tikv_util::future::paired_std_future_callback();
        let val = engine.async_snapshot(ctx, callback);
        // make engine not cross yield point
        async move {
            val?; // propagate error
            let (_ctx, result) = future
                .map_err(|cancel| EngineError::from(EngineErrorInner::Other(box_err!(cancel))))
                .await?;
            // map storage::kv::Error -> storage::txn::Error -> storage::Error
            result.map_err(txn::Error::from).map_err(Error::from)
        }
    }

    #[inline]
    fn with_tls_engine<F, R>(f: F) -> R
    where
        F: FnOnce(&E) -> R,
    {
        // Safety: the read pools ensure that a TLS engine exists.
        unsafe { with_tls_engine(f) }
    }

    /// Get value of the given key from a snapshot.
    ///
    /// Only writes that are committed before `start_ts` are visible.
    pub fn get(
        &self,
        mut ctx: Context,
        key: Key,
        start_ts: TimeStamp,
    ) -> impl Future<Item = Option<Value>, Error = Error> {
        const CMD: &str = "get";
        let priority = ctx.get_priority();
        let priority_tag = get_priority_tag(priority);

        let res = self.read_pool.spawn_handle(
            async move {
                metrics::tls_collect_command_count(CMD, priority_tag);
                let command_duration = tikv_util::time::Instant::now_coarse();

                // The bypass_locks set will be checked at most once. `TsSet::vec` is more efficient
                // here.
                let bypass_locks = TsSet::vec_from_u64s(ctx.take_resolved_locks());
                let snapshot = Self::with_tls_engine(|engine| Self::snapshot(engine, &ctx)).await?;

                let result = metrics::tls_processing_read_observe_duration(CMD, || {
                    let mut statistics = Statistics::default();
                    let snap_store = SnapshotStore::new(
                        snapshot,
                        start_ts,
                        ctx.get_isolation_level(),
                        !ctx.get_not_fill_cache(),
                        bypass_locks,
                    );
                    let result = snap_store
                        .get(&key, &mut statistics)
                        // map storage::txn::Error -> storage::Error
                        .map_err(Error::from)
                        .map(|r| {
                            metrics::tls_collect_key_reads(CMD, 1);
                            r
                        });

                    metrics::tls_collect_scan_details(CMD, &statistics);
                    metrics::tls_collect_read_flow(ctx.get_region_id(), &statistics);

                    result
                });
                tls_collect_command_duration(CMD, command_duration.elapsed());
                result
            },
            priority,
            start_ts.into_inner(),
        );

        res.map_err(|_| Error::from(ErrorInner::SchedTooBusy))
            .flatten()
    }

    /// Get values of a set of keys with seperate context from a snapshot, return a list of `Result`s.
    ///
    /// Only writes that are committed before their respective `start_ts` are visible.
    pub fn batch_get_command(
        &self,
        gets: Vec<PointGetCommand>,
    ) -> impl Future<Item = Vec<Result<Option<Vec<u8>>>>, Error = Error> {
        const CMD: &str = "batch_get_command";
        // all requests in a batch have the same region, epoch, term, replica_read
        let ctx = gets[0].ctx.clone();
        let priority = ctx.get_priority();
        let priority_tag = get_priority_tag(priority);
        KV_COMMAND_COUNTER_VEC_STATIC
            .batch_get_command
            .inc_by(gets.len() as i64);
        let res = self.read_pool.spawn_handle(
            async move {
                metrics::tls_collect_command_count(CMD, priority_tag);
                let command_duration = tikv_util::time::Instant::now_coarse();

                let snapshot = Self::with_tls_engine(|engine| Self::snapshot(engine, &ctx)).await?;
                let result = metrics::tls_processing_read_observe_duration(CMD, || {
                    let mut statistics = Statistics::default();
                    let mut snap_store = SnapshotStore::new(
                        snapshot,
                        TimeStamp::zero(),
                        ctx.get_isolation_level(),
                        !ctx.get_not_fill_cache(),
                        Default::default(),
                    );
                    let mut results = vec![];
                    // TODO: optimize using seek.
                    for mut get in gets {
                        snap_store.set_start_ts(get.ts.unwrap());
                        snap_store.set_isolation_level(get.ctx.get_isolation_level());
                        // The bypass_locks set will be checked at most once. `TsSet::vec`
                        // is more efficient here.
                        snap_store
                            .set_bypass_locks(TsSet::vec_from_u64s(get.ctx.take_resolved_locks()));
                        results.push(
                            snap_store
                                .get(&get.key, &mut statistics)
                                .map_err(Error::from),
                        );
                    }
                    results
                });
                metrics::tls_collect_command_duration(CMD, command_duration.elapsed());
                Ok(result)
            },
            priority,
            thread_rng().next_u64(),
        );
        res.map_err(|_| Error::from(ErrorInner::SchedTooBusy))
            .flatten()
    }

    /// Get values of a set of keys in a batch from the snapshot.
    ///
    /// Only writes that are committed before `start_ts` are visible.
    pub fn batch_get(
        &self,
        mut ctx: Context,
        keys: Vec<Key>,
        start_ts: TimeStamp,
    ) -> impl Future<Item = Vec<Result<KvPair>>, Error = Error> {
        const CMD: &str = "batch_get";
        let priority = ctx.get_priority();
        let priority_tag = get_priority_tag(priority);

        let res = self.read_pool.spawn_handle(
            async move {
                metrics::tls_collect_command_count(CMD, priority_tag);
                let command_duration = tikv_util::time::Instant::now_coarse();

                let bypass_locks = TsSet::from_u64s(ctx.take_resolved_locks());
                let snapshot = Self::with_tls_engine(|engine| Self::snapshot(engine, &ctx)).await?;
                let result = metrics::tls_processing_read_observe_duration(CMD, || {
                    let mut statistics = Statistics::default();
                    let snap_store = SnapshotStore::new(
                        snapshot,
                        start_ts,
                        ctx.get_isolation_level(),
                        !ctx.get_not_fill_cache(),
                        bypass_locks,
                    );
                    let result = snap_store
                        .batch_get(&keys, &mut statistics)
                        .map_err(Error::from)
                        .map(|v| {
                            let kv_pairs: Vec<_> = v
                                .into_iter()
                                .zip(keys)
                                .filter(|&(ref v, ref _k)| {
                                    !(v.is_ok() && v.as_ref().unwrap().is_none())
                                })
                                .map(|(v, k)| match v {
                                    Ok(Some(x)) => Ok((k.into_raw().unwrap(), x)),
                                    Err(e) => Err(Error::from(e)),
                                    _ => unreachable!(),
                                })
                                .collect();
                            metrics::tls_collect_key_reads(CMD, kv_pairs.len());
                            kv_pairs
                        });

                    metrics::tls_collect_scan_details(CMD, &statistics);
                    metrics::tls_collect_read_flow(ctx.get_region_id(), &statistics);

                    result
                });
                metrics::tls_collect_command_duration(CMD, command_duration.elapsed());
                result
            },
            priority,
            start_ts.into_inner(),
        );

        res.map_err(|_| Error::from(ErrorInner::SchedTooBusy))
            .flatten()
    }

    /// Scan keys in [`start_key`, `end_key`) up to `limit` keys from the snapshot.
    ///
    /// If `end_key` is `None`, it means the upper bound is unbounded.
    ///
    /// Only writes committed before `start_ts` are visible.
    pub fn scan(
        &self,
        mut ctx: Context,
        start_key: Key,
        end_key: Option<Key>,
        limit: usize,
        start_ts: TimeStamp,
        key_only: bool,
        reverse_scan: bool,
    ) -> impl Future<Item = Vec<Result<KvPair>>, Error = Error> {
        const CMD: &str = "scan";
        let priority = ctx.get_priority();
        let priority_tag = get_priority_tag(priority);

        let res = self.read_pool.spawn_handle(
            async move {
                metrics::tls_collect_command_count(CMD, priority_tag);
                let command_duration = tikv_util::time::Instant::now_coarse();

                let bypass_locks = TsSet::from_u64s(ctx.take_resolved_locks());
                let snapshot = Self::with_tls_engine(|engine| Self::snapshot(engine, &ctx)).await?;
                let result = metrics::tls_processing_read_observe_duration(CMD, || {
                    let snap_store = SnapshotStore::new(
                        snapshot,
                        start_ts,
                        ctx.get_isolation_level(),
                        !ctx.get_not_fill_cache(),
                        bypass_locks,
                    );

                    let mut scanner;
                    if !reverse_scan {
                        scanner = snap_store.scanner(false, key_only, Some(start_key), end_key)?;
                    } else {
                        scanner = snap_store.scanner(true, key_only, end_key, Some(start_key))?;
                    };
                    let res = scanner.scan(limit);

                    let statistics = scanner.take_statistics();
                    metrics::tls_collect_scan_details(CMD, &statistics);
                    metrics::tls_collect_read_flow(ctx.get_region_id(), &statistics);

                    res.map_err(Error::from).map(|results| {
                        metrics::tls_collect_key_reads(CMD, results.len());
                        results
                            .into_iter()
                            .map(|x| x.map_err(Error::from))
                            .collect()
                    })
                });
                metrics::tls_collect_command_duration(CMD, command_duration.elapsed());
                result
            },
            priority,
            start_ts.into_inner(),
        );

        res.map_err(|_| Error::from(ErrorInner::SchedTooBusy))
            .flatten()
    }

    pub fn sched_txn_command<T: StorageCallbackType>(
        &self,
        cmd: TypedCommand<T>,
        callback: Callback<T>,
    ) -> Result<()> {
        use crate::storage::txn::commands::{
            AcquirePessimisticLock, CommandKind, Prewrite, PrewritePessimistic,
        };

        let cmd: Command = cmd.into();

        if cmd.requires_pessimistic_txn() && !self.pessimistic_txn_enabled {
            callback(Err(Error::from(ErrorInner::PessimisticTxnNotEnabled)));
            return Ok(());
        }

        match &cmd.kind {
            CommandKind::Prewrite(Prewrite { mutations, .. }) => {
                check_key_size!(
                    mutations.iter().map(|m| m.key().as_encoded()),
                    self.max_key_size,
                    callback
                );
            }
            CommandKind::PrewritePessimistic(PrewritePessimistic { mutations, .. }) => {
                check_key_size!(
                    mutations.iter().map(|(m, _)| m.key().as_encoded()),
                    self.max_key_size,
                    callback
                );
            }
            CommandKind::AcquirePessimisticLock(AcquirePessimisticLock { keys, force, .. }) => {
                check_key_size!(
                    keys.iter().map(|k| k.0.as_encoded()),
                    self.max_key_size,
                    callback
                );
                if *force && keys.len() != 1 {
                    callback(Err(Error::from(ErrorInner::Other(box_err!(
                        "force pessimistic lock only support single mutation"
                    )))));
                    return Ok(());
                }
            }
            _ => {}
        }

        fail_point!("storage_drop_message", |_| Ok(()));
        cmd.incr_cmd_metric();
        self.sched.run_cmd(cmd, T::callback(callback));

        Ok(())
    }

    /// Delete all keys in the range [`start_key`, `end_key`).
    ///
    /// All keys in the range will be deleted permanently regardless of their timestamps.
    /// This means that deleted keys will not be retrievable by specifying an older timestamp.
    /// If `notify_only` is set, the data will not be immediately deleted, but the operation will
    /// still be replicated via Raft. This is used to notify that the data will be deleted by
    /// `unsafe_destroy_range` soon.
    pub fn delete_range(
        &self,
        ctx: Context,
        start_key: Key,
        end_key: Key,
        notify_only: bool,
        callback: Callback<()>,
    ) -> Result<()> {
        let mut modifies = Vec::with_capacity(DATA_CFS.len());
        for cf in DATA_CFS {
            modifies.push(Modify::DeleteRange(
                cf,
                start_key.clone(),
                end_key.clone(),
                notify_only,
            ));
        }

        self.engine.async_write(
            &ctx,
            modifies,
            Box::new(|(_, res): (_, kv::Result<_>)| callback(res.map_err(Error::from))),
        )?;
        KV_COMMAND_COUNTER_VEC_STATIC.delete_range.inc();
        Ok(())
    }

    /// Get the value of a raw key.
    pub fn raw_get(
        &self,
        ctx: Context,
        cf: String,
        key: Vec<u8>,
    ) -> impl Future<Item = Option<Vec<u8>>, Error = Error> {
        const CMD: &str = "raw_get";
        let priority = ctx.get_priority();
        let priority_tag = get_priority_tag(priority);

        let res = self.read_pool.spawn_handle(
            async move {
                metrics::tls_collect_command_count(CMD, priority_tag);
                let command_duration = tikv_util::time::Instant::now_coarse();
                let snapshot = Self::with_tls_engine(|engine| Self::snapshot(engine, &ctx)).await?;
                let result = metrics::tls_processing_read_observe_duration(CMD, || {
                    let cf = Self::rawkv_cf(&cf)?;
                    // no scan_count for this kind of op.

                    let key_len = key.len();
                    let r = snapshot.get_cf(cf, &Key::from_encoded(key))?;
                    if let Some(ref value) = r {
                        let mut stats = Statistics::default();
                        stats.data.flow_stats.read_keys = 1;
                        stats.data.flow_stats.read_bytes = key_len + value.len();
                        tls_collect_read_flow(ctx.get_region_id(), &stats);
                        tls_collect_key_reads(CMD, 1);
                    }
                    Ok(r)
                });
                metrics::tls_collect_command_duration(CMD, command_duration.elapsed());
                result
            },
            priority,
            thread_rng().next_u64(),
        );

        res.map_err(|_| Error::from(ErrorInner::SchedTooBusy))
            .flatten()
    }

    /// Get the values of a set of raw keys, return a list of `Result`s.
    pub fn raw_batch_get_command(
        &self,
        cf: String,
        gets: Vec<PointGetCommand>,
    ) -> impl Future<Item = Vec<Result<Option<Vec<u8>>>>, Error = Error> {
        const CMD: &str = "raw_batch_get_command";
        // all requests in a batch have the same region, epoch, term, replica_read
        let ctx = gets[0].ctx.clone();
        let priority = ctx.get_priority();
        let priority_tag = get_priority_tag(priority);
        let res = self.read_pool.spawn_handle(
            async move {
                metrics::tls_collect_command_count(CMD, priority_tag);
                let command_duration = tikv_util::time::Instant::now_coarse();
                let snapshot = Self::with_tls_engine(|engine| Self::snapshot(engine, &ctx)).await?;
                let result = metrics::tls_processing_read_observe_duration(CMD, || {
                    let cf = Self::rawkv_cf(&cf)?;
                    let mut results = vec![];
                    // TODO: optimize using seek.
                    for get in gets {
                        results.push(snapshot.get_cf(cf, &get.key).map_err(Error::from));
                    }
                    Ok(results)
                });
                metrics::tls_collect_command_duration(CMD, command_duration.elapsed());
                result
            },
            priority,
            thread_rng().next_u64(),
        );
        res.map_err(|_| Error::from(ErrorInner::SchedTooBusy))
            .flatten()
    }

    /// Get the values of some raw keys in a batch.
    pub fn raw_batch_get(
        &self,
        ctx: Context,
        cf: String,
        keys: Vec<Vec<u8>>,
    ) -> impl Future<Item = Vec<Result<KvPair>>, Error = Error> {
        const CMD: &str = "raw_batch_get";
        let priority = ctx.get_priority();
        let priority_tag = get_priority_tag(priority);

        let res = self.read_pool.spawn_handle(
            async move {
                metrics::tls_collect_command_count(CMD, priority_tag);
                let command_duration = tikv_util::time::Instant::now_coarse();
                let snapshot = Self::with_tls_engine(|engine| Self::snapshot(engine, &ctx)).await?;
                let result = metrics::tls_processing_read_observe_duration(CMD, || {
                    let keys: Vec<Key> = keys.into_iter().map(Key::from_encoded).collect();
                    let cf = Self::rawkv_cf(&cf)?;
                    // no scan_count for this kind of op.
                    let mut stats = Statistics::default();
                    let result: Vec<Result<KvPair>> = keys
                        .into_iter()
                        .map(|k| {
                            let v = snapshot.get_cf(cf, &k);
                            (k, v)
                        })
                        .filter(|&(_, ref v)| !(v.is_ok() && v.as_ref().unwrap().is_none()))
                        .map(|(k, v)| match v {
                            Ok(Some(v)) => {
                                stats.data.flow_stats.read_keys += 1;
                                stats.data.flow_stats.read_bytes += k.as_encoded().len() + v.len();
                                Ok((k.into_encoded(), v))
                            }
                            Err(e) => Err(Error::from(e)),
                            _ => unreachable!(),
                        })
                        .collect();

                    tls_collect_key_reads(CMD, stats.data.flow_stats.read_keys as usize);
                    tls_collect_read_flow(ctx.get_region_id(), &stats);
                    Ok(result)
                });
                metrics::tls_collect_command_duration(CMD, command_duration.elapsed());
                result
            },
            priority,
            thread_rng().next_u64(),
        );

        res.map_err(|_| Error::from(ErrorInner::SchedTooBusy))
            .flatten()
    }

    /// Write a raw key to the storage.
    pub fn raw_put(
        &self,
        ctx: Context,
        cf: String,
        key: Vec<u8>,
        value: Vec<u8>,
        callback: Callback<()>,
    ) -> Result<()> {
        check_key_size!(Some(&key).into_iter(), self.max_key_size, callback);

        self.engine.async_write(
            &ctx,
            vec![Modify::Put(
                Self::rawkv_cf(&cf)?,
                Key::from_encoded(key),
                value,
            )],
            Box::new(|(_, res): (_, kv::Result<_>)| callback(res.map_err(Error::from))),
        )?;
        KV_COMMAND_COUNTER_VEC_STATIC.raw_put.inc();
        Ok(())
    }

    /// Write some keys to the storage in a batch.
    pub fn raw_batch_put(
        &self,
        ctx: Context,
        cf: String,
        pairs: Vec<KvPair>,
        callback: Callback<()>,
    ) -> Result<()> {
        let cf = Self::rawkv_cf(&cf)?;

        check_key_size!(
            pairs.iter().map(|(ref k, _)| k),
            self.max_key_size,
            callback
        );

        let requests = pairs
            .into_iter()
            .map(|(k, v)| Modify::Put(cf, Key::from_encoded(k), v))
            .collect();
        self.engine.async_write(
            &ctx,
            requests,
            Box::new(|(_, res): (_, kv::Result<_>)| callback(res.map_err(Error::from))),
        )?;
        KV_COMMAND_COUNTER_VEC_STATIC.raw_batch_put.inc();
        Ok(())
    }

    /// Delete a raw key from the storage.
    pub fn raw_delete(
        &self,
        ctx: Context,
        cf: String,
        key: Vec<u8>,
        callback: Callback<()>,
    ) -> Result<()> {
        check_key_size!(Some(&key).into_iter(), self.max_key_size, callback);

        self.engine.async_write(
            &ctx,
            vec![Modify::Delete(Self::rawkv_cf(&cf)?, Key::from_encoded(key))],
            Box::new(|(_, res): (_, kv::Result<_>)| callback(res.map_err(Error::from))),
        )?;
        KV_COMMAND_COUNTER_VEC_STATIC.raw_delete.inc();
        Ok(())
    }

    /// Delete all raw keys in [`start_key`, `end_key`).
    pub fn raw_delete_range(
        &self,
        ctx: Context,
        cf: String,
        start_key: Vec<u8>,
        end_key: Vec<u8>,
        callback: Callback<()>,
    ) -> Result<()> {
        check_key_size!(
            Some(&start_key)
                .into_iter()
                .chain(Some(&end_key).into_iter()),
            self.max_key_size,
            callback
        );

        let cf = Self::rawkv_cf(&cf)?;
        let start_key = Key::from_encoded(start_key);
        let end_key = Key::from_encoded(end_key);

        self.engine.async_write(
            &ctx,
            vec![Modify::DeleteRange(cf, start_key, end_key, false)],
            Box::new(|(_, res): (_, kv::Result<_>)| callback(res.map_err(Error::from))),
        )?;
        KV_COMMAND_COUNTER_VEC_STATIC.raw_delete_range.inc();
        Ok(())
    }

    /// Delete some raw keys in a batch.
    pub fn raw_batch_delete(
        &self,
        ctx: Context,
        cf: String,
        keys: Vec<Vec<u8>>,
        callback: Callback<()>,
    ) -> Result<()> {
        let cf = Self::rawkv_cf(&cf)?;
        check_key_size!(keys.iter(), self.max_key_size, callback);

        let requests = keys
            .into_iter()
            .map(|k| Modify::Delete(cf, Key::from_encoded(k)))
            .collect();
        self.engine.async_write(
            &ctx,
            requests,
            Box::new(|(_, res): (_, kv::Result<_>)| callback(res.map_err(Error::from))),
        )?;
        KV_COMMAND_COUNTER_VEC_STATIC.raw_batch_delete.inc();
        Ok(())
    }

    /// Scan raw keys in [`start_key`, `end_key`), returns at most `limit` keys. If `end_key` is
    /// `None`, it means unbounded.
    ///
    /// If `key_only` is true, the value corresponding to the key will not be read. Only scanned
    /// keys will be returned.
    fn forward_raw_scan(
        snapshot: &E::Snap,
        cf: &str,
        start_key: &Key,
        end_key: Option<Key>,
        limit: usize,
        statistics: &mut Statistics,
        key_only: bool,
    ) -> Result<Vec<Result<KvPair>>> {
        let mut option = IterOption::default();
        if let Some(end) = end_key {
            option.set_upper_bound(end.as_encoded(), DATA_KEY_PREFIX_LEN);
        }
        let mut cursor = snapshot.iter_cf(Self::rawkv_cf(cf)?, option, ScanMode::Forward)?;
        let statistics = statistics.mut_cf_statistics(cf);
        if !cursor.seek(start_key, statistics)? {
            return Ok(vec![]);
        }
        let mut pairs = vec![];
        while cursor.valid()? && pairs.len() < limit {
            pairs.push(Ok((
                cursor.key(statistics).to_owned(),
                if key_only {
                    vec![]
                } else {
                    cursor.value(statistics).to_owned()
                },
            )));
            cursor.next(statistics);
        }
        Ok(pairs)
    }

    /// Scan raw keys in [`end_key`, `start_key`) in reverse order, returns at most `limit` keys. If
    /// `start_key` is `None`, it means it's unbounded.
    ///
    /// If `key_only` is true, the value
    /// corresponding to the key will not be read out. Only scanned keys will be returned.
    fn reverse_raw_scan(
        snapshot: &E::Snap,
        cf: &str,
        start_key: &Key,
        end_key: Option<Key>,
        limit: usize,
        statistics: &mut Statistics,
        key_only: bool,
    ) -> Result<Vec<Result<KvPair>>> {
        let mut option = IterOption::default();
        if let Some(end) = end_key {
            option.set_lower_bound(end.as_encoded(), DATA_KEY_PREFIX_LEN);
        }
        let mut cursor = snapshot.iter_cf(Self::rawkv_cf(cf)?, option, ScanMode::Backward)?;
        let statistics = statistics.mut_cf_statistics(cf);
        if !cursor.reverse_seek(start_key, statistics)? {
            return Ok(vec![]);
        }
        let mut pairs = vec![];
        while cursor.valid()? && pairs.len() < limit {
            pairs.push(Ok((
                cursor.key(statistics).to_owned(),
                if key_only {
                    vec![]
                } else {
                    cursor.value(statistics).to_owned()
                },
            )));
            cursor.prev(statistics);
        }
        Ok(pairs)
    }

    /// Scan raw keys in a range.
    ///
    /// If `reverse` is false, the range is [`key`, `end_key`); otherwise, the range is
    /// [`end_key`, `key`) and it scans from `key` and goes backwards. If `end_key` is `None`, it
    /// means unbounded.
    ///
    /// This function scans at most `limit` keys.
    ///
    /// If `key_only` is true, the value
    /// corresponding to the key will not be read out. Only scanned keys will be returned.
    pub fn raw_scan(
        &self,
        ctx: Context,
        cf: String,
        key: Vec<u8>,
        end_key: Option<Vec<u8>>,
        limit: usize,
        key_only: bool,
        reverse: bool,
    ) -> impl Future<Item = Vec<Result<KvPair>>, Error = Error> {
        const CMD: &str = "raw_scan";
        let priority = ctx.get_priority();
        let priority_tag = get_priority_tag(priority);

        let res = self.read_pool.spawn_handle(
            async move {
                metrics::tls_collect_command_count(CMD, priority_tag);
                let command_duration = tikv_util::time::Instant::now_coarse();

                let snapshot = Self::with_tls_engine(|engine| Self::snapshot(engine, &ctx)).await?;
                let result = metrics::tls_processing_read_observe_duration(CMD, || {
                    let end_key = end_key.map(Key::from_encoded);

                    let mut statistics = Statistics::default();
                    let result = if reverse {
                        Self::reverse_raw_scan(
                            &snapshot,
                            &cf,
                            &Key::from_encoded(key),
                            end_key,
                            limit,
                            &mut statistics,
                            key_only,
                        )
                        .map_err(Error::from)
                    } else {
                        Self::forward_raw_scan(
                            &snapshot,
                            &cf,
                            &Key::from_encoded(key),
                            end_key,
                            limit,
                            &mut statistics,
                            key_only,
                        )
                        .map_err(Error::from)
                    };

                    metrics::tls_collect_read_flow(ctx.get_region_id(), &statistics);
                    metrics::tls_collect_key_reads(
                        CMD,
                        statistics.write.flow_stats.read_keys as usize,
                    );
                    metrics::tls_collect_scan_details(CMD, &statistics);
                    result
                });
                metrics::tls_collect_command_duration(CMD, command_duration.elapsed());
                result
            },
            priority,
            thread_rng().next_u64(),
        );

        res.map_err(|_| Error::from(ErrorInner::SchedTooBusy))
            .flatten()
    }

    /// Check the given raw kv CF name. Return the CF name, or `Err` if given CF name is invalid.
    /// The CF name can be one of `"default"`, `"write"` and `"lock"`. If given `cf` is empty,
    /// `CF_DEFAULT` (`"default"`) will be returned.
    fn rawkv_cf(cf: &str) -> Result<CfName> {
        if cf.is_empty() {
            return Ok(CF_DEFAULT);
        }
        for c in DATA_CFS {
            if cf == *c {
                return Ok(c);
            }
        }
        Err(Error::from(ErrorInner::InvalidCf(cf.to_owned())))
    }

    /// Check if key range is valid
    ///
    /// - If `reverse` is true, `end_key` is less than `start_key`. `end_key` is the lower bound.
    /// - If `reverse` is false, `end_key` is greater than `start_key`. `end_key` is the upper bound.
    fn check_key_ranges(ranges: &[KeyRange], reverse: bool) -> bool {
        let ranges_len = ranges.len();
        for i in 0..ranges_len {
            let start_key = ranges[i].get_start_key();
            let mut end_key = ranges[i].get_end_key();
            if end_key.is_empty() && i + 1 != ranges_len {
                end_key = ranges[i + 1].get_start_key();
            }
            if !end_key.is_empty()
                && (!reverse && start_key >= end_key || reverse && start_key <= end_key)
            {
                return false;
            }
        }
        true
    }

    /// Scan raw keys in multiple ranges in a batch.
    pub fn raw_batch_scan(
        &self,
        ctx: Context,
        cf: String,
        mut ranges: Vec<KeyRange>,
        each_limit: usize,
        key_only: bool,
        reverse: bool,
    ) -> impl Future<Item = Vec<Result<KvPair>>, Error = Error> {
        const CMD: &str = "raw_batch_scan";
        let priority = ctx.get_priority();
        let priority_tag = get_priority_tag(priority);

        let res = self.read_pool.spawn_handle(
            async move {
                metrics::tls_collect_command_count(CMD, priority_tag);
                let command_duration = tikv_util::time::Instant::now_coarse();

                let snapshot = Self::with_tls_engine(|engine| Self::snapshot(engine, &ctx)).await?;
                let result = metrics::tls_processing_read_observe_duration(CMD, || {
                    let mut statistics = Statistics::default();
                    if !Self::check_key_ranges(&ranges, reverse) {
                        return Err(box_err!("Invalid KeyRanges"));
                    };
                    let mut result = Vec::new();
                    let ranges_len = ranges.len();
                    for i in 0..ranges_len {
                        let start_key = Key::from_encoded(ranges[i].take_start_key());
                        let end_key = ranges[i].take_end_key();
                        let end_key = if end_key.is_empty() {
                            if i + 1 == ranges_len {
                                None
                            } else {
                                Some(Key::from_encoded_slice(ranges[i + 1].get_start_key()))
                            }
                        } else {
                            Some(Key::from_encoded(end_key))
                        };
                        let pairs = if reverse {
                            Self::reverse_raw_scan(
                                &snapshot,
                                &cf,
                                &start_key,
                                end_key,
                                each_limit,
                                &mut statistics,
                                key_only,
                            )?
                        } else {
                            Self::forward_raw_scan(
                                &snapshot,
                                &cf,
                                &start_key,
                                end_key,
                                each_limit,
                                &mut statistics,
                                key_only,
                            )?
                        };
                        result.extend(pairs.into_iter());
                    }

                    metrics::tls_collect_read_flow(ctx.get_region_id(), &statistics);
                    metrics::tls_collect_key_reads(
                        CMD,
                        statistics.write.flow_stats.read_keys as usize,
                    );
                    metrics::tls_collect_scan_details(CMD, &statistics);
                    Ok(result)
                });
                metrics::tls_collect_command_duration(CMD, command_duration.elapsed());
                result
            },
            priority,
            thread_rng().next_u64(),
        );

        res.map_err(|_| Error::from(ErrorInner::SchedTooBusy))
            .flatten()
    }
}

/// Get a single value.
pub struct PointGetCommand {
    pub ctx: Context,
    pub key: Key,
    /// None if this is a raw get, Some if this is a transactional get.
    pub ts: Option<TimeStamp>,
}

impl PointGetCommand {
    pub fn from_get(request: &mut GetRequest) -> Self {
        PointGetCommand {
            ctx: request.take_context(),
            key: Key::from_raw(request.get_key()),
            ts: Some(request.get_version().into()),
        }
    }

    pub fn from_raw_get(request: &mut RawGetRequest) -> Self {
        PointGetCommand {
            ctx: request.take_context(),
            // FIXME: It is weird in semantics because the key in the request is actually in the
            // raw format. We should fix it when the meaning of type `Key` is well defined.
            key: Key::from_encoded(request.take_key()),
            ts: None,
        }
    }

    #[cfg(test)]
    pub fn from_key_ts(key: Key, ts: Option<TimeStamp>) -> Self {
        PointGetCommand {
            ctx: Context::default(),
            key,
            ts,
        }
    }
}

fn get_priority_tag(priority: CommandPri) -> CommandPriority {
    match priority {
        CommandPri::Low => CommandPriority::low,
        CommandPri::Normal => CommandPriority::normal,
        CommandPri::High => CommandPriority::high,
    }
}

/// A builder to build a temporary `Storage<E>`.
///
/// Only used for test purpose.
#[must_use]
pub struct TestStorageBuilder<E: Engine> {
    engine: E,
    config: Config,
    pessimistic_txn_enabled: bool,
    pipelined_pessimistic_lock: bool,
}

impl TestStorageBuilder<RocksEngine> {
    /// Build `Storage<RocksEngine>`.
    pub fn new() -> Self {
        Self {
            engine: TestEngineBuilder::new().build().unwrap(),
            config: Config::default(),
            pessimistic_txn_enabled: false,
            pipelined_pessimistic_lock: false,
        }
    }
}

impl<E: Engine> TestStorageBuilder<E> {
    pub fn from_engine(engine: E) -> Self {
        Self {
            engine,
            config: Config::default(),
            pessimistic_txn_enabled: false,
            pipelined_pessimistic_lock: false,
        }
    }

    /// Customize the config of the `Storage`.
    ///
    /// By default, `Config::default()` will be used.
    pub fn config(mut self, config: Config) -> Self {
        self.config = config;
        self
    }

    pub fn enable_pessimistic_txn(mut self) -> Self {
        self.pessimistic_txn_enabled = true;
        self
    }

    pub fn enable_pipelined_pessimistic_lock(mut self) -> Self {
        self.pessimistic_txn_enabled = true;
        self.pipelined_pessimistic_lock = true;
        self
    }

    /// Build a `Storage<E>`.
    pub fn build(self) -> Result<Storage<E, DummyLockManager>> {
        let read_pool = build_read_pool_for_test(
            &crate::config::StorageReadPoolConfig::default_for_test(),
            self.engine.clone(),
        );
<<<<<<< HEAD
        let lock_manager = if self.pessimistic_txn_enabled {
            Some(DummyLockManager {})
        } else {
            None
        };
        Storage::from_engine(
            self.engine,
            &self.config,
            read_pool.into(),
            lock_manager,
            self.pipelined_pessimistic_lock,
=======
        Storage::from_engine(
            self.engine,
            &self.config,
            ReadPool::from(read_pool).handle(),
            None,
>>>>>>> 47612875
        )
    }
}

#[cfg(test)]
mod tests {
    use super::*;

    use crate::storage::txn::{commands, Error as TxnError, ErrorInner as TxnErrorInner};
    use futures03::executor::block_on;
    use kvproto::kvrpcpb::{CommandPri, LockInfo};
    use std::{
        fmt::Debug,
        sync::mpsc::{channel, Sender},
    };
    use tikv_util::collections::HashMap;
    use tikv_util::config::ReadableSize;
    use txn_types::Mutation;

    fn expect_none(x: Result<Option<Value>>) {
        assert_eq!(x.unwrap(), None);
    }

    fn expect_value(v: Vec<u8>, x: Result<Option<Value>>) {
        assert_eq!(x.unwrap().unwrap(), v);
    }

    fn expect_multi_values(v: Vec<Option<KvPair>>, x: Result<Vec<Result<KvPair>>>) {
        let x: Vec<Option<KvPair>> = x.unwrap().into_iter().map(Result::ok).collect();
        assert_eq!(x, v);
    }

    fn expect_error<T, F>(err_matcher: F, x: Result<T>)
    where
        F: FnOnce(Error) + Send + 'static,
    {
        match x {
            Err(e) => err_matcher(e),
            _ => panic!("expect result to be an error"),
        }
    }

    fn expect_ok_callback<T: Debug>(done: Sender<i32>, id: i32) -> Callback<T> {
        Box::new(move |x: Result<T>| {
            x.unwrap();
            done.send(id).unwrap();
        })
    }

    fn expect_fail_callback<T, F>(done: Sender<i32>, id: i32, err_matcher: F) -> Callback<T>
    where
        F: FnOnce(Error) + Send + 'static,
    {
        Box::new(move |x: Result<T>| {
            expect_error(err_matcher, x);
            done.send(id).unwrap();
        })
    }

    fn expect_too_busy_callback<T>(done: Sender<i32>, id: i32) -> Callback<T> {
        Box::new(move |x: Result<T>| {
            expect_error(
                |err| match err {
                    Error(box ErrorInner::SchedTooBusy) => {}
                    e => panic!("unexpected error chain: {:?}, expect too busy", e),
                },
                x,
            );
            done.send(id).unwrap();
        })
    }

    fn expect_value_callback<T: PartialEq + Debug + Send + 'static>(
        done: Sender<i32>,
        id: i32,
        value: T,
    ) -> Callback<T> {
        Box::new(move |x: Result<T>| {
            assert_eq!(x.unwrap(), value);
            done.send(id).unwrap();
        })
    }

    #[test]
    fn test_get_put() {
        let storage = TestStorageBuilder::new().build().unwrap();
        let (tx, rx) = channel();
        expect_none(
            storage
                .get(Context::default(), Key::from_raw(b"x"), 100.into())
                .wait(),
        );
        storage
            .sched_txn_command(
                commands::Prewrite::with_defaults(
                    vec![Mutation::Put((Key::from_raw(b"x"), b"100".to_vec()))],
                    b"x".to_vec(),
                    100.into(),
                ),
                expect_ok_callback(tx.clone(), 1),
            )
            .unwrap();
        rx.recv().unwrap();
        expect_error(
            |e| match e {
                Error(box ErrorInner::Txn(TxnError(box TxnErrorInner::Mvcc(mvcc::Error(
                    box mvcc::ErrorInner::KeyIsLocked { .. },
                ))))) => (),
                e => panic!("unexpected error chain: {:?}", e),
            },
            storage
                .get(Context::default(), Key::from_raw(b"x"), 101.into())
                .wait(),
        );
        storage
            .sched_txn_command(
                commands::Commit::new(
                    vec![Key::from_raw(b"x")],
                    100.into(),
                    101.into(),
                    Context::default(),
                ),
                expect_ok_callback(tx, 3),
            )
            .unwrap();
        rx.recv().unwrap();
        expect_none(
            storage
                .get(Context::default(), Key::from_raw(b"x"), 100.into())
                .wait(),
        );
        expect_value(
            b"100".to_vec(),
            storage
                .get(Context::default(), Key::from_raw(b"x"), 101.into())
                .wait(),
        );
    }

    #[test]
    fn test_cf_error() {
        // New engine lacks normal column families.
        let engine = TestEngineBuilder::new().cfs(["foo"]).build().unwrap();
        let storage = TestStorageBuilder::from_engine(engine).build().unwrap();
        let (tx, rx) = channel();
        storage
            .sched_txn_command(
                commands::Prewrite::with_defaults(
                    vec![
                        Mutation::Put((Key::from_raw(b"a"), b"aa".to_vec())),
                        Mutation::Put((Key::from_raw(b"b"), b"bb".to_vec())),
                        Mutation::Put((Key::from_raw(b"c"), b"cc".to_vec())),
                    ],
                    b"a".to_vec(),
                    1.into(),
                ),
                expect_fail_callback(tx, 0, |e| match e {
                    Error(box ErrorInner::Txn(TxnError(box TxnErrorInner::Mvcc(mvcc::Error(
                        box mvcc::ErrorInner::Engine(EngineError(box EngineErrorInner::Request(
                            ..,
                        ))),
                    ))))) => {}
                    e => panic!("unexpected error chain: {:?}", e),
                }),
            )
            .unwrap();
        rx.recv().unwrap();
        expect_error(
            |e| match e {
                Error(box ErrorInner::Txn(TxnError(box TxnErrorInner::Mvcc(mvcc::Error(
                    box mvcc::ErrorInner::Engine(EngineError(box EngineErrorInner::Request(..))),
                ))))) => (),
                e => panic!("unexpected error chain: {:?}", e),
            },
            storage
                .get(Context::default(), Key::from_raw(b"x"), 1.into())
                .wait(),
        );
        expect_error(
            |e| match e {
                Error(box ErrorInner::Txn(TxnError(box TxnErrorInner::Mvcc(mvcc::Error(
                    box mvcc::ErrorInner::Engine(EngineError(box EngineErrorInner::Request(..))),
                ))))) => (),
                e => panic!("unexpected error chain: {:?}", e),
            },
            storage
                .scan(
                    Context::default(),
                    Key::from_raw(b"x"),
                    None,
                    1000,
                    1.into(),
                    false,
                    false,
                )
                .wait(),
        );
        expect_error(
            |e| match e {
                Error(box ErrorInner::Txn(TxnError(box TxnErrorInner::Mvcc(mvcc::Error(
                    box mvcc::ErrorInner::Engine(EngineError(box EngineErrorInner::Request(..))),
                ))))) => (),
                e => panic!("unexpected error chain: {:?}", e),
            },
            storage
                .batch_get(
                    Context::default(),
                    vec![Key::from_raw(b"c"), Key::from_raw(b"d")],
                    1.into(),
                )
                .wait(),
        );
        let x = storage
            .batch_get_command(vec![
                PointGetCommand::from_key_ts(Key::from_raw(b"c"), Some(1.into())),
                PointGetCommand::from_key_ts(Key::from_raw(b"d"), Some(1.into())),
            ])
            .wait()
            .unwrap();
        for v in x {
            expect_error(
                |e| match e {
                    Error(box ErrorInner::Txn(TxnError(box TxnErrorInner::Mvcc(mvcc::Error(
                        box mvcc::ErrorInner::Engine(EngineError(box EngineErrorInner::Request(
                            ..,
                        ))),
                    ))))) => {}
                    e => panic!("unexpected error chain: {:?}", e),
                },
                v,
            );
        }
    }

    #[test]
    fn test_scan() {
        let storage = TestStorageBuilder::new().build().unwrap();
        let (tx, rx) = channel();
        storage
            .sched_txn_command(
                commands::Prewrite::with_defaults(
                    vec![
                        Mutation::Put((Key::from_raw(b"a"), b"aa".to_vec())),
                        Mutation::Put((Key::from_raw(b"b"), b"bb".to_vec())),
                        Mutation::Put((Key::from_raw(b"c"), b"cc".to_vec())),
                    ],
                    b"a".to_vec(),
                    1.into(),
                ),
                expect_ok_callback(tx.clone(), 0),
            )
            .unwrap();
        rx.recv().unwrap();
        // Forward
        expect_multi_values(
            vec![None, None, None],
            storage
                .scan(
                    Context::default(),
                    Key::from_raw(b"\x00"),
                    None,
                    1000,
                    5.into(),
                    false,
                    false,
                )
                .wait(),
        );
        // Backward
        expect_multi_values(
            vec![None, None, None],
            storage
                .scan(
                    Context::default(),
                    Key::from_raw(b"\xff"),
                    None,
                    1000,
                    5.into(),
                    false,
                    true,
                )
                .wait(),
        );
        // Forward with bound
        expect_multi_values(
            vec![None, None],
            storage
                .scan(
                    Context::default(),
                    Key::from_raw(b"\x00"),
                    Some(Key::from_raw(b"c")),
                    1000,
                    5.into(),
                    false,
                    false,
                )
                .wait(),
        );
        // Backward with bound
        expect_multi_values(
            vec![None, None],
            storage
                .scan(
                    Context::default(),
                    Key::from_raw(b"\xff"),
                    Some(Key::from_raw(b"b")),
                    1000,
                    5.into(),
                    false,
                    true,
                )
                .wait(),
        );
        // Forward with limit
        expect_multi_values(
            vec![None, None],
            storage
                .scan(
                    Context::default(),
                    Key::from_raw(b"\x00"),
                    None,
                    2,
                    5.into(),
                    false,
                    false,
                )
                .wait(),
        );
        // Backward with limit
        expect_multi_values(
            vec![None, None],
            storage
                .scan(
                    Context::default(),
                    Key::from_raw(b"\xff"),
                    None,
                    2,
                    5.into(),
                    false,
                    true,
                )
                .wait(),
        );

        storage
            .sched_txn_command(
                commands::Commit::new(
                    vec![
                        Key::from_raw(b"a"),
                        Key::from_raw(b"b"),
                        Key::from_raw(b"c"),
                    ],
                    1.into(),
                    2.into(),
                    Context::default(),
                ),
                expect_ok_callback(tx, 1),
            )
            .unwrap();
        rx.recv().unwrap();
        // Forward
        expect_multi_values(
            vec![
                Some((b"a".to_vec(), b"aa".to_vec())),
                Some((b"b".to_vec(), b"bb".to_vec())),
                Some((b"c".to_vec(), b"cc".to_vec())),
            ],
            storage
                .scan(
                    Context::default(),
                    Key::from_raw(b"\x00"),
                    None,
                    1000,
                    5.into(),
                    false,
                    false,
                )
                .wait(),
        );
        // Backward
        expect_multi_values(
            vec![
                Some((b"c".to_vec(), b"cc".to_vec())),
                Some((b"b".to_vec(), b"bb".to_vec())),
                Some((b"a".to_vec(), b"aa".to_vec())),
            ],
            storage
                .scan(
                    Context::default(),
                    Key::from_raw(b"\xff"),
                    None,
                    1000,
                    5.into(),
                    false,
                    true,
                )
                .wait(),
        );
        // Forward with bound
        expect_multi_values(
            vec![
                Some((b"a".to_vec(), b"aa".to_vec())),
                Some((b"b".to_vec(), b"bb".to_vec())),
            ],
            storage
                .scan(
                    Context::default(),
                    Key::from_raw(b"\x00"),
                    Some(Key::from_raw(b"c")),
                    1000,
                    5.into(),
                    false,
                    false,
                )
                .wait(),
        );
        // Backward with bound
        expect_multi_values(
            vec![
                Some((b"c".to_vec(), b"cc".to_vec())),
                Some((b"b".to_vec(), b"bb".to_vec())),
            ],
            storage
                .scan(
                    Context::default(),
                    Key::from_raw(b"\xff"),
                    Some(Key::from_raw(b"b")),
                    1000,
                    5.into(),
                    false,
                    true,
                )
                .wait(),
        );

        // Forward with limit
        expect_multi_values(
            vec![
                Some((b"a".to_vec(), b"aa".to_vec())),
                Some((b"b".to_vec(), b"bb".to_vec())),
            ],
            storage
                .scan(
                    Context::default(),
                    Key::from_raw(b"\x00"),
                    None,
                    2,
                    5.into(),
                    false,
                    false,
                )
                .wait(),
        );
        // Backward with limit
        expect_multi_values(
            vec![
                Some((b"c".to_vec(), b"cc".to_vec())),
                Some((b"b".to_vec(), b"bb".to_vec())),
            ],
            storage
                .scan(
                    Context::default(),
                    Key::from_raw(b"\xff"),
                    None,
                    2,
                    5.into(),
                    false,
                    true,
                )
                .wait(),
        );
    }

    #[test]
    fn test_batch_get() {
        let storage = TestStorageBuilder::new().build().unwrap();
        let (tx, rx) = channel();
        storage
            .sched_txn_command(
                commands::Prewrite::with_defaults(
                    vec![
                        Mutation::Put((Key::from_raw(b"a"), b"aa".to_vec())),
                        Mutation::Put((Key::from_raw(b"b"), b"bb".to_vec())),
                        Mutation::Put((Key::from_raw(b"c"), b"cc".to_vec())),
                    ],
                    b"a".to_vec(),
                    1.into(),
                ),
                expect_ok_callback(tx.clone(), 0),
            )
            .unwrap();
        rx.recv().unwrap();
        expect_multi_values(
            vec![None],
            storage
                .batch_get(
                    Context::default(),
                    vec![Key::from_raw(b"c"), Key::from_raw(b"d")],
                    2.into(),
                )
                .wait(),
        );
        storage
            .sched_txn_command(
                commands::Commit::new(
                    vec![
                        Key::from_raw(b"a"),
                        Key::from_raw(b"b"),
                        Key::from_raw(b"c"),
                    ],
                    1.into(),
                    2.into(),
                    Context::default(),
                ),
                expect_ok_callback(tx, 1),
            )
            .unwrap();
        rx.recv().unwrap();
        expect_multi_values(
            vec![
                Some((b"c".to_vec(), b"cc".to_vec())),
                Some((b"a".to_vec(), b"aa".to_vec())),
                Some((b"b".to_vec(), b"bb".to_vec())),
            ],
            storage
                .batch_get(
                    Context::default(),
                    vec![
                        Key::from_raw(b"c"),
                        Key::from_raw(b"x"),
                        Key::from_raw(b"a"),
                        Key::from_raw(b"b"),
                    ],
                    5.into(),
                )
                .wait(),
        );
    }

    #[test]
    fn test_batch_get_command() {
        let storage = TestStorageBuilder::new().build().unwrap();
        let (tx, rx) = channel();
        storage
            .sched_txn_command(
                commands::Prewrite::with_defaults(
                    vec![
                        Mutation::Put((Key::from_raw(b"a"), b"aa".to_vec())),
                        Mutation::Put((Key::from_raw(b"b"), b"bb".to_vec())),
                        Mutation::Put((Key::from_raw(b"c"), b"cc".to_vec())),
                    ],
                    b"a".to_vec(),
                    1.into(),
                ),
                expect_ok_callback(tx.clone(), 0),
            )
            .unwrap();
        rx.recv().unwrap();
        let mut x = storage
            .batch_get_command(vec![
                PointGetCommand::from_key_ts(Key::from_raw(b"c"), Some(2.into())),
                PointGetCommand::from_key_ts(Key::from_raw(b"d"), Some(2.into())),
            ])
            .wait()
            .unwrap();
        expect_error(
            |e| match e {
                Error(box ErrorInner::Txn(TxnError(box TxnErrorInner::Mvcc(mvcc::Error(
                    box mvcc::ErrorInner::KeyIsLocked(..),
                ))))) => (),
                e => panic!("unexpected error chain: {:?}", e),
            },
            x.remove(0),
        );
        assert_eq!(x.remove(0).unwrap(), None);
        storage
            .sched_txn_command(
                commands::Commit::new(
                    vec![
                        Key::from_raw(b"a"),
                        Key::from_raw(b"b"),
                        Key::from_raw(b"c"),
                    ],
                    1.into(),
                    2.into(),
                    Context::default(),
                ),
                expect_ok_callback(tx, 1),
            )
            .unwrap();
        rx.recv().unwrap();
        let x: Vec<Option<Vec<u8>>> = storage
            .batch_get_command(vec![
                PointGetCommand::from_key_ts(Key::from_raw(b"c"), Some(5.into())),
                PointGetCommand::from_key_ts(Key::from_raw(b"x"), Some(5.into())),
                PointGetCommand::from_key_ts(Key::from_raw(b"a"), Some(5.into())),
                PointGetCommand::from_key_ts(Key::from_raw(b"b"), Some(5.into())),
            ])
            .wait()
            .unwrap()
            .into_iter()
            .map(|x| x.unwrap())
            .collect();
        assert_eq!(
            x,
            vec![
                Some(b"cc".to_vec()),
                None,
                Some(b"aa".to_vec()),
                Some(b"bb".to_vec())
            ]
        );
    }

    #[test]
    fn test_txn() {
        let storage = TestStorageBuilder::new().build().unwrap();
        let (tx, rx) = channel();
        storage
            .sched_txn_command(
                commands::Prewrite::with_defaults(
                    vec![Mutation::Put((Key::from_raw(b"x"), b"100".to_vec()))],
                    b"x".to_vec(),
                    100.into(),
                ),
                expect_ok_callback(tx.clone(), 0),
            )
            .unwrap();
        storage
            .sched_txn_command(
                commands::Prewrite::with_defaults(
                    vec![Mutation::Put((Key::from_raw(b"y"), b"101".to_vec()))],
                    b"y".to_vec(),
                    101.into(),
                ),
                expect_ok_callback(tx.clone(), 1),
            )
            .unwrap();
        rx.recv().unwrap();
        rx.recv().unwrap();
        storage
            .sched_txn_command(
                commands::Commit::new(
                    vec![Key::from_raw(b"x")],
                    100.into(),
                    110.into(),
                    Context::default(),
                ),
                expect_value_callback(tx.clone(), 2, TxnStatus::committed(110.into())),
            )
            .unwrap();
        storage
            .sched_txn_command(
                commands::Commit::new(
                    vec![Key::from_raw(b"y")],
                    101.into(),
                    111.into(),
                    Context::default(),
                ),
                expect_value_callback(tx.clone(), 3, TxnStatus::committed(111.into())),
            )
            .unwrap();
        rx.recv().unwrap();
        rx.recv().unwrap();
        expect_value(
            b"100".to_vec(),
            storage
                .get(Context::default(), Key::from_raw(b"x"), 120.into())
                .wait(),
        );
        expect_value(
            b"101".to_vec(),
            storage
                .get(Context::default(), Key::from_raw(b"y"), 120.into())
                .wait(),
        );
        storage
            .sched_txn_command(
                commands::Prewrite::with_defaults(
                    vec![Mutation::Put((Key::from_raw(b"x"), b"105".to_vec()))],
                    b"x".to_vec(),
                    105.into(),
                ),
                expect_fail_callback(tx, 6, |e| match e {
                    Error(box ErrorInner::Txn(TxnError(box TxnErrorInner::Mvcc(mvcc::Error(
                        box mvcc::ErrorInner::WriteConflict { .. },
                    ))))) => (),
                    e => panic!("unexpected error chain: {:?}", e),
                }),
            )
            .unwrap();
        rx.recv().unwrap();
    }

    #[test]
    fn test_sched_too_busy() {
        let mut config = Config::default();
        config.scheduler_pending_write_threshold = ReadableSize(1);
        let storage = TestStorageBuilder::new().config(config).build().unwrap();
        let (tx, rx) = channel();
        expect_none(
            storage
                .get(Context::default(), Key::from_raw(b"x"), 100.into())
                .wait(),
        );
        storage
            .sched_txn_command::<()>(
                commands::Pause::new(vec![Key::from_raw(b"x")], 1000, Context::default()).into(),
                expect_ok_callback(tx.clone(), 1),
            )
            .unwrap();
        storage
            .sched_txn_command(
                commands::Prewrite::with_defaults(
                    vec![Mutation::Put((Key::from_raw(b"y"), b"101".to_vec()))],
                    b"y".to_vec(),
                    101.into(),
                ),
                expect_too_busy_callback(tx.clone(), 2),
            )
            .unwrap();
        rx.recv().unwrap();
        rx.recv().unwrap();
        storage
            .sched_txn_command(
                commands::Prewrite::with_defaults(
                    vec![Mutation::Put((Key::from_raw(b"z"), b"102".to_vec()))],
                    b"y".to_vec(),
                    102.into(),
                ),
                expect_ok_callback(tx, 3),
            )
            .unwrap();
        rx.recv().unwrap();
    }

    #[test]
    fn test_cleanup() {
        let storage = TestStorageBuilder::new().build().unwrap();
        let (tx, rx) = channel();
        storage
            .sched_txn_command(
                commands::Prewrite::with_defaults(
                    vec![Mutation::Put((Key::from_raw(b"x"), b"100".to_vec()))],
                    b"x".to_vec(),
                    100.into(),
                ),
                expect_ok_callback(tx.clone(), 0),
            )
            .unwrap();
        rx.recv().unwrap();
        storage
            .sched_txn_command(
                commands::Cleanup::new(
                    Key::from_raw(b"x"),
                    100.into(),
                    TimeStamp::zero(),
                    Context::default(),
                ),
                expect_ok_callback(tx, 1),
            )
            .unwrap();
        rx.recv().unwrap();
        expect_none(
            storage
                .get(Context::default(), Key::from_raw(b"x"), 105.into())
                .wait(),
        );
    }

    #[test]
    fn test_cleanup_check_ttl() {
        let storage = TestStorageBuilder::new().build().unwrap();
        let (tx, rx) = channel();

        let ts = TimeStamp::compose;
        storage
            .sched_txn_command(
                commands::Prewrite::with_lock_ttl(
                    vec![Mutation::Put((Key::from_raw(b"x"), b"110".to_vec()))],
                    b"x".to_vec(),
                    ts(110, 0),
                    100,
                ),
                expect_ok_callback(tx.clone(), 0),
            )
            .unwrap();
        rx.recv().unwrap();

        storage
            .sched_txn_command(
                commands::Cleanup::new(
                    Key::from_raw(b"x"),
                    ts(110, 0),
                    ts(120, 0),
                    Context::default(),
                ),
                expect_fail_callback(tx.clone(), 0, |e| match e {
                    Error(box ErrorInner::Txn(TxnError(box TxnErrorInner::Mvcc(mvcc::Error(
                        box mvcc::ErrorInner::KeyIsLocked(info),
                    ))))) => assert_eq!(info.get_lock_ttl(), 100),
                    e => panic!("unexpected error chain: {:?}", e),
                }),
            )
            .unwrap();
        rx.recv().unwrap();

        storage
            .sched_txn_command(
                commands::Cleanup::new(
                    Key::from_raw(b"x"),
                    ts(110, 0),
                    ts(220, 0),
                    Context::default(),
                ),
                expect_ok_callback(tx, 0),
            )
            .unwrap();
        rx.recv().unwrap();
        expect_none(
            storage
                .get(Context::default(), Key::from_raw(b"x"), ts(230, 0))
                .wait(),
        );
    }

    #[test]
    fn test_high_priority_get_put() {
        let storage = TestStorageBuilder::new().build().unwrap();
        let (tx, rx) = channel();
        let mut ctx = Context::default();
        ctx.set_priority(CommandPri::High);
        expect_none(storage.get(ctx, Key::from_raw(b"x"), 100.into()).wait());
        let mut ctx = Context::default();
        ctx.set_priority(CommandPri::High);
        storage
            .sched_txn_command(
                commands::Prewrite::with_context(
                    vec![Mutation::Put((Key::from_raw(b"x"), b"100".to_vec()))],
                    b"x".to_vec(),
                    100.into(),
                    ctx,
                ),
                expect_ok_callback(tx.clone(), 1),
            )
            .unwrap();
        rx.recv().unwrap();
        let mut ctx = Context::default();
        ctx.set_priority(CommandPri::High);
        storage
            .sched_txn_command(
                commands::Commit::new(vec![Key::from_raw(b"x")], 100.into(), 101.into(), ctx),
                expect_ok_callback(tx, 2),
            )
            .unwrap();
        rx.recv().unwrap();
        let mut ctx = Context::default();
        ctx.set_priority(CommandPri::High);
        expect_none(storage.get(ctx, Key::from_raw(b"x"), 100.into()).wait());
        let mut ctx = Context::default();
        ctx.set_priority(CommandPri::High);
        expect_value(
            b"100".to_vec(),
            storage.get(ctx, Key::from_raw(b"x"), 101.into()).wait(),
        );
    }

    #[test]
    fn test_high_priority_no_block() {
        let mut config = Config::default();
        config.scheduler_worker_pool_size = 1;
        let storage = TestStorageBuilder::new().config(config).build().unwrap();
        let (tx, rx) = channel();
        expect_none(
            storage
                .get(Context::default(), Key::from_raw(b"x"), 100.into())
                .wait(),
        );
        storage
            .sched_txn_command(
                commands::Prewrite::with_defaults(
                    vec![Mutation::Put((Key::from_raw(b"x"), b"100".to_vec()))],
                    b"x".to_vec(),
                    100.into(),
                ),
                expect_ok_callback(tx.clone(), 1),
            )
            .unwrap();
        rx.recv().unwrap();
        storage
            .sched_txn_command(
                commands::Commit::new(
                    vec![Key::from_raw(b"x")],
                    100.into(),
                    101.into(),
                    Context::default(),
                ),
                expect_ok_callback(tx.clone(), 2),
            )
            .unwrap();
        rx.recv().unwrap();

        storage
            .sched_txn_command(
                commands::Pause::new(vec![Key::from_raw(b"y")], 1000, Context::default()),
                expect_ok_callback(tx, 3),
            )
            .unwrap();
        let mut ctx = Context::default();
        ctx.set_priority(CommandPri::High);
        expect_value(
            b"100".to_vec(),
            storage.get(ctx, Key::from_raw(b"x"), 101.into()).wait(),
        );
        // Command Get with high priority not block by command Pause.
        assert_eq!(rx.recv().unwrap(), 3);
    }

    #[test]
    fn test_delete_range() {
        let storage = TestStorageBuilder::new().build().unwrap();
        let (tx, rx) = channel();
        // Write x and y.
        storage
            .sched_txn_command(
                commands::Prewrite::with_defaults(
                    vec![
                        Mutation::Put((Key::from_raw(b"x"), b"100".to_vec())),
                        Mutation::Put((Key::from_raw(b"y"), b"100".to_vec())),
                        Mutation::Put((Key::from_raw(b"z"), b"100".to_vec())),
                    ],
                    b"x".to_vec(),
                    100.into(),
                ),
                expect_ok_callback(tx.clone(), 0),
            )
            .unwrap();
        rx.recv().unwrap();
        storage
            .sched_txn_command(
                commands::Commit::new(
                    vec![
                        Key::from_raw(b"x"),
                        Key::from_raw(b"y"),
                        Key::from_raw(b"z"),
                    ],
                    100.into(),
                    101.into(),
                    Context::default(),
                ),
                expect_ok_callback(tx.clone(), 1),
            )
            .unwrap();
        rx.recv().unwrap();
        expect_value(
            b"100".to_vec(),
            storage
                .get(Context::default(), Key::from_raw(b"x"), 101.into())
                .wait(),
        );
        expect_value(
            b"100".to_vec(),
            storage
                .get(Context::default(), Key::from_raw(b"y"), 101.into())
                .wait(),
        );
        expect_value(
            b"100".to_vec(),
            storage
                .get(Context::default(), Key::from_raw(b"z"), 101.into())
                .wait(),
        );

        // Delete range [x, z)
        storage
            .delete_range(
                Context::default(),
                Key::from_raw(b"x"),
                Key::from_raw(b"z"),
                false,
                expect_ok_callback(tx.clone(), 5),
            )
            .unwrap();
        rx.recv().unwrap();
        expect_none(
            storage
                .get(Context::default(), Key::from_raw(b"x"), 101.into())
                .wait(),
        );
        expect_none(
            storage
                .get(Context::default(), Key::from_raw(b"y"), 101.into())
                .wait(),
        );
        expect_value(
            b"100".to_vec(),
            storage
                .get(Context::default(), Key::from_raw(b"z"), 101.into())
                .wait(),
        );

        storage
            .delete_range(
                Context::default(),
                Key::from_raw(b""),
                Key::from_raw(&[255]),
                false,
                expect_ok_callback(tx, 9),
            )
            .unwrap();
        rx.recv().unwrap();
        expect_none(
            storage
                .get(Context::default(), Key::from_raw(b"z"), 101.into())
                .wait(),
        );
    }

    #[test]
    fn test_raw_delete_range() {
        let storage = TestStorageBuilder::new().build().unwrap();
        let (tx, rx) = channel();

        let test_data = [
            (b"a", b"001"),
            (b"b", b"002"),
            (b"c", b"003"),
            (b"d", b"004"),
            (b"e", b"005"),
        ];

        // Write some key-value pairs to the db
        for kv in &test_data {
            storage
                .raw_put(
                    Context::default(),
                    "".to_string(),
                    kv.0.to_vec(),
                    kv.1.to_vec(),
                    expect_ok_callback(tx.clone(), 0),
                )
                .unwrap();
        }

        expect_value(
            b"004".to_vec(),
            storage
                .raw_get(Context::default(), "".to_string(), b"d".to_vec())
                .wait(),
        );

        // Delete ["d", "e")
        storage
            .raw_delete_range(
                Context::default(),
                "".to_string(),
                b"d".to_vec(),
                b"e".to_vec(),
                expect_ok_callback(tx.clone(), 1),
            )
            .unwrap();
        rx.recv().unwrap();

        // Assert key "d" has gone
        expect_value(
            b"003".to_vec(),
            storage
                .raw_get(Context::default(), "".to_string(), b"c".to_vec())
                .wait(),
        );
        expect_none(
            storage
                .raw_get(Context::default(), "".to_string(), b"d".to_vec())
                .wait(),
        );
        expect_value(
            b"005".to_vec(),
            storage
                .raw_get(Context::default(), "".to_string(), b"e".to_vec())
                .wait(),
        );

        // Delete ["aa", "ab")
        storage
            .raw_delete_range(
                Context::default(),
                "".to_string(),
                b"aa".to_vec(),
                b"ab".to_vec(),
                expect_ok_callback(tx.clone(), 2),
            )
            .unwrap();
        rx.recv().unwrap();

        // Assert nothing happened
        expect_value(
            b"001".to_vec(),
            storage
                .raw_get(Context::default(), "".to_string(), b"a".to_vec())
                .wait(),
        );
        expect_value(
            b"002".to_vec(),
            storage
                .raw_get(Context::default(), "".to_string(), b"b".to_vec())
                .wait(),
        );

        // Delete all
        storage
            .raw_delete_range(
                Context::default(),
                "".to_string(),
                b"a".to_vec(),
                b"z".to_vec(),
                expect_ok_callback(tx, 3),
            )
            .unwrap();
        rx.recv().unwrap();

        // Assert now no key remains
        for kv in &test_data {
            expect_none(
                storage
                    .raw_get(Context::default(), "".to_string(), kv.0.to_vec())
                    .wait(),
            );
        }

        rx.recv().unwrap();
    }

    #[test]
    fn test_raw_batch_put() {
        let storage = TestStorageBuilder::new().build().unwrap();
        let (tx, rx) = channel();

        let test_data = vec![
            (b"a".to_vec(), b"aa".to_vec()),
            (b"b".to_vec(), b"bb".to_vec()),
            (b"c".to_vec(), b"cc".to_vec()),
            (b"d".to_vec(), b"dd".to_vec()),
            (b"e".to_vec(), b"ee".to_vec()),
        ];

        // Write key-value pairs in a batch
        storage
            .raw_batch_put(
                Context::default(),
                "".to_string(),
                test_data.clone(),
                expect_ok_callback(tx, 0),
            )
            .unwrap();
        rx.recv().unwrap();

        // Verify pairs one by one
        for (key, val) in test_data {
            expect_value(
                val,
                storage
                    .raw_get(Context::default(), "".to_string(), key)
                    .wait(),
            );
        }
    }

    #[test]
    fn test_raw_batch_get() {
        let storage = TestStorageBuilder::new().build().unwrap();
        let (tx, rx) = channel();

        let test_data = vec![
            (b"a".to_vec(), b"aa".to_vec()),
            (b"b".to_vec(), b"bb".to_vec()),
            (b"c".to_vec(), b"cc".to_vec()),
            (b"d".to_vec(), b"dd".to_vec()),
            (b"e".to_vec(), b"ee".to_vec()),
        ];

        // Write key-value pairs one by one
        for &(ref key, ref value) in &test_data {
            storage
                .raw_put(
                    Context::default(),
                    "".to_string(),
                    key.clone(),
                    value.clone(),
                    expect_ok_callback(tx.clone(), 0),
                )
                .unwrap();
        }
        rx.recv().unwrap();

        // Verify pairs in a batch
        let keys = test_data.iter().map(|&(ref k, _)| k.clone()).collect();
        let results = test_data.into_iter().map(|(k, v)| Some((k, v))).collect();
        expect_multi_values(
            results,
            storage
                .raw_batch_get(Context::default(), "".to_string(), keys)
                .wait(),
        );
    }

    #[test]
    fn test_batch_raw_get() {
        let storage = TestStorageBuilder::new().build().unwrap();
        let (tx, rx) = channel();

        let test_data = vec![
            (b"a".to_vec(), b"aa".to_vec()),
            (b"b".to_vec(), b"bb".to_vec()),
            (b"c".to_vec(), b"cc".to_vec()),
            (b"d".to_vec(), b"dd".to_vec()),
            (b"e".to_vec(), b"ee".to_vec()),
        ];

        // Write key-value pairs one by one
        for &(ref key, ref value) in &test_data {
            storage
                .raw_put(
                    Context::default(),
                    "".to_string(),
                    key.clone(),
                    value.clone(),
                    expect_ok_callback(tx.clone(), 0),
                )
                .unwrap();
        }
        rx.recv().unwrap();

        // Verify pairs in a batch
        let cmds = test_data
            .iter()
            .map(|&(ref k, _)| {
                let mut req = RawGetRequest::default();
                req.set_key(k.clone());
                PointGetCommand::from_raw_get(&mut req)
            })
            .collect();
        let results: Vec<Option<Vec<u8>>> = test_data.into_iter().map(|(_, v)| Some(v)).collect();
        let x: Vec<Option<Vec<u8>>> = storage
            .raw_batch_get_command("".to_string(), cmds)
            .wait()
            .unwrap()
            .into_iter()
            .map(|x| x.unwrap())
            .collect();
        assert_eq!(x, results);
    }

    #[test]
    fn test_raw_batch_delete() {
        let storage = TestStorageBuilder::new().build().unwrap();
        let (tx, rx) = channel();

        let test_data = vec![
            (b"a".to_vec(), b"aa".to_vec()),
            (b"b".to_vec(), b"bb".to_vec()),
            (b"c".to_vec(), b"cc".to_vec()),
            (b"d".to_vec(), b"dd".to_vec()),
            (b"e".to_vec(), b"ee".to_vec()),
        ];

        // Write key-value pairs in batch
        storage
            .raw_batch_put(
                Context::default(),
                "".to_string(),
                test_data.clone(),
                expect_ok_callback(tx.clone(), 0),
            )
            .unwrap();
        rx.recv().unwrap();

        // Verify pairs exist
        let keys = test_data.iter().map(|&(ref k, _)| k.clone()).collect();
        let results = test_data
            .iter()
            .map(|&(ref k, ref v)| Some((k.clone(), v.clone())))
            .collect();
        expect_multi_values(
            results,
            storage
                .raw_batch_get(Context::default(), "".to_string(), keys)
                .wait(),
        );

        // Delete ["b", "d"]
        storage
            .raw_batch_delete(
                Context::default(),
                "".to_string(),
                vec![b"b".to_vec(), b"d".to_vec()],
                expect_ok_callback(tx.clone(), 1),
            )
            .unwrap();
        rx.recv().unwrap();

        // Assert "b" and "d" are gone
        expect_value(
            b"aa".to_vec(),
            storage
                .raw_get(Context::default(), "".to_string(), b"a".to_vec())
                .wait(),
        );
        expect_none(
            storage
                .raw_get(Context::default(), "".to_string(), b"b".to_vec())
                .wait(),
        );
        expect_value(
            b"cc".to_vec(),
            storage
                .raw_get(Context::default(), "".to_string(), b"c".to_vec())
                .wait(),
        );
        expect_none(
            storage
                .raw_get(Context::default(), "".to_string(), b"d".to_vec())
                .wait(),
        );
        expect_value(
            b"ee".to_vec(),
            storage
                .raw_get(Context::default(), "".to_string(), b"e".to_vec())
                .wait(),
        );

        // Delete ["a", "c", "e"]
        storage
            .raw_batch_delete(
                Context::default(),
                "".to_string(),
                vec![b"a".to_vec(), b"c".to_vec(), b"e".to_vec()],
                expect_ok_callback(tx, 2),
            )
            .unwrap();
        rx.recv().unwrap();

        // Assert no key remains
        for (k, _) in test_data {
            expect_none(
                storage
                    .raw_get(Context::default(), "".to_string(), k)
                    .wait(),
            );
        }
    }

    #[test]
    fn test_raw_scan() {
        let storage = TestStorageBuilder::new().build().unwrap();
        let (tx, rx) = channel();

        let test_data = vec![
            (b"a".to_vec(), b"aa".to_vec()),
            (b"a1".to_vec(), b"aa11".to_vec()),
            (b"a2".to_vec(), b"aa22".to_vec()),
            (b"a3".to_vec(), b"aa33".to_vec()),
            (b"b".to_vec(), b"bb".to_vec()),
            (b"b1".to_vec(), b"bb11".to_vec()),
            (b"b2".to_vec(), b"bb22".to_vec()),
            (b"b3".to_vec(), b"bb33".to_vec()),
            (b"c".to_vec(), b"cc".to_vec()),
            (b"c1".to_vec(), b"cc11".to_vec()),
            (b"c2".to_vec(), b"cc22".to_vec()),
            (b"c3".to_vec(), b"cc33".to_vec()),
            (b"d".to_vec(), b"dd".to_vec()),
            (b"d1".to_vec(), b"dd11".to_vec()),
            (b"d2".to_vec(), b"dd22".to_vec()),
            (b"d3".to_vec(), b"dd33".to_vec()),
            (b"e".to_vec(), b"ee".to_vec()),
            (b"e1".to_vec(), b"ee11".to_vec()),
            (b"e2".to_vec(), b"ee22".to_vec()),
            (b"e3".to_vec(), b"ee33".to_vec()),
        ];

        // Write key-value pairs in batch
        storage
            .raw_batch_put(
                Context::default(),
                "".to_string(),
                test_data.clone(),
                expect_ok_callback(tx, 0),
            )
            .unwrap();
        rx.recv().unwrap();

        // Scan pairs with key only
        let mut results: Vec<Option<KvPair>> = test_data
            .iter()
            .map(|&(ref k, _)| Some((k.clone(), vec![])))
            .collect();
        expect_multi_values(
            results.clone(),
            storage
                .raw_scan(
                    Context::default(),
                    "".to_string(),
                    vec![],
                    None,
                    20,
                    true,
                    false,
                )
                .wait(),
        );
        results = results.split_off(10);
        expect_multi_values(
            results,
            storage
                .raw_scan(
                    Context::default(),
                    "".to_string(),
                    b"c2".to_vec(),
                    None,
                    20,
                    true,
                    false,
                )
                .wait(),
        );
        let mut results: Vec<Option<KvPair>> = test_data
            .clone()
            .into_iter()
            .map(|(k, v)| Some((k, v)))
            .collect();
        expect_multi_values(
            results.clone(),
            storage
                .raw_scan(
                    Context::default(),
                    "".to_string(),
                    vec![],
                    None,
                    20,
                    false,
                    false,
                )
                .wait(),
        );
        results = results.split_off(10);
        expect_multi_values(
            results,
            storage
                .raw_scan(
                    Context::default(),
                    "".to_string(),
                    b"c2".to_vec(),
                    None,
                    20,
                    false,
                    false,
                )
                .wait(),
        );
        let results: Vec<Option<KvPair>> = test_data
            .clone()
            .into_iter()
            .map(|(k, v)| Some((k, v)))
            .rev()
            .collect();
        expect_multi_values(
            results,
            storage
                .raw_scan(
                    Context::default(),
                    "".to_string(),
                    b"z".to_vec(),
                    None,
                    20,
                    false,
                    true,
                )
                .wait(),
        );
        let results: Vec<Option<KvPair>> = test_data
            .clone()
            .into_iter()
            .map(|(k, v)| Some((k, v)))
            .rev()
            .take(5)
            .collect();
        expect_multi_values(
            results,
            storage
                .raw_scan(
                    Context::default(),
                    "".to_string(),
                    b"z".to_vec(),
                    None,
                    5,
                    false,
                    true,
                )
                .wait(),
        );

        // Scan with end_key
        let results: Vec<Option<KvPair>> = test_data
            .clone()
            .into_iter()
            .skip(6)
            .take(4)
            .map(|(k, v)| Some((k, v)))
            .collect();
        expect_multi_values(
            results,
            storage
                .raw_scan(
                    Context::default(),
                    "".to_string(),
                    b"b2".to_vec(),
                    Some(b"c2".to_vec()),
                    20,
                    false,
                    false,
                )
                .wait(),
        );
        let results: Vec<Option<KvPair>> = test_data
            .clone()
            .into_iter()
            .skip(6)
            .take(1)
            .map(|(k, v)| Some((k, v)))
            .collect();
        expect_multi_values(
            results,
            storage
                .raw_scan(
                    Context::default(),
                    "".to_string(),
                    b"b2".to_vec(),
                    Some(b"b2\x00".to_vec()),
                    20,
                    false,
                    false,
                )
                .wait(),
        );

        // Reverse scan with end_key
        let results: Vec<Option<KvPair>> = test_data
            .clone()
            .into_iter()
            .rev()
            .skip(10)
            .take(4)
            .map(|(k, v)| Some((k, v)))
            .collect();
        expect_multi_values(
            results,
            storage
                .raw_scan(
                    Context::default(),
                    "".to_string(),
                    b"c2".to_vec(),
                    Some(b"b2".to_vec()),
                    20,
                    false,
                    true,
                )
                .wait(),
        );
        let results: Vec<Option<KvPair>> = test_data
            .into_iter()
            .skip(6)
            .take(1)
            .map(|(k, v)| Some((k, v)))
            .collect();
        expect_multi_values(
            results,
            storage
                .raw_scan(
                    Context::default(),
                    "".to_string(),
                    b"b2\x00".to_vec(),
                    Some(b"b2".to_vec()),
                    20,
                    false,
                    true,
                )
                .wait(),
        );

        // End key tests. Confirm that lower/upper bound works correctly.
        let ctx = Context::default();
        let results = vec![
            (b"c1".to_vec(), b"cc11".to_vec()),
            (b"c2".to_vec(), b"cc22".to_vec()),
            (b"c3".to_vec(), b"cc33".to_vec()),
            (b"d".to_vec(), b"dd".to_vec()),
            (b"d1".to_vec(), b"dd11".to_vec()),
            (b"d2".to_vec(), b"dd22".to_vec()),
        ]
        .into_iter()
        .map(|(k, v)| Some((k, v)));
        let engine = storage.get_engine();
        expect_multi_values(
            results.clone().collect(),
            block_on(async {
                let snapshot =
                    <Storage<RocksEngine, DummyLockManager>>::snapshot(&engine, &ctx).await?;
                <Storage<RocksEngine, DummyLockManager>>::forward_raw_scan(
                    &snapshot,
                    &"".to_string(),
                    &Key::from_encoded(b"c1".to_vec()),
                    Some(Key::from_encoded(b"d3".to_vec())),
                    20,
                    &mut Statistics::default(),
                    false,
                )
            }),
        );
        expect_multi_values(
            results.rev().collect(),
            block_on(async move {
                let snapshot =
                    <Storage<RocksEngine, DummyLockManager>>::snapshot(&engine, &ctx).await?;
                <Storage<RocksEngine, DummyLockManager>>::reverse_raw_scan(
                    &snapshot,
                    &"".to_string(),
                    &Key::from_encoded(b"d3".to_vec()),
                    Some(Key::from_encoded(b"c1".to_vec())),
                    20,
                    &mut Statistics::default(),
                    false,
                )
            }),
        );
    }

    #[test]
    fn test_check_key_ranges() {
        fn make_ranges(ranges: Vec<(Vec<u8>, Vec<u8>)>) -> Vec<KeyRange> {
            ranges
                .into_iter()
                .map(|(s, e)| {
                    let mut range = KeyRange::default();
                    range.set_start_key(s);
                    if !e.is_empty() {
                        range.set_end_key(e);
                    }
                    range
                })
                .collect()
        }

        let ranges = make_ranges(vec![
            (b"a".to_vec(), b"a3".to_vec()),
            (b"b".to_vec(), b"b3".to_vec()),
            (b"c".to_vec(), b"c3".to_vec()),
        ]);
        assert_eq!(
            <Storage<RocksEngine, DummyLockManager>>::check_key_ranges(&ranges, false),
            true
        );

        let ranges = make_ranges(vec![
            (b"a".to_vec(), vec![]),
            (b"b".to_vec(), vec![]),
            (b"c".to_vec(), vec![]),
        ]);
        assert_eq!(
            <Storage<RocksEngine, DummyLockManager>>::check_key_ranges(&ranges, false),
            true
        );

        let ranges = make_ranges(vec![
            (b"a3".to_vec(), b"a".to_vec()),
            (b"b3".to_vec(), b"b".to_vec()),
            (b"c3".to_vec(), b"c".to_vec()),
        ]);
        assert_eq!(
            <Storage<RocksEngine, DummyLockManager>>::check_key_ranges(&ranges, false),
            false
        );

        // if end_key is omitted, the next start_key is used instead. so, false is returned.
        let ranges = make_ranges(vec![
            (b"c".to_vec(), vec![]),
            (b"b".to_vec(), vec![]),
            (b"a".to_vec(), vec![]),
        ]);
        assert_eq!(
            <Storage<RocksEngine, DummyLockManager>>::check_key_ranges(&ranges, false),
            false
        );

        let ranges = make_ranges(vec![
            (b"a3".to_vec(), b"a".to_vec()),
            (b"b3".to_vec(), b"b".to_vec()),
            (b"c3".to_vec(), b"c".to_vec()),
        ]);
        assert_eq!(
            <Storage<RocksEngine, DummyLockManager>>::check_key_ranges(&ranges, true),
            true
        );

        let ranges = make_ranges(vec![
            (b"c3".to_vec(), vec![]),
            (b"b3".to_vec(), vec![]),
            (b"a3".to_vec(), vec![]),
        ]);
        assert_eq!(
            <Storage<RocksEngine, DummyLockManager>>::check_key_ranges(&ranges, true),
            true
        );

        let ranges = make_ranges(vec![
            (b"a".to_vec(), b"a3".to_vec()),
            (b"b".to_vec(), b"b3".to_vec()),
            (b"c".to_vec(), b"c3".to_vec()),
        ]);
        assert_eq!(
            <Storage<RocksEngine, DummyLockManager>>::check_key_ranges(&ranges, true),
            false
        );

        let ranges = make_ranges(vec![
            (b"a3".to_vec(), vec![]),
            (b"b3".to_vec(), vec![]),
            (b"c3".to_vec(), vec![]),
        ]);
        assert_eq!(
            <Storage<RocksEngine, DummyLockManager>>::check_key_ranges(&ranges, true),
            false
        );
    }

    #[test]
    fn test_raw_batch_scan() {
        let storage = TestStorageBuilder::new().build().unwrap();
        let (tx, rx) = channel();

        let test_data = vec![
            (b"a".to_vec(), b"aa".to_vec()),
            (b"a1".to_vec(), b"aa11".to_vec()),
            (b"a2".to_vec(), b"aa22".to_vec()),
            (b"a3".to_vec(), b"aa33".to_vec()),
            (b"b".to_vec(), b"bb".to_vec()),
            (b"b1".to_vec(), b"bb11".to_vec()),
            (b"b2".to_vec(), b"bb22".to_vec()),
            (b"b3".to_vec(), b"bb33".to_vec()),
            (b"c".to_vec(), b"cc".to_vec()),
            (b"c1".to_vec(), b"cc11".to_vec()),
            (b"c2".to_vec(), b"cc22".to_vec()),
            (b"c3".to_vec(), b"cc33".to_vec()),
            (b"d".to_vec(), b"dd".to_vec()),
            (b"d1".to_vec(), b"dd11".to_vec()),
            (b"d2".to_vec(), b"dd22".to_vec()),
            (b"d3".to_vec(), b"dd33".to_vec()),
            (b"e".to_vec(), b"ee".to_vec()),
            (b"e1".to_vec(), b"ee11".to_vec()),
            (b"e2".to_vec(), b"ee22".to_vec()),
            (b"e3".to_vec(), b"ee33".to_vec()),
        ];

        // Write key-value pairs in batch
        storage
            .raw_batch_put(
                Context::default(),
                "".to_string(),
                test_data.clone(),
                expect_ok_callback(tx, 0),
            )
            .unwrap();
        rx.recv().unwrap();

        // Verify pairs exist
        let keys = test_data.iter().map(|&(ref k, _)| k.clone()).collect();
        let results = test_data.into_iter().map(|(k, v)| Some((k, v))).collect();
        expect_multi_values(
            results,
            storage
                .raw_batch_get(Context::default(), "".to_string(), keys)
                .wait(),
        );

        let results = vec![
            Some((b"a".to_vec(), b"aa".to_vec())),
            Some((b"a1".to_vec(), b"aa11".to_vec())),
            Some((b"a2".to_vec(), b"aa22".to_vec())),
            Some((b"a3".to_vec(), b"aa33".to_vec())),
            Some((b"b".to_vec(), b"bb".to_vec())),
            Some((b"b1".to_vec(), b"bb11".to_vec())),
            Some((b"b2".to_vec(), b"bb22".to_vec())),
            Some((b"b3".to_vec(), b"bb33".to_vec())),
            Some((b"c".to_vec(), b"cc".to_vec())),
            Some((b"c1".to_vec(), b"cc11".to_vec())),
            Some((b"c2".to_vec(), b"cc22".to_vec())),
            Some((b"c3".to_vec(), b"cc33".to_vec())),
            Some((b"d".to_vec(), b"dd".to_vec())),
        ];
        let ranges: Vec<KeyRange> = vec![b"a".to_vec(), b"b".to_vec(), b"c".to_vec()]
            .into_iter()
            .map(|k| {
                let mut range = KeyRange::default();
                range.set_start_key(k);
                range
            })
            .collect();
        expect_multi_values(
            results,
            storage
                .raw_batch_scan(
                    Context::default(),
                    "".to_string(),
                    ranges.clone(),
                    5,
                    false,
                    false,
                )
                .wait(),
        );

        let results = vec![
            Some((b"a".to_vec(), vec![])),
            Some((b"a1".to_vec(), vec![])),
            Some((b"a2".to_vec(), vec![])),
            Some((b"a3".to_vec(), vec![])),
            Some((b"b".to_vec(), vec![])),
            Some((b"b1".to_vec(), vec![])),
            Some((b"b2".to_vec(), vec![])),
            Some((b"b3".to_vec(), vec![])),
            Some((b"c".to_vec(), vec![])),
            Some((b"c1".to_vec(), vec![])),
            Some((b"c2".to_vec(), vec![])),
            Some((b"c3".to_vec(), vec![])),
            Some((b"d".to_vec(), vec![])),
        ];
        expect_multi_values(
            results,
            storage
                .raw_batch_scan(
                    Context::default(),
                    "".to_string(),
                    ranges.clone(),
                    5,
                    true,
                    false,
                )
                .wait(),
        );

        let results = vec![
            Some((b"a".to_vec(), b"aa".to_vec())),
            Some((b"a1".to_vec(), b"aa11".to_vec())),
            Some((b"a2".to_vec(), b"aa22".to_vec())),
            Some((b"b".to_vec(), b"bb".to_vec())),
            Some((b"b1".to_vec(), b"bb11".to_vec())),
            Some((b"b2".to_vec(), b"bb22".to_vec())),
            Some((b"c".to_vec(), b"cc".to_vec())),
            Some((b"c1".to_vec(), b"cc11".to_vec())),
            Some((b"c2".to_vec(), b"cc22".to_vec())),
        ];
        expect_multi_values(
            results,
            storage
                .raw_batch_scan(
                    Context::default(),
                    "".to_string(),
                    ranges.clone(),
                    3,
                    false,
                    false,
                )
                .wait(),
        );

        let results = vec![
            Some((b"a".to_vec(), vec![])),
            Some((b"a1".to_vec(), vec![])),
            Some((b"a2".to_vec(), vec![])),
            Some((b"b".to_vec(), vec![])),
            Some((b"b1".to_vec(), vec![])),
            Some((b"b2".to_vec(), vec![])),
            Some((b"c".to_vec(), vec![])),
            Some((b"c1".to_vec(), vec![])),
            Some((b"c2".to_vec(), vec![])),
        ];
        expect_multi_values(
            results,
            storage
                .raw_batch_scan(Context::default(), "".to_string(), ranges, 3, true, false)
                .wait(),
        );

        let results = vec![
            Some((b"a2".to_vec(), b"aa22".to_vec())),
            Some((b"a1".to_vec(), b"aa11".to_vec())),
            Some((b"a".to_vec(), b"aa".to_vec())),
            Some((b"b2".to_vec(), b"bb22".to_vec())),
            Some((b"b1".to_vec(), b"bb11".to_vec())),
            Some((b"b".to_vec(), b"bb".to_vec())),
            Some((b"c2".to_vec(), b"cc22".to_vec())),
            Some((b"c1".to_vec(), b"cc11".to_vec())),
            Some((b"c".to_vec(), b"cc".to_vec())),
        ];
        let ranges: Vec<KeyRange> = vec![
            (b"a3".to_vec(), b"a".to_vec()),
            (b"b3".to_vec(), b"b".to_vec()),
            (b"c3".to_vec(), b"c".to_vec()),
        ]
        .into_iter()
        .map(|(s, e)| {
            let mut range = KeyRange::default();
            range.set_start_key(s);
            range.set_end_key(e);
            range
        })
        .collect();
        expect_multi_values(
            results,
            storage
                .raw_batch_scan(Context::default(), "".to_string(), ranges, 5, false, true)
                .wait(),
        );

        let results = vec![
            Some((b"c2".to_vec(), b"cc22".to_vec())),
            Some((b"c1".to_vec(), b"cc11".to_vec())),
            Some((b"b2".to_vec(), b"bb22".to_vec())),
            Some((b"b1".to_vec(), b"bb11".to_vec())),
            Some((b"a2".to_vec(), b"aa22".to_vec())),
            Some((b"a1".to_vec(), b"aa11".to_vec())),
        ];
        let ranges: Vec<KeyRange> = vec![b"c3".to_vec(), b"b3".to_vec(), b"a3".to_vec()]
            .into_iter()
            .map(|s| {
                let mut range = KeyRange::default();
                range.set_start_key(s);
                range
            })
            .collect();
        expect_multi_values(
            results,
            storage
                .raw_batch_scan(Context::default(), "".to_string(), ranges, 2, false, true)
                .wait(),
        );

        let results = vec![
            Some((b"a2".to_vec(), vec![])),
            Some((b"a1".to_vec(), vec![])),
            Some((b"a".to_vec(), vec![])),
            Some((b"b2".to_vec(), vec![])),
            Some((b"b1".to_vec(), vec![])),
            Some((b"b".to_vec(), vec![])),
            Some((b"c2".to_vec(), vec![])),
            Some((b"c1".to_vec(), vec![])),
            Some((b"c".to_vec(), vec![])),
        ];
        let ranges: Vec<KeyRange> = vec![
            (b"a3".to_vec(), b"a".to_vec()),
            (b"b3".to_vec(), b"b".to_vec()),
            (b"c3".to_vec(), b"c".to_vec()),
        ]
        .into_iter()
        .map(|(s, e)| {
            let mut range = KeyRange::default();
            range.set_start_key(s);
            range.set_end_key(e);
            range
        })
        .collect();
        expect_multi_values(
            results,
            storage
                .raw_batch_scan(Context::default(), "".to_string(), ranges, 5, true, true)
                .wait(),
        );
    }

    #[test]
    fn test_scan_lock() {
        let storage = TestStorageBuilder::new().build().unwrap();
        let (tx, rx) = channel();
        storage
            .sched_txn_command(
                commands::Prewrite::with_defaults(
                    vec![
                        Mutation::Put((Key::from_raw(b"x"), b"foo".to_vec())),
                        Mutation::Put((Key::from_raw(b"y"), b"foo".to_vec())),
                        Mutation::Put((Key::from_raw(b"z"), b"foo".to_vec())),
                    ],
                    b"x".to_vec(),
                    100.into(),
                ),
                expect_ok_callback(tx.clone(), 0),
            )
            .unwrap();
        rx.recv().unwrap();

        storage
            .sched_txn_command(
                commands::Prewrite::new(
                    vec![
                        Mutation::Put((Key::from_raw(b"a"), b"foo".to_vec())),
                        Mutation::Put((Key::from_raw(b"b"), b"foo".to_vec())),
                        Mutation::Put((Key::from_raw(b"c"), b"foo".to_vec())),
                    ],
                    b"c".to_vec(),
                    101.into(),
                    123,
                    false,
                    3,
                    TimeStamp::default(),
                    Context::default(),
                ),
                expect_ok_callback(tx.clone(), 0),
            )
            .unwrap();
        rx.recv().unwrap();

        let (lock_a, lock_b, lock_c, lock_x, lock_y, lock_z) = (
            {
                let mut lock = LockInfo::default();
                lock.set_primary_lock(b"c".to_vec());
                lock.set_lock_version(101);
                lock.set_key(b"a".to_vec());
                lock.set_lock_ttl(123);
                lock.set_txn_size(3);
                lock
            },
            {
                let mut lock = LockInfo::default();
                lock.set_primary_lock(b"c".to_vec());
                lock.set_lock_version(101);
                lock.set_key(b"b".to_vec());
                lock.set_lock_ttl(123);
                lock.set_txn_size(3);
                lock
            },
            {
                let mut lock = LockInfo::default();
                lock.set_primary_lock(b"c".to_vec());
                lock.set_lock_version(101);
                lock.set_key(b"c".to_vec());
                lock.set_lock_ttl(123);
                lock.set_txn_size(3);
                lock
            },
            {
                let mut lock = LockInfo::default();
                lock.set_primary_lock(b"x".to_vec());
                lock.set_lock_version(100);
                lock.set_key(b"x".to_vec());
                lock
            },
            {
                let mut lock = LockInfo::default();
                lock.set_primary_lock(b"x".to_vec());
                lock.set_lock_version(100);
                lock.set_key(b"y".to_vec());
                lock
            },
            {
                let mut lock = LockInfo::default();
                lock.set_primary_lock(b"x".to_vec());
                lock.set_lock_version(100);
                lock.set_key(b"z".to_vec());
                lock
            },
        );

        storage
            .sched_txn_command(
                commands::ScanLock::new(99.into(), None, 10, Context::default()),
                expect_value_callback(tx.clone(), 0, vec![]),
            )
            .unwrap();
        rx.recv().unwrap();
        storage
            .sched_txn_command(
                commands::ScanLock::new(100.into(), None, 10, Context::default()),
                expect_value_callback(
                    tx.clone(),
                    0,
                    vec![lock_x.clone(), lock_y.clone(), lock_z.clone()],
                ),
            )
            .unwrap();
        rx.recv().unwrap();
        storage
            .sched_txn_command(
                commands::ScanLock::new(
                    100.into(),
                    Some(Key::from_raw(b"a")),
                    10,
                    Context::default(),
                ),
                expect_value_callback(
                    tx.clone(),
                    0,
                    vec![lock_x.clone(), lock_y.clone(), lock_z.clone()],
                ),
            )
            .unwrap();
        rx.recv().unwrap();
        storage
            .sched_txn_command(
                commands::ScanLock::new(
                    100.into(),
                    Some(Key::from_raw(b"y")),
                    10,
                    Context::default(),
                ),
                expect_value_callback(tx.clone(), 0, vec![lock_y.clone(), lock_z.clone()]),
            )
            .unwrap();
        rx.recv().unwrap();
        storage
            .sched_txn_command(
                commands::ScanLock::new(101.into(), None, 10, Context::default()),
                expect_value_callback(
                    tx.clone(),
                    0,
                    vec![
                        lock_a.clone(),
                        lock_b.clone(),
                        lock_c.clone(),
                        lock_x.clone(),
                        lock_y.clone(),
                        lock_z.clone(),
                    ],
                ),
            )
            .unwrap();
        rx.recv().unwrap();
        storage
            .sched_txn_command(
                commands::ScanLock::new(101.into(), None, 4, Context::default()),
                expect_value_callback(
                    tx.clone(),
                    0,
                    vec![lock_a, lock_b.clone(), lock_c.clone(), lock_x.clone()],
                ),
            )
            .unwrap();
        rx.recv().unwrap();
        storage
            .sched_txn_command(
                commands::ScanLock::new(
                    101.into(),
                    Some(Key::from_raw(b"b")),
                    4,
                    Context::default(),
                ),
                expect_value_callback(
                    tx.clone(),
                    0,
                    vec![
                        lock_b.clone(),
                        lock_c.clone(),
                        lock_x.clone(),
                        lock_y.clone(),
                    ],
                ),
            )
            .unwrap();
        rx.recv().unwrap();
        storage
            .sched_txn_command(
                commands::ScanLock::new(
                    101.into(),
                    Some(Key::from_raw(b"b")),
                    0,
                    Context::default(),
                ),
                expect_value_callback(tx, 0, vec![lock_b, lock_c, lock_x, lock_y, lock_z]),
            )
            .unwrap();
        rx.recv().unwrap();
    }

    #[test]
    fn test_resolve_lock() {
        use crate::storage::txn::RESOLVE_LOCK_BATCH_SIZE;

        let storage = TestStorageBuilder::new().build().unwrap();
        let (tx, rx) = channel();

        // These locks (transaction ts=99) are not going to be resolved.
        storage
            .sched_txn_command(
                commands::Prewrite::with_defaults(
                    vec![
                        Mutation::Put((Key::from_raw(b"a"), b"foo".to_vec())),
                        Mutation::Put((Key::from_raw(b"b"), b"foo".to_vec())),
                        Mutation::Put((Key::from_raw(b"c"), b"foo".to_vec())),
                    ],
                    b"c".to_vec(),
                    99.into(),
                ),
                expect_ok_callback(tx.clone(), 0),
            )
            .unwrap();
        rx.recv().unwrap();

        let (lock_a, lock_b, lock_c) = (
            {
                let mut lock = LockInfo::default();
                lock.set_primary_lock(b"c".to_vec());
                lock.set_lock_version(99);
                lock.set_key(b"a".to_vec());
                lock
            },
            {
                let mut lock = LockInfo::default();
                lock.set_primary_lock(b"c".to_vec());
                lock.set_lock_version(99);
                lock.set_key(b"b".to_vec());
                lock
            },
            {
                let mut lock = LockInfo::default();
                lock.set_primary_lock(b"c".to_vec());
                lock.set_lock_version(99);
                lock.set_key(b"c".to_vec());
                lock
            },
        );

        // We should be able to resolve all locks for transaction ts=100 when there are this
        // many locks.
        let scanned_locks_coll = vec![
            1,
            RESOLVE_LOCK_BATCH_SIZE,
            RESOLVE_LOCK_BATCH_SIZE - 1,
            RESOLVE_LOCK_BATCH_SIZE + 1,
            RESOLVE_LOCK_BATCH_SIZE * 2,
            RESOLVE_LOCK_BATCH_SIZE * 2 - 1,
            RESOLVE_LOCK_BATCH_SIZE * 2 + 1,
        ];

        let is_rollback_coll = vec![
            false, // commit
            true,  // rollback
        ];
        let mut ts = 100.into();

        for scanned_locks in scanned_locks_coll {
            for is_rollback in &is_rollback_coll {
                let mut mutations = vec![];
                for i in 0..scanned_locks {
                    mutations.push(Mutation::Put((
                        Key::from_raw(format!("x{:08}", i).as_bytes()),
                        b"foo".to_vec(),
                    )));
                }

                storage
                    .sched_txn_command(
                        commands::Prewrite::with_defaults(mutations, b"x".to_vec(), ts),
                        expect_ok_callback(tx.clone(), 0),
                    )
                    .unwrap();
                rx.recv().unwrap();

                let mut txn_status = HashMap::default();
                txn_status.insert(
                    ts,
                    if *is_rollback {
                        TimeStamp::zero() // rollback
                    } else {
                        (ts.into_inner() + 5).into() // commit, commit_ts = start_ts + 5
                    },
                );
                storage
                    .sched_txn_command(
                        commands::ResolveLock::new(txn_status, None, vec![], Context::default()),
                        expect_ok_callback(tx.clone(), 0),
                    )
                    .unwrap();
                rx.recv().unwrap();

                // All locks should be resolved except for a, b and c.
                storage
                    .sched_txn_command(
                        commands::ScanLock::new(ts, None, 0, Context::default()),
                        expect_value_callback(
                            tx.clone(),
                            0,
                            vec![lock_a.clone(), lock_b.clone(), lock_c.clone()],
                        ),
                    )
                    .unwrap();
                rx.recv().unwrap();

                ts = (ts.into_inner() + 10).into();
            }
        }
    }

    #[test]
    fn test_resolve_lock_lite() {
        let storage = TestStorageBuilder::new().build().unwrap();
        let (tx, rx) = channel();

        storage
            .sched_txn_command(
                commands::Prewrite::with_defaults(
                    vec![
                        Mutation::Put((Key::from_raw(b"a"), b"foo".to_vec())),
                        Mutation::Put((Key::from_raw(b"b"), b"foo".to_vec())),
                        Mutation::Put((Key::from_raw(b"c"), b"foo".to_vec())),
                    ],
                    b"c".to_vec(),
                    99.into(),
                ),
                expect_ok_callback(tx.clone(), 0),
            )
            .unwrap();
        rx.recv().unwrap();

        // Rollback key 'b' and key 'c' and left key 'a' still locked.
        let resolve_keys = vec![Key::from_raw(b"b"), Key::from_raw(b"c")];
        storage
            .sched_txn_command(
                commands::ResolveLockLite::new(
                    99.into(),
                    TimeStamp::zero(),
                    resolve_keys,
                    Context::default(),
                ),
                expect_ok_callback(tx.clone(), 0),
            )
            .unwrap();
        rx.recv().unwrap();

        // Check lock for key 'a'.
        let lock_a = {
            let mut lock = LockInfo::default();
            lock.set_primary_lock(b"c".to_vec());
            lock.set_lock_version(99);
            lock.set_key(b"a".to_vec());
            lock
        };
        storage
            .sched_txn_command(
                commands::ScanLock::new(99.into(), None, 0, Context::default()),
                expect_value_callback(tx.clone(), 0, vec![lock_a]),
            )
            .unwrap();
        rx.recv().unwrap();

        // Resolve lock for key 'a'.
        storage
            .sched_txn_command(
                commands::ResolveLockLite::new(
                    99.into(),
                    TimeStamp::zero(),
                    vec![Key::from_raw(b"a")],
                    Context::default(),
                ),
                expect_ok_callback(tx.clone(), 0),
            )
            .unwrap();
        rx.recv().unwrap();

        storage
            .sched_txn_command(
                commands::Prewrite::with_defaults(
                    vec![
                        Mutation::Put((Key::from_raw(b"a"), b"foo".to_vec())),
                        Mutation::Put((Key::from_raw(b"b"), b"foo".to_vec())),
                        Mutation::Put((Key::from_raw(b"c"), b"foo".to_vec())),
                    ],
                    b"c".to_vec(),
                    101.into(),
                ),
                expect_ok_callback(tx.clone(), 0),
            )
            .unwrap();
        rx.recv().unwrap();

        // Commit key 'b' and key 'c' and left key 'a' still locked.
        let resolve_keys = vec![Key::from_raw(b"b"), Key::from_raw(b"c")];
        storage
            .sched_txn_command(
                commands::ResolveLockLite::new(
                    101.into(),
                    102.into(),
                    resolve_keys,
                    Context::default(),
                ),
                expect_ok_callback(tx.clone(), 0),
            )
            .unwrap();
        rx.recv().unwrap();

        // Check lock for key 'a'.
        let lock_a = {
            let mut lock = LockInfo::default();
            lock.set_primary_lock(b"c".to_vec());
            lock.set_lock_version(101);
            lock.set_key(b"a".to_vec());
            lock
        };
        storage
            .sched_txn_command(
                commands::ScanLock::new(101.into(), None, 0, Context::default()),
                expect_value_callback(tx, 0, vec![lock_a]),
            )
            .unwrap();
        rx.recv().unwrap();
    }

    #[test]
    fn test_txn_heart_beat() {
        let storage = TestStorageBuilder::new().build().unwrap();
        let (tx, rx) = channel();

        let k = Key::from_raw(b"k");
        let v = b"v".to_vec();

        let uncommitted = TxnStatus::uncommitted;

        // No lock.
        storage
            .sched_txn_command(
                commands::TxnHeartBeat::new(k.clone(), 10.into(), 100, Context::default()),
                expect_fail_callback(tx.clone(), 0, |e| match e {
                    Error(box ErrorInner::Txn(TxnError(box TxnErrorInner::Mvcc(mvcc::Error(
                        box mvcc::ErrorInner::TxnLockNotFound { .. },
                    ))))) => (),
                    e => panic!("unexpected error chain: {:?}", e),
                }),
            )
            .unwrap();
        rx.recv().unwrap();

        storage
            .sched_txn_command(
                commands::Prewrite::with_lock_ttl(
                    vec![Mutation::Put((k.clone(), v))],
                    k.as_encoded().to_vec(),
                    10.into(),
                    100,
                ),
                expect_ok_callback(tx.clone(), 0),
            )
            .unwrap();
        rx.recv().unwrap();

        // `advise_ttl` = 90, which is less than current ttl 100. The lock's ttl will remains 100.
        storage
            .sched_txn_command(
                commands::TxnHeartBeat::new(k.clone(), 10.into(), 90, Context::default()),
                expect_value_callback(tx.clone(), 0, uncommitted(100, TimeStamp::zero())),
            )
            .unwrap();
        rx.recv().unwrap();

        // `advise_ttl` = 110, which is greater than current ttl. The lock's ttl will be updated to
        // 110.
        storage
            .sched_txn_command(
                commands::TxnHeartBeat::new(k.clone(), 10.into(), 110, Context::default()),
                expect_value_callback(tx.clone(), 0, uncommitted(110, TimeStamp::zero())),
            )
            .unwrap();
        rx.recv().unwrap();

        // Lock not match. Nothing happens except throwing an error.
        storage
            .sched_txn_command(
                commands::TxnHeartBeat::new(k, 11.into(), 150, Context::default()),
                expect_fail_callback(tx, 0, |e| match e {
                    Error(box ErrorInner::Txn(TxnError(box TxnErrorInner::Mvcc(mvcc::Error(
                        box mvcc::ErrorInner::TxnLockNotFound { .. },
                    ))))) => (),
                    e => panic!("unexpected error chain: {:?}", e),
                }),
            )
            .unwrap();
        rx.recv().unwrap();
    }

    #[test]
    fn test_check_txn_status() {
        let storage = TestStorageBuilder::new().build().unwrap();
        let (tx, rx) = channel();

        let k = Key::from_raw(b"k");
        let v = b"b".to_vec();

        let ts = TimeStamp::compose;
        use TxnStatus::*;
        let uncommitted = TxnStatus::uncommitted;
        let committed = TxnStatus::committed;

        // No lock and no commit info. Gets an error.
        storage
            .sched_txn_command(
                commands::CheckTxnStatus::new(
                    k.clone(),
                    ts(9, 0),
                    ts(9, 1),
                    ts(9, 1),
                    false,
                    Context::default(),
                ),
                expect_fail_callback(tx.clone(), 0, |e| match e {
                    Error(box ErrorInner::Txn(TxnError(box TxnErrorInner::Mvcc(mvcc::Error(
                        box mvcc::ErrorInner::TxnNotFound { .. },
                    ))))) => (),
                    e => panic!("unexpected error chain: {:?}", e),
                }),
            )
            .unwrap();
        rx.recv().unwrap();

        // No lock and no commit info. If specified rollback_if_not_exist, the key will be rolled
        // back.
        storage
            .sched_txn_command(
                commands::CheckTxnStatus::new(
                    k.clone(),
                    ts(9, 0),
                    ts(9, 1),
                    ts(9, 1),
                    true,
                    Context::default(),
                ),
                expect_value_callback(tx.clone(), 0, LockNotExist),
            )
            .unwrap();
        rx.recv().unwrap();

        // A rollback will be written, so an later-arriving prewrite will fail.
        storage
            .sched_txn_command(
                commands::Prewrite::with_defaults(
                    vec![Mutation::Put((k.clone(), v.clone()))],
                    k.as_encoded().to_vec(),
                    ts(9, 0),
                ),
                expect_fail_callback(tx.clone(), 0, |e| match e {
                    Error(box ErrorInner::Txn(TxnError(box TxnErrorInner::Mvcc(mvcc::Error(
                        box mvcc::ErrorInner::WriteConflict { .. },
                    ))))) => (),
                    e => panic!("unexpected error chain: {:?}", e),
                }),
            )
            .unwrap();
        rx.recv().unwrap();

        storage
            .sched_txn_command(
                commands::Prewrite::with_lock_ttl(
                    vec![Mutation::Put((k.clone(), v.clone()))],
                    k.as_encoded().to_vec(),
                    ts(10, 0),
                    100,
                ),
                expect_ok_callback(tx.clone(), 0),
            )
            .unwrap();
        rx.recv().unwrap();

        // If lock exists and not expired, returns the lock's TTL.
        storage
            .sched_txn_command(
                commands::CheckTxnStatus::new(
                    k.clone(),
                    ts(10, 0),
                    ts(12, 0),
                    ts(15, 0),
                    true,
                    Context::default(),
                ),
                expect_value_callback(tx.clone(), 0, uncommitted(100, TimeStamp::zero())),
            )
            .unwrap();
        rx.recv().unwrap();

        // TODO: Check the lock's min_commit_ts field.

        storage
            .sched_txn_command(
                commands::Commit::new(vec![k.clone()], ts(10, 0), ts(20, 0), Context::default()),
                expect_ok_callback(tx.clone(), 0),
            )
            .unwrap();
        rx.recv().unwrap();

        // If the transaction is committed, returns the commit_ts.
        storage
            .sched_txn_command(
                commands::CheckTxnStatus::new(
                    k.clone(),
                    ts(10, 0),
                    ts(12, 0),
                    ts(15, 0),
                    true,
                    Context::default(),
                ),
                expect_value_callback(tx.clone(), 0, committed(ts(20, 0))),
            )
            .unwrap();
        rx.recv().unwrap();

        storage
            .sched_txn_command(
                commands::Prewrite::with_lock_ttl(
                    vec![Mutation::Put((k.clone(), v))],
                    k.as_encoded().to_vec(),
                    ts(25, 0),
                    100,
                ),
                expect_ok_callback(tx.clone(), 0),
            )
            .unwrap();
        rx.recv().unwrap();

        // If the lock has expired, cleanup it.
        storage
            .sched_txn_command(
                commands::CheckTxnStatus::new(
                    k.clone(),
                    ts(25, 0),
                    ts(126, 0),
                    ts(127, 0),
                    true,
                    Context::default(),
                ),
                expect_value_callback(tx.clone(), 0, TtlExpire),
            )
            .unwrap();
        rx.recv().unwrap();

        storage
            .sched_txn_command(
                commands::Commit::new(vec![k], ts(25, 0), ts(28, 0), Context::default()),
                expect_fail_callback(tx, 0, |e| match e {
                    Error(box ErrorInner::Txn(TxnError(box TxnErrorInner::Mvcc(mvcc::Error(
                        box mvcc::ErrorInner::TxnLockNotFound { .. },
                    ))))) => (),
                    e => panic!("unexpected error chain: {:?}", e),
                }),
            )
            .unwrap();
        rx.recv().unwrap();
    }

    #[test]
    fn test_construct_point_get_command_from_get_request() {
        let mut context = Context::default();
        context.set_region_id(1);
        let raw_key = b"raw_key".to_vec();
        let version = 10;
        let mut req = GetRequest::default();
        req.set_context(context.clone());
        req.set_key(raw_key.clone());
        req.set_version(version);
        let cmd = PointGetCommand::from_get(&mut req);
        assert_eq!(cmd.ctx, context);
        assert_eq!(cmd.key, Key::from_raw(&raw_key));
        assert_eq!(cmd.ts, Some(TimeStamp::new(version)));
    }

    #[test]
    fn test_construct_point_get_command_from_raw_get_request() {
        let mut context = Context::default();
        context.set_region_id(1);
        let raw_key = b"raw_key".to_vec();
        let mut req = RawGetRequest::default();
        req.set_context(context.clone());
        req.set_key(raw_key.clone());
        let cmd = PointGetCommand::from_raw_get(&mut req);
        assert_eq!(cmd.ctx, context);
        assert_eq!(cmd.key.into_encoded(), raw_key);
        assert_eq!(cmd.ts, None);
    }

    fn test_pessimistic_lock_impl(pipelined: bool) {
        type PessimisticLockCommand = TypedCommand<Result<PessimisticLockRes>>;
        fn new_acquire_pessimistic_lock_command(
            keys: Vec<(Key, bool)>,
            start_ts: impl Into<TimeStamp>,
            for_update_ts: impl Into<TimeStamp>,
            force: bool,
            return_values: bool,
        ) -> PessimisticLockCommand {
            let primary = keys[0].0.clone().to_raw().unwrap();
            commands::AcquirePessimisticLock::new(
                keys,
                primary,
                start_ts.into(),
                3000,
                false,
                for_update_ts.into(),
                None,
                force,
                return_values,
                Context::default(),
            )
        }

        fn delete_pessimistic_lock<E: Engine, L: LockManager>(
            storage: &Storage<E, L>,
            key: Key,
            start_ts: u64,
            for_update_ts: u64,
        ) {
            let (tx, rx) = channel();
            storage
                .sched_txn_command(
                    commands::PessimisticRollback::new(
                        vec![key],
                        start_ts.into(),
                        for_update_ts.into(),
                        Context::default(),
                    ),
                    expect_ok_callback(tx, 0),
                )
                .unwrap();
            rx.recv().unwrap();
        }

        fn expect_pessimistic_lock_res_callback(
            done: Sender<i32>,
            pessimistic_lock_res: PessimisticLockRes,
        ) -> Callback<Result<PessimisticLockRes>> {
            Box::new(move |res: Result<Result<PessimisticLockRes>>| {
                assert_eq!(res.unwrap().unwrap(), pessimistic_lock_res);
                done.send(0).unwrap();
            })
        }

        let mut builder = TestStorageBuilder::new().enable_pessimistic_txn();
        if pipelined {
            builder = builder.enable_pipelined_pessimistic_lock();
        }
        let storage = builder.build().unwrap();
        let (tx, rx) = channel();
        let (key, val) = (Key::from_raw(b"key"), b"val".to_vec());
        let (key2, val2) = (Key::from_raw(b"key2"), b"val2".to_vec());

        for &force in &[false, true] {
            for &return_values in &[false, true] {
                let pessimistic_lock_res = if force {
                    PessimisticLockRes::ForceLock {
                        value: None,
                        commit_ts: TimeStamp::zero(),
                    }
                } else if return_values {
                    PessimisticLockRes::MultiValue { values: vec![None] }
                } else {
                    PessimisticLockRes::Empty
                };

                storage
                    .sched_txn_command(
                        new_acquire_pessimistic_lock_command(
                            vec![(key.clone(), false)],
                            10,
                            10,
                            force,
                            return_values,
                        ),
                        expect_pessimistic_lock_res_callback(
                            tx.clone(),
                            pessimistic_lock_res.clone(),
                        ),
                    )
                    .unwrap();
                rx.recv().unwrap();

                // Duplicated command
                storage
                    .sched_txn_command(
                        new_acquire_pessimistic_lock_command(
                            vec![(key.clone(), false)],
                            10,
                            10,
                            force,
                            return_values,
                        ),
                        expect_pessimistic_lock_res_callback(
                            tx.clone(),
                            pessimistic_lock_res.clone(),
                        ),
                    )
                    .unwrap();
                rx.recv().unwrap();

                delete_pessimistic_lock(&storage, key.clone(), 10, 10);
            }
        }

        storage
            .sched_txn_command(
                new_acquire_pessimistic_lock_command(
                    vec![(key.clone(), false)],
                    10,
                    10,
                    false,
                    false,
                ),
                expect_pessimistic_lock_res_callback(tx.clone(), PessimisticLockRes::Empty),
            )
            .unwrap();
        rx.recv().unwrap();

        // KeyIsLocked
        for &force in &[false, true] {
            for &return_values in &[false, true] {
                storage
                    .sched_txn_command(
                        new_acquire_pessimistic_lock_command(
                            vec![(key.clone(), false)],
                            20,
                            20,
                            force,
                            return_values,
                        ),
                        expect_fail_callback(tx.clone(), 0, |e| match e {
                            Error(box ErrorInner::Txn(TxnError(box TxnErrorInner::Mvcc(
                                mvcc::Error(box mvcc::ErrorInner::KeyIsLocked(_)),
                            )))) => (),
                            e => panic!("unexpected error chain: {:?}", e),
                        }),
                    )
                    .unwrap();
                // The DummyLockManager consumes the Msg::WaitForLock.
                rx.recv_timeout(std::time::Duration::from_millis(100))
                    .unwrap_err();
            }
        }

        // Put key and key2.
        storage
            .sched_txn_command(
                commands::PrewritePessimistic::new(
                    vec![
                        (Mutation::Put((key.clone(), val.clone())), true),
                        (Mutation::Put((key2.clone(), val2.clone())), false),
                    ],
                    key.to_raw().unwrap(),
                    10.into(),
                    3000,
                    10.into(),
                    1,
                    TimeStamp::zero(),
                    Context::default(),
                ),
                expect_ok_callback(tx.clone(), 0),
            )
            .unwrap();
        rx.recv().unwrap();
        storage
            .sched_txn_command(
                commands::Commit::new(
                    vec![key.clone(), key2.clone()],
                    10.into(),
                    20.into(),
                    Context::default(),
                ),
                expect_ok_callback(tx.clone(), 0),
            )
            .unwrap();
        rx.recv().unwrap();

        // WriteConflict
        for &force in &[false, true] {
            for &return_values in &[false, true] {
                storage
                    .sched_txn_command(
                        new_acquire_pessimistic_lock_command(
                            vec![(key.clone(), false)],
                            15,
                            15,
                            force,
                            return_values,
                        ),
                        expect_fail_callback(tx.clone(), 0, |e| match e {
                            Error(box ErrorInner::Txn(TxnError(box TxnErrorInner::Mvcc(
                                mvcc::Error(box mvcc::ErrorInner::WriteConflict { .. }),
                            )))) => (),
                            e => panic!("unexpected error chain: {:?}", e),
                        }),
                    )
                    .unwrap();
                rx.recv().unwrap();
            }
        }

        for &force in &[false, true] {
            for &return_values in &[false, true] {
                let pessimistic_lock_res = if force {
                    PessimisticLockRes::ForceLock {
                        value: Some(val.clone()),
                        commit_ts: TimeStamp::new(20),
                    }
                } else if return_values {
                    PessimisticLockRes::MultiValue {
                        values: vec![Some(val.clone())],
                    }
                } else {
                    PessimisticLockRes::Empty
                };
                storage
                    .sched_txn_command(
                        new_acquire_pessimistic_lock_command(
                            vec![(key.clone(), false)],
                            30,
                            30,
                            force,
                            return_values,
                        ),
                        expect_pessimistic_lock_res_callback(tx.clone(), pessimistic_lock_res),
                    )
                    .unwrap();
                rx.recv().unwrap();

                delete_pessimistic_lock(&storage, key.clone(), 30, 30);
            }
        }

        // Return multiple values
        storage
            .sched_txn_command(
                new_acquire_pessimistic_lock_command(
                    vec![(key, false), (key2, false), (Key::from_raw(b"key3"), false)],
                    30,
                    30,
                    false,
                    true,
                ),
                expect_pessimistic_lock_res_callback(
                    tx,
                    PessimisticLockRes::MultiValue {
                        values: vec![Some(val), Some(val2), None],
                    },
                ),
            )
            .unwrap();
        rx.recv().unwrap();
    }

    #[test]
    fn test_pessimistic_lock() {
        test_pessimistic_lock_impl(false);
        test_pessimistic_lock_impl(true);
    }
}<|MERGE_RESOLUTION|>--- conflicted
+++ resolved
@@ -1183,25 +1183,12 @@
             &crate::config::StorageReadPoolConfig::default_for_test(),
             self.engine.clone(),
         );
-<<<<<<< HEAD
-        let lock_manager = if self.pessimistic_txn_enabled {
-            Some(DummyLockManager {})
-        } else {
-            None
-        };
-        Storage::from_engine(
-            self.engine,
-            &self.config,
-            read_pool.into(),
-            lock_manager,
-            self.pipelined_pessimistic_lock,
-=======
         Storage::from_engine(
             self.engine,
             &self.config,
             ReadPool::from(read_pool).handle(),
             None,
->>>>>>> 47612875
+            self.pipelined_pessimistic_lock,
         )
     }
 }
