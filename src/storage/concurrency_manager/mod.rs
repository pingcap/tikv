// Copyright 2020 TiKV Project Authors. Licensed under Apache-2.0.

//! The concurrency manager is responsible for concurrency control of
//! transactions.
//!
//! The concurrency manager contains a key table in memory.
//! Transactional commands can acquire key mutexes from the concurrency manager
//! to ensure serializability. Lock information can be also stored in the
//! manager and reading requests can check if these locks block the read.

mod handle_table;
mod key_handle;

pub use self::key_handle::{KeyHandle, KeyHandleMutexGuard};

use kvproto::kvrpcpb::LockInfo;
use parking_lot::Mutex;
use std::{
    collections::BTreeMap,
    mem::{self, MaybeUninit},
    sync::{
        atomic::{AtomicU64, Ordering},
        Arc,
    },
};
use txn_types::{Key, TimeStamp};

<<<<<<< HEAD
pub type OrderedLockMap = Mutex<BTreeMap<Key, Arc<MemoryLock>>>;
pub type LockTable = self::lock_table::LockTable<OrderedLockMap>;
=======
// TODO: Currently we are using a Mutex<BTreeMap> to implement the handle table.
// In the future we should replace it with a concurrent ordered map.
// Pay attention that the async functions of ConcurrencyManager should not hold
// the mutex.
type OrderedMap = Mutex<BTreeMap<Key, Arc<KeyHandle>>>;
pub type HandleTable = self::handle_table::HandleTable<OrderedMap>;
>>>>>>> 211a93bc

#[derive(Clone)]
pub struct ConcurrencyManager {
    max_read_ts: Arc<AtomicU64>,
    handle_table: HandleTable,
}

impl ConcurrencyManager {
    pub fn new(latest_ts: TimeStamp) -> Self {
        ConcurrencyManager {
            max_read_ts: Arc::new(AtomicU64::new(latest_ts.into_inner())),
            handle_table: HandleTable::default(),
        }
    }

    pub fn max_read_ts(&self) -> TimeStamp {
        TimeStamp::new(self.max_read_ts.load(Ordering::SeqCst))
    }

    /// Acquires a mutex of the key and returns an RAII guard. When the guard goes
    /// out of scope, the mutex will be unlocked.
    ///
    /// The guard can be used to store LockInfo in the table. The stored lock
    /// is visible to `read_key_check` and `read_range_check`.
    pub async fn lock_key(&self, key: &Key) -> KeyHandleMutexGuard<'_, OrderedMap> {
        self.handle_table.lock_key(key).await
    }

    /// Acquires mutexes of the keys and returns the RAII guards. The order of the
    /// guards is the same with the given keys.
    ///
    /// The guards can be used to store LockInfo in the table. The stored lock
    /// is visible to `read_key_check` and `read_range_check`.
    pub async fn lock_keys(
        &self,
<<<<<<< HEAD
        keys: impl IntoIterator<Item = &Key>,
    ) -> Vec<TxnMutexGuard<'_, OrderedLockMap>> {
        let mut keys_with_index: Vec<_> = keys.into_iter().enumerate().collect();
=======
        keys: impl Iterator<Item = &Key>,
    ) -> Vec<KeyHandleMutexGuard<'_, OrderedMap>> {
        let mut keys_with_index: Vec<_> = keys.enumerate().collect();
>>>>>>> 211a93bc
        // To prevent deadlock, we sort the keys and lock them one by one.
        keys_with_index.sort_by_key(|(_, key)| *key);
        let mut result: Vec<MaybeUninit<KeyHandleMutexGuard<'_, OrderedMap>>> = Vec::new();
        result.resize_with(keys_with_index.len(), || MaybeUninit::uninit());
        for (index, key) in keys_with_index {
            result[index] = MaybeUninit::new(self.handle_table.lock_key(key).await);
        }
        #[allow(clippy::unsound_collection_transmute)]
        unsafe {
            mem::transmute(result)
        }
    }

    /// Checks if there is a memory lock of the key which blocks the read.
    /// The given `check_fn` should return false iff the lock passed in
    /// blocks the read.
    ///
    /// It will also updates the max_read_ts.
    pub fn read_key_check(
        &self,
        key: &Key,
        ts: TimeStamp,
        check_fn: impl FnOnce(&LockInfo) -> bool,
    ) -> Result<(), LockInfo> {
        self.max_read_ts
            .fetch_max(ts.into_inner(), Ordering::SeqCst);
        self.handle_table.check_key(key, check_fn)
    }

    /// Checks if there is a memory lock in the range which blocks the read.
    /// The given `check_fn` should return false iff the lock passed in
    /// blocks the read.
    ///
    /// It will also updates the max_read_ts.
    pub fn read_range_check(
        &self,
        start_key: &Key,
        end_key: &Key,
        ts: TimeStamp,
        check_fn: impl FnMut(&LockInfo) -> bool,
    ) -> Result<(), LockInfo> {
        self.max_read_ts
            .fetch_max(ts.into_inner(), Ordering::SeqCst);
        self.handle_table.check_range(start_key, end_key, check_fn)
    }
}

#[cfg(test)]
mod tests {
    use super::*;

    #[tokio::test]
    async fn test_lock_keys_order() {
        let concurrency_manager = ConcurrencyManager::new(1.into());
        let keys: Vec<_> = [b"c", b"a", b"b"]
            .iter()
            .map(|k| Key::from_raw(*k))
            .collect();
        let guards = concurrency_manager.lock_keys(keys.iter()).await;
        for (key, guard) in keys.iter().zip(&guards) {
            assert_eq!(key, guard.key());
        }
    }

    #[tokio::test]
    async fn test_update_max_read_ts() {
        let concurrency_manager = ConcurrencyManager::new(10.into());
        let key_k = Key::from_raw(b"k");
        let key_a = Key::from_raw(b"a");
        let key_b = Key::from_raw(b"b");

        assert!(concurrency_manager
            .read_key_check(&key_k, 15.into(), |_| false)
            .is_ok());
        assert_eq!(concurrency_manager.max_read_ts(), 15.into());

        assert!(concurrency_manager
            .read_key_check(&key_k, 5.into(), |_| false)
            .is_ok());
        assert_eq!(concurrency_manager.max_read_ts(), 15.into());

        assert!(concurrency_manager
            .read_range_check(&key_a, &key_b, 10.into(), |_| false)
            .is_ok());
        assert_eq!(concurrency_manager.max_read_ts(), 15.into());

        assert!(concurrency_manager
            .read_range_check(&key_a, &key_b, 20.into(), |_| false)
            .is_ok());
        assert_eq!(concurrency_manager.max_read_ts(), 20.into());
    }
}<|MERGE_RESOLUTION|>--- conflicted
+++ resolved
@@ -25,17 +25,12 @@
 };
 use txn_types::{Key, TimeStamp};
 
-<<<<<<< HEAD
-pub type OrderedLockMap = Mutex<BTreeMap<Key, Arc<MemoryLock>>>;
-pub type LockTable = self::lock_table::LockTable<OrderedLockMap>;
-=======
 // TODO: Currently we are using a Mutex<BTreeMap> to implement the handle table.
 // In the future we should replace it with a concurrent ordered map.
 // Pay attention that the async functions of ConcurrencyManager should not hold
 // the mutex.
-type OrderedMap = Mutex<BTreeMap<Key, Arc<KeyHandle>>>;
+pub type OrderedMap = Mutex<BTreeMap<Key, Arc<KeyHandle>>>;
 pub type HandleTable = self::handle_table::HandleTable<OrderedMap>;
->>>>>>> 211a93bc
 
 #[derive(Clone)]
 pub struct ConcurrencyManager {
@@ -71,15 +66,9 @@
     /// is visible to `read_key_check` and `read_range_check`.
     pub async fn lock_keys(
         &self,
-<<<<<<< HEAD
         keys: impl IntoIterator<Item = &Key>,
-    ) -> Vec<TxnMutexGuard<'_, OrderedLockMap>> {
+    ) -> Vec<KeyHandleMutexGuard<'_, OrderedMap>> {
         let mut keys_with_index: Vec<_> = keys.into_iter().enumerate().collect();
-=======
-        keys: impl Iterator<Item = &Key>,
-    ) -> Vec<KeyHandleMutexGuard<'_, OrderedMap>> {
-        let mut keys_with_index: Vec<_> = keys.enumerate().collect();
->>>>>>> 211a93bc
         // To prevent deadlock, we sort the keys and lock them one by one.
         keys_with_index.sort_by_key(|(_, key)| *key);
         let mut result: Vec<MaybeUninit<KeyHandleMutexGuard<'_, OrderedMap>>> = Vec::new();
