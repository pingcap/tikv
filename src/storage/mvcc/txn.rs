// Copyright 2016 PingCAP, Inc.
//
// Licensed under the Apache License, Version 2.0 (the "License");
// you may not use this file except in compliance with the License.
// You may obtain a copy of the License at
//
//     http://www.apache.org/licenses/LICENSE-2.0
//
// Unless required by applicable law or agreed to in writing, software
// distributed under the License is distributed on an "AS IS" BASIS,
// See the License for the specific language governing permissions and
// limitations under the License.

use super::lock::{Lock, LockType};
use super::metrics::*;
use super::reader::MvccReader;
use super::write::{Write, WriteType};
use super::{Error, Result};
use kvproto::kvrpcpb::IsolationLevel;
use std::fmt;
use storage::engine::{Modify, ScanMode, Snapshot};
use storage::{
    is_short_value, Key, Mutation, Options, Statistics, Value, CF_DEFAULT, CF_LOCK, CF_WRITE,
};

pub const MAX_TXN_WRITE_SIZE: usize = 32 * 1024;

pub struct GcInfo {
    pub found_versions: usize,
    pub deleted_versions: usize,
    pub is_completed: bool,
}

pub struct MvccTxn<S: Snapshot> {
    reader: MvccReader<S>,
    gc_reader: MvccReader<S>,
    start_ts: u64,
    writes: Vec<Modify>,
    write_size: usize,
    // collapse continuous rollbacks.
    collapse_rollback: bool,
}

impl<S: Snapshot> fmt::Debug for MvccTxn<S> {
    fn fmt(&self, f: &mut fmt::Formatter) -> fmt::Result {
        write!(f, "txn @{}", self.start_ts)
    }
}

impl<S: Snapshot> MvccTxn<S> {
    pub fn new(snapshot: S, start_ts: u64, fill_cache: bool) -> Result<Self> {
        Ok(Self {
            // Todo: use session variable to indicate fill cache or not
            // ScanMode is `None`, since in prewrite and other operations, keys are not given in
            // order and we use prefix seek for each key. An exception is GC, which uses forward
            // scan only.
            // IsolationLevel is `SI`, actually the method we use in MvccTxn does not rely on
            // isolation level, so it can be any value.
            reader: MvccReader::new(
                snapshot.clone(),
                None,
                fill_cache,
                None,
                None,
                IsolationLevel::SI,
            ),
            gc_reader: MvccReader::new(
                snapshot,
                Some(ScanMode::Forward),
                fill_cache,
                None,
                None,
                IsolationLevel::SI,
            ),
            start_ts,
            writes: vec![],
            write_size: 0,
            collapse_rollback: true,
        })
    }

    pub fn collapse_rollback(&mut self, collapse: bool) {
        self.collapse_rollback = collapse;
    }

    pub fn into_modifies(self) -> Vec<Modify> {
        self.writes
    }

    pub fn take_statistics(&mut self) -> Statistics {
        let mut statistics = Statistics::default();
        self.reader.collect_statistics_into(&mut statistics);
        statistics
    }

    pub fn write_size(&self) -> usize {
        self.write_size
    }

    fn lock_key(
        &mut self,
        key: Key,
        lock_type: LockType,
        primary: Vec<u8>,
        ttl: u64,
        short_value: Option<Value>,
    ) {
        let lock = Lock::new(lock_type, primary, self.start_ts, ttl, short_value).to_bytes();
        self.write_size += CF_LOCK.len() + key.as_encoded().len() + lock.len();
        self.writes.push(Modify::Put(CF_LOCK, key, lock));
    }

    fn unlock_key(&mut self, key: Key) {
        self.write_size += CF_LOCK.len() + key.as_encoded().len();
        self.writes.push(Modify::Delete(CF_LOCK, key));
    }

    fn put_value(&mut self, key: Key, ts: u64, value: Value) {
        let key = key.append_ts(ts);
        self.write_size += key.as_encoded().len() + value.len();
        self.writes.push(Modify::Put(CF_DEFAULT, key, value));
    }

    fn delete_value(&mut self, key: Key, ts: u64) {
        let key = key.append_ts(ts);
        self.write_size += key.as_encoded().len();
        self.writes.push(Modify::Delete(CF_DEFAULT, key));
    }

    fn put_write(&mut self, key: Key, ts: u64, value: Value) {
        let key = key.append_ts(ts);
        self.write_size += CF_WRITE.len() + key.as_encoded().len() + value.len();
        self.writes.push(Modify::Put(CF_WRITE, key, value));
    }

    fn delete_write(&mut self, key: Key, ts: u64) {
        let key = key.append_ts(ts);
        self.write_size += CF_WRITE.len() + key.as_encoded().len();
        self.writes.push(Modify::Delete(CF_WRITE, key));
    }

    fn key_exist(&mut self, key: &Key, ts: u64) -> Result<bool> {
        Ok(self.reader.skip_lock_get(&key, ts)?.is_some())
    }

    pub fn prewrite(
        &mut self,
        mutation: Mutation,
        primary: &[u8],
        options: &Options,
    ) -> Result<()> {
        let lock_type = LockType::from_mutation(&mutation);
        let (key, value, should_not_exist) = match mutation {
            Mutation::Put((key, value, should_not_exist)) => (key, Some(value), should_not_exist),
            Mutation::Delete(key) => (key, None, false),
            Mutation::Lock(key) => (key, None, false),
        };

        {
            if !options.skip_constraint_check {
                if let Some((commit, write)) = self.reader.seek_write(&key, u64::max_value())? {
                    if should_not_exist {
                        if write.write_type == WriteType::Put
                            || (write.write_type != WriteType::Delete
                                && self.key_exist(&key, write.start_ts - 1)?)
                        {
                            return Err(Error::AlreadyExist { key: key.to_raw()? });
                        }
                    }
                    // Abort on writes after our start timestamp ...
                    // If exists a commit version whose commit timestamp is larger than or equal to
                    // current start timestamp, we should abort current prewrite, even if the commit
                    // type is Rollback.
                    if commit >= self.start_ts {
                        MVCC_CONFLICT_COUNTER.prewrite_write_conflict.inc();
                        return Err(Error::WriteConflict {
                            start_ts: self.start_ts,
                            conflict_start_ts: write.start_ts,
                            conflict_commit_ts: commit,
                            key: key.to_raw()?,
                            primary: primary.to_vec(),
                        });
                    }
                }
            }
            // ... or locks at any timestamp.
            if let Some(lock) = self.reader.load_lock(&key)? {
                if lock.ts != self.start_ts {
                    return Err(Error::KeyIsLocked {
                        key: key.to_raw()?,
                        primary: lock.primary,
                        ts: lock.ts,
                        ttl: lock.ttl,
                    });
                }
                // No need to overwrite the lock and data.
                // If we use single delete, we can't put a key multiple times.
                MVCC_DUPLICATE_CMD_COUNTER_VEC.prewrite.inc();
                return Ok(());
            }
        }

        if value.is_none() || is_short_value(value.as_ref().unwrap()) {
            self.lock_key(key, lock_type, primary.to_vec(), options.lock_ttl, value);
        } else {
            // value is long
            let ts = self.start_ts;
            self.put_value(key.clone(), ts, value.unwrap());

            self.lock_key(key, lock_type, primary.to_vec(), options.lock_ttl, None);
        }

        Ok(())
    }

    pub fn commit(&mut self, key: Key, commit_ts: u64) -> Result<()> {
        let (lock_type, short_value) = match self.reader.load_lock(&key)? {
            Some(ref mut lock) if lock.ts == self.start_ts => {
                (lock.lock_type, lock.short_value.take())
            }
            _ => {
                return match self.reader.get_txn_commit_info(&key, self.start_ts)? {
                    Some((_, WriteType::Rollback)) | None => {
                        MVCC_CONFLICT_COUNTER.commit_lock_not_found.inc();
                        // None: related Rollback has been collapsed.
                        // Rollback: rollback by concurrent transaction.
                        info!(
                            "txn conflict (lock not found)";
                            "key" => %key,
                            "start_ts" => self.start_ts,
                            "commit_ts" => commit_ts,
                        );
                        Err(Error::TxnLockNotFound {
                            start_ts: self.start_ts,
                            commit_ts,
                            key: key.as_encoded().to_owned(),
                        })
                    }
                    // Committed by concurrent transaction.
                    Some((_, WriteType::Put))
                    | Some((_, WriteType::Delete))
                    | Some((_, WriteType::Lock)) => {
                        MVCC_DUPLICATE_CMD_COUNTER_VEC.commit.inc();
                        Ok(())
                    }
                };
            }
        };
        let write = Write::new(
            WriteType::from_lock_type(lock_type),
            self.start_ts,
            short_value,
        );
        self.put_write(key.clone(), commit_ts, write.to_bytes());
        self.unlock_key(key);
        Ok(())
    }

    pub fn rollback(&mut self, key: Key) -> Result<()> {
        match self.reader.load_lock(&key)? {
            Some(ref lock) if lock.ts == self.start_ts => {
                // If prewrite type is DEL or LOCK, it is no need to delete value.
                if lock.short_value.is_none() && lock.lock_type == LockType::Put {
                    self.delete_value(key.clone(), lock.ts);
                }
            }
            _ => {
                return match self.reader.get_txn_commit_info(&key, self.start_ts)? {
                    Some((ts, write_type)) => {
                        if write_type == WriteType::Rollback {
                            // return Ok on Rollback already exist
                            MVCC_DUPLICATE_CMD_COUNTER_VEC.rollback.inc();
                            Ok(())
                        } else {
                            MVCC_CONFLICT_COUNTER.rollback_committed.inc();
                            info!(
                                "txn conflict (committed)";
                                "key" => %key,
                                "start_ts" => self.start_ts,
                                "commit_ts" => ts,
                            );
                            Err(Error::Committed { commit_ts: ts })
                        }
                    }
                    None => {
                        let ts = self.start_ts;

                        // collapse previous rollback if exist.
                        if self.collapse_rollback {
                            self.collapse_prev_rollback(key.clone())?;
                        }

                        // insert a Rollback to WriteCF when receives Rollback before Prewrite
                        let write = Write::new(WriteType::Rollback, ts, None);
                        self.put_write(key, ts, write.to_bytes());
                        Ok(())
                    }
                };
            }
        }
        let write = Write::new(WriteType::Rollback, self.start_ts, None);
        let ts = self.start_ts;
        self.put_write(key.clone(), ts, write.to_bytes());
        self.unlock_key(key.clone());
        if self.collapse_rollback {
            self.collapse_prev_rollback(key)?;
        }
        Ok(())
    }

    fn collapse_prev_rollback(&mut self, key: Key) -> Result<()> {
        if let Some((commit_ts, write)) = self.reader.seek_write(&key, self.start_ts)? {
            if write.write_type == WriteType::Rollback {
                self.delete_write(key, commit_ts);
            }
        }
        Ok(())
    }

    pub fn gc(&mut self, key: Key, safe_point: u64) -> Result<GcInfo> {
        let mut remove_older = false;
        let mut ts: u64 = u64::max_value();
        let mut found_versions = 0;
        let mut deleted_versions = 0;
        let mut latest_delete = None;
        let mut is_completed = true;
        while let Some((commit, write)) = self.gc_reader.seek_write(&key, ts)? {
            ts = commit - 1;
            found_versions += 1;

            if self.write_size >= MAX_TXN_WRITE_SIZE {
                // Cannot remove latest delete when we haven't iterate all versions.
                latest_delete = None;
                is_completed = false;
                break;
            }

            if remove_older {
                self.delete_write(key.clone(), commit);
                if write.write_type == WriteType::Put && write.short_value.is_none() {
                    self.delete_value(key.clone(), write.start_ts);
                }
                deleted_versions += 1;
                continue;
            }

            if commit > safe_point {
                continue;
            }

            // Set `remove_older` after we find the latest value.
            match write.write_type {
                WriteType::Put | WriteType::Delete => {
                    remove_older = true;
                }
                WriteType::Rollback | WriteType::Lock => {}
            }

            // Latest write before `safe_point` can be deleted if its type is Delete,
            // Rollback or Lock.
            match write.write_type {
                WriteType::Delete => {
                    latest_delete = Some(commit);
                }
                WriteType::Rollback | WriteType::Lock => {
                    self.delete_write(key.clone(), commit);
                    deleted_versions += 1;
                }
                WriteType::Put => {}
            }
        }
        if let Some(commit) = latest_delete {
            self.delete_write(key, commit);
            deleted_versions += 1;
        }
        MVCC_VERSIONS_HISTOGRAM.observe(found_versions as f64);
        if deleted_versions > 0 {
            GC_DELETE_VERSIONS_HISTOGRAM.observe(deleted_versions as f64);
        }
        Ok(GcInfo {
            found_versions,
            deleted_versions,
            is_completed,
        })
    }
}

#[cfg(test)]
mod tests {
    use kvproto::kvrpcpb::{Context, IsolationLevel};

    use storage::engine::Engine;
    use storage::mvcc::tests::*;
    use storage::mvcc::WriteType;
    use storage::mvcc::{MvccReader, MvccTxn};
    use storage::{Key, Mutation, Options, ScanMode, TestEngineBuilder, SHORT_VALUE_MAX_LEN};

    fn test_mvcc_txn_read_imp(k: &[u8], v: &[u8]) {
        let engine = TestEngineBuilder::new().build().unwrap();

        must_get_none(&engine, k, 1);

        must_prewrite_put(&engine, k, v, k, 5);
        must_get_none(&engine, k, 3);
        must_get_err(&engine, k, 7);

        must_commit(&engine, k, 5, 10);
        must_get_none(&engine, k, 3);
        must_get_none(&engine, k, 7);
        must_get(&engine, k, 13, v);
        must_prewrite_delete(&engine, k, k, 15);
        must_commit(&engine, k, 15, 20);
        must_get_none(&engine, k, 3);
        must_get_none(&engine, k, 7);
        must_get(&engine, k, 13, v);
        must_get(&engine, k, 17, v);
        must_get_none(&engine, k, 23);
    }

    #[test]
    fn test_mvcc_txn_read() {
        test_mvcc_txn_read_imp(b"k1", b"v1");

        let long_value = "v".repeat(SHORT_VALUE_MAX_LEN + 1).into_bytes();
        test_mvcc_txn_read_imp(b"k2", &long_value);
    }

    fn test_mvcc_txn_prewrite_imp(k: &[u8], v: &[u8]) {
        let engine = TestEngineBuilder::new().build().unwrap();

        must_prewrite_put(&engine, k, v, k, 5);
        // Key is locked.
        must_locked(&engine, k, 5);
        // Retry prewrite.
        must_prewrite_put(&engine, k, v, k, 5);
        // Conflict.
        must_prewrite_lock_err(&engine, k, k, 6);

        must_commit(&engine, k, 5, 10);
        must_written(&engine, k, 5, 10, WriteType::Put);
        // Write conflict.
        must_prewrite_lock_err(&engine, k, k, 6);
        must_unlocked(&engine, k);
        // Not conflict.
        must_prewrite_lock(&engine, k, k, 12);
        must_locked(&engine, k, 12);
        must_rollback(&engine, k, 12);
        must_unlocked(&engine, k);
        must_written(&engine, k, 12, 12, WriteType::Rollback);
        // Cannot retry Prewrite after rollback.
        must_prewrite_lock_err(&engine, k, k, 12);
        // Can prewrite after rollback.
        must_prewrite_delete(&engine, k, k, 13);
        must_rollback(&engine, k, 13);
        must_unlocked(&engine, k);
    }

    #[test]
    fn test_mvcc_txn_prewrite_check_exist() {
        let engine = TestEngineBuilder::new().build().unwrap();
        let (k1, v1, v2, v3) = (b"k1", b"v1", b"v2", b"v3");
        // "k1" is not exist, so prewrite success.
        try_prewrite_put(&engine, k1, v1, k1, 1, true).unwrap();
        must_commit(&engine, k1, 1, 2);

        // "k1" already exist, returns AlreadyExist error.
        assert!(try_prewrite_put(&engine, k1, v2, k1, 3, true).is_err());

        // Delete "k1"
        must_prewrite_delete(&engine, k1, k1, 4);
        must_commit(&engine, k1, 4, 5);

        // After delete "k1", prewrite returns ok.
        assert!(try_prewrite_put(&engine, k1, v2, k1, 6, true).is_ok());
        must_commit(&engine, k1, 6, 7);

        // Rollback
        must_prewrite_put(&engine, k1, v3, k1, 8);
        must_rollback(&engine, k1, 8);

        assert!(try_prewrite_put(&engine, k1, v3, k1, 9, true).is_err())
    }

    #[test]
    fn test_rollback_lock() {
        let engine = TestEngineBuilder::new().build().unwrap();

        let (k, v) = (b"k1", b"v1");
        must_prewrite_put(&engine, k, v, k, 5);
        must_commit(&engine, k, 5, 10);

        // Lock
        must_prewrite_lock(&engine, k, k, 15);
        must_locked(&engine, k, 15);

        // Rollback lock
        must_rollback(&engine, k, 15);
    }

    #[test]
    fn test_rollback_del() {
        let engine = TestEngineBuilder::new().build().unwrap();

        let (k, v) = (b"k1", b"v1");
        must_prewrite_put(&engine, k, v, k, 5);
        must_commit(&engine, k, 5, 10);

        // Prewrite delete
        must_prewrite_delete(&engine, k, k, 15);
        must_locked(&engine, k, 15);

        // Rollback delete
        must_rollback(&engine, k, 15);
    }

    #[test]
    fn test_mvcc_txn_prewrite() {
        test_mvcc_txn_prewrite_imp(b"k1", b"v1");

        let long_value = "v".repeat(SHORT_VALUE_MAX_LEN + 1).into_bytes();
        test_mvcc_txn_prewrite_imp(b"k2", &long_value);
    }

    fn test_mvcc_txn_commit_ok_imp(k1: &[u8], v1: &[u8], k2: &[u8], k3: &[u8]) {
        let engine = TestEngineBuilder::new().build().unwrap();
        must_prewrite_put(&engine, k1, v1, k1, 10);
        must_prewrite_lock(&engine, k2, k1, 10);
        must_prewrite_delete(&engine, k3, k1, 10);
        must_locked(&engine, k1, 10);
        must_locked(&engine, k2, 10);
        must_locked(&engine, k3, 10);
        must_commit(&engine, k1, 10, 15);
        must_commit(&engine, k2, 10, 15);
        must_commit(&engine, k3, 10, 15);
        must_written(&engine, k1, 10, 15, WriteType::Put);
        must_written(&engine, k2, 10, 15, WriteType::Lock);
        must_written(&engine, k3, 10, 15, WriteType::Delete);
        // commit should be idempotent
        must_commit(&engine, k1, 10, 15);
        must_commit(&engine, k2, 10, 15);
        must_commit(&engine, k3, 10, 15);
    }

    #[test]
    fn test_mvcc_txn_commit_ok() {
        test_mvcc_txn_commit_ok_imp(b"x", b"v", b"y", b"z");

        let long_value = "v".repeat(SHORT_VALUE_MAX_LEN + 1).into_bytes();
        test_mvcc_txn_commit_ok_imp(b"x", &long_value, b"y", b"z");
    }

    fn test_mvcc_txn_commit_err_imp(k: &[u8], v: &[u8]) {
        let engine = TestEngineBuilder::new().build().unwrap();

        // Not prewrite yet
        must_commit_err(&engine, k, 1, 2);
        must_prewrite_put(&engine, k, v, k, 5);
        // start_ts not match
        must_commit_err(&engine, k, 4, 5);
        must_rollback(&engine, k, 5);
        // commit after rollback
        must_commit_err(&engine, k, 5, 6);
    }

    #[test]
    fn test_mvcc_txn_commit_err() {
        test_mvcc_txn_commit_err_imp(b"k", b"v");

        let long_value = "v".repeat(SHORT_VALUE_MAX_LEN + 1).into_bytes();
        test_mvcc_txn_commit_err_imp(b"k2", &long_value);
    }

    fn test_mvcc_txn_rollback_imp(k: &[u8], v: &[u8]) {
        let engine = TestEngineBuilder::new().build().unwrap();

        must_prewrite_put(&engine, k, v, k, 5);
        must_rollback(&engine, k, 5);
        // rollback should be idempotent
        must_rollback(&engine, k, 5);
        // lock should be released after rollback
        must_unlocked(&engine, k);
        must_prewrite_lock(&engine, k, k, 10);
        must_rollback(&engine, k, 10);
        // data should be dropped after rollback
        must_get_none(&engine, k, 20);
    }

    #[test]
    fn test_mvcc_txn_rollback_after_commit() {
        let engine = TestEngineBuilder::new().build().unwrap();

        let k = b"k";
        let v = b"v";
        let t1 = 1;
        let t2 = 10;
        let t3 = 20;
        let t4 = 30;

        must_prewrite_put(&engine, k, v, k, t1);

        must_rollback(&engine, k, t2);
        must_rollback(&engine, k, t2);
        must_rollback(&engine, k, t4);

        must_commit(&engine, k, t1, t3);
        // The rollback should be failed since the transaction
        // was committed before.
        must_rollback_err(&engine, k, t1);
        must_get(&engine, k, t4, v);
    }

    #[test]
    fn test_mvcc_txn_rollback() {
        test_mvcc_txn_rollback_imp(b"k", b"v");

        let long_value = "v".repeat(SHORT_VALUE_MAX_LEN + 1).into_bytes();
        test_mvcc_txn_rollback_imp(b"k2", &long_value);
    }

    fn test_mvcc_txn_rollback_err_imp(k: &[u8], v: &[u8]) {
        let engine = TestEngineBuilder::new().build().unwrap();

        must_prewrite_put(&engine, k, v, k, 5);
        must_commit(&engine, k, 5, 10);
        must_rollback_err(&engine, k, 5);
        must_rollback_err(&engine, k, 5);
    }

    #[test]
    fn test_mvcc_txn_rollback_err() {
        test_mvcc_txn_rollback_err_imp(b"k", b"v");

        let long_value = "v".repeat(SHORT_VALUE_MAX_LEN + 1).into_bytes();
        test_mvcc_txn_rollback_err_imp(b"k2", &long_value);
    }

    #[test]
    fn test_mvcc_txn_rollback_before_prewrite() {
        let engine = TestEngineBuilder::new().build().unwrap();
        let key = b"key";
        must_rollback(&engine, key, 5);
        must_prewrite_lock_err(&engine, key, key, 5);
    }

    fn test_gc_imp(k: &[u8], v1: &[u8], v2: &[u8], v3: &[u8], v4: &[u8]) {
        let engine = TestEngineBuilder::new().build().unwrap();

        must_prewrite_put(&engine, k, v1, k, 5);
        must_commit(&engine, k, 5, 10);
        must_prewrite_put(&engine, k, v2, k, 15);
        must_commit(&engine, k, 15, 20);
        must_prewrite_delete(&engine, k, k, 25);
        must_commit(&engine, k, 25, 30);
        must_prewrite_put(&engine, k, v3, k, 35);
        must_commit(&engine, k, 35, 40);
        must_prewrite_lock(&engine, k, k, 45);
        must_commit(&engine, k, 45, 50);
        must_prewrite_put(&engine, k, v4, k, 55);
        must_rollback(&engine, k, 55);

        // Transactions:
        // startTS commitTS Command
        // --
        // 55      -        PUT "x55" (Rollback)
        // 45      50       LOCK
        // 35      40       PUT "x35"
        // 25      30       DELETE
        // 15      20       PUT "x15"
        //  5      10       PUT "x5"

        // CF data layout:
        // ts CFDefault   CFWrite
        // --
        // 55             Rollback(PUT,50)
        // 50             Commit(LOCK,45)
        // 45
        // 40             Commit(PUT,35)
        // 35   x35
        // 30             Commit(Delete,25)
        // 25
        // 20             Commit(PUT,15)
        // 15   x15
        // 10             Commit(PUT,5)
        // 5    x5

        must_gc(&engine, k, 12);
        must_get(&engine, k, 12, v1);

        must_gc(&engine, k, 22);
        must_get(&engine, k, 22, v2);
        must_get_none(&engine, k, 12);

        must_gc(&engine, k, 32);
        must_get_none(&engine, k, 22);
        must_get_none(&engine, k, 35);

        must_gc(&engine, k, 60);
        must_get(&engine, k, 62, v3);
    }

    #[test]
    fn test_gc() {
        test_gc_imp(b"k1", b"v1", b"v2", b"v3", b"v4");

        let v1 = "x".repeat(SHORT_VALUE_MAX_LEN + 1).into_bytes();
        let v2 = "y".repeat(SHORT_VALUE_MAX_LEN + 1).into_bytes();
        let v3 = "z".repeat(SHORT_VALUE_MAX_LEN + 1).into_bytes();
        let v4 = "v".repeat(SHORT_VALUE_MAX_LEN + 1).into_bytes();
        test_gc_imp(b"k2", &v1, &v2, &v3, &v4);
    }

    fn test_write_imp(k: &[u8], v: &[u8], k2: &[u8], k3: &[u8]) {
        let engine = TestEngineBuilder::new().build().unwrap();

        must_prewrite_put(&engine, k, v, k, 5);
        must_seek_write_none(&engine, k, 5);

        must_commit(&engine, k, 5, 10);
        must_seek_write(&engine, k, u64::max_value(), 5, 10, WriteType::Put);
        must_reverse_seek_write(&engine, k, 5, 5, 10, WriteType::Put);
        must_seek_write_none(&engine, k2, u64::max_value());
        must_reverse_seek_write_none(&engine, k3, 5);
        must_get_commit_ts(&engine, k, 5, 10);

        must_prewrite_delete(&engine, k, k, 15);
        must_rollback(&engine, k, 15);
        must_seek_write(&engine, k, u64::max_value(), 15, 15, WriteType::Rollback);
        must_reverse_seek_write(&engine, k, 15, 15, 15, WriteType::Rollback);
        must_get_commit_ts(&engine, k, 5, 10);
        must_get_commit_ts_none(&engine, k, 15);

        must_prewrite_lock(&engine, k, k, 25);
        must_commit(&engine, k, 25, 30);
        must_seek_write(&engine, k, u64::max_value(), 25, 30, WriteType::Lock);
        must_reverse_seek_write(&engine, k, 25, 25, 30, WriteType::Lock);
        must_get_commit_ts(&engine, k, 25, 30);
    }

    #[test]
    fn test_write() {
        test_write_imp(b"kk", b"v1", b"k", b"kkk");

        let v2 = "x".repeat(SHORT_VALUE_MAX_LEN + 1).into_bytes();
        test_write_imp(b"kk", &v2, b"k", b"kkk");
    }

    fn test_scan_keys_imp(keys: Vec<&[u8]>, values: Vec<&[u8]>) {
        let engine = TestEngineBuilder::new().build().unwrap();
        must_prewrite_put(&engine, keys[0], values[0], keys[0], 1);
        must_commit(&engine, keys[0], 1, 10);
        must_prewrite_lock(&engine, keys[1], keys[1], 1);
        must_commit(&engine, keys[1], 1, 5);
        must_prewrite_delete(&engine, keys[2], keys[2], 1);
        must_commit(&engine, keys[2], 1, 20);
        must_prewrite_put(&engine, keys[3], values[1], keys[3], 1);
        must_prewrite_lock(&engine, keys[4], keys[4], 10);
        must_prewrite_delete(&engine, keys[5], keys[5], 5);

        must_scan_keys(&engine, None, 100, vec![keys[0], keys[1], keys[2]], None);
        must_scan_keys(&engine, None, 3, vec![keys[0], keys[1], keys[2]], None);
        must_scan_keys(&engine, None, 2, vec![keys[0], keys[1]], Some(keys[1]));
        must_scan_keys(&engine, Some(keys[1]), 1, vec![keys[1]], Some(keys[1]));
    }

    #[test]
    fn test_scan_keys() {
        test_scan_keys_imp(vec![b"a", b"c", b"e", b"b", b"d", b"f"], vec![b"a", b"b"]);

        let v1 = "x".repeat(SHORT_VALUE_MAX_LEN + 1).into_bytes();
        let v4 = "v".repeat(SHORT_VALUE_MAX_LEN + 1).into_bytes();
        test_scan_keys_imp(vec![b"a", b"c", b"e", b"b", b"d", b"f"], vec![&v1, &v4]);
    }

    fn test_write_size_imp(k: &[u8], v: &[u8], pk: &[u8]) {
        let engine = TestEngineBuilder::new().build().unwrap();
        let ctx = Context::new();
        let snapshot = engine.snapshot(&ctx).unwrap();
        let mut txn = MvccTxn::new(snapshot, 10, true).unwrap();
        let key = Key::from_raw(k);
        assert_eq!(txn.write_size, 0);

        txn.prewrite(
            Mutation::Put((key.clone(), v.to_vec(), false)),
            pk,
            &Options::default(),
        )
        .unwrap();
        assert!(txn.write_size() > 0);
        engine.write(&ctx, txn.into_modifies()).unwrap();

        let snapshot = engine.snapshot(&ctx).unwrap();
        let mut txn = MvccTxn::new(snapshot, 10, true).unwrap();
        txn.commit(key, 15).unwrap();
        assert!(txn.write_size() > 0);
        engine.write(&ctx, txn.into_modifies()).unwrap();
    }

    #[test]
    fn test_write_size() {
        test_write_size_imp(b"key", b"value", b"pk");

        let v = "x".repeat(SHORT_VALUE_MAX_LEN + 1).into_bytes();
        test_write_size_imp(b"key", &v, b"pk");
    }

    #[test]
    fn test_skip_constraint_check() {
        let engine = TestEngineBuilder::new().build().unwrap();
        let (key, value) = (b"key", b"value");

        must_prewrite_put(&engine, key, value, key, 5);
        must_commit(&engine, key, 5, 10);

        let ctx = Context::new();
        let snapshot = engine.snapshot(&ctx).unwrap();
        let mut txn = MvccTxn::new(snapshot, 5, true).unwrap();
<<<<<<< HEAD
        assert!(
            txn.prewrite(
                Mutation::Put((Key::from_raw(key), value.to_vec(), false)),
=======
        assert!(txn
            .prewrite(
                Mutation::Put((Key::from_raw(key), value.to_vec())),
>>>>>>> 0f3f02af
                key,
                &Options::default()
            )
            .is_err());

        let ctx = Context::new();
        let snapshot = engine.snapshot(&ctx).unwrap();
        let mut txn = MvccTxn::new(snapshot, 5, true).unwrap();
        let mut opt = Options::default();
        opt.skip_constraint_check = true;
<<<<<<< HEAD
        assert!(
            txn.prewrite(
                Mutation::Put((Key::from_raw(key), value.to_vec(), false)),
=======
        assert!(txn
            .prewrite(
                Mutation::Put((Key::from_raw(key), value.to_vec())),
>>>>>>> 0f3f02af
                key,
                &opt
            )
            .is_ok());
    }

    #[test]
    fn test_read_commit() {
        let engine = TestEngineBuilder::new().build().unwrap();
        let (key, v1, v2) = (b"key", b"v1", b"v2");

        must_prewrite_put(&engine, key, v1, key, 5);
        must_commit(&engine, key, 5, 10);
        must_prewrite_put(&engine, key, v2, key, 15);
        must_get_err(&engine, key, 20);
        must_get_rc(&engine, key, 12, v1);
        must_get_rc(&engine, key, 20, v1);
    }

    #[test]
    fn test_collapse_prev_rollback() {
        let engine = TestEngineBuilder::new().build().unwrap();
        let (key, value) = (b"key", b"value");

        // Add a Rollback whose start ts is 1.
        must_prewrite_put(&engine, key, value, key, 1);
        must_rollback_collapsed(&engine, key, 1);
        must_get_rollback_ts(&engine, key, 1);

        // Add a Rollback whose start ts is 2, the previous Rollback whose
        // start ts is 1 will be collapsed.
        must_prewrite_put(&engine, key, value, key, 2);
        must_rollback_collapsed(&engine, key, 2);
        must_get_none(&engine, key, 2);
        must_get_rollback_ts(&engine, key, 2);
        must_get_rollback_ts_none(&engine, key, 1);

        // Rollback arrive before Prewrite, it will collapse the
        // previous rollback whose start ts is 2.
        must_rollback_collapsed(&engine, key, 3);
        must_get_none(&engine, key, 3);
        must_get_rollback_ts(&engine, key, 3);
        must_get_rollback_ts_none(&engine, key, 2);
    }

    #[test]
    fn test_scan_values_in_default() {
        let engine = TestEngineBuilder::new().build().unwrap();

        must_prewrite_put(
            &engine,
            &[2],
            "v".repeat(SHORT_VALUE_MAX_LEN + 1).as_bytes(),
            &[2],
            3,
        );
        must_commit(&engine, &[2], 3, 3);

        must_prewrite_put(
            &engine,
            &[3],
            "a".repeat(SHORT_VALUE_MAX_LEN + 1).as_bytes(),
            &[3],
            3,
        );
        must_commit(&engine, &[3], 3, 4);

        must_prewrite_put(
            &engine,
            &[3],
            "b".repeat(SHORT_VALUE_MAX_LEN + 1).as_bytes(),
            &[3],
            5,
        );
        must_commit(&engine, &[3], 5, 5);

        must_prewrite_put(
            &engine,
            &[6],
            "x".repeat(SHORT_VALUE_MAX_LEN + 1).as_bytes(),
            &[6],
            3,
        );
        must_commit(&engine, &[6], 3, 6);

        let snapshot = engine.snapshot(&Context::new()).unwrap();
        let mut reader = MvccReader::new(
            snapshot,
            Some(ScanMode::Forward),
            true,
            None,
            None,
            IsolationLevel::SI,
        );

        let v = reader.scan_values_in_default(&Key::from_raw(&[3])).unwrap();
        assert_eq!(v.len(), 2);
        assert_eq!(v[1], (3, "a".repeat(SHORT_VALUE_MAX_LEN + 1).into_bytes()));
        assert_eq!(v[0], (5, "b".repeat(SHORT_VALUE_MAX_LEN + 1).into_bytes()));
    }

    #[test]
    fn test_seek_ts() {
        let engine = TestEngineBuilder::new().build().unwrap();

        must_prewrite_put(&engine, &[2], b"vv", &[2], 3);
        must_commit(&engine, &[2], 3, 3);

        must_prewrite_put(
            &engine,
            &[3],
            "a".repeat(SHORT_VALUE_MAX_LEN + 1).as_bytes(),
            &[3],
            4,
        );
        must_commit(&engine, &[3], 4, 4);

        must_prewrite_put(
            &engine,
            &[5],
            "b".repeat(SHORT_VALUE_MAX_LEN + 1).as_bytes(),
            &[5],
            2,
        );
        must_commit(&engine, &[5], 2, 5);

        must_prewrite_put(&engine, &[6], b"xxx", &[6], 3);
        must_commit(&engine, &[6], 3, 6);

        let snapshot = engine.snapshot(&Context::new()).unwrap();
        let mut reader = MvccReader::new(
            snapshot,
            Some(ScanMode::Forward),
            true,
            None,
            None,
            IsolationLevel::SI,
        );

        assert_eq!(reader.seek_ts(3).unwrap().unwrap(), Key::from_raw(&[2]));
    }
}<|MERGE_RESOLUTION|>--- conflicted
+++ resolved
@@ -814,15 +814,9 @@
         let ctx = Context::new();
         let snapshot = engine.snapshot(&ctx).unwrap();
         let mut txn = MvccTxn::new(snapshot, 5, true).unwrap();
-<<<<<<< HEAD
-        assert!(
-            txn.prewrite(
-                Mutation::Put((Key::from_raw(key), value.to_vec(), false)),
-=======
         assert!(txn
             .prewrite(
-                Mutation::Put((Key::from_raw(key), value.to_vec())),
->>>>>>> 0f3f02af
+                Mutation::Put((Key::from_raw(key), value.to_vec(), false)),
                 key,
                 &Options::default()
             )
@@ -833,15 +827,9 @@
         let mut txn = MvccTxn::new(snapshot, 5, true).unwrap();
         let mut opt = Options::default();
         opt.skip_constraint_check = true;
-<<<<<<< HEAD
-        assert!(
-            txn.prewrite(
-                Mutation::Put((Key::from_raw(key), value.to_vec(), false)),
-=======
         assert!(txn
             .prewrite(
-                Mutation::Put((Key::from_raw(key), value.to_vec())),
->>>>>>> 0f3f02af
+                Mutation::Put((Key::from_raw(key), value.to_vec(), false)),
                 key,
                 &opt
             )
