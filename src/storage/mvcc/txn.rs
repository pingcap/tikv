// Copyright 2016 TiKV Project Authors. Licensed under Apache-2.0.

use crate::storage::kv::{Modify, ScanMode, Snapshot, Statistics};
use crate::storage::mvcc::{metrics::*, reader::MvccReader, ErrorInner, Result};
use crate::storage::types::TxnStatus;
use engine_traits::{CF_DEFAULT, CF_LOCK, CF_WRITE};
use kvproto::kvrpcpb::IsolationLevel;
use std::fmt;
use txn_types::{
    is_short_value, Key, Lock, LockType, Mutation, TimeStamp, Value, Write, WriteType,
};

pub const MAX_TXN_WRITE_SIZE: usize = 32 * 1024;

pub struct GcInfo {
    pub found_versions: usize,
    pub deleted_versions: usize,
    pub is_completed: bool,
}

/// `ReleasedLock` contains the information of the lock released by `commit`, `rollback` and so on.
/// It's used by `LockManager` to wake up transactions waiting for locks.
#[derive(Debug)]
pub struct ReleasedLock {
    /// The hash value of the lock.
    pub hash: u64,
    /// Whether it is a pessimistic lock.
    pub pessimistic: bool,
}

impl ReleasedLock {
    fn new(key: &Key, pessimistic: bool) -> Self {
        Self {
            hash: key.gen_hash(),
            pessimistic,
        }
    }
}

pub struct MvccTxn<S: Snapshot> {
    reader: MvccReader<S>,
    start_ts: TimeStamp,
    write_size: usize,
    writes: Vec<Modify>,
    // collapse continuous rollbacks.
    collapse_rollback: bool,
}

impl<S: Snapshot> MvccTxn<S> {
    pub fn new(snapshot: S, start_ts: TimeStamp, fill_cache: bool) -> MvccTxn<S> {
        // FIXME: use session variable to indicate fill cache or not.

        // ScanMode is `None`, since in prewrite and other operations, keys are not given in
        // order and we use prefix seek for each key. An exception is GC, which uses forward
        // scan only.
        // IsolationLevel is `Si`, actually the method we use in MvccTxn does not rely on
        // isolation level, so it can be any value.
        Self::from_reader(
            MvccReader::new(snapshot, None, fill_cache, IsolationLevel::Si),
            start_ts,
        )
    }

    // Use `ScanMode::Forward` when gc or prewrite with multiple `Mutation::Insert`,
    // which would seek less times.
    // When `scan_mode` is `Some(ScanMode::Forward)`, all keys must be written by
    // in ascending order.
    pub fn for_scan(
        snapshot: S,
        scan_mode: Option<ScanMode>,
        start_ts: TimeStamp,
        fill_cache: bool,
    ) -> MvccTxn<S> {
        Self::from_reader(
            MvccReader::new(snapshot, scan_mode, fill_cache, IsolationLevel::Si),
            start_ts,
        )
    }

    fn from_reader(reader: MvccReader<S>, start_ts: TimeStamp) -> MvccTxn<S> {
        MvccTxn {
            reader,
            start_ts,
            write_size: 0,
            writes: vec![],
            collapse_rollback: true,
        }
    }

    pub fn collapse_rollback(&mut self, collapse: bool) {
        self.collapse_rollback = collapse;
    }

    pub fn set_start_ts(&mut self, start_ts: TimeStamp) {
        self.start_ts = start_ts;
    }

    pub fn into_modifies(self) -> Vec<Modify> {
        self.writes
    }

    pub fn take_statistics(&mut self) -> Statistics {
        let mut statistics = Statistics::default();
        self.reader.collect_statistics_into(&mut statistics);
        statistics
    }

    pub fn write_size(&self) -> usize {
        self.write_size
    }

    fn put_lock(&mut self, key: Key, lock: &Lock) {
        let write = Modify::Put(CF_LOCK, key, lock.to_bytes());
        self.write_size += write.size();
        self.writes.push(write);
    }

    fn unlock_key(&mut self, key: Key, pessimistic: bool) -> Option<ReleasedLock> {
        let released = ReleasedLock::new(&key, pessimistic);
        let write = Modify::Delete(CF_LOCK, key);
        self.write_size += write.size();
        self.writes.push(write);
        Some(released)
    }

    fn put_value(&mut self, key: Key, ts: TimeStamp, value: Value) {
        let write = Modify::Put(CF_DEFAULT, key.append_ts(ts), value);
        self.write_size += write.size();
        self.writes.push(write);
    }

    fn delete_value(&mut self, key: Key, ts: TimeStamp) {
        let write = Modify::Delete(CF_DEFAULT, key.append_ts(ts));
        self.write_size += write.size();
        self.writes.push(write);
    }

    fn put_write(&mut self, key: Key, ts: TimeStamp, value: Value) {
        let write = Modify::Put(CF_WRITE, key.append_ts(ts), value);
        self.write_size += write.size();
        self.writes.push(write);
    }

    fn delete_write(&mut self, key: Key, ts: TimeStamp) {
        let write = Modify::Delete(CF_WRITE, key.append_ts(ts));
        self.write_size += write.size();
        self.writes.push(write);
    }

    fn key_exist(&mut self, key: &Key, ts: TimeStamp) -> Result<bool> {
        Ok(self.reader.get_write(&key, ts)?.is_some())
    }

    fn prewrite_key_value(
        &mut self,
        key: Key,
        lock_type: LockType,
        primary: &[u8],
        value: Option<Value>,
        lock_ttl: u64,
        for_update_ts: TimeStamp,
        txn_size: u64,
        min_commit_ts: TimeStamp,
    ) {
        let mut lock = Lock::new(
            lock_type,
            primary.to_vec(),
            self.start_ts,
            lock_ttl,
            None,
            for_update_ts,
            txn_size,
            min_commit_ts,
        );

        if let Some(value) = value {
            if is_short_value(&value) {
                // If the value is short, embed it in Lock.
                lock.short_value = Some(value);
            } else {
                // value is long
                self.put_value(key.clone(), self.start_ts, value);
            }
        }

        self.put_lock(key, &lock);
    }

    fn rollback_lock(
        &mut self,
        key: Key,
        lock: &Lock,
        is_pessimistic_txn: bool,
    ) -> Result<Option<ReleasedLock>> {
        // If prewrite type is DEL or LOCK or PESSIMISTIC, it is no need to delete value.
        if lock.short_value.is_none() && lock.lock_type == LockType::Put {
            self.delete_value(key.clone(), lock.ts);
        }

        // Only the primary key of a pessimistic transaction needs to be protected.
        let protected: bool = is_pessimistic_txn && key.is_encoded_from(&lock.primary);
        let write = Write::new_rollback(self.start_ts, protected);
        self.put_write(key.clone(), self.start_ts, write.as_ref().to_bytes());
        if self.collapse_rollback {
            self.collapse_prev_rollback(key.clone())?;
        }
        Ok(self.unlock_key(key, is_pessimistic_txn))
    }

    /// Checks the existence of the key according to `should_not_exist`.
    /// If not, returns an `AlreadyExist` error.
    fn check_data_constraint(
        &mut self,
        should_not_exist: bool,
        write: &Write,
        write_commit_ts: TimeStamp,
        key: &Key,
    ) -> Result<()> {
        if !should_not_exist || write.write_type == WriteType::Delete {
            return Ok(());
        }

        // The current key exists under any of the following conditions:
        // 1.The current write type is `PUT`
        // 2.The current write type is `Rollback` or `Lock`, and the key have an older version.
        if write.write_type == WriteType::Put || self.key_exist(&key, write_commit_ts.prev())? {
            return Err(ErrorInner::AlreadyExist { key: key.to_raw()? }.into());
        }

        Ok(())
    }

    // Pessimistic transactions only acquire pessimistic locks on row keys.
    // The corrsponding index keys are not locked until pessimistic prewrite.
    // It's possible that lock conflict occours on them, but the isolation is
    // guaranteed by pessimistic locks on row keys, so let TiDB resolves these
    // locks immediately.
    fn handle_non_pessimistic_lock_conflict(&self, key: Key, lock: Lock) -> Result<()> {
        // The previous pessimistic transaction has been committed or aborted.
        // Resolve it immediately.
        //
        // Because the row key is locked, the optimistic transaction will
        // abort. Resolve it immediately.
        let mut info = lock.into_lock_info(key.into_raw()?);
        // Set ttl to 0 so TiDB will resolve lock immediately.
        info.set_lock_ttl(0);
        Err(ErrorInner::KeyIsLocked(info).into())
    }

    pub fn acquire_pessimistic_lock(
        &mut self,
        key: Key,
        primary: &[u8],
        should_not_exist: bool,
        lock_ttl: u64,
        for_update_ts: TimeStamp,
        need_value: bool,
        min_commit_ts: TimeStamp,
    ) -> Result<Option<Value>> {
        fail_point!("acquire_pessimistic_lock", |err| Err(make_txn_error(
            err,
            &key,
            self.start_ts,
        )
        .into()));

        fn pessimistic_lock(
            primary: &[u8],
            start_ts: TimeStamp,
            lock_ttl: u64,
            for_update_ts: TimeStamp,
            min_commit_ts: TimeStamp,
        ) -> Lock {
            Lock::new(
                LockType::Pessimistic,
                primary.to_vec(),
                start_ts,
                lock_ttl,
                None,
                for_update_ts,
                0,
                min_commit_ts,
            )
        }

        let mut val = None;
        if let Some(lock) = self.reader.load_lock(&key)? {
            if lock.ts != self.start_ts {
                return Err(ErrorInner::KeyIsLocked(lock.into_lock_info(key.into_raw()?)).into());
            }
            if lock.lock_type != LockType::Pessimistic {
                return Err(ErrorInner::LockTypeNotMatch {
                    start_ts: self.start_ts,
                    key: key.into_raw()?,
                    pessimistic: false,
                }
                .into());
            }
            if need_value {
                val = self.reader.get(&key, for_update_ts, true)?;
            }
            // Overwrite the lock with small for_update_ts
            if for_update_ts > lock.for_update_ts {
                let lock = pessimistic_lock(
                    primary,
                    self.start_ts,
                    lock_ttl,
                    for_update_ts,
                    min_commit_ts,
                );
                self.put_lock(key, &lock);
            } else {
                MVCC_DUPLICATE_CMD_COUNTER_VEC
                    .acquire_pessimistic_lock
                    .inc();
            }
            return Ok(val);
        }

        if let Some((commit_ts, write)) = self.reader.seek_write(&key, TimeStamp::max())? {
            // The isolation level of pessimistic transactions is RC. `for_update_ts` is
            // the commit_ts of the data this transaction read. If exists a commit version
            // whose commit timestamp is larger than current `for_update_ts`, the
            // transaction should retry to get the latest data.
            if commit_ts > for_update_ts {
                MVCC_CONFLICT_COUNTER
                    .acquire_pessimistic_lock_conflict
                    .inc();
                return Err(ErrorInner::WriteConflict {
                    start_ts: self.start_ts,
                    conflict_start_ts: write.start_ts,
                    conflict_commit_ts: commit_ts,
                    key: key.into_raw()?,
                    primary: primary.to_vec(),
                }
                .into());
            }

            // Handle rollback.
            // If the start timestamp of write is equal to transaction's start timestamp
            // as well as commit timestamp, the lock is already rollbacked.
            if write.start_ts == self.start_ts && commit_ts == self.start_ts {
                assert!(write.write_type == WriteType::Rollback);
                return Err(ErrorInner::PessimisticLockRolledBack {
                    start_ts: self.start_ts,
                    key: key.into_raw()?,
                }
                .into());
            }
            // If `commit_ts` we seek is already before `start_ts`, the rollback must not exist.
            if commit_ts > self.start_ts {
                if let Some((commit_ts, write)) = self.reader.seek_write(&key, self.start_ts)? {
                    if write.start_ts == self.start_ts {
                        assert!(
                            commit_ts == self.start_ts && write.write_type == WriteType::Rollback
                        );
                        return Err(ErrorInner::PessimisticLockRolledBack {
                            start_ts: self.start_ts,
                            key: key.into_raw()?,
                        }
                        .into());
                    }
                }
            }

            // Check data constraint when acquiring pessimistic lock.
            self.check_data_constraint(should_not_exist, &write, commit_ts, &key)?;

            if need_value {
                val = match write.write_type {
                    // If it's a valid Write, no need to read again.
                    WriteType::Put => Some(self.reader.load_data(&key, write)?),
                    WriteType::Delete => None,
                    WriteType::Lock | WriteType::Rollback => {
                        self.reader.get(&key, commit_ts.prev(), true)?
                    }
                };
            }
        }

        let lock = pessimistic_lock(
            primary,
            self.start_ts,
            lock_ttl,
            for_update_ts,
            min_commit_ts,
        );
        self.put_lock(key, &lock);

        Ok(val)
    }

    pub fn pessimistic_prewrite(
        &mut self,
        mutation: Mutation,
        primary: &[u8],
        is_pessimistic_lock: bool,
        mut lock_ttl: u64,
        for_update_ts: TimeStamp,
        txn_size: u64,
        mut min_commit_ts: TimeStamp,
        pipelined_pessimistic_lock: bool,
    ) -> Result<()> {
        if mutation.should_not_write() {
            return Err(box_err!(
                "cannot handle checkNotExists in pessimistic prewrite"
            ));
        }
        let lock_type = LockType::from_mutation(&mutation);
        let (key, value) = mutation.into_key_value();

        fail_point!("pessimistic_prewrite", |err| Err(make_txn_error(
            err,
            &key,
            self.start_ts,
        )
        .into()));

        if let Some(lock) = self.reader.load_lock(&key)? {
            if lock.ts != self.start_ts {
                // Abort on lock belonging to other transaction if
                // prewrites a pessimistic lock.
                if is_pessimistic_lock {
                    warn!(
                        "prewrite failed (pessimistic lock not found)";
                        "start_ts" => self.start_ts,
                        "key" => %key,
                        "lock_ts" => lock.ts
                    );
                    return Err(ErrorInner::PessimisticLockNotFound {
                        start_ts: self.start_ts,
                        key: key.into_raw()?,
                    }
                    .into());
                }
                return self.handle_non_pessimistic_lock_conflict(key, lock);
            } else {
                if lock.lock_type != LockType::Pessimistic {
                    // Duplicated command. No need to overwrite the lock and data.
                    MVCC_DUPLICATE_CMD_COUNTER_VEC.prewrite.inc();
                    return Ok(());
                }
                // The lock is pessimistic and owned by this txn, go through to overwrite it.
                // The ttl and min_commit_ts of the lock may have been pushed forward.
                lock_ttl = std::cmp::max(lock_ttl, lock.ttl);
                min_commit_ts = std::cmp::max(min_commit_ts, lock.min_commit_ts);
            }
        } else if is_pessimistic_lock {
            self.amend_pessimistic_lock(pipelined_pessimistic_lock, &key)?;
        }

        // No need to check data constraint, it's resolved by pessimistic locks.
        self.prewrite_key_value(
            key,
            lock_type.unwrap(),
            primary,
            value,
            lock_ttl,
            for_update_ts,
            txn_size,
            min_commit_ts,
        );
        Ok(())
    }

    fn amend_pessimistic_lock(
        &mut self,
        pipelined_pessimistic_lock: bool,
        key: &Key,
    ) -> Result<()> {
        if !pipelined_pessimistic_lock {
            // Pessimistic lock does not exist, the transaction should be aborted.
            warn!(
                "prewrite failed (pessimistic lock not found)";
                "start_ts" => self.start_ts,
                "key" => %key
            );
            return Err(ErrorInner::PessimisticLockNotFound {
                start_ts: self.start_ts,
                key: key.clone().into_raw()?,
            }
            .into());
        }
        if let Some((commit_ts, _)) = self.reader.seek_write(key, TimeStamp::max())? {
            if commit_ts >= self.start_ts {
                warn!(
                    "prewrite failed (pessimistic lock not found)";
                    "start_ts" => self.start_ts,
                    "commit_ts" => commit_ts,
                    "key" => %key
                );
                MVCC_CONFLICT_COUNTER
                    .pipelined_acquire_pessimistic_lock_amend_fail
                    .inc();
                return Err(ErrorInner::PessimisticLockNotFound {
                    start_ts: self.start_ts,
                    key: key.clone().into_raw()?,
                }
                .into());
            }
        }
        // Used pipelined pessimistic lock acquiring in this txn but failed
        // Luckily no other txn modified this lock, amend it by treat it as optimistic txn.
        MVCC_CONFLICT_COUNTER
            .pipelined_acquire_pessimistic_lock_amend_success
            .inc();
        Ok(())
    }

    pub fn prewrite(
        &mut self,
        mutation: Mutation,
        primary: &[u8],
        skip_constraint_check: bool,
        lock_ttl: u64,
        txn_size: u64,
        min_commit_ts: TimeStamp,
    ) -> Result<()> {
        let lock_type = LockType::from_mutation(&mutation);
        // For the insert/checkNotExists operation, the old key should not be in the system.
        let should_not_exist = mutation.should_not_exists();
        let should_not_write = mutation.should_not_write();
        let (key, value) = mutation.into_key_value();

        fail_point!("prewrite", |err| Err(make_txn_error(
            err,
            &key,
            self.start_ts,
        )
        .into()));

        // Check whether there is a newer version.
        if !skip_constraint_check {
            if let Some((commit_ts, write)) = self.reader.seek_write(&key, TimeStamp::max())? {
                // Abort on writes after our start timestamp ...
                // If exists a commit version whose commit timestamp is larger than or equal to
                // current start timestamp, we should abort current prewrite, even if the commit
                // type is Rollback.
                if commit_ts >= self.start_ts {
                    MVCC_CONFLICT_COUNTER.prewrite_write_conflict.inc();
                    return Err(ErrorInner::WriteConflict {
                        start_ts: self.start_ts,
                        conflict_start_ts: write.start_ts,
                        conflict_commit_ts: commit_ts,
                        key: key.into_raw()?,
                        primary: primary.to_vec(),
                    }
                    .into());
                }
                self.check_data_constraint(should_not_exist, &write, commit_ts, &key)?;
            }
        }
        if should_not_write {
            return Ok(());
        }
        // Check whether the current key is locked at any timestamp.
        if let Some(lock) = self.reader.load_lock(&key)? {
            if lock.ts != self.start_ts {
                return Err(ErrorInner::KeyIsLocked(lock.into_lock_info(key.into_raw()?)).into());
            }
            // TODO: remove it in future
            if lock.lock_type == LockType::Pessimistic {
                return Err(ErrorInner::LockTypeNotMatch {
                    start_ts: self.start_ts,
                    key: key.into_raw()?,
                    pessimistic: true,
                }
                .into());
            }
            // Duplicated command. No need to overwrite the lock and data.
            MVCC_DUPLICATE_CMD_COUNTER_VEC.prewrite.inc();
            return Ok(());
        }

        self.prewrite_key_value(
            key,
            lock_type.unwrap(),
            primary,
            value,
            lock_ttl,
            TimeStamp::zero(),
            txn_size,
            min_commit_ts,
        );
        Ok(())
    }

    pub fn commit(&mut self, key: Key, commit_ts: TimeStamp) -> Result<Option<ReleasedLock>> {
        fail_point!("commit", |err| Err(make_txn_error(
            err,
            &key,
            self.start_ts,
        )
        .into()));

        let (lock_type, short_value, is_pessimistic_txn) = match self.reader.load_lock(&key)? {
            Some(ref mut lock) if lock.ts == self.start_ts => {
                // A lock with larger min_commit_ts than current commit_ts can't be committed
                if commit_ts < lock.min_commit_ts {
                    info!(
                        "trying to commit with smaller commit_ts than min_commit_ts";
                        "key" => %key,
                        "start_ts" => self.start_ts,
                        "commit_ts" => commit_ts,
                        "min_commit_ts" => lock.min_commit_ts,
                    );
                    return Err(ErrorInner::CommitTsExpired {
                        start_ts: self.start_ts,
                        commit_ts,
                        key: key.into_raw()?,
                        min_commit_ts: lock.min_commit_ts,
                    }
                    .into());
                }

                // It's an abnormal routine since pessimistic locks shouldn't be committed in our
                // transaction model. But a pessimistic lock will be left if the pessimistic
                // rollback request fails to send and the transaction need not to acquire
                // this lock again(due to WriteConflict). If the transaction is committed, we
                // should commit this pessimistic lock too.
                if lock.lock_type == LockType::Pessimistic {
                    warn!(
                        "commit a pessimistic lock with Lock type";
                        "key" => %key,
                        "start_ts" => self.start_ts,
                        "commit_ts" => commit_ts,
                    );
                    // Commit with WriteType::Lock.
                    lock.lock_type = LockType::Lock;
                }
                (
                    lock.lock_type,
                    lock.short_value.take(),
                    !lock.for_update_ts.is_zero(),
                )
            }
            _ => {
                return match self.reader.get_txn_commit_info(&key, self.start_ts)? {
                    Some((_, WriteType::Rollback)) | None => {
                        MVCC_CONFLICT_COUNTER.commit_lock_not_found.inc();
                        // None: related Rollback has been collapsed.
                        // Rollback: rollback by concurrent transaction.
                        info!(
                            "txn conflict (lock not found)";
                            "key" => %key,
                            "start_ts" => self.start_ts,
                            "commit_ts" => commit_ts,
                        );
                        Err(ErrorInner::TxnLockNotFound {
                            start_ts: self.start_ts,
                            commit_ts,
                            key: key.into_raw()?,
                        }
                        .into())
                    }
                    // Committed by concurrent transaction.
                    Some((_, WriteType::Put))
                    | Some((_, WriteType::Delete))
                    | Some((_, WriteType::Lock)) => {
                        MVCC_DUPLICATE_CMD_COUNTER_VEC.commit.inc();
                        Ok(None)
                    }
                };
            }
        };
        let write = Write::new(
            WriteType::from_lock_type(lock_type).unwrap(),
            self.start_ts,
            short_value,
        );
        self.put_write(key.clone(), commit_ts, write.as_ref().to_bytes());
        Ok(self.unlock_key(key, is_pessimistic_txn))
    }

    pub fn rollback(&mut self, key: Key) -> Result<Option<ReleasedLock>> {
        fail_point!("rollback", |err| Err(make_txn_error(
            err,
            &key,
            self.start_ts,
        )
        .into()));

        // Rollback is called only if the transaction is known to fail. Under the circumstances,
        // the rollback record needn't be protected.
        self.cleanup(key, TimeStamp::zero(), false)
    }

    fn check_txn_status_missing_lock(
        &mut self,
        primary_key: Key,
        rollback_if_not_exist: bool,
        protect_rollback: bool,
    ) -> Result<TxnStatus> {
        MVCC_CHECK_TXN_STATUS_COUNTER_VEC.get_commit_info.inc();
        match self
            .reader
            .get_txn_commit_info(&primary_key, self.start_ts)?
        {
            Some((ts, write_type)) => {
                if write_type == WriteType::Rollback {
                    Ok(TxnStatus::RolledBack)
                } else {
                    Ok(TxnStatus::committed(ts))
                }
            }
            None => {
                if rollback_if_not_exist {
                    let ts = self.start_ts;

                    // collapse previous rollback if exist.
                    if self.collapse_rollback {
                        self.collapse_prev_rollback(primary_key.clone())?;
                    }

                    // Insert a Rollback to Write CF in case that a stale prewrite
                    // command is received after a cleanup command.
                    let write = Write::new_rollback(ts, protect_rollback);
                    self.put_write(primary_key, ts, write.as_ref().to_bytes());
                    MVCC_CHECK_TXN_STATUS_COUNTER_VEC.rollback.inc();

                    Ok(TxnStatus::LockNotExist)
                } else {
                    Err(ErrorInner::TxnNotFound {
                        start_ts: self.start_ts,
                        key: primary_key.into_raw()?,
                    }
                    .into())
                }
            }
        }
    }

    /// Cleanup the lock if it's TTL has expired, comparing with `current_ts`. If `current_ts` is 0,
    /// cleanup the lock without checking TTL. If the lock is the primary lock of a pessimistic
    /// transaction, the rollback record is protected from being collapsed.
    ///
    /// Returns whether the lock is a pessimistic lock. Returns error if the key has already been
    /// committed.
<<<<<<< HEAD
    pub fn cleanup(
        &mut self,
        key: Key,
        current_ts: TimeStamp,
        protect_rollback: bool,
    ) -> Result<bool> {
=======
    pub fn cleanup(&mut self, key: Key, current_ts: TimeStamp) -> Result<Option<ReleasedLock>> {
>>>>>>> b64b286c
        fail_point!("cleanup", |err| Err(make_txn_error(
            err,
            &key,
            self.start_ts,
        )
        .into()));

        match self.reader.load_lock(&key)? {
            Some(ref lock) if lock.ts == self.start_ts => {
                // If current_ts is not 0, check the Lock's TTL.
                // If the lock is not expired, do not rollback it but report key is locked.
                if !current_ts.is_zero() && lock.ts.physical() + lock.ttl >= current_ts.physical() {
                    return Err(ErrorInner::KeyIsLocked(
                        lock.clone().into_lock_info(key.into_raw()?),
                    )
                    .into());
                }

                let is_pessimistic_txn = !lock.for_update_ts.is_zero();
                self.rollback_lock(key, lock, is_pessimistic_txn)
            }
            _ => match self.check_txn_status_missing_lock(key, true, protect_rollback)? {
                TxnStatus::Committed { commit_ts } => {
                    MVCC_CONFLICT_COUNTER.rollback_committed.inc();
                    Err(ErrorInner::Committed { commit_ts }.into())
                }
                TxnStatus::RolledBack => {
                    // Return Ok on Rollback already exist.
                    MVCC_DUPLICATE_CMD_COUNTER_VEC.rollback.inc();
                    Ok(None)
                }
                TxnStatus::LockNotExist => Ok(None),
                _ => unreachable!(),
            },
        }
    }

    /// Delete any pessimistic lock with small for_update_ts belongs to this transaction.
    pub fn pessimistic_rollback(
        &mut self,
        key: Key,
        for_update_ts: TimeStamp,
    ) -> Result<Option<ReleasedLock>> {
        fail_point!("pessimistic_rollback", |err| Err(make_txn_error(
            err,
            &key,
            self.start_ts,
        )
        .into()));

        if let Some(lock) = self.reader.load_lock(&key)? {
            if lock.lock_type == LockType::Pessimistic
                && lock.ts == self.start_ts
                && lock.for_update_ts <= for_update_ts
            {
                return Ok(self.unlock_key(key, true));
            }
        }
        Ok(None)
    }

    fn collapse_prev_rollback(&mut self, key: Key) -> Result<()> {
        if let Some((commit_ts, write)) = self.reader.seek_write(&key, self.start_ts)? {
            if write.write_type == WriteType::Rollback && !write.as_ref().is_protected() {
                self.delete_write(key, commit_ts);
            }
        }
        Ok(())
    }

    /// Update a primary key's TTL if `advise_ttl > lock.ttl`.
    ///
    /// Returns the new TTL.
    pub fn txn_heart_beat(&mut self, primary_key: Key, advise_ttl: u64) -> Result<u64> {
        fail_point!("txn_heart_beat", |err| Err(make_txn_error(
            err,
            &primary_key,
            self.start_ts,
        )
        .into()));

        if let Some(mut lock) = self.reader.load_lock(&primary_key)? {
            if lock.ts == self.start_ts {
                if lock.ttl < advise_ttl {
                    lock.ttl = advise_ttl;
                    self.put_lock(primary_key, &lock);
                } else {
                    debug!(
                        "txn_heart_beat with advise_ttl not large than current ttl";
                        "primary_key" => %primary_key,
                        "start_ts" => self.start_ts,
                        "advise_ttl" => advise_ttl,
                        "current_ttl" => lock.ttl,
                    );
                }
                return Ok(lock.ttl);
            }
        }

        debug!(
            "txn_heart_beat invoked but lock is absent";
            "primary_key" => %primary_key,
            "start_ts" => self.start_ts,
            "advise_ttl" => advise_ttl,
        );
        Err(ErrorInner::TxnLockNotFound {
            start_ts: self.start_ts,
            commit_ts: TimeStamp::zero(),
            key: primary_key.into_raw()?,
        }
        .into())
    }

    /// Check the status of a transaction.
    ///
    /// This operation checks whether a transaction has expired its primary lock's TTL, rollback the
    /// transaction if expired, or update the transaction's min_commit_ts according to the metadata
    /// in the primary lock.
    ///
    /// When transaction T1 meets T2's lock, it may invoke this on T2's primary key. In this
    /// situation, `self.start_ts` is T2's `start_ts`, `caller_start_ts` is T1's `start_ts`, and
    /// the `current_ts` is literally the timestamp when this function is invoked. It may not be
    /// accurate.
    ///
    /// Returns (`lock_ttl`, `commit_ts`, `is_pessimistic_txn`).
    /// After checking, if the lock is still alive, it retrieves the Lock's TTL; if the transaction
    /// is committed, get the commit_ts; otherwise, if the transaction is rolled back or there's
    /// no information about the transaction, results will be both 0.
    pub fn check_txn_status(
        &mut self,
        primary_key: Key,
        caller_start_ts: TimeStamp,
        current_ts: TimeStamp,
        rollback_if_not_exist: bool,
    ) -> Result<(TxnStatus, Option<ReleasedLock>)> {
        fail_point!("check_txn_status", |err| Err(make_txn_error(
            err,
            &primary_key,
            self.start_ts,
        )
        .into()));

        match self.reader.load_lock(&primary_key)? {
            Some(ref mut lock) if lock.ts == self.start_ts => {
                let is_pessimistic_txn = !lock.for_update_ts.is_zero();

                if lock.ts.physical() + lock.ttl < current_ts.physical() {
                    // If the lock is expired, clean it up.
                    let released = self.rollback_lock(primary_key, lock, is_pessimistic_txn)?;
                    MVCC_CHECK_TXN_STATUS_COUNTER_VEC.rollback.inc();
                    return Ok((TxnStatus::TtlExpire, released));
                }

                // If lock.minCommitTS is 0, it's not a large transaction and we can't push forward
                // its minCommitTS otherwise the transaction can't be committed by old version TiDB
                // during rolling update.
                // If this is a large transaction and the lock is active, push forward the minCommitTS.
                if !lock.min_commit_ts.is_zero() && caller_start_ts >= lock.min_commit_ts {
                    lock.min_commit_ts = caller_start_ts.next();

                    if lock.min_commit_ts < current_ts {
                        lock.min_commit_ts = current_ts;
                    }

                    self.put_lock(primary_key, lock);
                    MVCC_CHECK_TXN_STATUS_COUNTER_VEC.update_ts.inc();
                }

                Ok((TxnStatus::uncommitted(lock.ttl, lock.min_commit_ts), None))
            }
            // The rollback must be protected, see more on
            // [issue #7364](https://github.com/tikv/tikv/issues/7364)
            _ => self
<<<<<<< HEAD
                .check_txn_status_missing_lock(primary_key, rollback_if_not_exist, true)
                .map(|s| (s, false)),
=======
                .check_txn_status_missing_lock(primary_key, rollback_if_not_exist)
                .map(|s| (s, None)),
>>>>>>> b64b286c
        }
    }

    pub fn gc(&mut self, key: Key, safe_point: TimeStamp) -> Result<GcInfo> {
        let mut remove_older = false;
        let mut ts = TimeStamp::max();
        let mut found_versions = 0;
        let mut deleted_versions = 0;
        let mut latest_delete = None;
        let mut is_completed = true;
        while let Some((commit, write)) = self.reader.seek_write(&key, ts)? {
            ts = commit.prev();
            found_versions += 1;

            if self.write_size >= MAX_TXN_WRITE_SIZE {
                // Cannot remove latest delete when we haven't iterate all versions.
                latest_delete = None;
                is_completed = false;
                break;
            }

            if remove_older {
                self.delete_write(key.clone(), commit);
                if write.write_type == WriteType::Put && write.short_value.is_none() {
                    self.delete_value(key.clone(), write.start_ts);
                }
                deleted_versions += 1;
                continue;
            }

            if commit > safe_point {
                continue;
            }

            // Set `remove_older` after we find the latest value.
            match write.write_type {
                WriteType::Put | WriteType::Delete => {
                    remove_older = true;
                }
                WriteType::Rollback | WriteType::Lock => {}
            }

            // Latest write before `safe_point` can be deleted if its type is Delete,
            // Rollback or Lock.
            match write.write_type {
                WriteType::Delete => {
                    latest_delete = Some(commit);
                }
                WriteType::Rollback | WriteType::Lock => {
                    self.delete_write(key.clone(), commit);
                    deleted_versions += 1;
                }
                WriteType::Put => {}
            }
        }
        if let Some(commit) = latest_delete {
            self.delete_write(key, commit);
            deleted_versions += 1;
        }
        MVCC_VERSIONS_HISTOGRAM.observe(found_versions as f64);
        if deleted_versions > 0 {
            GC_DELETE_VERSIONS_HISTOGRAM.observe(deleted_versions as f64);
        }
        Ok(GcInfo {
            found_versions,
            deleted_versions,
            is_completed,
        })
    }
}

impl<S: Snapshot> fmt::Debug for MvccTxn<S> {
    fn fmt(&self, f: &mut fmt::Formatter<'_>) -> fmt::Result {
        write!(f, "txn @{}", self.start_ts)
    }
}

#[cfg(feature = "failpoints")]
fn make_txn_error(s: Option<String>, key: &Key, start_ts: TimeStamp) -> ErrorInner {
    if let Some(s) = s {
        match s.to_ascii_lowercase().as_str() {
            "keyislocked" => {
                let mut info = kvproto::kvrpcpb::LockInfo::default();
                info.set_key(key.to_raw().unwrap());
                info.set_primary_lock(key.to_raw().unwrap());
                info.set_lock_ttl(3000);
                ErrorInner::KeyIsLocked(info)
            }
            "committed" => ErrorInner::Committed {
                commit_ts: TimeStamp::zero(),
            },
            "pessimisticlockrolledback" => ErrorInner::PessimisticLockRolledBack {
                start_ts,
                key: key.to_raw().unwrap(),
            },
            "txnlocknotfound" => ErrorInner::TxnLockNotFound {
                start_ts,
                commit_ts: TimeStamp::zero(),
                key: key.to_raw().unwrap(),
            },
            "txnnotfound" => ErrorInner::TxnNotFound {
                start_ts,
                key: key.to_raw().unwrap(),
            },
            "locktypenotmatch" => ErrorInner::LockTypeNotMatch {
                start_ts,
                key: key.to_raw().unwrap(),
                pessimistic: false,
            },
            "writeconflict" => ErrorInner::WriteConflict {
                start_ts,
                conflict_start_ts: TimeStamp::zero(),
                conflict_commit_ts: TimeStamp::zero(),
                key: key.to_raw().unwrap(),
                primary: vec![],
            },
            "deadlock" => ErrorInner::Deadlock {
                start_ts,
                lock_ts: TimeStamp::zero(),
                lock_key: key.to_raw().unwrap(),
                deadlock_key_hash: 0,
            },
            "alreadyexist" => ErrorInner::AlreadyExist {
                key: key.to_raw().unwrap(),
            },
            "committsexpired" => ErrorInner::CommitTsExpired {
                start_ts,
                commit_ts: TimeStamp::zero(),
                key: key.to_raw().unwrap(),
                min_commit_ts: TimeStamp::zero(),
            },
            "pessimisticlocknotfound" => ErrorInner::PessimisticLockNotFound {
                start_ts,
                key: key.to_raw().unwrap(),
            },
            _ => ErrorInner::Other(box_err!("unexpected error string")),
        }
    } else {
        ErrorInner::Other(box_err!("empty error string"))
    }
}

/// Create a new MvccTxn using a u64 literal for the timestamp.
///
/// Intended to only be used in test code.
#[macro_export]
macro_rules! new_txn {
    ($ss: expr, $ts: literal, $fill_cache: expr) => {
        $crate::storage::mvcc::MvccTxn::new($ss, $ts.into(), $fill_cache)
    };
}

#[cfg(test)]
mod tests {
    use super::*;

    use crate::storage::kv::{Engine, TestEngineBuilder};
    use crate::storage::mvcc::tests::*;
    use crate::storage::mvcc::{Error, ErrorInner, MvccReader};
    use kvproto::kvrpcpb::Context;
    use txn_types::{TimeStamp, SHORT_VALUE_MAX_LEN};

    fn test_mvcc_txn_read_imp(k1: &[u8], k2: &[u8], v: &[u8]) {
        let engine = TestEngineBuilder::new().build().unwrap();

        must_get_none(&engine, k1, 1);

        must_prewrite_put(&engine, k1, v, k1, 2);
        must_rollback(&engine, k1, 2);
        // should ignore rollback
        must_get_none(&engine, k1, 3);

        must_prewrite_lock(&engine, k1, k1, 3);
        must_commit(&engine, k1, 3, 4);
        // should ignore read lock
        must_get_none(&engine, k1, 5);

        must_prewrite_put(&engine, k1, v, k1, 5);
        must_prewrite_put(&engine, k2, v, k1, 5);
        // should not be affected by later locks
        must_get_none(&engine, k1, 4);
        // should read pending locks
        must_get_err(&engine, k1, 7);
        // should ignore the primary lock and get none when reading the latest record
        must_get_none(&engine, k1, u64::max_value());
        // should read secondary locks even when reading the latest record
        must_get_err(&engine, k2, u64::max_value());

        must_commit(&engine, k1, 5, 10);
        must_commit(&engine, k2, 5, 10);
        must_get_none(&engine, k1, 3);
        // should not read with ts < commit_ts
        must_get_none(&engine, k1, 7);
        // should read with ts > commit_ts
        must_get(&engine, k1, 13, v);
        // should read the latest record if `ts == u64::max_value()`
        must_get(&engine, k1, u64::max_value(), v);

        must_prewrite_delete(&engine, k1, k1, 15);
        // should ignore the lock and get previous record when reading the latest record
        must_get(&engine, k1, u64::max_value(), v);
        must_commit(&engine, k1, 15, 20);
        must_get_none(&engine, k1, 3);
        must_get_none(&engine, k1, 7);
        must_get(&engine, k1, 13, v);
        must_get(&engine, k1, 17, v);
        must_get_none(&engine, k1, 23);

        // intersecting timestamps with pessimistic txn
        // T1: start_ts = 25, commit_ts = 27
        // T2: start_ts = 23, commit_ts = 31
        must_prewrite_put(&engine, k1, v, k1, 25);
        must_commit(&engine, k1, 25, 27);
        must_acquire_pessimistic_lock(&engine, k1, k1, 23, 29);
        must_get(&engine, k1, 30, v);
        must_pessimistic_prewrite_delete(&engine, k1, k1, 23, 29, true);
        must_get_err(&engine, k1, 30);
        // should read the latest record when `ts == u64::max_value()`
        // even if lock.start_ts(23) < latest write.commit_ts(27)
        must_get(&engine, k1, u64::max_value(), v);
        must_commit(&engine, k1, 23, 31);
        must_get(&engine, k1, 30, v);
        must_get_none(&engine, k1, 32);
    }

    #[test]
    fn test_mvcc_txn_read() {
        test_mvcc_txn_read_imp(b"k1", b"k2", b"v1");

        let long_value = "v".repeat(SHORT_VALUE_MAX_LEN + 1).into_bytes();
        test_mvcc_txn_read_imp(b"k1", b"k2", &long_value);
    }

    fn test_mvcc_txn_prewrite_imp(k: &[u8], v: &[u8]) {
        let engine = TestEngineBuilder::new().build().unwrap();

        must_prewrite_put(&engine, k, v, k, 5);
        // Key is locked.
        must_locked(&engine, k, 5);
        // Retry prewrite.
        must_prewrite_put(&engine, k, v, k, 5);
        // Conflict.
        must_prewrite_lock_err(&engine, k, k, 6);

        must_commit(&engine, k, 5, 10);
        must_written(&engine, k, 5, 10, WriteType::Put);
        // Delayed prewrite request after committing should do nothing.
        must_prewrite_put_err(&engine, k, v, k, 5);
        must_unlocked(&engine, k);
        // Write conflict.
        must_prewrite_lock_err(&engine, k, k, 6);
        must_unlocked(&engine, k);
        // Not conflict.
        must_prewrite_lock(&engine, k, k, 12);
        must_locked(&engine, k, 12);
        must_rollback(&engine, k, 12);
        must_unlocked(&engine, k);
        must_written(&engine, k, 12, 12, WriteType::Rollback);
        // Cannot retry Prewrite after rollback.
        must_prewrite_lock_err(&engine, k, k, 12);
        // Can prewrite after rollback.
        must_prewrite_delete(&engine, k, k, 13);
        must_rollback(&engine, k, 13);
        must_unlocked(&engine, k);
    }

    #[test]
    fn test_mvcc_txn_prewrite_insert() {
        let engine = TestEngineBuilder::new().build().unwrap();
        let (k1, v1, v2, v3) = (b"k1", b"v1", b"v2", b"v3");
        must_prewrite_put(&engine, k1, v1, k1, 1);
        must_commit(&engine, k1, 1, 2);

        // "k1" already exist, returns AlreadyExist error.
        assert!(try_prewrite_insert(&engine, k1, v2, k1, 3).is_err());

        // Delete "k1"
        must_prewrite_delete(&engine, k1, k1, 4);
        must_commit(&engine, k1, 4, 5);

        // After delete "k1", insert returns ok.
        assert!(try_prewrite_insert(&engine, k1, v2, k1, 6).is_ok());
        must_commit(&engine, k1, 6, 7);

        // Rollback
        must_prewrite_put(&engine, k1, v3, k1, 8);
        must_rollback(&engine, k1, 8);

        assert!(try_prewrite_insert(&engine, k1, v3, k1, 9).is_err());

        // Delete "k1" again
        must_prewrite_delete(&engine, k1, k1, 10);
        must_commit(&engine, k1, 10, 11);

        // Rollback again
        must_prewrite_put(&engine, k1, v3, k1, 12);
        must_rollback(&engine, k1, 12);

        // After delete "k1", insert returns ok.
        assert!(try_prewrite_insert(&engine, k1, v2, k1, 13).is_ok());
        must_commit(&engine, k1, 13, 14);
    }

    #[test]
    fn test_mvcc_txn_prewrite_check_not_exist() {
        let engine = TestEngineBuilder::new().build().unwrap();
        let (k1, v1, v2, v3) = (b"k1", b"v1", b"v2", b"v3");
        must_prewrite_put(&engine, k1, v1, k1, 1);
        must_commit(&engine, k1, 1, 2);

        // "k1" already exist, returns AlreadyExist error.
        assert!(try_prewrite_check_not_exists(&engine, k1, k1, 3).is_err());

        // Delete "k1"
        must_prewrite_delete(&engine, k1, k1, 4);
        must_commit(&engine, k1, 4, 5);

        // After delete "k1", check_not_exists returns ok.
        assert!(try_prewrite_check_not_exists(&engine, k1, k1, 6).is_ok());

        assert!(try_prewrite_insert(&engine, k1, v2, k1, 7).is_ok());
        must_commit(&engine, k1, 7, 8);

        // Rollback
        must_prewrite_put(&engine, k1, v3, k1, 9);
        must_rollback(&engine, k1, 9);
        assert!(try_prewrite_check_not_exists(&engine, k1, k1, 10).is_err());

        // Delete "k1" again
        must_prewrite_delete(&engine, k1, k1, 11);
        must_commit(&engine, k1, 11, 12);

        // Rollback again
        must_prewrite_put(&engine, k1, v3, k1, 13);
        must_rollback(&engine, k1, 13);

        // After delete "k1", check_not_exists returns ok.
        assert!(try_prewrite_check_not_exists(&engine, k1, k1, 14).is_ok());
    }

    #[test]
    fn test_mvcc_txn_pessmistic_prewrite_check_not_exist() {
        let engine = TestEngineBuilder::new().build().unwrap();
        let k = b"k1";
        assert!(try_pessimistic_prewrite_check_not_exists(&engine, k, k, 3).is_err())
    }

    #[test]
    fn test_rollback_lock_optimistic() {
        let engine = TestEngineBuilder::new().build().unwrap();

        let (k, v) = (b"k1", b"v1");
        must_prewrite_put(&engine, k, v, k, 5);
        must_commit(&engine, k, 5, 10);

        // Lock
        must_prewrite_lock(&engine, k, k, 15);
        must_locked(&engine, k, 15);

        // Rollback lock
        must_rollback(&engine, k, 15);
        // Rollbacks of optimistic transactions needn't be protected
        must_get_rollback_protected(&engine, k, 15, false);
    }

    #[test]
    fn test_rollback_lock_pessimistic() {
        let engine = TestEngineBuilder::new().build().unwrap();

        let (k1, k2, v) = (b"k1", b"k2", b"v1");

        must_acquire_pessimistic_lock(&engine, k1, k1, 5, 5);
        must_acquire_pessimistic_lock(&engine, k2, k1, 5, 7);
        must_rollback(&engine, k1, 5);
        must_rollback(&engine, k2, 5);
        // The rollback of the primary key should be protected
        must_get_rollback_protected(&engine, k1, 5, true);
        // The rollback of the secondary key needn't be protected
        must_get_rollback_protected(&engine, k2, 5, false);

        must_acquire_pessimistic_lock(&engine, k1, k1, 15, 15);
        must_acquire_pessimistic_lock(&engine, k2, k1, 15, 17);
        must_pessimistic_prewrite_put(&engine, k1, v, k1, 15, 17, true);
        must_pessimistic_prewrite_put(&engine, k2, v, k1, 15, 17, true);
        must_rollback(&engine, k1, 15);
        must_rollback(&engine, k2, 15);
        // The rollback of the primary key should be protected
        must_get_rollback_protected(&engine, k1, 15, true);
        // The rollback of the secondary key needn't be protected
        must_get_rollback_protected(&engine, k2, 15, false);
    }

    #[test]
    fn test_rollback_del() {
        let engine = TestEngineBuilder::new().build().unwrap();

        let (k, v) = (b"k1", b"v1");
        must_prewrite_put(&engine, k, v, k, 5);
        must_commit(&engine, k, 5, 10);

        // Prewrite delete
        must_prewrite_delete(&engine, k, k, 15);
        must_locked(&engine, k, 15);

        // Rollback delete
        must_rollback(&engine, k, 15);
    }

    #[test]
    fn test_cleanup() {
        // Cleanup's logic is mostly similar to rollback, except the TTL check. Tests that not
        // related to TTL check should be covered by other test cases.
        let engine = TestEngineBuilder::new().build().unwrap();

        // Shorthand for composing ts.
        let ts = TimeStamp::compose;

        let (k, v) = (b"k", b"v");

        must_prewrite_put(&engine, k, v, k, ts(10, 0));
        must_locked(&engine, k, ts(10, 0));
        must_txn_heart_beat(&engine, k, ts(10, 0), 100, 100);
        // Check the last txn_heart_beat has set the lock's TTL to 100.
        must_txn_heart_beat(&engine, k, ts(10, 0), 90, 100);

        // TTL not expired. Do nothing but returns an error.
        must_cleanup_err(&engine, k, ts(10, 0), ts(20, 0));
        must_locked(&engine, k, ts(10, 0));

        // Try to cleanup another transaction's lock. Does nothing.
        must_cleanup(&engine, k, ts(10, 1), ts(120, 0));
        // If there is no exisiting lock when cleanup, it may be a pessimistic transaction,
        // so the rollback should be protected.
        must_get_rollback_protected(&engine, k, ts(10, 1), true);
        must_locked(&engine, k, ts(10, 0));

        // TTL expired. The lock should be removed.
        must_cleanup(&engine, k, ts(10, 0), ts(120, 0));
        must_unlocked(&engine, k);
        // Rollbacks of optimistic transactions needn't be protected
        must_get_rollback_protected(&engine, k, ts(10, 0), false);
        must_get_rollback_ts(&engine, k, ts(10, 0));

        // Rollbacks of primary keys in pessimistic transactions should be protected
        must_acquire_pessimistic_lock(&engine, k, k, ts(11, 1), ts(12, 1));
        must_cleanup(&engine, k, ts(11, 1), ts(120, 0));
        must_get_rollback_protected(&engine, k, ts(11, 1), true);

        must_acquire_pessimistic_lock(&engine, k, k, ts(13, 1), ts(14, 1));
        must_pessimistic_prewrite_put(&engine, k, v, k, ts(13, 1), ts(14, 1), true);
        must_cleanup(&engine, k, ts(13, 1), ts(120, 0));
        must_get_rollback_protected(&engine, k, ts(13, 1), true);
    }

    #[test]
    fn test_mvcc_txn_prewrite() {
        test_mvcc_txn_prewrite_imp(b"k1", b"v1");

        let long_value = "v".repeat(SHORT_VALUE_MAX_LEN + 1).into_bytes();
        test_mvcc_txn_prewrite_imp(b"k2", &long_value);
    }

    fn test_mvcc_txn_commit_ok_imp(k1: &[u8], v1: &[u8], k2: &[u8], k3: &[u8]) {
        let engine = TestEngineBuilder::new().build().unwrap();
        must_prewrite_put(&engine, k1, v1, k1, 10);
        must_prewrite_lock(&engine, k2, k1, 10);
        must_prewrite_delete(&engine, k3, k1, 10);
        must_locked(&engine, k1, 10);
        must_locked(&engine, k2, 10);
        must_locked(&engine, k3, 10);
        must_commit(&engine, k1, 10, 15);
        must_commit(&engine, k2, 10, 15);
        must_commit(&engine, k3, 10, 15);
        must_written(&engine, k1, 10, 15, WriteType::Put);
        must_written(&engine, k2, 10, 15, WriteType::Lock);
        must_written(&engine, k3, 10, 15, WriteType::Delete);
        // commit should be idempotent
        must_commit(&engine, k1, 10, 15);
        must_commit(&engine, k2, 10, 15);
        must_commit(&engine, k3, 10, 15);
    }

    #[test]
    fn test_mvcc_txn_commit_ok() {
        test_mvcc_txn_commit_ok_imp(b"x", b"v", b"y", b"z");

        let long_value = "v".repeat(SHORT_VALUE_MAX_LEN + 1).into_bytes();
        test_mvcc_txn_commit_ok_imp(b"x", &long_value, b"y", b"z");
    }

    fn test_mvcc_txn_commit_err_imp(k: &[u8], v: &[u8]) {
        let engine = TestEngineBuilder::new().build().unwrap();

        // Not prewrite yet
        must_commit_err(&engine, k, 1, 2);
        must_prewrite_put(&engine, k, v, k, 5);
        // start_ts not match
        must_commit_err(&engine, k, 4, 5);
        must_rollback(&engine, k, 5);
        // commit after rollback
        must_commit_err(&engine, k, 5, 6);
    }

    #[test]
    fn test_mvcc_txn_commit_err() {
        test_mvcc_txn_commit_err_imp(b"k", b"v");

        let long_value = "v".repeat(SHORT_VALUE_MAX_LEN + 1).into_bytes();
        test_mvcc_txn_commit_err_imp(b"k2", &long_value);
    }

    #[test]
    fn test_min_commit_ts() {
        let engine = TestEngineBuilder::new().build().unwrap();

        let (k, v) = (b"k", b"v");

        // Shortcuts
        let ts = TimeStamp::compose;
        let uncommitted = super::TxnStatus::uncommitted;

        must_prewrite_put_for_large_txn(&engine, k, v, k, ts(10, 0), 100, 0);
        must_check_txn_status(
            &engine,
            k,
            ts(10, 0),
            ts(20, 0),
            ts(20, 0),
            true,
            uncommitted(100, ts(20, 1)),
        );
        // The the min_commit_ts should be ts(20, 1)
        must_commit_err(&engine, k, ts(10, 0), ts(15, 0));
        must_commit_err(&engine, k, ts(10, 0), ts(20, 0));
        must_commit(&engine, k, ts(10, 0), ts(20, 1));

        must_prewrite_put_for_large_txn(&engine, k, v, k, ts(30, 0), 100, 0);
        must_check_txn_status(
            &engine,
            k,
            ts(30, 0),
            ts(40, 0),
            ts(40, 0),
            true,
            uncommitted(100, ts(40, 1)),
        );
        must_commit(&engine, k, ts(30, 0), ts(50, 0));

        // If the min_commit_ts of the pessimistic lock is greater than prewrite's, use it.
        must_acquire_pessimistic_lock_for_large_txn(&engine, k, k, ts(60, 0), ts(60, 0), 100);
        must_check_txn_status(
            &engine,
            k,
            ts(60, 0),
            ts(70, 0),
            ts(70, 0),
            true,
            uncommitted(100, ts(70, 1)),
        );
        must_prewrite_put_impl(
            &engine,
            k,
            v,
            k,
            ts(60, 0),
            true,
            50,
            ts(60, 0),
            1,
            ts(60, 1),
        );
        // The min_commit_ts is ts(70, 0) other than ts(60, 1) in prewrite request.
        must_large_txn_locked(&engine, k, ts(60, 0), 100, ts(70, 1), false);
        must_commit_err(&engine, k, ts(60, 0), ts(65, 0));
        must_commit(&engine, k, ts(60, 0), ts(80, 0));
    }

    #[test]
    fn test_mvcc_txn_rollback_after_commit() {
        let engine = TestEngineBuilder::new().build().unwrap();

        let k = b"k";
        let v = b"v";
        let t1 = 1;
        let t2 = 10;
        let t3 = 20;
        let t4 = 30;

        must_prewrite_put(&engine, k, v, k, t1);

        must_rollback(&engine, k, t2);
        must_rollback(&engine, k, t2);
        must_rollback(&engine, k, t4);

        must_commit(&engine, k, t1, t3);
        // The rollback should be failed since the transaction
        // was committed before.
        must_rollback_err(&engine, k, t1);
        must_get(&engine, k, t4, v);
    }

    fn test_mvcc_txn_rollback_imp(k: &[u8], v: &[u8]) {
        let engine = TestEngineBuilder::new().build().unwrap();

        must_prewrite_put(&engine, k, v, k, 5);
        must_rollback(&engine, k, 5);
        // Rollback should be idempotent
        must_rollback(&engine, k, 5);
        // Lock should be released after rollback
        must_unlocked(&engine, k);
        must_prewrite_lock(&engine, k, k, 10);
        must_rollback(&engine, k, 10);
        // data should be dropped after rollback
        must_get_none(&engine, k, 20);

        // Can't rollback committed transaction.
        must_prewrite_put(&engine, k, v, k, 25);
        must_commit(&engine, k, 25, 30);
        must_rollback_err(&engine, k, 25);
        must_rollback_err(&engine, k, 25);

        // Can't rollback other transaction's lock
        must_prewrite_delete(&engine, k, k, 35);
        must_rollback(&engine, k, 34);
        must_rollback(&engine, k, 36);
        must_written(&engine, k, 34, 34, WriteType::Rollback);
        must_written(&engine, k, 36, 36, WriteType::Rollback);
        must_locked(&engine, k, 35);
        must_commit(&engine, k, 35, 40);
        must_get(&engine, k, 39, v);
        must_get_none(&engine, k, 41);
    }

    #[test]
    fn test_mvcc_txn_rollback() {
        test_mvcc_txn_rollback_imp(b"k", b"v");

        let long_value = "v".repeat(SHORT_VALUE_MAX_LEN + 1).into_bytes();
        test_mvcc_txn_rollback_imp(b"k2", &long_value);
    }

    #[test]
    fn test_mvcc_txn_rollback_before_prewrite() {
        let engine = TestEngineBuilder::new().build().unwrap();
        let key = b"key";
        must_rollback(&engine, key, 5);
        must_prewrite_lock_err(&engine, key, key, 5);
    }

    fn test_gc_imp(k: &[u8], v1: &[u8], v2: &[u8], v3: &[u8], v4: &[u8]) {
        let engine = TestEngineBuilder::new().build().unwrap();

        must_prewrite_put(&engine, k, v1, k, 5);
        must_commit(&engine, k, 5, 10);
        must_prewrite_put(&engine, k, v2, k, 15);
        must_commit(&engine, k, 15, 20);
        must_prewrite_delete(&engine, k, k, 25);
        must_commit(&engine, k, 25, 30);
        must_prewrite_put(&engine, k, v3, k, 35);
        must_commit(&engine, k, 35, 40);
        must_prewrite_lock(&engine, k, k, 45);
        must_commit(&engine, k, 45, 50);
        must_prewrite_put(&engine, k, v4, k, 55);
        must_rollback(&engine, k, 55);

        // Transactions:
        // startTS commitTS Command
        // --
        // 55      -        PUT "x55" (Rollback)
        // 45      50       LOCK
        // 35      40       PUT "x35"
        // 25      30       DELETE
        // 15      20       PUT "x15"
        //  5      10       PUT "x5"

        // CF data layout:
        // ts CFDefault   CFWrite
        // --
        // 55             Rollback(PUT,50)
        // 50             Commit(LOCK,45)
        // 45
        // 40             Commit(PUT,35)
        // 35   x35
        // 30             Commit(Delete,25)
        // 25
        // 20             Commit(PUT,15)
        // 15   x15
        // 10             Commit(PUT,5)
        // 5    x5

        must_gc(&engine, k, 12);
        must_get(&engine, k, 12, v1);

        must_gc(&engine, k, 22);
        must_get(&engine, k, 22, v2);
        must_get_none(&engine, k, 12);

        must_gc(&engine, k, 32);
        must_get_none(&engine, k, 22);
        must_get_none(&engine, k, 35);

        must_gc(&engine, k, 60);
        must_get(&engine, k, 62, v3);
    }

    #[test]
    fn test_gc() {
        test_gc_imp(b"k1", b"v1", b"v2", b"v3", b"v4");

        let v1 = "x".repeat(SHORT_VALUE_MAX_LEN + 1).into_bytes();
        let v2 = "y".repeat(SHORT_VALUE_MAX_LEN + 1).into_bytes();
        let v3 = "z".repeat(SHORT_VALUE_MAX_LEN + 1).into_bytes();
        let v4 = "v".repeat(SHORT_VALUE_MAX_LEN + 1).into_bytes();
        test_gc_imp(b"k2", &v1, &v2, &v3, &v4);
    }

    fn test_write_imp(k: &[u8], v: &[u8], k2: &[u8]) {
        let engine = TestEngineBuilder::new().build().unwrap();

        must_prewrite_put(&engine, k, v, k, 5);
        must_seek_write_none(&engine, k, 5);

        must_commit(&engine, k, 5, 10);
        must_seek_write(&engine, k, TimeStamp::max(), 5, 10, WriteType::Put);
        must_seek_write_none(&engine, k2, TimeStamp::max());
        must_get_commit_ts(&engine, k, 5, 10);

        must_prewrite_delete(&engine, k, k, 15);
        must_rollback(&engine, k, 15);
        must_seek_write(&engine, k, TimeStamp::max(), 15, 15, WriteType::Rollback);
        must_get_commit_ts(&engine, k, 5, 10);
        must_get_commit_ts_none(&engine, k, 15);

        must_prewrite_lock(&engine, k, k, 25);
        must_commit(&engine, k, 25, 30);
        must_seek_write(&engine, k, TimeStamp::max(), 25, 30, WriteType::Lock);
        must_get_commit_ts(&engine, k, 25, 30);
    }

    #[test]
    fn test_write() {
        test_write_imp(b"kk", b"v1", b"k");

        let v2 = "x".repeat(SHORT_VALUE_MAX_LEN + 1).into_bytes();
        test_write_imp(b"kk", &v2, b"k");
    }

    fn test_scan_keys_imp(keys: Vec<&[u8]>, values: Vec<&[u8]>) {
        let engine = TestEngineBuilder::new().build().unwrap();
        must_prewrite_put(&engine, keys[0], values[0], keys[0], 1);
        must_commit(&engine, keys[0], 1, 10);
        must_prewrite_lock(&engine, keys[1], keys[1], 1);
        must_commit(&engine, keys[1], 1, 5);
        must_prewrite_delete(&engine, keys[2], keys[2], 1);
        must_commit(&engine, keys[2], 1, 20);
        must_prewrite_put(&engine, keys[3], values[1], keys[3], 1);
        must_prewrite_lock(&engine, keys[4], keys[4], 10);
        must_prewrite_delete(&engine, keys[5], keys[5], 5);

        must_scan_keys(&engine, None, 100, vec![keys[0], keys[1], keys[2]], None);
        must_scan_keys(&engine, None, 3, vec![keys[0], keys[1], keys[2]], None);
        must_scan_keys(&engine, None, 2, vec![keys[0], keys[1]], Some(keys[1]));
        must_scan_keys(&engine, Some(keys[1]), 1, vec![keys[1]], Some(keys[1]));
    }

    #[test]
    fn test_scan_keys() {
        test_scan_keys_imp(vec![b"a", b"c", b"e", b"b", b"d", b"f"], vec![b"a", b"b"]);

        let v1 = "x".repeat(SHORT_VALUE_MAX_LEN + 1).into_bytes();
        let v4 = "v".repeat(SHORT_VALUE_MAX_LEN + 1).into_bytes();
        test_scan_keys_imp(vec![b"a", b"c", b"e", b"b", b"d", b"f"], vec![&v1, &v4]);
    }

    fn test_write_size_imp(k: &[u8], v: &[u8], pk: &[u8]) {
        let engine = TestEngineBuilder::new().build().unwrap();
        let ctx = Context::default();
        let snapshot = engine.snapshot(&ctx).unwrap();
        let mut txn = new_txn!(snapshot, 10, true);
        let key = Key::from_raw(k);
        assert_eq!(txn.write_size(), 0);

        txn.prewrite(
            Mutation::Put((key.clone(), v.to_vec())),
            pk,
            false,
            0,
            0,
            TimeStamp::default(),
        )
        .unwrap();
        assert!(txn.write_size() > 0);
        engine.write(&ctx, txn.into_modifies()).unwrap();

        let snapshot = engine.snapshot(&ctx).unwrap();
        let mut txn = new_txn!(snapshot, 10, true);
        txn.commit(key, 15.into()).unwrap();
        assert!(txn.write_size() > 0);
        engine.write(&ctx, txn.into_modifies()).unwrap();
    }

    #[test]
    fn test_write_size() {
        test_write_size_imp(b"key", b"value", b"pk");

        let v = "x".repeat(SHORT_VALUE_MAX_LEN + 1).into_bytes();
        test_write_size_imp(b"key", &v, b"pk");
    }

    #[test]
    fn test_skip_constraint_check() {
        let engine = TestEngineBuilder::new().build().unwrap();
        let (key, value) = (b"key", b"value");

        must_prewrite_put(&engine, key, value, key, 5);
        must_commit(&engine, key, 5, 10);

        let ctx = Context::default();
        let snapshot = engine.snapshot(&ctx).unwrap();
        let mut txn = new_txn!(snapshot, 5, true);
        assert!(txn
            .prewrite(
                Mutation::Put((Key::from_raw(key), value.to_vec())),
                key,
                false,
                0,
                0,
                TimeStamp::default()
            )
            .is_err());

        let ctx = Context::default();
        let snapshot = engine.snapshot(&ctx).unwrap();
        let mut txn = new_txn!(snapshot, 5, true);
        assert!(txn
            .prewrite(
                Mutation::Put((Key::from_raw(key), value.to_vec())),
                key,
                true,
                0,
                0,
                TimeStamp::default()
            )
            .is_ok());
    }

    #[test]
    fn test_read_commit() {
        let engine = TestEngineBuilder::new().build().unwrap();
        let (key, v1, v2) = (b"key", b"v1", b"v2");

        must_prewrite_put(&engine, key, v1, key, 5);
        must_commit(&engine, key, 5, 10);
        must_prewrite_put(&engine, key, v2, key, 15);
        must_get_err(&engine, key, 20);
        must_get_rc(&engine, key, 12, v1);
        must_get_rc(&engine, key, 20, v1);
    }

    #[test]
    fn test_collapse_prev_rollback() {
        let engine = TestEngineBuilder::new().build().unwrap();
        let (key, value) = (b"key", b"value");

        // Add a Rollback whose start ts is 1.
        must_prewrite_put(&engine, key, value, key, 1);
        must_rollback_collapsed(&engine, key, 1);
        must_get_rollback_ts(&engine, key, 1);

        // Add a Rollback whose start ts is 2, the previous Rollback whose
        // start ts is 1 will be collapsed.
        must_prewrite_put(&engine, key, value, key, 2);
        must_rollback_collapsed(&engine, key, 2);
        must_get_none(&engine, key, 2);
        must_get_rollback_ts(&engine, key, 2);
        must_get_rollback_ts_none(&engine, key, 1);

        // Rollback arrive before Prewrite, it will collapse the
        // previous rollback whose start ts is 2.
        must_rollback_collapsed(&engine, key, 3);
        must_get_none(&engine, key, 3);
        must_get_rollback_ts(&engine, key, 3);
        must_get_rollback_ts_none(&engine, key, 2);
    }

    #[test]
    fn test_scan_values_in_default() {
        let engine = TestEngineBuilder::new().build().unwrap();

        must_prewrite_put(
            &engine,
            &[2],
            "v".repeat(SHORT_VALUE_MAX_LEN + 1).as_bytes(),
            &[2],
            3,
        );
        must_commit(&engine, &[2], 3, 3);

        must_prewrite_put(
            &engine,
            &[3],
            "a".repeat(SHORT_VALUE_MAX_LEN + 1).as_bytes(),
            &[3],
            3,
        );
        must_commit(&engine, &[3], 3, 4);

        must_prewrite_put(
            &engine,
            &[3],
            "b".repeat(SHORT_VALUE_MAX_LEN + 1).as_bytes(),
            &[3],
            5,
        );
        must_commit(&engine, &[3], 5, 5);

        must_prewrite_put(
            &engine,
            &[6],
            "x".repeat(SHORT_VALUE_MAX_LEN + 1).as_bytes(),
            &[6],
            3,
        );
        must_commit(&engine, &[6], 3, 6);

        let snapshot = engine.snapshot(&Context::default()).unwrap();
        let mut reader =
            MvccReader::new(snapshot, Some(ScanMode::Forward), true, IsolationLevel::Si);

        let v = reader.scan_values_in_default(&Key::from_raw(&[3])).unwrap();
        assert_eq!(v.len(), 2);
        assert_eq!(
            v[1],
            (3.into(), "a".repeat(SHORT_VALUE_MAX_LEN + 1).into_bytes())
        );
        assert_eq!(
            v[0],
            (5.into(), "b".repeat(SHORT_VALUE_MAX_LEN + 1).into_bytes())
        );
    }

    #[test]
    fn test_seek_ts() {
        let engine = TestEngineBuilder::new().build().unwrap();

        must_prewrite_put(&engine, &[2], b"vv", &[2], 3);
        must_commit(&engine, &[2], 3, 3);

        must_prewrite_put(
            &engine,
            &[3],
            "a".repeat(SHORT_VALUE_MAX_LEN + 1).as_bytes(),
            &[3],
            4,
        );
        must_commit(&engine, &[3], 4, 4);

        must_prewrite_put(
            &engine,
            &[5],
            "b".repeat(SHORT_VALUE_MAX_LEN + 1).as_bytes(),
            &[5],
            2,
        );
        must_commit(&engine, &[5], 2, 5);

        must_prewrite_put(&engine, &[6], b"xxx", &[6], 3);
        must_commit(&engine, &[6], 3, 6);

        let snapshot = engine.snapshot(&Context::default()).unwrap();
        let mut reader =
            MvccReader::new(snapshot, Some(ScanMode::Forward), true, IsolationLevel::Si);

        assert_eq!(
            reader.seek_ts(3.into()).unwrap().unwrap(),
            Key::from_raw(&[2])
        );
    }

    #[test]
    fn test_pessimistic_lock() {
        let engine = TestEngineBuilder::new().build().unwrap();

        let k = b"k1";
        let v = b"v1";

        // TODO: Some corner cases don't give proper results. Although they are not important, we
        // should consider whether they are better to be fixed.

        // Normal
        must_acquire_pessimistic_lock(&engine, k, k, 1, 1);
        must_pessimistic_locked(&engine, k, 1, 1);
        must_pessimistic_prewrite_put(&engine, k, v, k, 1, 1, true);
        must_locked(&engine, k, 1);
        must_commit(&engine, k, 1, 2);
        must_unlocked(&engine, k);

        // Lock conflict
        must_prewrite_put(&engine, k, v, k, 3);
        must_acquire_pessimistic_lock_err(&engine, k, k, 4, 4);
        must_cleanup(&engine, k, 3, 0);
        must_unlocked(&engine, k);
        must_acquire_pessimistic_lock(&engine, k, k, 5, 5);
        must_prewrite_lock_err(&engine, k, k, 6);
        must_acquire_pessimistic_lock_err(&engine, k, k, 6, 6);
        must_cleanup(&engine, k, 5, 0);
        must_unlocked(&engine, k);

        // Data conflict
        must_prewrite_put(&engine, k, v, k, 7);
        must_commit(&engine, k, 7, 9);
        must_unlocked(&engine, k);
        must_prewrite_lock_err(&engine, k, k, 8);
        must_acquire_pessimistic_lock_err(&engine, k, k, 8, 8);
        must_acquire_pessimistic_lock(&engine, k, k, 8, 9);
        must_pessimistic_prewrite_put(&engine, k, v, k, 8, 8, true);
        must_commit(&engine, k, 8, 10);
        must_unlocked(&engine, k);

        // Rollback
        must_acquire_pessimistic_lock(&engine, k, k, 11, 11);
        must_pessimistic_locked(&engine, k, 11, 11);
        must_cleanup(&engine, k, 11, 0);
        must_acquire_pessimistic_lock_err(&engine, k, k, 11, 11);
        must_pessimistic_prewrite_put_err(&engine, k, v, k, 11, 11, true);
        must_prewrite_lock_err(&engine, k, k, 11);
        must_unlocked(&engine, k);

        must_acquire_pessimistic_lock(&engine, k, k, 12, 12);
        must_pessimistic_prewrite_put(&engine, k, v, k, 12, 12, true);
        must_locked(&engine, k, 12);
        must_cleanup(&engine, k, 12, 0);
        must_acquire_pessimistic_lock_err(&engine, k, k, 12, 12);
        must_pessimistic_prewrite_put_err(&engine, k, v, k, 12, 12, true);
        must_prewrite_lock_err(&engine, k, k, 12);
        must_unlocked(&engine, k);

        // Duplicated
        must_acquire_pessimistic_lock(&engine, k, k, 13, 13);
        must_pessimistic_locked(&engine, k, 13, 13);
        must_acquire_pessimistic_lock(&engine, k, k, 13, 13);
        must_pessimistic_locked(&engine, k, 13, 13);
        must_pessimistic_prewrite_put(&engine, k, v, k, 13, 13, true);
        must_locked(&engine, k, 13);
        must_pessimistic_prewrite_put(&engine, k, v, k, 13, 13, true);
        must_locked(&engine, k, 13);
        must_commit(&engine, k, 13, 14);
        must_unlocked(&engine, k);
        must_commit(&engine, k, 13, 14);
        must_unlocked(&engine, k);

        // Pessimistic lock doesn't block reads.
        must_acquire_pessimistic_lock(&engine, k, k, 15, 15);
        must_pessimistic_locked(&engine, k, 15, 15);
        must_get(&engine, k, 16, v);
        must_pessimistic_prewrite_delete(&engine, k, k, 15, 15, true);
        must_get_err(&engine, k, 16);
        must_commit(&engine, k, 15, 17);

        // Rollback
        must_acquire_pessimistic_lock(&engine, k, k, 18, 18);
        must_rollback(&engine, k, 18);
        must_unlocked(&engine, k);
        must_prewrite_put(&engine, k, v, k, 19);
        must_commit(&engine, k, 19, 20);
        must_acquire_pessimistic_lock_err(&engine, k, k, 18, 21);
        must_unlocked(&engine, k);

        // Prewrite non-exist pessimistic lock
        must_pessimistic_prewrite_put_err(&engine, k, v, k, 22, 22, true);

        // LockTypeNotMatch
        must_prewrite_put(&engine, k, v, k, 23);
        must_locked(&engine, k, 23);
        must_acquire_pessimistic_lock_err(&engine, k, k, 23, 23);
        must_cleanup(&engine, k, 23, 0);
        must_acquire_pessimistic_lock(&engine, k, k, 24, 24);
        must_pessimistic_locked(&engine, k, 24, 24);
        must_prewrite_put_err(&engine, k, v, k, 24);
        must_rollback(&engine, k, 24);

        // Acquire lock on a prewritten key should fail.
        must_acquire_pessimistic_lock(&engine, k, k, 26, 26);
        must_pessimistic_locked(&engine, k, 26, 26);
        must_pessimistic_prewrite_delete(&engine, k, k, 26, 26, true);
        must_locked(&engine, k, 26);
        must_acquire_pessimistic_lock_err(&engine, k, k, 26, 26);
        must_locked(&engine, k, 26);

        // Acquire lock on a committed key should fail.
        must_commit(&engine, k, 26, 27);
        must_unlocked(&engine, k);
        must_get_none(&engine, k, 28);
        must_acquire_pessimistic_lock_err(&engine, k, k, 26, 26);
        must_unlocked(&engine, k);
        must_get_none(&engine, k, 28);
        // Pessimistic prewrite on a committed key should fail.
        must_pessimistic_prewrite_put_err(&engine, k, v, k, 26, 26, true);
        must_unlocked(&engine, k);
        must_get_none(&engine, k, 28);
        // Currently we cannot avoid this.
        must_acquire_pessimistic_lock(&engine, k, k, 26, 29);
        must_pessimistic_rollback(&engine, k, 26, 29);
        must_unlocked(&engine, k);

        // Non pessimistic key in pessimistic transaction.
        must_pessimistic_prewrite_put(&engine, k, v, k, 30, 30, false);
        must_locked(&engine, k, 30);
        must_commit(&engine, k, 30, 31);
        must_unlocked(&engine, k);
        must_get_commit_ts(&engine, k, 30, 31);

        // Rollback collapsed.
        must_rollback_collapsed(&engine, k, 32);
        must_rollback_collapsed(&engine, k, 33);
        must_acquire_pessimistic_lock_err(&engine, k, k, 32, 32);
        // Currently we cannot avoid this.
        must_acquire_pessimistic_lock(&engine, k, k, 32, 34);
        must_pessimistic_rollback(&engine, k, 32, 34);
        must_unlocked(&engine, k);

        // Acquire lock when there is lock with different for_update_ts.
        must_acquire_pessimistic_lock(&engine, k, k, 35, 36);
        must_pessimistic_locked(&engine, k, 35, 36);
        must_acquire_pessimistic_lock(&engine, k, k, 35, 35);
        must_pessimistic_locked(&engine, k, 35, 36);
        must_acquire_pessimistic_lock(&engine, k, k, 35, 37);
        must_pessimistic_locked(&engine, k, 35, 37);

        // Cannot prewrite when there is another transaction's pessimistic lock.
        must_pessimistic_prewrite_put_err(&engine, k, v, k, 36, 36, true);
        must_pessimistic_prewrite_put_err(&engine, k, v, k, 36, 38, true);
        must_pessimistic_locked(&engine, k, 35, 37);
        // Cannot prewrite when there is another transaction's non-pessimistic lock.
        must_pessimistic_prewrite_put(&engine, k, v, k, 35, 37, true);
        must_locked(&engine, k, 35);
        must_pessimistic_prewrite_put_err(&engine, k, v, k, 36, 38, true);
        must_locked(&engine, k, 35);

        // Commit pessimistic transaction's key but with smaller commit_ts than for_update_ts.
        // Currently not checked, so in this case it will actually be successfully committed.
        must_commit(&engine, k, 35, 36);
        must_unlocked(&engine, k);
        must_get_commit_ts(&engine, k, 35, 36);

        // Prewrite meets pessimistic lock on a non-pessimistic key.
        // Currently not checked, so prewrite will success.
        must_acquire_pessimistic_lock(&engine, k, k, 40, 40);
        must_pessimistic_locked(&engine, k, 40, 40);
        must_pessimistic_prewrite_put(&engine, k, v, k, 40, 40, false);
        must_locked(&engine, k, 40);
        must_commit(&engine, k, 40, 41);
        must_unlocked(&engine, k);

        // Prewrite with different for_update_ts.
        // Currently not checked.
        must_acquire_pessimistic_lock(&engine, k, k, 42, 45);
        must_pessimistic_locked(&engine, k, 42, 45);
        must_pessimistic_prewrite_put(&engine, k, v, k, 42, 43, true);
        must_locked(&engine, k, 42);
        must_commit(&engine, k, 42, 45);
        must_unlocked(&engine, k);

        must_acquire_pessimistic_lock(&engine, k, k, 46, 47);
        must_pessimistic_locked(&engine, k, 46, 47);
        must_pessimistic_prewrite_put(&engine, k, v, k, 46, 48, true);
        must_locked(&engine, k, 46);
        must_commit(&engine, k, 46, 49);
        must_unlocked(&engine, k);

        // Prewrite on non-pessimistic key meets write with larger commit_ts than current
        // for_update_ts (non-pessimistic data conflict).
        // Normally non-pessimistic keys in pessimistic transactions are used when we are sure that
        // there won't be conflicts. So this case is also not checked, and prewrite will succeeed.
        must_pessimistic_prewrite_put(&engine, k, v, k, 47, 48, false);
        must_locked(&engine, k, 47);
        must_cleanup(&engine, k, 47, 0);
        must_unlocked(&engine, k);

        // The rollback of the primary key in a pessimistic transaction should be protected from
        // being collapsed.
        must_acquire_pessimistic_lock(&engine, k, k, 49, 60);
        must_pessimistic_prewrite_put(&engine, k, v, k, 49, 60, true);
        must_locked(&engine, k, 49);
        must_cleanup(&engine, k, 49, 0);
        must_get_rollback_protected(&engine, k, 49, true);
        must_prewrite_put(&engine, k, v, k, 51);
        must_rollback_collapsed(&engine, k, 51);
        must_acquire_pessimistic_lock_err(&engine, k, k, 49, 60);

        // start_ts and commit_ts interlacing
        for start_ts in &[140, 150, 160] {
            let for_update_ts = start_ts + 48;
            let commit_ts = start_ts + 50;
            must_acquire_pessimistic_lock(&engine, k, k, *start_ts, for_update_ts);
            must_pessimistic_prewrite_put(&engine, k, v, k, *start_ts, for_update_ts, true);
            must_commit(&engine, k, *start_ts, commit_ts);
            must_get(&engine, k, commit_ts + 1, v);
        }

        must_rollback(&engine, k, 170);

        // Now the data should be like: (start_ts -> commit_ts)
        // 140 -> 190
        // 150 -> 200
        // 160 -> 210
        // 170 -> rollback
        must_get_commit_ts(&engine, k, 140, 190);
        must_get_commit_ts(&engine, k, 150, 200);
        must_get_commit_ts(&engine, k, 160, 210);
        must_get_rollback_ts(&engine, k, 170);
    }

    #[test]
    fn test_pessimistic_txn_ttl() {
        let engine = TestEngineBuilder::new().build().unwrap();

        let (k, v) = (b"k", b"v");

        // Pessimistic prewrite keeps the larger TTL of the prewrite request and the original
        // pessimisitic lock.
        must_acquire_pessimistic_lock_with_ttl(&engine, k, k, 10, 10, 100);
        must_pessimistic_locked(&engine, k, 10, 10);
        must_pessimistic_prewrite_put_with_ttl(&engine, k, v, k, 10, 10, true, 110);
        must_locked_with_ttl(&engine, k, 10, 110);

        must_rollback(&engine, k, 10);

        // TTL not changed if the pessimistic lock's TTL is larger than that provided in the
        // prewrite request.
        must_acquire_pessimistic_lock_with_ttl(&engine, k, k, 20, 20, 100);
        must_pessimistic_locked(&engine, k, 20, 20);
        must_pessimistic_prewrite_put_with_ttl(&engine, k, v, k, 20, 20, true, 90);
        must_locked_with_ttl(&engine, k, 20, 100);
    }

    #[test]
    fn test_pessimistic_rollback() {
        let engine = TestEngineBuilder::new().build().unwrap();

        let k = b"k1";
        let v = b"v1";

        // Normal
        must_acquire_pessimistic_lock(&engine, k, k, 1, 1);
        must_pessimistic_locked(&engine, k, 1, 1);
        must_pessimistic_rollback(&engine, k, 1, 1);
        must_unlocked(&engine, k);
        must_get_commit_ts_none(&engine, k, 1);
        // Pessimistic rollback is idempotent
        must_pessimistic_rollback(&engine, k, 1, 1);
        must_unlocked(&engine, k);
        must_get_commit_ts_none(&engine, k, 1);

        // Succeed if the lock doesn't exist.
        must_pessimistic_rollback(&engine, k, 2, 2);

        // Do nothing if meets other transaction's pessimistic lock
        must_acquire_pessimistic_lock(&engine, k, k, 2, 3);
        must_pessimistic_rollback(&engine, k, 1, 1);
        must_pessimistic_rollback(&engine, k, 1, 2);
        must_pessimistic_rollback(&engine, k, 1, 3);
        must_pessimistic_rollback(&engine, k, 1, 4);
        must_pessimistic_rollback(&engine, k, 3, 3);
        must_pessimistic_rollback(&engine, k, 4, 4);

        // Succeed if for_update_ts is larger; do nothing if for_update_ts is smaller.
        must_pessimistic_locked(&engine, k, 2, 3);
        must_pessimistic_rollback(&engine, k, 2, 2);
        must_pessimistic_locked(&engine, k, 2, 3);
        must_pessimistic_rollback(&engine, k, 2, 4);
        must_unlocked(&engine, k);

        // Do nothing if rollbacks a non-pessimistic lock.
        must_prewrite_put(&engine, k, v, k, 3);
        must_locked(&engine, k, 3);
        must_pessimistic_rollback(&engine, k, 3, 3);
        must_locked(&engine, k, 3);

        // Do nothing if meets other transaction's optimistic lock
        must_pessimistic_rollback(&engine, k, 2, 2);
        must_pessimistic_rollback(&engine, k, 2, 3);
        must_pessimistic_rollback(&engine, k, 2, 4);
        must_pessimistic_rollback(&engine, k, 4, 4);
        must_locked(&engine, k, 3);

        // Do nothing if committed
        must_commit(&engine, k, 3, 4);
        must_unlocked(&engine, k);
        must_get_commit_ts(&engine, k, 3, 4);
        must_pessimistic_rollback(&engine, k, 3, 3);
        must_pessimistic_rollback(&engine, k, 3, 4);
        must_pessimistic_rollback(&engine, k, 3, 5);
    }

    #[test]
    fn test_overwrite_pessimistic_lock() {
        let engine = TestEngineBuilder::new().build().unwrap();

        let k = b"k1";

        must_acquire_pessimistic_lock(&engine, k, k, 1, 2);
        must_pessimistic_locked(&engine, k, 1, 2);
        must_acquire_pessimistic_lock(&engine, k, k, 1, 1);
        must_pessimistic_locked(&engine, k, 1, 2);
        must_acquire_pessimistic_lock(&engine, k, k, 1, 3);
        must_pessimistic_locked(&engine, k, 1, 3);
    }

    #[test]
    fn test_txn_heart_beat() {
        let engine = TestEngineBuilder::new().build().unwrap();

        let (k, v) = (b"k1", b"v1");

        let test = |ts| {
            // Do nothing if advise_ttl is less smaller than current TTL.
            must_txn_heart_beat(&engine, k, ts, 90, 100);
            // Return the new TTL if the TTL when the TTL is updated.
            must_txn_heart_beat(&engine, k, ts, 110, 110);
            // The lock's TTL is updated and persisted into the db.
            must_txn_heart_beat(&engine, k, ts, 90, 110);
            // Heart beat another transaction's lock will lead to an error.
            must_txn_heart_beat_err(&engine, k, ts - 1, 150);
            must_txn_heart_beat_err(&engine, k, ts + 1, 150);
            // The existing lock is not changed.
            must_txn_heart_beat(&engine, k, ts, 90, 110);
        };

        // No lock.
        must_txn_heart_beat_err(&engine, k, 5, 100);

        // Create a lock with TTL=100.
        // The initial TTL will be set to 0 after calling must_prewrite_put. Update it first.
        must_prewrite_put(&engine, k, v, k, 5);
        must_locked(&engine, k, 5);
        must_txn_heart_beat(&engine, k, 5, 100, 100);

        test(5);

        must_locked(&engine, k, 5);
        must_commit(&engine, k, 5, 10);
        must_unlocked(&engine, k);

        // No lock.
        must_txn_heart_beat_err(&engine, k, 5, 100);
        must_txn_heart_beat_err(&engine, k, 10, 100);

        must_acquire_pessimistic_lock(&engine, k, k, 8, 15);
        must_pessimistic_locked(&engine, k, 8, 15);
        must_txn_heart_beat(&engine, k, 8, 100, 100);

        test(8);

        must_pessimistic_locked(&engine, k, 8, 15);
    }

    fn test_check_txn_status_impl(rollback_if_not_exist: bool) {
        let engine = TestEngineBuilder::new().build().unwrap();

        let (k, v) = (b"k1", b"v1");

        let ts = TimeStamp::compose;

        // Shortcuts
        use super::TxnStatus::*;
        let committed = TxnStatus::committed;
        let uncommitted = TxnStatus::uncommitted;
        let r = rollback_if_not_exist;

        // Try to check a not exist thing.
        if r {
            must_check_txn_status(&engine, k, ts(3, 0), ts(3, 1), ts(3, 2), r, LockNotExist);
            // A protected rollback record will be written.
            must_get_rollback_protected(&engine, k, ts(3, 0), true);
        } else {
            must_check_txn_status_err(&engine, k, ts(3, 0), ts(3, 1), ts(3, 2), r);
        }

        // Lock the key with TTL=100.
        must_prewrite_put_for_large_txn(&engine, k, v, k, ts(5, 0), 100, 0);
        // The initial min_commit_ts is start_ts + 1.
        must_large_txn_locked(&engine, k, ts(5, 0), 100, ts(5, 1), false);

        // Update min_commit_ts to current_ts.
        must_check_txn_status(
            &engine,
            k,
            ts(5, 0),
            ts(6, 0),
            ts(7, 0),
            r,
            uncommitted(100, ts(7, 0)),
        );
        must_large_txn_locked(&engine, k, ts(5, 0), 100, ts(7, 0), false);

        // Update min_commit_ts to caller_start_ts + 1 if current_ts < caller_start_ts.
        // This case should be impossible. But if it happens, we prevents it.
        must_check_txn_status(
            &engine,
            k,
            ts(5, 0),
            ts(9, 0),
            ts(8, 0),
            r,
            uncommitted(100, ts(9, 1)),
        );
        must_large_txn_locked(&engine, k, ts(5, 0), 100, ts(9, 1), false);

        // caller_start_ts < lock.min_commit_ts < current_ts
        // When caller_start_ts < lock.min_commit_ts, no need to update it.
        must_check_txn_status(
            &engine,
            k,
            ts(5, 0),
            ts(8, 0),
            ts(10, 0),
            r,
            uncommitted(100, ts(9, 1)),
        );
        must_large_txn_locked(&engine, k, ts(5, 0), 100, ts(9, 1), false);

        // current_ts < lock.min_commit_ts < caller_start_ts
        must_check_txn_status(
            &engine,
            k,
            ts(5, 0),
            ts(11, 0),
            ts(9, 0),
            r,
            uncommitted(100, ts(11, 1)),
        );
        must_large_txn_locked(&engine, k, ts(5, 0), 100, ts(11, 1), false);

        // For same caller_start_ts and current_ts, update min_commit_ts to caller_start_ts + 1
        must_check_txn_status(
            &engine,
            k,
            ts(5, 0),
            ts(12, 0),
            ts(12, 0),
            r,
            uncommitted(100, ts(12, 1)),
        );
        must_large_txn_locked(&engine, k, ts(5, 0), 100, ts(12, 1), false);

        // Logical time is also considered in the comparing
        must_check_txn_status(
            &engine,
            k,
            ts(5, 0),
            ts(13, 1),
            ts(13, 3),
            r,
            uncommitted(100, ts(13, 3)),
        );
        must_large_txn_locked(&engine, k, ts(5, 0), 100, ts(13, 3), false);

        must_commit(&engine, k, ts(5, 0), ts(15, 0));
        must_unlocked(&engine, k);

        // Check committed key will get the commit ts.
        must_check_txn_status(
            &engine,
            k,
            ts(5, 0),
            ts(12, 0),
            ts(12, 0),
            r,
            committed(ts(15, 0)),
        );
        must_unlocked(&engine, k);

        must_prewrite_put_for_large_txn(&engine, k, v, k, ts(20, 0), 100, 0);

        // Check a committed transaction when there is another lock. Expect getting the commit ts.
        must_check_txn_status(
            &engine,
            k,
            ts(5, 0),
            ts(12, 0),
            ts(12, 0),
            r,
            committed(ts(15, 0)),
        );

        // Check a not existing transaction, the result depends on whether `rollback_if_not_exist`
        // is set.
        if r {
            must_check_txn_status(&engine, k, ts(6, 0), ts(12, 0), ts(12, 0), r, LockNotExist);
            // And a rollback record will be written.
            must_seek_write(
                &engine,
                k,
                ts(6, 0),
                ts(6, 0),
                ts(6, 0),
                WriteType::Rollback,
            );
        } else {
            must_check_txn_status_err(&engine, k, ts(6, 0), ts(12, 0), ts(12, 0), r);
        }

        // TTL check is based on physical time (in ms). When logical time's difference is larger
        // than TTL, the lock won't be resolved.
        must_check_txn_status(
            &engine,
            k,
            ts(20, 0),
            ts(21, 105),
            ts(21, 105),
            r,
            uncommitted(100, ts(21, 106)),
        );
        must_large_txn_locked(&engine, k, ts(20, 0), 100, ts(21, 106), false);

        // If physical time's difference exceeds TTL, lock will be resolved.
        must_check_txn_status(&engine, k, ts(20, 0), ts(121, 0), ts(121, 0), r, TtlExpire);
        must_unlocked(&engine, k);
        must_seek_write(
            &engine,
            k,
            TimeStamp::max(),
            ts(20, 0),
            ts(20, 0),
            WriteType::Rollback,
        );

        // Push the min_commit_ts of pessimistic locks.
        must_acquire_pessimistic_lock_for_large_txn(&engine, k, k, ts(4, 0), ts(130, 0), 200);
        must_large_txn_locked(&engine, k, ts(4, 0), 200, ts(130, 1), true);
        must_check_txn_status(
            &engine,
            k,
            ts(4, 0),
            ts(135, 0),
            ts(135, 0),
            r,
            uncommitted(200, ts(135, 1)),
        );
        must_large_txn_locked(&engine, k, ts(4, 0), 200, ts(135, 1), true);

        // Commit the key.
        must_pessimistic_prewrite_put(&engine, k, v, k, ts(4, 0), ts(130, 0), true);
        must_commit(&engine, k, ts(4, 0), ts(140, 0));
        must_unlocked(&engine, k);
        must_get_commit_ts(&engine, k, ts(4, 0), ts(140, 0));

        // Now the transactions are intersecting:
        // T1: start_ts = 5, commit_ts = 15
        // T2: start_ts = 20, rollback
        // T3: start_ts = 4, commit_ts = 140
        must_check_txn_status(
            &engine,
            k,
            ts(4, 0),
            ts(10, 0),
            ts(10, 0),
            r,
            committed(ts(140, 0)),
        );
        must_check_txn_status(
            &engine,
            k,
            ts(5, 0),
            ts(10, 0),
            ts(10, 0),
            r,
            committed(ts(15, 0)),
        );
        must_check_txn_status(&engine, k, ts(20, 0), ts(10, 0), ts(10, 0), r, RolledBack);

        // Rollback expired pessimistic lock.
        must_acquire_pessimistic_lock_for_large_txn(&engine, k, k, ts(150, 0), ts(150, 0), 100);
        must_check_txn_status(
            &engine,
            k,
            ts(150, 0),
            ts(160, 0),
            ts(160, 0),
            r,
            uncommitted(100, ts(160, 1)),
        );
        must_large_txn_locked(&engine, k, ts(150, 0), 100, ts(160, 1), true);
        must_check_txn_status(&engine, k, ts(150, 0), ts(160, 0), ts(260, 0), r, TtlExpire);
        must_unlocked(&engine, k);
        // Rolling back a pessimistic lock should leave Rollback mark.
        must_seek_write(
            &engine,
            k,
            TimeStamp::max(),
            ts(150, 0),
            ts(150, 0),
            WriteType::Rollback,
        );

        // Rollback when current_ts is u64::max_value()
        must_prewrite_put_for_large_txn(&engine, k, v, k, ts(270, 0), 100, 0);
        must_large_txn_locked(&engine, k, ts(270, 0), 100, ts(270, 1), false);
        must_check_txn_status(
            &engine,
            k,
            ts(270, 0),
            ts(271, 0),
            TimeStamp::max(),
            r,
            TtlExpire,
        );
        must_unlocked(&engine, k);
        must_seek_write(
            &engine,
            k,
            TimeStamp::max(),
            ts(270, 0),
            ts(270, 0),
            WriteType::Rollback,
        );

        must_acquire_pessimistic_lock_for_large_txn(&engine, k, k, ts(280, 0), ts(280, 0), 100);
        must_large_txn_locked(&engine, k, ts(280, 0), 100, ts(280, 1), true);
        must_check_txn_status(
            &engine,
            k,
            ts(280, 0),
            ts(281, 0),
            TimeStamp::max(),
            r,
            TtlExpire,
        );
        must_unlocked(&engine, k);
        must_seek_write(
            &engine,
            k,
            TimeStamp::max(),
            ts(280, 0),
            ts(280, 0),
            WriteType::Rollback,
        );

        // Don't push forward the min_commit_ts if the min_commit_ts of the lock is 0.
        must_acquire_pessimistic_lock_with_ttl(&engine, k, k, ts(290, 0), ts(290, 0), 100);
        must_check_txn_status(
            &engine,
            k,
            ts(290, 0),
            ts(300, 0),
            ts(300, 0),
            r,
            uncommitted(100, TimeStamp::zero()),
        );
        must_large_txn_locked(&engine, k, ts(290, 0), 100, TimeStamp::zero(), true);
        must_pessimistic_rollback(&engine, k, ts(290, 0), ts(290, 0));

        must_prewrite_put_impl(
            &engine,
            k,
            v,
            k,
            ts(300, 0),
            false,
            100,
            TimeStamp::zero(),
            1,
            /* min_commit_ts */ TimeStamp::zero(),
        );
        must_check_txn_status(
            &engine,
            k,
            ts(300, 0),
            ts(310, 0),
            ts(310, 0),
            r,
            uncommitted(100, TimeStamp::zero()),
        );
        must_large_txn_locked(&engine, k, ts(300, 0), 100, TimeStamp::zero(), false);
        must_rollback(&engine, k, ts(300, 0));
    }

    #[test]
    fn test_check_txn_status() {
        test_check_txn_status_impl(false);
        test_check_txn_status_impl(true);
    }

    #[test]
    fn test_constraint_check_with_overlapping_txn() {
        let engine = TestEngineBuilder::new().build().unwrap();

        let k = b"k1";
        let v = b"v1";

        must_prewrite_put(&engine, k, v, k, 10);
        must_commit(&engine, k, 10, 11);
        must_acquire_pessimistic_lock(&engine, k, k, 5, 12);
        must_pessimistic_prewrite_lock(&engine, k, k, 5, 12, true);
        must_commit(&engine, k, 5, 15);

        // Now in write cf:
        // start_ts = 10, commit_ts = 11, Put("v1")
        // start_ts = 5,  commit_ts = 15, Lock

        must_get(&engine, k, 19, v);
        assert!(try_prewrite_insert(&engine, k, v, k, 20).is_err());
    }

    #[test]
    fn test_lock_info_validation() {
        use kvproto::kvrpcpb::{LockInfo, Op};

        let engine = TestEngineBuilder::new().build().unwrap();
        let k = b"k";
        let v = b"v";

        let assert_lock_info_eq = |e, expected_lock_info: &LockInfo| match e {
            Error(box ErrorInner::KeyIsLocked(info)) => assert_eq!(info, *expected_lock_info),
            _ => panic!("unexpected error"),
        };

        for is_optimistic in &[false, true] {
            let mut expected_lock_info = LockInfo::default();
            expected_lock_info.set_primary_lock(k.to_vec());
            expected_lock_info.set_lock_version(10);
            expected_lock_info.set_key(k.to_vec());
            expected_lock_info.set_lock_ttl(3);
            if *is_optimistic {
                expected_lock_info.set_txn_size(10);
                expected_lock_info.set_lock_type(Op::Put);
                // Write an optimistic lock.
                must_prewrite_put_impl(
                    &engine,
                    expected_lock_info.get_key(),
                    v,
                    expected_lock_info.get_primary_lock(),
                    expected_lock_info.get_lock_version(),
                    false,
                    expected_lock_info.get_lock_ttl(),
                    TimeStamp::zero(),
                    expected_lock_info.get_txn_size(),
                    TimeStamp::zero(),
                );
            } else {
                expected_lock_info.set_lock_type(Op::PessimisticLock);
                expected_lock_info.set_lock_for_update_ts(10);
                // Write a pessimistic lock.
                must_acquire_pessimistic_lock_impl(
                    &engine,
                    expected_lock_info.get_key(),
                    expected_lock_info.get_primary_lock(),
                    expected_lock_info.get_lock_version(),
                    expected_lock_info.get_lock_ttl(),
                    expected_lock_info.get_lock_for_update_ts(),
                    false,
                    TimeStamp::zero(),
                );
            }

            assert_lock_info_eq(
                must_prewrite_put_err(&engine, k, v, k, 20),
                &expected_lock_info,
            );

            assert_lock_info_eq(
                must_acquire_pessimistic_lock_err(&engine, k, k, 30, 30),
                &expected_lock_info,
            );

            // If the lock is not expired, cleanup will return the lock info.
            assert_lock_info_eq(must_cleanup_err(&engine, k, 10, 1), &expected_lock_info);

            expected_lock_info.set_lock_ttl(0);
            assert_lock_info_eq(
                must_pessimistic_prewrite_put_err(&engine, k, v, k, 40, 40, false),
                &expected_lock_info,
            );

            // Delete the lock
            if *is_optimistic {
                must_rollback(&engine, k, expected_lock_info.get_lock_version());
            } else {
                must_pessimistic_rollback(
                    &engine,
                    k,
                    expected_lock_info.get_lock_version(),
                    expected_lock_info.get_lock_for_update_ts(),
                );
            }
        }
    }

    #[test]
    fn test_non_pessimistic_lock_conflict_with_optimistic_txn() {
        let engine = TestEngineBuilder::new().build().unwrap();

        let k = b"k1";
        let v = b"v1";

        must_prewrite_put(&engine, k, v, k, 2);
        must_locked(&engine, k, 2);
        must_pessimistic_prewrite_put_err(&engine, k, v, k, 1, 1, false);
        must_pessimistic_prewrite_put_err(&engine, k, v, k, 3, 3, false);
    }

    #[test]
    fn test_non_pessimistic_lock_conflict_with_pessismitic_txn() {
        let engine = TestEngineBuilder::new().build().unwrap();

        // k1 is a row key, k2 is the corresponding index key.
        let (k1, v1) = (b"k1", b"v1");
        let (k2, v2) = (b"k2", b"v2");
        let (k3, v3) = (b"k3", b"v3");

        // Commit k3 at 20.
        must_prewrite_put(&engine, k3, v3, k3, 1);
        must_commit(&engine, k3, 1, 20);

        // Txn-10 acquires pessimistic locks on k1 and k3.
        must_acquire_pessimistic_lock(&engine, k1, k1, 10, 10);
        must_acquire_pessimistic_lock_err(&engine, k3, k1, 10, 10);
        // Update for_update_ts to 20 due to write conflict
        must_acquire_pessimistic_lock(&engine, k3, k1, 10, 20);
        must_pessimistic_prewrite_put(&engine, k1, v1, k1, 10, 20, true);
        must_pessimistic_prewrite_put(&engine, k3, v3, k1, 10, 20, true);
        // Write a non-pessimistic lock with for_update_ts 20.
        must_pessimistic_prewrite_put(&engine, k2, v2, k1, 10, 20, false);
        // Roll back the primary key due to timeout, but the non-pessimistic lock is not rolled
        // back.
        must_rollback(&engine, k1, 10);

        // Txn-15 acquires pessimistic locks on k1.
        must_acquire_pessimistic_lock(&engine, k1, k1, 15, 15);
        must_pessimistic_prewrite_put(&engine, k1, v1, k1, 15, 15, true);
        // There is a non-pessimistic lock conflict here.
        match must_pessimistic_prewrite_put_err(&engine, k2, v2, k1, 15, 15, false) {
            Error(box ErrorInner::KeyIsLocked(info)) => assert_eq!(info.get_lock_ttl(), 0),
            e => panic!("unexpected error: {}", e),
        };
    }

    #[test]
    fn test_commit_pessimistic_lock() {
        let engine = TestEngineBuilder::new().build().unwrap();

        let k = b"k";
        must_acquire_pessimistic_lock(&engine, k, k, 10, 10);
        must_commit_err(&engine, k, 20, 30);
        must_commit(&engine, k, 10, 20);
        must_seek_write(&engine, k, 30, 10, 20, WriteType::Lock);
    }

    #[test]
    fn test_pessimistic_lock_return_value() {
        let engine = TestEngineBuilder::new().build().unwrap();
        let (k, v) = (b"k", b"v");

        assert_eq!(
            must_acquire_pessimistic_lock_return_value(&engine, k, k, 10, 10),
            None
        );
        must_pessimistic_locked(&engine, k, 10, 10);
        must_pessimistic_rollback(&engine, k, 10, 10);

        // Put
        must_prewrite_put(&engine, k, v, k, 10);
        // KeyIsLocked
        match must_acquire_pessimistic_lock_return_value_err(&engine, k, k, 20, 20) {
            Error(box ErrorInner::KeyIsLocked(_)) => (),
            e => panic!("unexpected error: {}", e),
        };
        must_commit(&engine, k, 10, 20);
        // WriteConflict
        match must_acquire_pessimistic_lock_return_value_err(&engine, k, k, 15, 15) {
            Error(box ErrorInner::WriteConflict { .. }) => (),
            e => panic!("unexpected error: {}", e),
        };
        assert_eq!(
            must_acquire_pessimistic_lock_return_value(&engine, k, k, 25, 25),
            Some(v.to_vec())
        );
        must_pessimistic_locked(&engine, k, 25, 25);
        must_pessimistic_rollback(&engine, k, 25, 25);

        // Skip Write::Lock
        must_prewrite_lock(&engine, k, k, 30);
        must_commit(&engine, k, 30, 40);
        assert_eq!(
            must_acquire_pessimistic_lock_return_value(&engine, k, k, 45, 45),
            Some(v.to_vec())
        );
        must_pessimistic_locked(&engine, k, 45, 45);
        must_pessimistic_rollback(&engine, k, 45, 45);

        // Skip Write::Rollback
        must_rollback(&engine, k, 50);
        assert_eq!(
            must_acquire_pessimistic_lock_return_value(&engine, k, k, 55, 55),
            Some(v.to_vec())
        );
        must_pessimistic_locked(&engine, k, 55, 55);
        must_pessimistic_rollback(&engine, k, 55, 55);

        // Delete
        must_prewrite_delete(&engine, k, k, 60);
        must_commit(&engine, k, 60, 70);
        assert_eq!(
            must_acquire_pessimistic_lock_return_value(&engine, k, k, 75, 75),
            None
        );
        // Duplicated command
        assert_eq!(
            must_acquire_pessimistic_lock_return_value(&engine, k, k, 75, 75),
            None
        );
        assert_eq!(
            must_acquire_pessimistic_lock_return_value(&engine, k, k, 75, 55),
            Some(v.to_vec())
        );
        must_pessimistic_locked(&engine, k, 75, 75);
        must_pessimistic_rollback(&engine, k, 75, 75);
    }
}<|MERGE_RESOLUTION|>--- conflicted
+++ resolved
@@ -736,16 +736,12 @@
     ///
     /// Returns whether the lock is a pessimistic lock. Returns error if the key has already been
     /// committed.
-<<<<<<< HEAD
     pub fn cleanup(
         &mut self,
         key: Key,
         current_ts: TimeStamp,
         protect_rollback: bool,
-    ) -> Result<bool> {
-=======
-    pub fn cleanup(&mut self, key: Key, current_ts: TimeStamp) -> Result<Option<ReleasedLock>> {
->>>>>>> b64b286c
+    ) -> Result<Option<ReleasedLock>> {
         fail_point!("cleanup", |err| Err(make_txn_error(
             err,
             &key,
@@ -919,13 +915,8 @@
             // The rollback must be protected, see more on
             // [issue #7364](https://github.com/tikv/tikv/issues/7364)
             _ => self
-<<<<<<< HEAD
                 .check_txn_status_missing_lock(primary_key, rollback_if_not_exist, true)
-                .map(|s| (s, false)),
-=======
-                .check_txn_status_missing_lock(primary_key, rollback_if_not_exist)
                 .map(|s| (s, None)),
->>>>>>> b64b286c
         }
     }
 
