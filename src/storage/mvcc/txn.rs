// Copyright 2016 TiKV Project Authors. Licensed under Apache-2.0.

use super::lock::{Lock, LockType};
use super::metrics::*;
use super::reader::MvccReader;
use super::write::{Write, WriteType};
use super::{Error, Result};
use crate::storage::kv::{Modify, ScanMode, Snapshot};
use crate::storage::{
    is_short_value, Key, Mutation, Options, Statistics, Value, CF_DEFAULT, CF_LOCK, CF_WRITE,
};
use kvproto::kvrpcpb::IsolationLevel;
use std::fmt;

pub const MAX_TXN_WRITE_SIZE: usize = 32 * 1024;

pub struct GcInfo {
    pub found_versions: usize,
    pub deleted_versions: usize,
    pub is_completed: bool,
}

pub struct MvccTxn<S: Snapshot> {
    reader: MvccReader<S>,
    gc_reader: MvccReader<S>,
    start_ts: u64,
    writes: Vec<Modify>,
    write_size: usize,
    // collapse continuous rollbacks.
    collapse_rollback: bool,
}

impl<S: Snapshot> fmt::Debug for MvccTxn<S> {
    fn fmt(&self, f: &mut fmt::Formatter<'_>) -> fmt::Result {
        write!(f, "txn @{}", self.start_ts)
    }
}

impl<S: Snapshot> MvccTxn<S> {
    pub fn new(snapshot: S, start_ts: u64, fill_cache: bool) -> Result<Self> {
        Ok(Self {
            // Todo: use session variable to indicate fill cache or not
            // ScanMode is `None`, since in prewrite and other operations, keys are not given in
            // order and we use prefix seek for each key. An exception is GC, which uses forward
            // scan only.
            // IsolationLevel is `SI`, actually the method we use in MvccTxn does not rely on
            // isolation level, so it can be any value.
            reader: MvccReader::new(
                snapshot.clone(),
                None,
                fill_cache,
                None,
                None,
                IsolationLevel::SI,
            ),
            gc_reader: MvccReader::new(
                snapshot,
                Some(ScanMode::Forward),
                fill_cache,
                None,
                None,
                IsolationLevel::SI,
            ),
            start_ts,
            writes: vec![],
            write_size: 0,
            collapse_rollback: true,
        })
    }

    pub fn collapse_rollback(&mut self, collapse: bool) {
        self.collapse_rollback = collapse;
    }

    pub fn into_modifies(self) -> Vec<Modify> {
        self.writes
    }

    pub fn take_statistics(&mut self) -> Statistics {
        let mut statistics = Statistics::default();
        self.reader.collect_statistics_into(&mut statistics);
        statistics
    }

    pub fn write_size(&self) -> usize {
        self.write_size
    }

    fn lock_key(
        &mut self,
        key: Key,
        lock_type: LockType,
        primary: Vec<u8>,
        ttl: u64,
        short_value: Option<Value>,
<<<<<<< HEAD
        txn_size: u64,
=======
        is_pessimistic_txn: bool,
>>>>>>> 011cdffa
    ) {
        let lock = Lock::new(
            lock_type,
            primary,
            self.start_ts,
            ttl,
            short_value,
<<<<<<< HEAD
            txn_size,
=======
            is_pessimistic_txn,
>>>>>>> 011cdffa
        )
        .to_bytes();
        self.write_size += CF_LOCK.len() + key.as_encoded().len() + lock.len();
        self.writes.push(Modify::Put(CF_LOCK, key, lock));
    }

    fn unlock_key(&mut self, key: Key) {
        self.write_size += CF_LOCK.len() + key.as_encoded().len();
        self.writes.push(Modify::Delete(CF_LOCK, key));
    }

    fn put_value(&mut self, key: Key, ts: u64, value: Value) {
        let key = key.append_ts(ts);
        self.write_size += key.as_encoded().len() + value.len();
        self.writes.push(Modify::Put(CF_DEFAULT, key, value));
    }

    fn delete_value(&mut self, key: Key, ts: u64) {
        let key = key.append_ts(ts);
        self.write_size += key.as_encoded().len();
        self.writes.push(Modify::Delete(CF_DEFAULT, key));
    }

    fn put_write(&mut self, key: Key, ts: u64, value: Value) {
        let key = key.append_ts(ts);
        self.write_size += CF_WRITE.len() + key.as_encoded().len() + value.len();
        self.writes.push(Modify::Put(CF_WRITE, key, value));
    }

    fn delete_write(&mut self, key: Key, ts: u64) {
        let key = key.append_ts(ts);
        self.write_size += CF_WRITE.len() + key.as_encoded().len();
        self.writes.push(Modify::Delete(CF_WRITE, key));
    }

    fn key_exist(&mut self, key: &Key, ts: u64) -> Result<bool> {
        Ok(self.reader.get_write(&key, ts)?.is_some())
    }

    pub fn acquire_pessimistic_lock(
        &mut self,
        key: Key,
        primary: &[u8],
        for_update_ts: u64,
        should_not_exist: bool,
        options: &Options,
    ) -> Result<()> {
        if let Some(lock) = self.reader.load_lock(&key)? {
            if lock.ts != self.start_ts {
                return Err(Error::KeyIsLocked {
                    key: key.into_raw()?,
                    primary: lock.primary,
                    ts: lock.ts,
                    ttl: lock.ttl,
                });
            }
            if lock.lock_type != LockType::Pessimistic {
                return Err(Error::LockTypeNotMatch {
                    start_ts: self.start_ts,
                    key: key.into_raw()?,
                    pessimistic: false,
                });
            }
            MVCC_DUPLICATE_CMD_COUNTER_VEC.pessimistic_lock.inc();
            return Ok(());
        }

        if let Some((commit_ts, write)) = self.reader.seek_write(&key, u64::max_value())? {
            // The isolation level of pessimistic transactions is RC. `for_update_ts` is
            // the commit_ts of the data this transaction read. If exists a commit version
            // whose commit timestamp is larger than current `for_update_ts`, the
            // transaction should retry to get the latest data.
            if commit_ts > for_update_ts {
                MVCC_CONFLICT_COUNTER.pessimistic_lock_conflict.inc();
                return Err(Error::WriteConflict {
                    start_ts: self.start_ts,
                    conflict_start_ts: write.start_ts,
                    conflict_commit_ts: commit_ts,
                    key: key.into_raw()?,
                    primary: primary.to_vec(),
                });
            }

            // Handle rollback.
            // If the start timestamp of write is equal to transaction's start timestamp
            // as well as commit timestamp, the lock is already rollbacked.
            if write.start_ts == self.start_ts && commit_ts == self.start_ts {
                assert!(write.write_type == WriteType::Rollback);
                return Err(Error::PessimisticLockRollbacked {
                    start_ts: self.start_ts,
                    key: key.into_raw()?,
                });
            }
            // If `commit_ts` we seek is already before `start_ts`, the rollback must not exist.
            if commit_ts > self.start_ts {
                if let Some((commit_ts, write)) = self.reader.seek_write(&key, self.start_ts)? {
                    if write.start_ts == self.start_ts {
                        assert!(
                            commit_ts == self.start_ts && write.write_type == WriteType::Rollback
                        );
                        return Err(Error::PessimisticLockRollbacked {
                            start_ts: self.start_ts,
                            key: key.into_raw()?,
                        });
                    }
                }
            }

            // Check data constraint when acquiring pessimistic lock.
            if should_not_exist {
                if write.write_type == WriteType::Put
                    || (write.write_type != WriteType::Delete
                        && self.key_exist(&key, write.start_ts - 1)?)
                {
                    return Err(Error::AlreadyExist {
                        key: key.into_raw()?,
                    });
                }
            }
        }

        self.lock_key(
            key,
            LockType::Pessimistic,
            primary.to_vec(),
            options.lock_ttl,
            None,
            true,
        );

        Ok(())
    }

    pub fn pessimistic_prewrite(
        &mut self,
        mutation: Mutation,
        primary: &[u8],
        is_pessimistic_lock: bool,
        options: &Options,
    ) -> Result<()> {
        let lock_type = LockType::from_mutation(&mutation);
        let (key, value) = match mutation {
            Mutation::Put((key, value)) => (key, Some(value)),
            Mutation::Delete(key) => (key, None),
            Mutation::Lock(key) => (key, None),
            Mutation::Insert((key, value)) => (key, Some(value)),
        };

        if let Some(lock) = self.reader.load_lock(&key)? {
            // Abort on lock belonging to other transaction.
            if lock.ts != self.start_ts {
                return Err(Error::PessimisticLockNotFound {
                    start_ts: self.start_ts,
                    key: key.into_raw()?,
                });
            }
            if lock.lock_type != LockType::Pessimistic {
                // Duplicated command. No need to overwrite the lock and data.
                MVCC_DUPLICATE_CMD_COUNTER_VEC.prewrite.inc();
                return Ok(());
            }
        } else if is_pessimistic_lock {
            // Pessimistic lock does not exist, the transaction should be aborted.
            warn!(
                "prewrite failed (pessimistic lock not found)";
                "start_ts" => self.start_ts,
                "key" => %key
            );

            return Err(Error::PessimisticLockNotFound {
                start_ts: self.start_ts,
                key: key.into_raw()?,
            });
        }
        // No need to check data constraint, it's resolved by pessimistic locks.
        if value.is_none() || is_short_value(value.as_ref().unwrap()) {
            self.lock_key(
                key,
                lock_type,
                primary.to_vec(),
                options.lock_ttl,
                value,
                true,
            );
        } else {
            // value is long
            let ts = self.start_ts;
            self.put_value(key.clone(), ts, value.unwrap());

            self.lock_key(
                key,
                lock_type,
                primary.to_vec(),
                options.lock_ttl,
                None,
                true,
            );
        }

        Ok(())
    }

    pub fn prewrite(
        &mut self,
        mutation: Mutation,
        primary: &[u8],
        options: &Options,
    ) -> Result<()> {
        let lock_type = LockType::from_mutation(&mutation);
        let (key, value, should_not_exist) = match mutation {
            Mutation::Put((key, value)) => (key, Some(value), false),
            Mutation::Delete(key) => (key, None, false),
            Mutation::Lock(key) => (key, None, false),
            Mutation::Insert((key, value)) => (key, Some(value), true),
        };

        {
            if !options.skip_constraint_check {
                if let Some((commit_ts, write)) = self.reader.seek_write(&key, u64::max_value())? {
                    // Abort on writes after our start timestamp ...
                    // If exists a commit version whose commit timestamp is larger than or equal to
                    // current start timestamp, we should abort current prewrite, even if the commit
                    // type is Rollback.
                    if commit_ts >= self.start_ts {
                        MVCC_CONFLICT_COUNTER.prewrite_write_conflict.inc();
                        return Err(Error::WriteConflict {
                            start_ts: self.start_ts,
                            conflict_start_ts: write.start_ts,
                            conflict_commit_ts: commit_ts,
                            key: key.into_raw()?,
                            primary: primary.to_vec(),
                        });
                    }
                    if should_not_exist {
                        if write.write_type == WriteType::Put
                            || (write.write_type != WriteType::Delete
                                && self.key_exist(&key, write.start_ts - 1)?)
                        {
                            return Err(Error::AlreadyExist {
                                key: key.into_raw()?,
                            });
                        }
                    }
                }
            }
            // ... or locks at any timestamp.
            if let Some(lock) = self.reader.load_lock(&key)? {
                if lock.ts != self.start_ts {
                    return Err(Error::KeyIsLocked {
                        key: key.into_raw()?,
                        primary: lock.primary,
                        ts: lock.ts,
                        ttl: lock.ttl,
                        txn_size: lock.txn_size,
                    });
                }
                if lock.lock_type == LockType::Pessimistic {
                    return Err(Error::LockTypeNotMatch {
                        start_ts: self.start_ts,
                        key: key.into_raw()?,
                        pessimistic: true,
                    });
                }
                // Duplicated command. No need to overwrite the lock and data.
                MVCC_DUPLICATE_CMD_COUNTER_VEC.prewrite.inc();
                return Ok(());
            }
        }

        if value.is_none() || is_short_value(value.as_ref().unwrap()) {
            self.lock_key(
                key,
                lock_type,
                primary.to_vec(),
                options.lock_ttl,
                value,
<<<<<<< HEAD
                options.txn_size,
=======
                false,
>>>>>>> 011cdffa
            );
        } else {
            // value is long
            let ts = self.start_ts;
            self.put_value(key.clone(), ts, value.unwrap());

            self.lock_key(
                key,
                lock_type,
                primary.to_vec(),
                options.lock_ttl,
                None,
<<<<<<< HEAD
                options.txn_size,
=======
                false,
>>>>>>> 011cdffa
            );
        }

        Ok(())
    }

    pub fn commit(&mut self, key: Key, commit_ts: u64) -> Result<bool> {
        let (lock_type, short_value, is_pessimistic_txn) = match self.reader.load_lock(&key)? {
            Some(ref mut lock) if lock.ts == self.start_ts => {
                // A pessimistic lock cannot be committed.
                if lock.lock_type == LockType::Pessimistic {
                    error!(
                        "trying to committing a pessimistic lock";
                        "key" => %key,
                        "start_ts" => self.start_ts,
                        "commit_ts" => commit_ts,
                    );
                    return Err(Error::LockTypeNotMatch {
                        start_ts: self.start_ts,
                        key: key.into_raw()?,
                        pessimistic: true,
                    });
                }
                (
                    lock.lock_type,
                    lock.short_value.take(),
                    lock.is_pessimistic_txn,
                )
            }
            _ => {
                return match self.reader.get_txn_commit_info(&key, self.start_ts)? {
                    Some((_, WriteType::Rollback)) | None => {
                        MVCC_CONFLICT_COUNTER.commit_lock_not_found.inc();
                        // None: related Rollback has been collapsed.
                        // Rollback: rollback by concurrent transaction.
                        info!(
                            "txn conflict (lock not found)";
                            "key" => %key,
                            "start_ts" => self.start_ts,
                            "commit_ts" => commit_ts,
                        );
                        Err(Error::TxnLockNotFound {
                            start_ts: self.start_ts,
                            commit_ts,
                            key: key.into_raw()?,
                        })
                    }
                    // Committed by concurrent transaction.
                    Some((_, WriteType::Put))
                    | Some((_, WriteType::Delete))
                    | Some((_, WriteType::Lock)) => {
                        MVCC_DUPLICATE_CMD_COUNTER_VEC.commit.inc();
                        Ok(false)
                    }
                };
            }
        };
        let write = Write::new(
            WriteType::from_lock_type(lock_type).unwrap(),
            self.start_ts,
            short_value,
        );
        self.put_write(key.clone(), commit_ts, write.to_bytes());
        self.unlock_key(key);
        Ok(is_pessimistic_txn)
    }

    pub fn rollback(&mut self, key: Key) -> Result<bool> {
        let is_pessimistic_txn = match self.reader.load_lock(&key)? {
            Some(ref lock) if lock.ts == self.start_ts => {
                // If prewrite type is DEL or LOCK or PESSIMISTIC, it is no need to delete value.
                if lock.short_value.is_none() && lock.lock_type == LockType::Put {
                    self.delete_value(key.clone(), lock.ts);
                }
                lock.is_pessimistic_txn
            }
            _ => {
                return match self.reader.get_txn_commit_info(&key, self.start_ts)? {
                    Some((ts, write_type)) => {
                        if write_type == WriteType::Rollback {
                            // return Ok on Rollback already exist
                            MVCC_DUPLICATE_CMD_COUNTER_VEC.rollback.inc();
                            Ok(false)
                        } else {
                            MVCC_CONFLICT_COUNTER.rollback_committed.inc();
                            info!(
                                "txn conflict (committed)";
                                "key" => %key,
                                "start_ts" => self.start_ts,
                                "commit_ts" => ts,
                            );
                            Err(Error::Committed { commit_ts: ts })
                        }
                    }
                    None => {
                        let ts = self.start_ts;

                        // collapse previous rollback if exist.
                        if self.collapse_rollback {
                            self.collapse_prev_rollback(key.clone())?;
                        }

                        // insert a Rollback to WriteCF when receives Rollback before Prewrite
                        let write = Write::new(WriteType::Rollback, ts, None);
                        self.put_write(key, ts, write.to_bytes());
                        Ok(false)
                    }
                };
            }
        };
        let write = Write::new(WriteType::Rollback, self.start_ts, None);
        let ts = self.start_ts;
        self.put_write(key.clone(), ts, write.to_bytes());
        self.unlock_key(key.clone());
        if self.collapse_rollback {
            self.collapse_prev_rollback(key)?;
        }
        Ok(is_pessimistic_txn)
    }

    fn collapse_prev_rollback(&mut self, key: Key) -> Result<()> {
        if let Some((commit_ts, write)) = self.reader.seek_write(&key, self.start_ts)? {
            if write.write_type == WriteType::Rollback {
                self.delete_write(key, commit_ts);
            }
        }
        Ok(())
    }

    pub fn gc(&mut self, key: Key, safe_point: u64) -> Result<GcInfo> {
        let mut remove_older = false;
        let mut ts: u64 = u64::max_value();
        let mut found_versions = 0;
        let mut deleted_versions = 0;
        let mut latest_delete = None;
        let mut is_completed = true;
        while let Some((commit, write)) = self.gc_reader.seek_write(&key, ts)? {
            ts = commit - 1;
            found_versions += 1;

            if self.write_size >= MAX_TXN_WRITE_SIZE {
                // Cannot remove latest delete when we haven't iterate all versions.
                latest_delete = None;
                is_completed = false;
                break;
            }

            if remove_older {
                self.delete_write(key.clone(), commit);
                if write.write_type == WriteType::Put && write.short_value.is_none() {
                    self.delete_value(key.clone(), write.start_ts);
                }
                deleted_versions += 1;
                continue;
            }

            if commit > safe_point {
                continue;
            }

            // Set `remove_older` after we find the latest value.
            match write.write_type {
                WriteType::Put | WriteType::Delete => {
                    remove_older = true;
                }
                WriteType::Rollback | WriteType::Lock => {}
            }

            // Latest write before `safe_point` can be deleted if its type is Delete,
            // Rollback or Lock.
            match write.write_type {
                WriteType::Delete => {
                    latest_delete = Some(commit);
                }
                WriteType::Rollback | WriteType::Lock => {
                    self.delete_write(key.clone(), commit);
                    deleted_versions += 1;
                }
                WriteType::Put => {}
            }
        }
        if let Some(commit) = latest_delete {
            self.delete_write(key, commit);
            deleted_versions += 1;
        }
        MVCC_VERSIONS_HISTOGRAM.observe(found_versions as f64);
        if deleted_versions > 0 {
            GC_DELETE_VERSIONS_HISTOGRAM.observe(deleted_versions as f64);
        }
        Ok(GcInfo {
            found_versions,
            deleted_versions,
            is_completed,
        })
    }
}

#[cfg(test)]
mod tests {
    use kvproto::kvrpcpb::{Context, IsolationLevel};

    use crate::storage::kv::Engine;
    use crate::storage::mvcc::tests::*;
    use crate::storage::mvcc::WriteType;
    use crate::storage::mvcc::{MvccReader, MvccTxn};
    use crate::storage::{
        Key, Mutation, Options, ScanMode, TestEngineBuilder, SHORT_VALUE_MAX_LEN,
    };

    fn test_mvcc_txn_read_imp(k: &[u8], v: &[u8]) {
        let engine = TestEngineBuilder::new().build().unwrap();

        must_get_none(&engine, k, 1);

        must_prewrite_put(&engine, k, v, k, 5);
        must_get_none(&engine, k, 3);
        must_get_err(&engine, k, 7);

        must_commit(&engine, k, 5, 10);
        must_get_none(&engine, k, 3);
        must_get_none(&engine, k, 7);
        must_get(&engine, k, 13, v);
        must_prewrite_delete(&engine, k, k, 15);
        must_commit(&engine, k, 15, 20);
        must_get_none(&engine, k, 3);
        must_get_none(&engine, k, 7);
        must_get(&engine, k, 13, v);
        must_get(&engine, k, 17, v);
        must_get_none(&engine, k, 23);
    }

    #[test]
    fn test_mvcc_txn_read() {
        test_mvcc_txn_read_imp(b"k1", b"v1");

        let long_value = "v".repeat(SHORT_VALUE_MAX_LEN + 1).into_bytes();
        test_mvcc_txn_read_imp(b"k2", &long_value);
    }

    fn test_mvcc_txn_prewrite_imp(k: &[u8], v: &[u8]) {
        let engine = TestEngineBuilder::new().build().unwrap();

        must_prewrite_put(&engine, k, v, k, 5);
        // Key is locked.
        must_locked(&engine, k, 5);
        // Retry prewrite.
        must_prewrite_put(&engine, k, v, k, 5);
        // Conflict.
        must_prewrite_lock_err(&engine, k, k, 6);

        must_commit(&engine, k, 5, 10);
        must_written(&engine, k, 5, 10, WriteType::Put);
        // Write conflict.
        must_prewrite_lock_err(&engine, k, k, 6);
        must_unlocked(&engine, k);
        // Not conflict.
        must_prewrite_lock(&engine, k, k, 12);
        must_locked(&engine, k, 12);
        must_rollback(&engine, k, 12);
        must_unlocked(&engine, k);
        must_written(&engine, k, 12, 12, WriteType::Rollback);
        // Cannot retry Prewrite after rollback.
        must_prewrite_lock_err(&engine, k, k, 12);
        // Can prewrite after rollback.
        must_prewrite_delete(&engine, k, k, 13);
        must_rollback(&engine, k, 13);
        must_unlocked(&engine, k);
    }

    #[test]
    fn test_mvcc_txn_prewrite_insert() {
        let engine = TestEngineBuilder::new().build().unwrap();
        let (k1, v1, v2, v3) = (b"k1", b"v1", b"v2", b"v3");
        must_prewrite_put(&engine, k1, v1, k1, 1);
        must_commit(&engine, k1, 1, 2);

        // "k1" already exist, returns AlreadyExist error.
        assert!(try_prewrite_insert(&engine, k1, v2, k1, 3).is_err());

        // Delete "k1"
        must_prewrite_delete(&engine, k1, k1, 4);
        must_commit(&engine, k1, 4, 5);

        // After delete "k1", insert returns ok.
        assert!(try_prewrite_insert(&engine, k1, v2, k1, 6).is_ok());
        must_commit(&engine, k1, 6, 7);

        // Rollback
        must_prewrite_put(&engine, k1, v3, k1, 8);
        must_rollback(&engine, k1, 8);

        assert!(try_prewrite_insert(&engine, k1, v3, k1, 9).is_err());

        // Delete "k1" again
        must_prewrite_delete(&engine, k1, k1, 10);
        must_commit(&engine, k1, 10, 11);

        // Rollback again
        must_prewrite_put(&engine, k1, v3, k1, 12);
        must_rollback(&engine, k1, 12);

        // After delete "k1", insert returns ok.
        assert!(try_prewrite_insert(&engine, k1, v2, k1, 13).is_ok());
        must_commit(&engine, k1, 13, 14);
    }

    #[test]
    fn test_rollback_lock() {
        let engine = TestEngineBuilder::new().build().unwrap();

        let (k, v) = (b"k1", b"v1");
        must_prewrite_put(&engine, k, v, k, 5);
        must_commit(&engine, k, 5, 10);

        // Lock
        must_prewrite_lock(&engine, k, k, 15);
        must_locked(&engine, k, 15);

        // Rollback lock
        must_rollback(&engine, k, 15);
    }

    #[test]
    fn test_rollback_del() {
        let engine = TestEngineBuilder::new().build().unwrap();

        let (k, v) = (b"k1", b"v1");
        must_prewrite_put(&engine, k, v, k, 5);
        must_commit(&engine, k, 5, 10);

        // Prewrite delete
        must_prewrite_delete(&engine, k, k, 15);
        must_locked(&engine, k, 15);

        // Rollback delete
        must_rollback(&engine, k, 15);
    }

    #[test]
    fn test_mvcc_txn_prewrite() {
        test_mvcc_txn_prewrite_imp(b"k1", b"v1");

        let long_value = "v".repeat(SHORT_VALUE_MAX_LEN + 1).into_bytes();
        test_mvcc_txn_prewrite_imp(b"k2", &long_value);
    }

    fn test_mvcc_txn_commit_ok_imp(k1: &[u8], v1: &[u8], k2: &[u8], k3: &[u8]) {
        let engine = TestEngineBuilder::new().build().unwrap();
        must_prewrite_put(&engine, k1, v1, k1, 10);
        must_prewrite_lock(&engine, k2, k1, 10);
        must_prewrite_delete(&engine, k3, k1, 10);
        must_locked(&engine, k1, 10);
        must_locked(&engine, k2, 10);
        must_locked(&engine, k3, 10);
        must_commit(&engine, k1, 10, 15);
        must_commit(&engine, k2, 10, 15);
        must_commit(&engine, k3, 10, 15);
        must_written(&engine, k1, 10, 15, WriteType::Put);
        must_written(&engine, k2, 10, 15, WriteType::Lock);
        must_written(&engine, k3, 10, 15, WriteType::Delete);
        // commit should be idempotent
        must_commit(&engine, k1, 10, 15);
        must_commit(&engine, k2, 10, 15);
        must_commit(&engine, k3, 10, 15);
    }

    #[test]
    fn test_mvcc_txn_commit_ok() {
        test_mvcc_txn_commit_ok_imp(b"x", b"v", b"y", b"z");

        let long_value = "v".repeat(SHORT_VALUE_MAX_LEN + 1).into_bytes();
        test_mvcc_txn_commit_ok_imp(b"x", &long_value, b"y", b"z");
    }

    fn test_mvcc_txn_commit_err_imp(k: &[u8], v: &[u8]) {
        let engine = TestEngineBuilder::new().build().unwrap();

        // Not prewrite yet
        must_commit_err(&engine, k, 1, 2);
        must_prewrite_put(&engine, k, v, k, 5);
        // start_ts not match
        must_commit_err(&engine, k, 4, 5);
        must_rollback(&engine, k, 5);
        // commit after rollback
        must_commit_err(&engine, k, 5, 6);
    }

    #[test]
    fn test_mvcc_txn_commit_err() {
        test_mvcc_txn_commit_err_imp(b"k", b"v");

        let long_value = "v".repeat(SHORT_VALUE_MAX_LEN + 1).into_bytes();
        test_mvcc_txn_commit_err_imp(b"k2", &long_value);
    }

    fn test_mvcc_txn_rollback_imp(k: &[u8], v: &[u8]) {
        let engine = TestEngineBuilder::new().build().unwrap();

        must_prewrite_put(&engine, k, v, k, 5);
        must_rollback(&engine, k, 5);
        // rollback should be idempotent
        must_rollback(&engine, k, 5);
        // lock should be released after rollback
        must_unlocked(&engine, k);
        must_prewrite_lock(&engine, k, k, 10);
        must_rollback(&engine, k, 10);
        // data should be dropped after rollback
        must_get_none(&engine, k, 20);
    }

    #[test]
    fn test_mvcc_txn_rollback_after_commit() {
        let engine = TestEngineBuilder::new().build().unwrap();

        let k = b"k";
        let v = b"v";
        let t1 = 1;
        let t2 = 10;
        let t3 = 20;
        let t4 = 30;

        must_prewrite_put(&engine, k, v, k, t1);

        must_rollback(&engine, k, t2);
        must_rollback(&engine, k, t2);
        must_rollback(&engine, k, t4);

        must_commit(&engine, k, t1, t3);
        // The rollback should be failed since the transaction
        // was committed before.
        must_rollback_err(&engine, k, t1);
        must_get(&engine, k, t4, v);
    }

    #[test]
    fn test_mvcc_txn_rollback() {
        test_mvcc_txn_rollback_imp(b"k", b"v");

        let long_value = "v".repeat(SHORT_VALUE_MAX_LEN + 1).into_bytes();
        test_mvcc_txn_rollback_imp(b"k2", &long_value);
    }

    fn test_mvcc_txn_rollback_err_imp(k: &[u8], v: &[u8]) {
        let engine = TestEngineBuilder::new().build().unwrap();

        must_prewrite_put(&engine, k, v, k, 5);
        must_commit(&engine, k, 5, 10);
        must_rollback_err(&engine, k, 5);
        must_rollback_err(&engine, k, 5);
    }

    #[test]
    fn test_mvcc_txn_rollback_err() {
        test_mvcc_txn_rollback_err_imp(b"k", b"v");

        let long_value = "v".repeat(SHORT_VALUE_MAX_LEN + 1).into_bytes();
        test_mvcc_txn_rollback_err_imp(b"k2", &long_value);
    }

    #[test]
    fn test_mvcc_txn_rollback_before_prewrite() {
        let engine = TestEngineBuilder::new().build().unwrap();
        let key = b"key";
        must_rollback(&engine, key, 5);
        must_prewrite_lock_err(&engine, key, key, 5);
    }

    fn test_gc_imp(k: &[u8], v1: &[u8], v2: &[u8], v3: &[u8], v4: &[u8]) {
        let engine = TestEngineBuilder::new().build().unwrap();

        must_prewrite_put(&engine, k, v1, k, 5);
        must_commit(&engine, k, 5, 10);
        must_prewrite_put(&engine, k, v2, k, 15);
        must_commit(&engine, k, 15, 20);
        must_prewrite_delete(&engine, k, k, 25);
        must_commit(&engine, k, 25, 30);
        must_prewrite_put(&engine, k, v3, k, 35);
        must_commit(&engine, k, 35, 40);
        must_prewrite_lock(&engine, k, k, 45);
        must_commit(&engine, k, 45, 50);
        must_prewrite_put(&engine, k, v4, k, 55);
        must_rollback(&engine, k, 55);

        // Transactions:
        // startTS commitTS Command
        // --
        // 55      -        PUT "x55" (Rollback)
        // 45      50       LOCK
        // 35      40       PUT "x35"
        // 25      30       DELETE
        // 15      20       PUT "x15"
        //  5      10       PUT "x5"

        // CF data layout:
        // ts CFDefault   CFWrite
        // --
        // 55             Rollback(PUT,50)
        // 50             Commit(LOCK,45)
        // 45
        // 40             Commit(PUT,35)
        // 35   x35
        // 30             Commit(Delete,25)
        // 25
        // 20             Commit(PUT,15)
        // 15   x15
        // 10             Commit(PUT,5)
        // 5    x5

        must_gc(&engine, k, 12);
        must_get(&engine, k, 12, v1);

        must_gc(&engine, k, 22);
        must_get(&engine, k, 22, v2);
        must_get_none(&engine, k, 12);

        must_gc(&engine, k, 32);
        must_get_none(&engine, k, 22);
        must_get_none(&engine, k, 35);

        must_gc(&engine, k, 60);
        must_get(&engine, k, 62, v3);
    }

    #[test]
    fn test_gc() {
        test_gc_imp(b"k1", b"v1", b"v2", b"v3", b"v4");

        let v1 = "x".repeat(SHORT_VALUE_MAX_LEN + 1).into_bytes();
        let v2 = "y".repeat(SHORT_VALUE_MAX_LEN + 1).into_bytes();
        let v3 = "z".repeat(SHORT_VALUE_MAX_LEN + 1).into_bytes();
        let v4 = "v".repeat(SHORT_VALUE_MAX_LEN + 1).into_bytes();
        test_gc_imp(b"k2", &v1, &v2, &v3, &v4);
    }

    fn test_write_imp(k: &[u8], v: &[u8], k2: &[u8], k3: &[u8]) {
        let engine = TestEngineBuilder::new().build().unwrap();

        must_prewrite_put(&engine, k, v, k, 5);
        must_seek_write_none(&engine, k, 5);

        must_commit(&engine, k, 5, 10);
        must_seek_write(&engine, k, u64::max_value(), 5, 10, WriteType::Put);
        must_reverse_seek_write(&engine, k, 5, 5, 10, WriteType::Put);
        must_seek_write_none(&engine, k2, u64::max_value());
        must_reverse_seek_write_none(&engine, k3, 5);
        must_get_commit_ts(&engine, k, 5, 10);

        must_prewrite_delete(&engine, k, k, 15);
        must_rollback(&engine, k, 15);
        must_seek_write(&engine, k, u64::max_value(), 15, 15, WriteType::Rollback);
        must_reverse_seek_write(&engine, k, 15, 15, 15, WriteType::Rollback);
        must_get_commit_ts(&engine, k, 5, 10);
        must_get_commit_ts_none(&engine, k, 15);

        must_prewrite_lock(&engine, k, k, 25);
        must_commit(&engine, k, 25, 30);
        must_seek_write(&engine, k, u64::max_value(), 25, 30, WriteType::Lock);
        must_reverse_seek_write(&engine, k, 25, 25, 30, WriteType::Lock);
        must_get_commit_ts(&engine, k, 25, 30);
    }

    #[test]
    fn test_write() {
        test_write_imp(b"kk", b"v1", b"k", b"kkk");

        let v2 = "x".repeat(SHORT_VALUE_MAX_LEN + 1).into_bytes();
        test_write_imp(b"kk", &v2, b"k", b"kkk");
    }

    fn test_scan_keys_imp(keys: Vec<&[u8]>, values: Vec<&[u8]>) {
        let engine = TestEngineBuilder::new().build().unwrap();
        must_prewrite_put(&engine, keys[0], values[0], keys[0], 1);
        must_commit(&engine, keys[0], 1, 10);
        must_prewrite_lock(&engine, keys[1], keys[1], 1);
        must_commit(&engine, keys[1], 1, 5);
        must_prewrite_delete(&engine, keys[2], keys[2], 1);
        must_commit(&engine, keys[2], 1, 20);
        must_prewrite_put(&engine, keys[3], values[1], keys[3], 1);
        must_prewrite_lock(&engine, keys[4], keys[4], 10);
        must_prewrite_delete(&engine, keys[5], keys[5], 5);

        must_scan_keys(&engine, None, 100, vec![keys[0], keys[1], keys[2]], None);
        must_scan_keys(&engine, None, 3, vec![keys[0], keys[1], keys[2]], None);
        must_scan_keys(&engine, None, 2, vec![keys[0], keys[1]], Some(keys[1]));
        must_scan_keys(&engine, Some(keys[1]), 1, vec![keys[1]], Some(keys[1]));
    }

    #[test]
    fn test_scan_keys() {
        test_scan_keys_imp(vec![b"a", b"c", b"e", b"b", b"d", b"f"], vec![b"a", b"b"]);

        let v1 = "x".repeat(SHORT_VALUE_MAX_LEN + 1).into_bytes();
        let v4 = "v".repeat(SHORT_VALUE_MAX_LEN + 1).into_bytes();
        test_scan_keys_imp(vec![b"a", b"c", b"e", b"b", b"d", b"f"], vec![&v1, &v4]);
    }

    fn test_write_size_imp(k: &[u8], v: &[u8], pk: &[u8]) {
        let engine = TestEngineBuilder::new().build().unwrap();
        let ctx = Context::new();
        let snapshot = engine.snapshot(&ctx).unwrap();
        let mut txn = MvccTxn::new(snapshot, 10, true).unwrap();
        let key = Key::from_raw(k);
        assert_eq!(txn.write_size, 0);

        txn.prewrite(
            Mutation::Put((key.clone(), v.to_vec())),
            pk,
            &Options::default(),
        )
        .unwrap();
        assert!(txn.write_size() > 0);
        engine.write(&ctx, txn.into_modifies()).unwrap();

        let snapshot = engine.snapshot(&ctx).unwrap();
        let mut txn = MvccTxn::new(snapshot, 10, true).unwrap();
        txn.commit(key, 15).unwrap();
        assert!(txn.write_size() > 0);
        engine.write(&ctx, txn.into_modifies()).unwrap();
    }

    #[test]
    fn test_write_size() {
        test_write_size_imp(b"key", b"value", b"pk");

        let v = "x".repeat(SHORT_VALUE_MAX_LEN + 1).into_bytes();
        test_write_size_imp(b"key", &v, b"pk");
    }

    #[test]
    fn test_skip_constraint_check() {
        let engine = TestEngineBuilder::new().build().unwrap();
        let (key, value) = (b"key", b"value");

        must_prewrite_put(&engine, key, value, key, 5);
        must_commit(&engine, key, 5, 10);

        let ctx = Context::new();
        let snapshot = engine.snapshot(&ctx).unwrap();
        let mut txn = MvccTxn::new(snapshot, 5, true).unwrap();
        assert!(txn
            .prewrite(
                Mutation::Put((Key::from_raw(key), value.to_vec())),
                key,
                &Options::default()
            )
            .is_err());

        let ctx = Context::new();
        let snapshot = engine.snapshot(&ctx).unwrap();
        let mut txn = MvccTxn::new(snapshot, 5, true).unwrap();
        let mut opt = Options::default();
        opt.skip_constraint_check = true;
        assert!(txn
            .prewrite(
                Mutation::Put((Key::from_raw(key), value.to_vec())),
                key,
                &opt
            )
            .is_ok());
    }

    #[test]
    fn test_read_commit() {
        let engine = TestEngineBuilder::new().build().unwrap();
        let (key, v1, v2) = (b"key", b"v1", b"v2");

        must_prewrite_put(&engine, key, v1, key, 5);
        must_commit(&engine, key, 5, 10);
        must_prewrite_put(&engine, key, v2, key, 15);
        must_get_err(&engine, key, 20);
        must_get_rc(&engine, key, 12, v1);
        must_get_rc(&engine, key, 20, v1);
    }

    #[test]
    fn test_collapse_prev_rollback() {
        let engine = TestEngineBuilder::new().build().unwrap();
        let (key, value) = (b"key", b"value");

        // Add a Rollback whose start ts is 1.
        must_prewrite_put(&engine, key, value, key, 1);
        must_rollback_collapsed(&engine, key, 1);
        must_get_rollback_ts(&engine, key, 1);

        // Add a Rollback whose start ts is 2, the previous Rollback whose
        // start ts is 1 will be collapsed.
        must_prewrite_put(&engine, key, value, key, 2);
        must_rollback_collapsed(&engine, key, 2);
        must_get_none(&engine, key, 2);
        must_get_rollback_ts(&engine, key, 2);
        must_get_rollback_ts_none(&engine, key, 1);

        // Rollback arrive before Prewrite, it will collapse the
        // previous rollback whose start ts is 2.
        must_rollback_collapsed(&engine, key, 3);
        must_get_none(&engine, key, 3);
        must_get_rollback_ts(&engine, key, 3);
        must_get_rollback_ts_none(&engine, key, 2);
    }

    #[test]
    fn test_scan_values_in_default() {
        let engine = TestEngineBuilder::new().build().unwrap();

        must_prewrite_put(
            &engine,
            &[2],
            "v".repeat(SHORT_VALUE_MAX_LEN + 1).as_bytes(),
            &[2],
            3,
        );
        must_commit(&engine, &[2], 3, 3);

        must_prewrite_put(
            &engine,
            &[3],
            "a".repeat(SHORT_VALUE_MAX_LEN + 1).as_bytes(),
            &[3],
            3,
        );
        must_commit(&engine, &[3], 3, 4);

        must_prewrite_put(
            &engine,
            &[3],
            "b".repeat(SHORT_VALUE_MAX_LEN + 1).as_bytes(),
            &[3],
            5,
        );
        must_commit(&engine, &[3], 5, 5);

        must_prewrite_put(
            &engine,
            &[6],
            "x".repeat(SHORT_VALUE_MAX_LEN + 1).as_bytes(),
            &[6],
            3,
        );
        must_commit(&engine, &[6], 3, 6);

        let snapshot = engine.snapshot(&Context::new()).unwrap();
        let mut reader = MvccReader::new(
            snapshot,
            Some(ScanMode::Forward),
            true,
            None,
            None,
            IsolationLevel::SI,
        );

        let v = reader.scan_values_in_default(&Key::from_raw(&[3])).unwrap();
        assert_eq!(v.len(), 2);
        assert_eq!(v[1], (3, "a".repeat(SHORT_VALUE_MAX_LEN + 1).into_bytes()));
        assert_eq!(v[0], (5, "b".repeat(SHORT_VALUE_MAX_LEN + 1).into_bytes()));
    }

    #[test]
    fn test_seek_ts() {
        let engine = TestEngineBuilder::new().build().unwrap();

        must_prewrite_put(&engine, &[2], b"vv", &[2], 3);
        must_commit(&engine, &[2], 3, 3);

        must_prewrite_put(
            &engine,
            &[3],
            "a".repeat(SHORT_VALUE_MAX_LEN + 1).as_bytes(),
            &[3],
            4,
        );
        must_commit(&engine, &[3], 4, 4);

        must_prewrite_put(
            &engine,
            &[5],
            "b".repeat(SHORT_VALUE_MAX_LEN + 1).as_bytes(),
            &[5],
            2,
        );
        must_commit(&engine, &[5], 2, 5);

        must_prewrite_put(&engine, &[6], b"xxx", &[6], 3);
        must_commit(&engine, &[6], 3, 6);

        let snapshot = engine.snapshot(&Context::new()).unwrap();
        let mut reader = MvccReader::new(
            snapshot,
            Some(ScanMode::Forward),
            true,
            None,
            None,
            IsolationLevel::SI,
        );

        assert_eq!(reader.seek_ts(3).unwrap().unwrap(), Key::from_raw(&[2]));
    }

    #[test]
    fn test_pessimistic_lock() {
        let engine = TestEngineBuilder::new().build().unwrap();

        let k = b"k1";
        let v = b"v1";

        // Normal
        must_acquire_pessimistic_lock(&engine, k, k, 1, 1);
        must_pessimistic_locked(&engine, k, 1);
        must_pessimistic_prewrite_put(&engine, k, v, k, 1);
        must_locked(&engine, k, 1);
        must_commit(&engine, k, 1, 2);
        must_unlocked(&engine, k);

        // Lock conflict
        must_prewrite_put(&engine, k, v, k, 3);
        must_acquire_pessimistic_lock_err(&engine, k, k, 4, 4);
        must_rollback(&engine, k, 3);
        must_unlocked(&engine, k);
        must_acquire_pessimistic_lock(&engine, k, k, 5, 5);
        must_prewrite_lock_err(&engine, k, k, 6);
        must_acquire_pessimistic_lock_err(&engine, k, k, 6, 6);
        must_rollback(&engine, k, 5);
        must_unlocked(&engine, k);

        // Data conflict
        must_prewrite_put(&engine, k, v, k, 7);
        must_commit(&engine, k, 7, 9);
        must_unlocked(&engine, k);
        must_prewrite_lock_err(&engine, k, k, 8);
        must_acquire_pessimistic_lock_err(&engine, k, k, 8, 8);
        must_acquire_pessimistic_lock(&engine, k, k, 8, 9);
        must_pessimistic_prewrite_put(&engine, k, v, k, 8);
        must_commit(&engine, k, 8, 10);
        must_unlocked(&engine, k);

        // Rollback
        must_acquire_pessimistic_lock(&engine, k, k, 11, 11);
        must_pessimistic_locked(&engine, k, 11);
        must_rollback(&engine, k, 11);
        must_acquire_pessimistic_lock_err(&engine, k, k, 11, 11);
        must_pessimistic_prewrite_put_err(&engine, k, v, k, 11);
        must_prewrite_lock_err(&engine, k, k, 11);
        must_unlocked(&engine, k);

        must_acquire_pessimistic_lock(&engine, k, k, 12, 12);
        must_pessimistic_prewrite_put(&engine, k, v, k, 12);
        must_locked(&engine, k, 12);
        must_rollback(&engine, k, 12);
        must_acquire_pessimistic_lock_err(&engine, k, k, 12, 12);
        must_pessimistic_prewrite_put_err(&engine, k, v, k, 12);
        must_prewrite_lock_err(&engine, k, k, 12);
        must_unlocked(&engine, k);

        // Duplicated
        must_acquire_pessimistic_lock(&engine, k, k, 13, 13);
        must_pessimistic_locked(&engine, k, 13);
        must_acquire_pessimistic_lock(&engine, k, k, 13, 13);
        must_pessimistic_prewrite_put(&engine, k, v, k, 13);
        must_locked(&engine, k, 13);
        must_pessimistic_prewrite_put(&engine, k, v, k, 13);
        must_locked(&engine, k, 13);
        must_commit(&engine, k, 13, 14);
        must_unlocked(&engine, k);

        // Pessimistic lock doesn't block reads.
        must_acquire_pessimistic_lock(&engine, k, k, 15, 15);
        must_pessimistic_locked(&engine, k, 15);
        must_get(&engine, k, 16, v);
        must_pessimistic_prewrite_delete(&engine, k, k, 15);
        must_get_err(&engine, k, 16);
        must_commit(&engine, k, 15, 17);

        // Rollback
        must_acquire_pessimistic_lock(&engine, k, k, 18, 18);
        must_rollback(&engine, k, 18);
        must_unlocked(&engine, k);
        must_prewrite_put(&engine, k, v, k, 19);
        must_commit(&engine, k, 19, 20);
        must_acquire_pessimistic_lock_err(&engine, k, k, 18, 21);
        must_unlocked(&engine, k);

        // Prewrite non-exist pessimistic lock
        must_pessimistic_prewrite_put_err(&engine, k, v, k, 22);

        // LockTypeNotMatch
        must_prewrite_put(&engine, k, v, k, 23);
        must_locked(&engine, k, 23);
        must_acquire_pessimistic_lock_err(&engine, k, k, 23, 23);
        must_rollback(&engine, k, 23);
        must_acquire_pessimistic_lock(&engine, k, k, 24, 24);
        must_pessimistic_locked(&engine, k, 24);
        must_commit_err(&engine, k, 24, 25);
        must_rollback(&engine, k, 24);

        // start_ts and commit_ts interlacing
        for start_ts in &[40, 50, 60] {
            let for_update_ts = start_ts + 48;
            let commit_ts = start_ts + 50;
            must_acquire_pessimistic_lock(&engine, k, k, *start_ts, for_update_ts);
            must_pessimistic_prewrite_put(&engine, k, v, k, *start_ts);
            must_commit(&engine, k, *start_ts, commit_ts);
        }

        must_rollback(&engine, k, 70);

        // Now the data should be like: (start_ts -> commit_ts)
        // 40 -> 90
        // 50 -> 100
        // 60 -> 110
        // 70 -> rollback
        must_get_commit_ts(&engine, k, 40, 90);
        must_get_commit_ts(&engine, k, 50, 100);
        must_get_commit_ts(&engine, k, 60, 110);
        must_get_rollback_ts(&engine, k, 70);
    }
}<|MERGE_RESOLUTION|>--- conflicted
+++ resolved
@@ -93,11 +93,8 @@
         primary: Vec<u8>,
         ttl: u64,
         short_value: Option<Value>,
-<<<<<<< HEAD
+        is_pessimistic_txn: bool,
         txn_size: u64,
-=======
-        is_pessimistic_txn: bool,
->>>>>>> 011cdffa
     ) {
         let lock = Lock::new(
             lock_type,
@@ -105,11 +102,8 @@
             self.start_ts,
             ttl,
             short_value,
-<<<<<<< HEAD
+            is_pessimistic_txn,
             txn_size,
-=======
-            is_pessimistic_txn,
->>>>>>> 011cdffa
         )
         .to_bytes();
         self.write_size += CF_LOCK.len() + key.as_encoded().len() + lock.len();
@@ -386,11 +380,8 @@
                 primary.to_vec(),
                 options.lock_ttl,
                 value,
-<<<<<<< HEAD
+                false,
                 options.txn_size,
-=======
-                false,
->>>>>>> 011cdffa
             );
         } else {
             // value is long
@@ -403,11 +394,8 @@
                 primary.to_vec(),
                 options.lock_ttl,
                 None,
-<<<<<<< HEAD
+                false,
                 options.txn_size,
-=======
-                false,
->>>>>>> 011cdffa
             );
         }
 
