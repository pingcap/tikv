--- conflicted
+++ resolved
@@ -1846,11 +1846,7 @@
                     0,
                     TimeStamp::zero(),
                     TimeStamp::zero(),
-<<<<<<< HEAD
-=======
                     false,
-                    false,
->>>>>>> 20406a8e
                 )
                 .unwrap();
             } else {
@@ -1964,11 +1960,7 @@
                 4,
                 TimeStamp::zero(),
                 TimeStamp::zero(),
-<<<<<<< HEAD
-=======
                 false,
-                false,
->>>>>>> 20406a8e
             )
             .unwrap();
             let modifies = txn.into_modifies();
@@ -2022,11 +2014,7 @@
             4,
             TimeStamp::zero(),
             TimeStamp::zero(),
-<<<<<<< HEAD
-=======
             false,
-            false,
->>>>>>> 20406a8e
         )
         .unwrap();
         assert_eq!(min_commit_ts.into_inner(), 100);
