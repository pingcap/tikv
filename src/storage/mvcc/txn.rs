--- conflicted
+++ resolved
@@ -501,13 +501,6 @@
     }
 
     pub fn rollback(&mut self, key: Key) -> Result<bool> {
-<<<<<<< HEAD
-        match self.reader.load_lock(&key)? {
-            Some(ref mut lock) if lock.ts == self.start_ts => {
-                let is_pessimistic_txn = lock.for_update_ts != 0;
-                self.rollback_lock(key, lock)?;
-                Ok(is_pessimistic_txn)
-=======
         self.cleanup(key, 0)
     }
 
@@ -517,7 +510,7 @@
     /// Returns whether the lock is a pessimistic lock. Returns error if the key has already been
     /// committed.
     pub fn cleanup(&mut self, key: Key, current_ts: u64) -> Result<bool> {
-        let is_pessimistic_txn = match self.reader.load_lock(&key)? {
+        match self.reader.load_lock(&key)? {
             Some(ref mut lock) if lock.ts == self.start_ts => {
                 // If current_ts is not 0, check the Lock's TTL.
                 // If the lock is not expired, do not rollback it but report key is locked.
@@ -536,12 +529,9 @@
                     return Err(Error::KeyIsLocked(info));
                 }
 
-                // If prewrite type is DEL or LOCK or PESSIMISTIC, it is no need to delete value.
-                if lock.short_value.is_none() && lock.lock_type == LockType::Put {
-                    self.delete_value(key.clone(), lock.ts);
-                }
-                lock.for_update_ts != 0
->>>>>>> 3ab09d09
+                let is_pessimistic_txn = lock.for_update_ts != 0;
+                self.rollback_lock(key, lock)?;
+                Ok(is_pessimistic_txn)
             }
             _ => {
                 match self.reader.get_txn_commit_info(&key, self.start_ts)? {
