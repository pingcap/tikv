--- conflicted
+++ resolved
@@ -291,12 +291,7 @@
     }
 
     pub fn must_prewrite_put<E: Engine>(engine: &E, key: &[u8], value: &[u8], pk: &[u8], ts: u64) {
-<<<<<<< HEAD
-        let options = Options::default();
-        must_prewrite_put_impl(engine, key, value, pk, ts, false, options);
-=======
         must_prewrite_put_impl(engine, key, value, pk, ts, false, Options::default());
->>>>>>> 06fcbc13
     }
 
     pub fn must_pessimistic_prewrite_put<E: Engine>(
@@ -322,11 +317,7 @@
         for_update_ts: u64,
         is_pessimistic_lock: bool,
     ) -> Error {
-<<<<<<< HEAD
-        let ctx = Context::new();
-=======
         let ctx = Context::default();
->>>>>>> 06fcbc13
         let snapshot = engine.snapshot(&ctx).unwrap();
         let mut txn = MvccTxn::new(snapshot, ts, true).unwrap();
         let mut options = Options::default();
@@ -455,6 +446,24 @@
         must_prewrite_lock_impl(engine, key, pk, ts, for_update_ts, is_pessimistic_lock);
     }
 
+    pub fn must_acquire_pessimistic_lock_impl<E: Engine>(
+        engine: &E,
+        key: &[u8],
+        pk: &[u8],
+        start_ts: u64,
+        options: Options,
+    ) {
+        let ctx = Context::default();
+        let snapshot = engine.snapshot(&ctx).unwrap();
+        let mut txn = MvccTxn::new(snapshot, start_ts, true).unwrap();
+        txn.acquire_pessimistic_lock(Key::from_raw(key), pk, false, &options)
+            .unwrap();
+        let modifies = txn.into_modifies();
+        if !modifies.is_empty() {
+            engine.write(&ctx, modifies).unwrap();
+        }
+    }
+
     pub fn must_acquire_pessimistic_lock<E: Engine>(
         engine: &E,
         key: &[u8],
@@ -462,7 +471,7 @@
         start_ts: u64,
         for_update_ts: u64,
     ) {
-        let ctx = Context::new();
+        let ctx = Context::default();
         let snapshot = engine.snapshot(&ctx).unwrap();
         let mut txn = MvccTxn::new(snapshot, start_ts, true).unwrap();
         let mut options = Options::default();
@@ -482,11 +491,7 @@
         start_ts: u64,
         for_update_ts: u64,
     ) -> Error {
-<<<<<<< HEAD
-        let ctx = Context::new();
-=======
         let ctx = Context::default();
->>>>>>> 06fcbc13
         let snapshot = engine.snapshot(&ctx).unwrap();
         let mut txn = MvccTxn::new(snapshot, start_ts, true).unwrap();
         let mut options = Options::default();
