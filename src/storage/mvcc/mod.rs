--- conflicted
+++ resolved
@@ -361,520 +361,6 @@
         assert!(reader.get(&Key::from_raw(key), ts.into(), false).is_err());
     }
 
-<<<<<<< HEAD
-=======
-    pub fn try_pessimistic_prewrite_check_not_exists<E: Engine>(
-        engine: &E,
-        key: &[u8],
-        pk: &[u8],
-        ts: impl Into<TimeStamp>,
-    ) -> Result<()> {
-        let ctx = Context::default();
-        let snapshot = engine.snapshot(&ctx).unwrap();
-        let ts = ts.into();
-        let cm = ConcurrencyManager::new(ts);
-        let mut txn = MvccTxn::new(snapshot, ts, true, cm);
-
-        txn.pessimistic_prewrite(
-            Mutation::CheckNotExists(Key::from_raw(key)),
-            pk,
-            &None,
-            false,
-            0,
-            TimeStamp::default(),
-            0,
-            TimeStamp::default(),
-            false,
-        )?;
-        Ok(())
-    }
-
-    pub fn must_prewrite_put_impl<E: Engine>(
-        engine: &E,
-        key: &[u8],
-        value: &[u8],
-        pk: &[u8],
-        secondary_keys: &Option<Vec<Vec<u8>>>,
-        ts: TimeStamp,
-        is_pessimistic_lock: bool,
-        lock_ttl: u64,
-        for_update_ts: TimeStamp,
-        txn_size: u64,
-        min_commit_ts: TimeStamp,
-        pipelined_pessimistic_lock: bool,
-    ) {
-        let ctx = Context::default();
-        let snapshot = engine.snapshot(&ctx).unwrap();
-        let cm = ConcurrencyManager::new(ts);
-        let mut txn = MvccTxn::new(snapshot, ts, true, cm);
-
-        let mutation = Mutation::Put((Key::from_raw(key), value.to_vec()));
-        if for_update_ts.is_zero() {
-            prewrite(
-                &mut txn,
-                mutation,
-                pk,
-                &secondary_keys,
-                false,
-                lock_ttl,
-                txn_size,
-                min_commit_ts,
-            )
-            .unwrap();
-        } else {
-            txn.pessimistic_prewrite(
-                mutation,
-                pk,
-                &secondary_keys,
-                is_pessimistic_lock,
-                lock_ttl,
-                for_update_ts,
-                txn_size,
-                min_commit_ts,
-                pipelined_pessimistic_lock,
-            )
-            .unwrap();
-        }
-        write(engine, &ctx, txn.into_modifies());
-    }
-
-    pub fn must_prewrite_put<E: Engine>(
-        engine: &E,
-        key: &[u8],
-        value: &[u8],
-        pk: &[u8],
-        ts: impl Into<TimeStamp>,
-    ) {
-        must_prewrite_put_impl(
-            engine,
-            key,
-            value,
-            pk,
-            &None,
-            ts.into(),
-            false,
-            0,
-            TimeStamp::default(),
-            0,
-            TimeStamp::default(),
-            false,
-        );
-    }
-
-    pub fn must_pessimistic_prewrite_put<E: Engine>(
-        engine: &E,
-        key: &[u8],
-        value: &[u8],
-        pk: &[u8],
-        ts: impl Into<TimeStamp>,
-        for_update_ts: impl Into<TimeStamp>,
-        is_pessimistic_lock: bool,
-    ) {
-        must_prewrite_put_impl(
-            engine,
-            key,
-            value,
-            pk,
-            &None,
-            ts.into(),
-            is_pessimistic_lock,
-            0,
-            for_update_ts.into(),
-            0,
-            TimeStamp::default(),
-            false,
-        );
-    }
-
-    pub fn must_pipelined_pessimistic_prewrite_put<E: Engine>(
-        engine: &E,
-        key: &[u8],
-        value: &[u8],
-        pk: &[u8],
-        ts: impl Into<TimeStamp>,
-        for_update_ts: impl Into<TimeStamp>,
-        is_pessimistic_lock: bool,
-    ) {
-        must_prewrite_put_impl(
-            engine,
-            key,
-            value,
-            pk,
-            &None,
-            ts.into(),
-            is_pessimistic_lock,
-            0,
-            for_update_ts.into(),
-            0,
-            TimeStamp::default(),
-            true,
-        );
-    }
-
-    pub fn must_pessimistic_prewrite_put_with_ttl<E: Engine>(
-        engine: &E,
-        key: &[u8],
-        value: &[u8],
-        pk: &[u8],
-        ts: impl Into<TimeStamp>,
-        for_update_ts: impl Into<TimeStamp>,
-        is_pessimistic_lock: bool,
-        lock_ttl: u64,
-    ) {
-        must_prewrite_put_impl(
-            engine,
-            key,
-            value,
-            pk,
-            &None,
-            ts.into(),
-            is_pessimistic_lock,
-            lock_ttl,
-            for_update_ts.into(),
-            0,
-            TimeStamp::default(),
-            false,
-        );
-    }
-
-    pub fn must_prewrite_put_for_large_txn<E: Engine>(
-        engine: &E,
-        key: &[u8],
-        value: &[u8],
-        pk: &[u8],
-        ts: impl Into<TimeStamp>,
-        ttl: u64,
-        for_update_ts: impl Into<TimeStamp>,
-    ) {
-        let lock_ttl = ttl;
-        let ts = ts.into();
-        let min_commit_ts = (ts.into_inner() + 1).into();
-        let for_update_ts = for_update_ts.into();
-        must_prewrite_put_impl(
-            engine,
-            key,
-            value,
-            pk,
-            &None,
-            ts,
-            !for_update_ts.is_zero(),
-            lock_ttl,
-            for_update_ts,
-            0,
-            min_commit_ts,
-            false,
-        );
-    }
-
-    pub fn must_prewrite_put_async_commit<E: Engine>(
-        engine: &E,
-        key: &[u8],
-        value: &[u8],
-        pk: &[u8],
-        secondary_keys: &Option<Vec<Vec<u8>>>,
-        ts: impl Into<TimeStamp>,
-        min_commit_ts: impl Into<TimeStamp>,
-    ) {
-        assert!(secondary_keys.is_some());
-        must_prewrite_put_impl(
-            engine,
-            key,
-            value,
-            pk,
-            secondary_keys,
-            ts.into(),
-            false,
-            100,
-            TimeStamp::default(),
-            0,
-            min_commit_ts.into(),
-            false,
-        );
-    }
-
-    pub fn must_pessimistic_prewrite_put_async_commit<E: Engine>(
-        engine: &E,
-        key: &[u8],
-        value: &[u8],
-        pk: &[u8],
-        secondary_keys: &Option<Vec<Vec<u8>>>,
-        ts: impl Into<TimeStamp>,
-        for_update_ts: impl Into<TimeStamp>,
-        is_pessimistic_lock: bool,
-        min_commit_ts: impl Into<TimeStamp>,
-    ) {
-        assert!(secondary_keys.is_some());
-        must_prewrite_put_impl(
-            engine,
-            key,
-            value,
-            pk,
-            secondary_keys,
-            ts.into(),
-            is_pessimistic_lock,
-            100,
-            for_update_ts.into(),
-            0,
-            min_commit_ts.into(),
-            false,
-        );
-    }
-
-    fn must_prewrite_put_err_impl<E: Engine>(
-        engine: &E,
-        key: &[u8],
-        value: &[u8],
-        pk: &[u8],
-        ts: impl Into<TimeStamp>,
-        for_update_ts: impl Into<TimeStamp>,
-        is_pessimistic_lock: bool,
-        pipelined_pessimistic_lock: bool,
-    ) -> Error {
-        let ctx = Context::default();
-        let snapshot = engine.snapshot(&ctx).unwrap();
-        let for_update_ts = for_update_ts.into();
-        let cm = ConcurrencyManager::new(for_update_ts);
-        let mut txn = MvccTxn::new(snapshot, ts.into(), true, cm);
-        let mutation = Mutation::Put((Key::from_raw(key), value.to_vec()));
-
-        if for_update_ts.is_zero() {
-            prewrite(
-                &mut txn,
-                mutation,
-                pk,
-                &None,
-                false,
-                0,
-                0,
-                TimeStamp::default(),
-            )
-            .unwrap_err()
-        } else {
-            txn.pessimistic_prewrite(
-                mutation,
-                pk,
-                &None,
-                is_pessimistic_lock,
-                0,
-                for_update_ts,
-                0,
-                TimeStamp::default(),
-                pipelined_pessimistic_lock,
-            )
-            .unwrap_err()
-        }
-    }
-
-    pub fn must_prewrite_put_err<E: Engine>(
-        engine: &E,
-        key: &[u8],
-        value: &[u8],
-        pk: &[u8],
-        ts: impl Into<TimeStamp>,
-    ) -> Error {
-        must_prewrite_put_err_impl(engine, key, value, pk, ts, TimeStamp::zero(), false, false)
-    }
-
-    pub fn must_pessimistic_prewrite_put_err<E: Engine>(
-        engine: &E,
-        key: &[u8],
-        value: &[u8],
-        pk: &[u8],
-        ts: impl Into<TimeStamp>,
-        for_update_ts: impl Into<TimeStamp>,
-        is_pessimistic_lock: bool,
-    ) -> Error {
-        must_prewrite_put_err_impl(
-            engine,
-            key,
-            value,
-            pk,
-            ts,
-            for_update_ts,
-            is_pessimistic_lock,
-            false,
-        )
-    }
-
-    pub fn must_pipelined_pessimistic_prewrite_put_err<E: Engine>(
-        engine: &E,
-        key: &[u8],
-        value: &[u8],
-        pk: &[u8],
-        ts: impl Into<TimeStamp>,
-        for_update_ts: impl Into<TimeStamp>,
-        is_pessimistic_lock: bool,
-    ) -> Error {
-        must_prewrite_put_err_impl(
-            engine,
-            key,
-            value,
-            pk,
-            ts,
-            for_update_ts,
-            is_pessimistic_lock,
-            true,
-        )
-    }
-
-    fn must_prewrite_delete_impl<E: Engine>(
-        engine: &E,
-        key: &[u8],
-        pk: &[u8],
-        ts: impl Into<TimeStamp>,
-        for_update_ts: impl Into<TimeStamp>,
-        is_pessimistic_lock: bool,
-    ) {
-        let ctx = Context::default();
-        let snapshot = engine.snapshot(&ctx).unwrap();
-        let for_update_ts = for_update_ts.into();
-        let cm = ConcurrencyManager::new(for_update_ts);
-        let mut txn = MvccTxn::new(snapshot, ts.into(), true, cm);
-        let mutation = Mutation::Delete(Key::from_raw(key));
-
-        if for_update_ts.is_zero() {
-            prewrite(
-                &mut txn,
-                mutation,
-                pk,
-                &None,
-                false,
-                0,
-                0,
-                TimeStamp::default(),
-            )
-            .unwrap();
-        } else {
-            txn.pessimistic_prewrite(
-                mutation,
-                pk,
-                &None,
-                is_pessimistic_lock,
-                0,
-                for_update_ts,
-                0,
-                TimeStamp::default(),
-                false,
-            )
-            .unwrap();
-        }
-        engine
-            .write(&ctx, WriteData::from_modifies(txn.into_modifies()))
-            .unwrap();
-    }
-
-    pub fn must_prewrite_delete<E: Engine>(
-        engine: &E,
-        key: &[u8],
-        pk: &[u8],
-        ts: impl Into<TimeStamp>,
-    ) {
-        must_prewrite_delete_impl(engine, key, pk, ts, TimeStamp::zero(), false);
-    }
-
-    pub fn must_pessimistic_prewrite_delete<E: Engine>(
-        engine: &E,
-        key: &[u8],
-        pk: &[u8],
-        ts: impl Into<TimeStamp>,
-        for_update_ts: impl Into<TimeStamp>,
-        is_pessimistic_lock: bool,
-    ) {
-        must_prewrite_delete_impl(engine, key, pk, ts, for_update_ts, is_pessimistic_lock);
-    }
-
-    fn must_prewrite_lock_impl<E: Engine>(
-        engine: &E,
-        key: &[u8],
-        pk: &[u8],
-        ts: impl Into<TimeStamp>,
-        for_update_ts: impl Into<TimeStamp>,
-        is_pessimistic_lock: bool,
-    ) {
-        let ctx = Context::default();
-        let snapshot = engine.snapshot(&ctx).unwrap();
-        let for_update_ts = for_update_ts.into();
-        let cm = ConcurrencyManager::new(for_update_ts);
-        let mut txn = MvccTxn::new(snapshot, ts.into(), true, cm);
-
-        let mutation = Mutation::Lock(Key::from_raw(key));
-        if for_update_ts.is_zero() {
-            prewrite(
-                &mut txn,
-                mutation,
-                pk,
-                &None,
-                false,
-                0,
-                0,
-                TimeStamp::default(),
-            )
-            .unwrap();
-        } else {
-            txn.pessimistic_prewrite(
-                mutation,
-                pk,
-                &None,
-                is_pessimistic_lock,
-                0,
-                for_update_ts,
-                0,
-                TimeStamp::default(),
-                false,
-            )
-            .unwrap();
-        }
-        engine
-            .write(&ctx, WriteData::from_modifies(txn.into_modifies()))
-            .unwrap();
-    }
-
-    pub fn must_prewrite_lock<E: Engine>(
-        engine: &E,
-        key: &[u8],
-        pk: &[u8],
-        ts: impl Into<TimeStamp>,
-    ) {
-        must_prewrite_lock_impl(engine, key, pk, ts, TimeStamp::zero(), false);
-    }
-
-    pub fn must_prewrite_lock_err<E: Engine>(
-        engine: &E,
-        key: &[u8],
-        pk: &[u8],
-        ts: impl Into<TimeStamp>,
-    ) {
-        let ctx = Context::default();
-        let snapshot = engine.snapshot(&ctx).unwrap();
-        let ts = ts.into();
-        let cm = ConcurrencyManager::new(ts);
-        let mut txn = MvccTxn::new(snapshot, ts, true, cm);
-
-        assert!(prewrite(
-            &mut txn,
-            Mutation::Lock(Key::from_raw(key)),
-            pk,
-            &None,
-            false,
-            0,
-            0,
-            TimeStamp::default(),
-        )
-        .is_err());
-    }
-
-    pub fn must_pessimistic_prewrite_lock<E: Engine>(
-        engine: &E,
-        key: &[u8],
-        pk: &[u8],
-        ts: impl Into<TimeStamp>,
-        for_update_ts: impl Into<TimeStamp>,
-        is_pessimistic_lock: bool,
-    ) {
-        must_prewrite_lock_impl(engine, key, pk, ts, for_update_ts, is_pessimistic_lock);
-    }
-
->>>>>>> 3fcbdc35
     pub fn must_acquire_pessimistic_lock_impl<E: Engine>(
         engine: &E,
         key: &[u8],
