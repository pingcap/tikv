// Copyright 2016 TiKV Project Authors. Licensed under Apache-2.0.

//! Multi-version concurrency control functionality.

mod metrics;
mod reader;
mod txn;

pub use self::reader::*;
pub use self::txn::{MvccTxn, MAX_TXN_WRITE_SIZE};
pub use crate::new_txn;
pub use txn_types::{
    Key, Lock, LockType, Mutation, TimeStamp, Value, Write, WriteRef, WriteType,
    SHORT_VALUE_MAX_LEN,
};

use std::error;
use std::fmt;
use std::io;
use tikv_util::metrics::CRITICAL_ERROR;
use tikv_util::{panic_when_unexpected_key_or_data, set_panic_mark};

quick_error! {
    #[derive(Debug)]
    pub enum ErrorInner {
        Engine(err: crate::storage::kv::Error) {
            from()
            cause(err)
            description(err.description())
        }
        Io(err: io::Error) {
            from()
            cause(err)
            description(err.description())
        }
        Codec(err: codec::Error) {
            from()
            cause(err)
            description(err.description())
        }
        KeyIsLocked(info: kvproto::kvrpcpb::LockInfo) {
            description("key is locked (backoff or cleanup)")
            display("key is locked (backoff or cleanup) {:?}", info)
        }
        BadFormat(err: txn_types::Error ) {
            cause(err)
            description(err.description())
        }
        KeyLength(err: txn_types::Error ) {
            cause(err)
            description(err.description())
        }
        Committed { commit_ts: TimeStamp } {
            description("txn already committed")
            display("txn already committed @{}", commit_ts)
        }
        PessimisticLockRolledBack { start_ts: TimeStamp, key: Vec<u8> } {
            description("pessimistic lock already rollbacked")
            display("pessimistic lock already rollbacked, start_ts:{}, key:{}", start_ts, hex::encode_upper(key))
        }
        TxnLockNotFound { start_ts: TimeStamp, commit_ts: TimeStamp, key: Vec<u8> } {
            description("txn lock not found")
            display("txn lock not found {}-{} key:{}", start_ts, commit_ts, hex::encode_upper(key))
        }
        TxnNotFound { start_ts:  TimeStamp, key: Vec<u8> } {
            description("txn not found")
            display("txn not found {} key: {}", start_ts, hex::encode_upper(key))
        }
        LockTypeNotMatch { start_ts: TimeStamp, key: Vec<u8>, pessimistic: bool } {
            description("lock type not match")
            display("lock type not match, start_ts:{}, key:{}, pessimistic:{}", start_ts, hex::encode_upper(key), pessimistic)
        }
        WriteConflict { start_ts: TimeStamp, conflict_start_ts: TimeStamp, conflict_commit_ts: TimeStamp, key: Vec<u8>, primary: Vec<u8> } {
            description("write conflict")
            display("write conflict, start_ts:{}, conflict_start_ts:{}, conflict_commit_ts:{}, key:{}, primary:{}",
                    start_ts, conflict_start_ts, conflict_commit_ts, hex::encode_upper(key), hex::encode_upper(primary))
        }
        Deadlock { start_ts: TimeStamp, lock_ts: TimeStamp, lock_key: Vec<u8>, deadlock_key_hash: u64 } {
            description("deadlock")
            display("deadlock occurs between txn:{} and txn:{}, lock_key:{}, deadlock_key_hash:{}",
                    start_ts, lock_ts, hex::encode_upper(lock_key), deadlock_key_hash)
        }
        AlreadyExist { key: Vec<u8> } {
            description("already exists")
            display("key {} already exists", hex::encode_upper(key))
        }
        DefaultNotFound { key: Vec<u8> } {
            description("write cf corresponding value not found in default cf")
            display("default not found: key:{}, maybe read truncated/dropped table data?", hex::encode_upper(key))
        }
        CommitTsExpired { start_ts: TimeStamp, commit_ts: TimeStamp, key: Vec<u8>, min_commit_ts: TimeStamp } {
            description("commit_ts less than lock's min_commit_ts")
            display("try to commit key {} with commit_ts {} but min_commit_ts is {}", hex::encode_upper(key), commit_ts, min_commit_ts)
        }
        KeyVersion { description("bad format key(version)") }
        PessimisticLockNotFound { start_ts: TimeStamp, key: Vec<u8> } {
            description("pessimistic lock not found when prewrite")
            display("pessimistic lock not found, start_ts:{}, key:{}", start_ts, hex::encode_upper(key))
        }
        Other(err: Box<dyn error::Error + Sync + Send>) {
            from()
            cause(err.as_ref())
            description(err.description())
            display("{:?}", err)
        }
    }
}

impl ErrorInner {
    pub fn maybe_clone(&self) -> Option<ErrorInner> {
        match self {
            ErrorInner::Engine(e) => e.maybe_clone().map(ErrorInner::Engine),
            ErrorInner::Codec(e) => e.maybe_clone().map(ErrorInner::Codec),
            ErrorInner::KeyIsLocked(info) => Some(ErrorInner::KeyIsLocked(info.clone())),
            ErrorInner::KeyLength(e) => e.maybe_clone().map(ErrorInner::KeyLength),
            ErrorInner::BadFormat(e) => e.maybe_clone().map(ErrorInner::BadFormat),
            ErrorInner::TxnLockNotFound {
                start_ts,
                commit_ts,
                key,
            } => Some(ErrorInner::TxnLockNotFound {
                start_ts: *start_ts,
                commit_ts: *commit_ts,
                key: key.to_owned(),
            }),
            ErrorInner::TxnNotFound { start_ts, key } => Some(ErrorInner::TxnNotFound {
                start_ts: *start_ts,
                key: key.to_owned(),
            }),
            ErrorInner::LockTypeNotMatch {
                start_ts,
                key,
                pessimistic,
            } => Some(ErrorInner::LockTypeNotMatch {
                start_ts: *start_ts,
                key: key.to_owned(),
                pessimistic: *pessimistic,
            }),
            ErrorInner::WriteConflict {
                start_ts,
                conflict_start_ts,
                conflict_commit_ts,
                key,
                primary,
            } => Some(ErrorInner::WriteConflict {
                start_ts: *start_ts,
                conflict_start_ts: *conflict_start_ts,
                conflict_commit_ts: *conflict_commit_ts,
                key: key.to_owned(),
                primary: primary.to_owned(),
            }),
            ErrorInner::Deadlock {
                start_ts,
                lock_ts,
                lock_key,
                deadlock_key_hash,
            } => Some(ErrorInner::Deadlock {
                start_ts: *start_ts,
                lock_ts: *lock_ts,
                lock_key: lock_key.to_owned(),
                deadlock_key_hash: *deadlock_key_hash,
            }),
            ErrorInner::AlreadyExist { key } => Some(ErrorInner::AlreadyExist { key: key.clone() }),
            ErrorInner::DefaultNotFound { key } => Some(ErrorInner::DefaultNotFound {
                key: key.to_owned(),
            }),
            ErrorInner::CommitTsExpired {
                start_ts,
                commit_ts,
                key,
                min_commit_ts,
            } => Some(ErrorInner::CommitTsExpired {
                start_ts: *start_ts,
                commit_ts: *commit_ts,
                key: key.clone(),
                min_commit_ts: *min_commit_ts,
            }),
            ErrorInner::KeyVersion => Some(ErrorInner::KeyVersion),
            ErrorInner::Committed { commit_ts } => Some(ErrorInner::Committed {
                commit_ts: *commit_ts,
            }),
            ErrorInner::PessimisticLockRolledBack { start_ts, key } => {
                Some(ErrorInner::PessimisticLockRolledBack {
                    start_ts: *start_ts,
                    key: key.to_owned(),
                })
            }
            ErrorInner::PessimisticLockNotFound { start_ts, key } => {
                Some(ErrorInner::PessimisticLockNotFound {
                    start_ts: *start_ts,
                    key: key.to_owned(),
                })
            }
            ErrorInner::Io(_) | ErrorInner::Other(_) => None,
        }
    }
}

pub struct Error(pub Box<ErrorInner>);

impl Error {
    pub fn maybe_clone(&self) -> Option<Error> {
        self.0.maybe_clone().map(Error::from)
    }
}

impl fmt::Debug for Error {
    fn fmt(&self, f: &mut fmt::Formatter<'_>) -> fmt::Result {
        fmt::Debug::fmt(&self.0, f)
    }
}

impl fmt::Display for Error {
    fn fmt(&self, f: &mut fmt::Formatter<'_>) -> fmt::Result {
        fmt::Display::fmt(&self.0, f)
    }
}

impl std::error::Error for Error {
    fn description(&self) -> &str {
        std::error::Error::description(&self.0)
    }

    fn source(&self) -> Option<&(dyn std::error::Error + 'static)> {
        std::error::Error::source(&self.0)
    }
}

impl From<ErrorInner> for Error {
    #[inline]
    fn from(e: ErrorInner) -> Self {
        Error(Box::new(e))
    }
}

impl<T: Into<ErrorInner>> From<T> for Error {
    #[inline]
    default fn from(err: T) -> Self {
        let err = err.into();
        err.into()
    }
}

impl From<txn_types::Error> for ErrorInner {
    fn from(err: txn_types::Error) -> Self {
        match err {
<<<<<<< HEAD
            txn_types::Error::Io(e) => ErrorInner::Io(e),
            txn_types::Error::Codec(e) => ErrorInner::Codec(e),
            txn_types::Error::KeyLength => ErrorInner::KeyLength(err),
            txn_types::Error::BadFormatLock | txn_types::Error::BadFormatWrite => {
=======
            txn_types::Error(box txn_types::ErrorInner::Io(e)) => ErrorInner::Io(e),
            txn_types::Error(box txn_types::ErrorInner::Codec(e)) => ErrorInner::Codec(e),
            txn_types::Error(box txn_types::ErrorInner::BadFormatLock)
            | txn_types::Error(box txn_types::ErrorInner::BadFormatWrite) => {
>>>>>>> d89c0ff8
                ErrorInner::BadFormat(err)
            }
            txn_types::Error(box txn_types::ErrorInner::KeyIsLocked(lock_info)) => {
                ErrorInner::KeyIsLocked(lock_info)
            }
        }
    }
}

pub type Result<T> = std::result::Result<T, Error>;

/// Generates `DefaultNotFound` error or panic directly based on config.
#[inline(never)]
pub fn default_not_found_error(key: Vec<u8>, hint: &str) -> Error {
    CRITICAL_ERROR
        .with_label_values(&["default value not found"])
        .inc();
    if panic_when_unexpected_key_or_data() {
        set_panic_mark();
        panic!(
            "default value not found for key {:?} when {}",
            hex::encode_upper(&key),
            hint,
        );
    } else {
        error!(
            "default value not found";
            "key" => log_wrappers::Key(&key),
            "hint" => hint,
        );
        Error::from(ErrorInner::DefaultNotFound { key })
    }
}

pub mod tests {
    use super::*;
    use crate::storage::kv::{Engine, Modify, ScanMode, Snapshot};
    use crate::storage::types::TxnStatus;
    use engine::CF_WRITE;
    use kvproto::kvrpcpb::{Context, IsolationLevel};
    use txn_types::Key;

    fn write<E: Engine>(engine: &E, ctx: &Context, modifies: Vec<Modify>) {
        if !modifies.is_empty() {
            engine.write(ctx, modifies).unwrap();
        }
    }

    pub fn must_get<E: Engine>(engine: &E, key: &[u8], ts: impl Into<TimeStamp>, expect: &[u8]) {
        let ctx = Context::default();
        let snapshot = engine.snapshot(&ctx).unwrap();
        let mut reader = MvccReader::new(snapshot, None, true, IsolationLevel::Si);
        assert_eq!(
            reader.get(&Key::from_raw(key), ts.into()).unwrap().unwrap(),
            expect
        );
    }

    pub fn must_get_rc<E: Engine>(engine: &E, key: &[u8], ts: impl Into<TimeStamp>, expect: &[u8]) {
        let ctx = Context::default();
        let snapshot = engine.snapshot(&ctx).unwrap();
        let mut reader = MvccReader::new(snapshot, None, true, IsolationLevel::Rc);
        assert_eq!(
            reader.get(&Key::from_raw(key), ts.into()).unwrap().unwrap(),
            expect
        );
    }

    pub fn must_get_none<E: Engine>(engine: &E, key: &[u8], ts: impl Into<TimeStamp>) {
        let ctx = Context::default();
        let snapshot = engine.snapshot(&ctx).unwrap();
        let mut reader = MvccReader::new(snapshot, None, true, IsolationLevel::Si);
        assert!(reader
            .get(&Key::from_raw(key), ts.into())
            .unwrap()
            .is_none());
    }

    pub fn must_get_err<E: Engine>(engine: &E, key: &[u8], ts: impl Into<TimeStamp>) {
        let ctx = Context::default();
        let snapshot = engine.snapshot(&ctx).unwrap();
        let mut reader = MvccReader::new(snapshot, None, true, IsolationLevel::Si);
        assert!(reader.get(&Key::from_raw(key), ts.into()).is_err());
    }

    // Insert has a constraint that key should not exist
    pub fn try_prewrite_insert<E: Engine>(
        engine: &E,
        key: &[u8],
        value: &[u8],
        pk: &[u8],
        ts: impl Into<TimeStamp>,
    ) -> Result<()> {
        let ctx = Context::default();
        let snapshot = engine.snapshot(&ctx).unwrap();
        let mut txn = MvccTxn::new(snapshot, ts.into(), true);
        txn.prewrite(
            Mutation::Insert((Key::from_raw(key), value.to_vec())),
            pk,
            false,
            0,
            0,
            TimeStamp::default(),
        )?;
        write(engine, &ctx, txn.into_modifies());
        Ok(())
    }

    pub fn must_prewrite_put_impl<E: Engine>(
        engine: &E,
        key: &[u8],
        value: &[u8],
        pk: &[u8],
        ts: impl Into<TimeStamp>,
        is_pessimistic_lock: bool,
        lock_ttl: u64,
        for_update_ts: TimeStamp,
        txn_size: u64,
        min_commit_ts: TimeStamp,
    ) {
        let ctx = Context::default();
        let snapshot = engine.snapshot(&ctx).unwrap();
        let mut txn = MvccTxn::new(snapshot, ts.into(), true);
        let mutation = Mutation::Put((Key::from_raw(key), value.to_vec()));
        if for_update_ts.is_zero() {
            txn.prewrite(mutation, pk, false, lock_ttl, txn_size, min_commit_ts)
                .unwrap();
        } else {
            txn.pessimistic_prewrite(
                mutation,
                pk,
                is_pessimistic_lock,
                lock_ttl,
                for_update_ts,
                txn_size,
                min_commit_ts,
            )
            .unwrap();
        }
        write(engine, &ctx, txn.into_modifies());
    }

    pub fn must_prewrite_put<E: Engine>(
        engine: &E,
        key: &[u8],
        value: &[u8],
        pk: &[u8],
        ts: impl Into<TimeStamp>,
    ) {
        must_prewrite_put_impl(
            engine,
            key,
            value,
            pk,
            ts,
            false,
            0,
            TimeStamp::default(),
            0,
            TimeStamp::default(),
        );
    }

    pub fn must_pessimistic_prewrite_put<E: Engine>(
        engine: &E,
        key: &[u8],
        value: &[u8],
        pk: &[u8],
        ts: impl Into<TimeStamp>,
        for_update_ts: impl Into<TimeStamp>,
        is_pessimistic_lock: bool,
    ) {
        must_prewrite_put_impl(
            engine,
            key,
            value,
            pk,
            ts,
            is_pessimistic_lock,
            0,
            for_update_ts.into(),
            0,
            TimeStamp::default(),
        );
    }

    pub fn must_pessimistic_prewrite_put_with_ttl<E: Engine>(
        engine: &E,
        key: &[u8],
        value: &[u8],
        pk: &[u8],
        ts: impl Into<TimeStamp>,
        for_update_ts: impl Into<TimeStamp>,
        is_pessimistic_lock: bool,
        lock_ttl: u64,
    ) {
        must_prewrite_put_impl(
            engine,
            key,
            value,
            pk,
            ts,
            is_pessimistic_lock,
            lock_ttl,
            for_update_ts.into(),
            0,
            TimeStamp::default(),
        );
    }

    pub fn must_prewrite_put_for_large_txn<E: Engine>(
        engine: &E,
        key: &[u8],
        value: &[u8],
        pk: &[u8],
        ts: impl Into<TimeStamp>,
        ttl: u64,
        for_update_ts: impl Into<TimeStamp>,
    ) {
        let lock_ttl = ttl;
        let ts = ts.into();
        let min_commit_ts = (ts.into_inner() + 1).into();
        let for_update_ts = for_update_ts.into();
        must_prewrite_put_impl(
            engine,
            key,
            value,
            pk,
            ts,
            !for_update_ts.is_zero(),
            lock_ttl,
            for_update_ts,
            0,
            min_commit_ts,
        );
    }

    fn must_prewrite_put_err_impl<E: Engine>(
        engine: &E,
        key: &[u8],
        value: &[u8],
        pk: &[u8],
        ts: impl Into<TimeStamp>,
        for_update_ts: impl Into<TimeStamp>,
        is_pessimistic_lock: bool,
    ) -> Error {
        let ctx = Context::default();
        let snapshot = engine.snapshot(&ctx).unwrap();
        let mut txn = MvccTxn::new(snapshot, ts.into(), true);
        let mutation = Mutation::Put((Key::from_raw(key), value.to_vec()));
        let for_update_ts = for_update_ts.into();
        if for_update_ts.is_zero() {
            txn.prewrite(mutation, pk, false, 0, 0, TimeStamp::default())
                .unwrap_err()
        } else {
            txn.pessimistic_prewrite(
                mutation,
                pk,
                is_pessimistic_lock,
                0,
                for_update_ts,
                0,
                TimeStamp::default(),
            )
            .unwrap_err()
        }
    }

    pub fn must_prewrite_put_err<E: Engine>(
        engine: &E,
        key: &[u8],
        value: &[u8],
        pk: &[u8],
        ts: impl Into<TimeStamp>,
    ) -> Error {
        must_prewrite_put_err_impl(engine, key, value, pk, ts, TimeStamp::zero(), false)
    }

    pub fn must_pessimistic_prewrite_put_err<E: Engine>(
        engine: &E,
        key: &[u8],
        value: &[u8],
        pk: &[u8],
        ts: impl Into<TimeStamp>,
        for_update_ts: impl Into<TimeStamp>,
        is_pessimistic_lock: bool,
    ) -> Error {
        must_prewrite_put_err_impl(
            engine,
            key,
            value,
            pk,
            ts,
            for_update_ts,
            is_pessimistic_lock,
        )
    }

    fn must_prewrite_delete_impl<E: Engine>(
        engine: &E,
        key: &[u8],
        pk: &[u8],
        ts: impl Into<TimeStamp>,
        for_update_ts: impl Into<TimeStamp>,
        is_pessimistic_lock: bool,
    ) {
        let ctx = Context::default();
        let snapshot = engine.snapshot(&ctx).unwrap();
        let mut txn = MvccTxn::new(snapshot, ts.into(), true);
        let mutation = Mutation::Delete(Key::from_raw(key));
        let for_update_ts = for_update_ts.into();
        if for_update_ts.is_zero() {
            txn.prewrite(mutation, pk, false, 0, 0, TimeStamp::default())
                .unwrap();
        } else {
            txn.pessimistic_prewrite(
                mutation,
                pk,
                is_pessimistic_lock,
                0,
                for_update_ts,
                0,
                TimeStamp::default(),
            )
            .unwrap();
        }
        engine.write(&ctx, txn.into_modifies()).unwrap();
    }

    pub fn must_prewrite_delete<E: Engine>(
        engine: &E,
        key: &[u8],
        pk: &[u8],
        ts: impl Into<TimeStamp>,
    ) {
        must_prewrite_delete_impl(engine, key, pk, ts, TimeStamp::zero(), false);
    }

    pub fn must_pessimistic_prewrite_delete<E: Engine>(
        engine: &E,
        key: &[u8],
        pk: &[u8],
        ts: impl Into<TimeStamp>,
        for_update_ts: impl Into<TimeStamp>,
        is_pessimistic_lock: bool,
    ) {
        must_prewrite_delete_impl(engine, key, pk, ts, for_update_ts, is_pessimistic_lock);
    }

    fn must_prewrite_lock_impl<E: Engine>(
        engine: &E,
        key: &[u8],
        pk: &[u8],
        ts: impl Into<TimeStamp>,
        for_update_ts: impl Into<TimeStamp>,
        is_pessimistic_lock: bool,
    ) {
        let ctx = Context::default();
        let snapshot = engine.snapshot(&ctx).unwrap();
        let mut txn = MvccTxn::new(snapshot, ts.into(), true);
        let for_update_ts = for_update_ts.into();
        let mutation = Mutation::Lock(Key::from_raw(key));
        if for_update_ts.is_zero() {
            txn.prewrite(mutation, pk, false, 0, 0, TimeStamp::default())
                .unwrap();
        } else {
            txn.pessimistic_prewrite(
                mutation,
                pk,
                is_pessimistic_lock,
                0,
                for_update_ts,
                0,
                TimeStamp::default(),
            )
            .unwrap();
        }
        engine.write(&ctx, txn.into_modifies()).unwrap();
    }

    pub fn must_prewrite_lock<E: Engine>(
        engine: &E,
        key: &[u8],
        pk: &[u8],
        ts: impl Into<TimeStamp>,
    ) {
        must_prewrite_lock_impl(engine, key, pk, ts, TimeStamp::zero(), false);
    }

    pub fn must_prewrite_lock_err<E: Engine>(
        engine: &E,
        key: &[u8],
        pk: &[u8],
        ts: impl Into<TimeStamp>,
    ) {
        let ctx = Context::default();
        let snapshot = engine.snapshot(&ctx).unwrap();
        let mut txn = MvccTxn::new(snapshot, ts.into(), true);
        assert!(txn
            .prewrite(
                Mutation::Lock(Key::from_raw(key)),
                pk,
                false,
                0,
                0,
                TimeStamp::default()
            )
            .is_err());
    }

    pub fn must_pessimistic_prewrite_lock<E: Engine>(
        engine: &E,
        key: &[u8],
        pk: &[u8],
        ts: impl Into<TimeStamp>,
        for_update_ts: impl Into<TimeStamp>,
        is_pessimistic_lock: bool,
    ) {
        must_prewrite_lock_impl(engine, key, pk, ts, for_update_ts, is_pessimistic_lock);
    }

    pub fn must_acquire_pessimistic_lock_impl<E: Engine>(
        engine: &E,
        key: &[u8],
        pk: &[u8],
        start_ts: impl Into<TimeStamp>,
        lock_ttl: u64,
        for_update_ts: TimeStamp,
    ) {
        let ctx = Context::default();
        let snapshot = engine.snapshot(&ctx).unwrap();
        let mut txn = MvccTxn::new(snapshot, start_ts.into(), true);
        txn.acquire_pessimistic_lock(Key::from_raw(key), pk, false, lock_ttl, for_update_ts)
            .unwrap();
        let modifies = txn.into_modifies();
        if !modifies.is_empty() {
            engine.write(&ctx, modifies).unwrap();
        }
    }

    pub fn must_acquire_pessimistic_lock<E: Engine>(
        engine: &E,
        key: &[u8],
        pk: &[u8],
        start_ts: impl Into<TimeStamp>,
        for_update_ts: impl Into<TimeStamp>,
    ) {
        must_acquire_pessimistic_lock_with_ttl(engine, key, pk, start_ts, for_update_ts, 0);
    }

    pub fn must_acquire_pessimistic_lock_with_ttl<E: Engine>(
        engine: &E,
        key: &[u8],
        pk: &[u8],
        start_ts: impl Into<TimeStamp>,
        for_update_ts: impl Into<TimeStamp>,
        ttl: u64,
    ) {
        must_acquire_pessimistic_lock_impl(engine, key, pk, start_ts, ttl, for_update_ts.into());
    }

    pub fn must_acquire_pessimistic_lock_for_large_txn<E: Engine>(
        engine: &E,
        key: &[u8],
        pk: &[u8],
        start_ts: impl Into<TimeStamp>,
        for_update_ts: impl Into<TimeStamp>,
        lock_ttl: u64,
    ) {
        must_acquire_pessimistic_lock_with_ttl(engine, key, pk, start_ts, for_update_ts, lock_ttl);
    }

    pub fn must_acquire_pessimistic_lock_err<E: Engine>(
        engine: &E,
        key: &[u8],
        pk: &[u8],
        start_ts: impl Into<TimeStamp>,
        for_update_ts: impl Into<TimeStamp>,
    ) -> Error {
        let ctx = Context::default();
        let snapshot = engine.snapshot(&ctx).unwrap();
        let mut txn = MvccTxn::new(snapshot, start_ts.into(), true);
        txn.acquire_pessimistic_lock(Key::from_raw(key), pk, false, 0, for_update_ts.into())
            .unwrap_err()
    }

    pub fn must_pessimistic_rollback<E: Engine>(
        engine: &E,
        key: &[u8],
        start_ts: impl Into<TimeStamp>,
        for_update_ts: impl Into<TimeStamp>,
    ) {
        let ctx = Context::default();
        let snapshot = engine.snapshot(&ctx).unwrap();
        let mut txn = MvccTxn::new(snapshot, start_ts.into(), true);
        txn.pessimistic_rollback(Key::from_raw(key), for_update_ts.into())
            .unwrap();
        write(engine, &ctx, txn.into_modifies());
    }

    pub fn must_commit<E: Engine>(
        engine: &E,
        key: &[u8],
        start_ts: impl Into<TimeStamp>,
        commit_ts: impl Into<TimeStamp>,
    ) {
        let ctx = Context::default();
        let snapshot = engine.snapshot(&ctx).unwrap();
        let mut txn = MvccTxn::new(snapshot, start_ts.into(), true);
        txn.commit(Key::from_raw(key), commit_ts.into()).unwrap();
        write(engine, &ctx, txn.into_modifies());
    }

    pub fn must_commit_err<E: Engine>(
        engine: &E,
        key: &[u8],
        start_ts: impl Into<TimeStamp>,
        commit_ts: impl Into<TimeStamp>,
    ) {
        let ctx = Context::default();
        let snapshot = engine.snapshot(&ctx).unwrap();
        let mut txn = MvccTxn::new(snapshot, start_ts.into(), true);
        assert!(txn.commit(Key::from_raw(key), commit_ts.into()).is_err());
    }

    pub fn must_rollback<E: Engine>(engine: &E, key: &[u8], start_ts: impl Into<TimeStamp>) {
        let ctx = Context::default();
        let snapshot = engine.snapshot(&ctx).unwrap();
        let mut txn = MvccTxn::new(snapshot, start_ts.into(), true);
        txn.collapse_rollback(false);
        txn.rollback(Key::from_raw(key)).unwrap();
        write(engine, &ctx, txn.into_modifies());
    }

    pub fn must_rollback_collapsed<E: Engine>(
        engine: &E,
        key: &[u8],
        start_ts: impl Into<TimeStamp>,
    ) {
        let ctx = Context::default();
        let snapshot = engine.snapshot(&ctx).unwrap();
        let mut txn = MvccTxn::new(snapshot, start_ts.into(), true);
        txn.rollback(Key::from_raw(key)).unwrap();
        write(engine, &ctx, txn.into_modifies());
    }

    pub fn must_rollback_err<E: Engine>(engine: &E, key: &[u8], start_ts: impl Into<TimeStamp>) {
        let ctx = Context::default();
        let snapshot = engine.snapshot(&ctx).unwrap();
        let mut txn = MvccTxn::new(snapshot, start_ts.into(), true);
        assert!(txn.rollback(Key::from_raw(key)).is_err());
    }

    pub fn must_cleanup<E: Engine>(
        engine: &E,
        key: &[u8],
        start_ts: impl Into<TimeStamp>,
        current_ts: impl Into<TimeStamp>,
    ) {
        let ctx = Context::default();
        let snapshot = engine.snapshot(&ctx).unwrap();
        let mut txn = MvccTxn::new(snapshot, start_ts.into(), true);
        txn.cleanup(Key::from_raw(key), current_ts.into()).unwrap();
        write(engine, &ctx, txn.into_modifies());
    }

    pub fn must_cleanup_err<E: Engine>(
        engine: &E,
        key: &[u8],
        start_ts: impl Into<TimeStamp>,
        current_ts: impl Into<TimeStamp>,
    ) -> Error {
        let ctx = Context::default();
        let snapshot = engine.snapshot(&ctx).unwrap();
        let mut txn = MvccTxn::new(snapshot, start_ts.into(), true);
        txn.cleanup(Key::from_raw(key), current_ts.into())
            .unwrap_err()
    }

    pub fn must_txn_heart_beat<E: Engine>(
        engine: &E,
        primary_key: &[u8],
        start_ts: impl Into<TimeStamp>,
        advise_ttl: u64,
        expect_ttl: u64,
    ) {
        let ctx = Context::default();
        let snapshot = engine.snapshot(&ctx).unwrap();
        let mut txn = MvccTxn::new(snapshot, start_ts.into(), true);
        let ttl = txn
            .txn_heart_beat(Key::from_raw(primary_key), advise_ttl)
            .unwrap();
        write(engine, &ctx, txn.into_modifies());
        assert_eq!(ttl, expect_ttl);
    }

    pub fn must_txn_heart_beat_err<E: Engine>(
        engine: &E,
        primary_key: &[u8],
        start_ts: impl Into<TimeStamp>,
        advise_ttl: u64,
    ) {
        let ctx = Context::default();
        let snapshot = engine.snapshot(&ctx).unwrap();
        let mut txn = MvccTxn::new(snapshot, start_ts.into(), true);
        txn.txn_heart_beat(Key::from_raw(primary_key), advise_ttl)
            .unwrap_err();
    }

    pub fn must_check_txn_status<E: Engine>(
        engine: &E,
        primary_key: &[u8],
        lock_ts: impl Into<TimeStamp>,
        caller_start_ts: impl Into<TimeStamp>,
        current_ts: impl Into<TimeStamp>,
        rollback_if_not_exist: bool,
        expect_status: TxnStatus,
    ) {
        let ctx = Context::default();
        let snapshot = engine.snapshot(&ctx).unwrap();
        let mut txn = MvccTxn::new(snapshot, lock_ts.into(), true);
        let (txn_status, _) = txn
            .check_txn_status(
                Key::from_raw(primary_key),
                caller_start_ts.into(),
                current_ts.into(),
                rollback_if_not_exist,
            )
            .unwrap();
        assert_eq!(txn_status, expect_status);
        write(engine, &ctx, txn.into_modifies());
    }

    pub fn must_check_txn_status_err<E: Engine>(
        engine: &E,
        primary_key: &[u8],
        lock_ts: impl Into<TimeStamp>,
        caller_start_ts: impl Into<TimeStamp>,
        current_ts: impl Into<TimeStamp>,
        rollback_if_not_exist: bool,
    ) {
        let ctx = Context::default();
        let snapshot = engine.snapshot(&ctx).unwrap();
        let mut txn = MvccTxn::new(snapshot, lock_ts.into(), true);
        txn.check_txn_status(
            Key::from_raw(primary_key),
            caller_start_ts.into(),
            current_ts.into(),
            rollback_if_not_exist,
        )
        .unwrap_err();
    }

    pub fn must_gc<E: Engine>(engine: &E, key: &[u8], safe_point: impl Into<TimeStamp>) {
        let ctx = Context::default();
        let snapshot = engine.snapshot(&ctx).unwrap();
        let mut txn = MvccTxn::for_scan(snapshot, Some(ScanMode::Forward), TimeStamp::zero(), true);
        txn.gc(Key::from_raw(key), safe_point.into()).unwrap();
        write(engine, &ctx, txn.into_modifies());
    }

    pub fn must_locked<E: Engine>(engine: &E, key: &[u8], start_ts: impl Into<TimeStamp>) {
        let snapshot = engine.snapshot(&Context::default()).unwrap();
        let mut reader = MvccReader::new(snapshot, None, true, IsolationLevel::Si);
        let lock = reader.load_lock(&Key::from_raw(key)).unwrap().unwrap();
        assert_eq!(lock.ts, start_ts.into());
        assert_ne!(lock.lock_type, LockType::Pessimistic);
    }

    pub fn must_locked_with_ttl<E: Engine>(
        engine: &E,
        key: &[u8],
        start_ts: impl Into<TimeStamp>,
        ttl: u64,
    ) {
        let snapshot = engine.snapshot(&Context::default()).unwrap();
        let mut reader = MvccReader::new(snapshot, None, true, IsolationLevel::Si);
        let lock = reader.load_lock(&Key::from_raw(key)).unwrap().unwrap();
        assert_eq!(lock.ts, start_ts.into());
        assert_ne!(lock.lock_type, LockType::Pessimistic);
        assert_eq!(lock.ttl, ttl);
    }

    pub fn must_large_txn_locked<E: Engine>(
        engine: &E,
        key: &[u8],
        start_ts: impl Into<TimeStamp>,
        ttl: u64,
        min_commit_ts: impl Into<TimeStamp>,
        is_pessimistic: bool,
    ) {
        let snapshot = engine.snapshot(&Context::default()).unwrap();
        let mut reader = MvccReader::new(snapshot, None, true, IsolationLevel::Si);
        let lock = reader.load_lock(&Key::from_raw(key)).unwrap().unwrap();
        assert_eq!(lock.ts, start_ts.into());
        assert_eq!(lock.ttl, ttl);
        assert_eq!(lock.min_commit_ts, min_commit_ts.into());
        if is_pessimistic {
            assert_eq!(lock.lock_type, LockType::Pessimistic);
        } else {
            assert_ne!(lock.lock_type, LockType::Pessimistic);
        }
    }

    pub fn must_pessimistic_locked<E: Engine>(
        engine: &E,
        key: &[u8],
        start_ts: impl Into<TimeStamp>,
        for_update_ts: impl Into<TimeStamp>,
    ) {
        let snapshot = engine.snapshot(&Context::default()).unwrap();
        let mut reader = MvccReader::new(snapshot, None, true, IsolationLevel::Si);
        let lock = reader.load_lock(&Key::from_raw(key)).unwrap().unwrap();
        assert_eq!(lock.ts, start_ts.into());
        assert_eq!(lock.for_update_ts, for_update_ts.into());
        assert_eq!(lock.lock_type, LockType::Pessimistic);
    }

    pub fn must_unlocked<E: Engine>(engine: &E, key: &[u8]) {
        let snapshot = engine.snapshot(&Context::default()).unwrap();
        let mut reader = MvccReader::new(snapshot, None, true, IsolationLevel::Si);
        assert!(reader.load_lock(&Key::from_raw(key)).unwrap().is_none());
    }

    pub fn must_written<E: Engine>(
        engine: &E,
        key: &[u8],
        start_ts: impl Into<TimeStamp>,
        commit_ts: impl Into<TimeStamp>,
        tp: WriteType,
    ) {
        let snapshot = engine.snapshot(&Context::default()).unwrap();
        let k = Key::from_raw(key).append_ts(commit_ts.into());
        let v = snapshot.get_cf(CF_WRITE, &k).unwrap().unwrap();
        let write = WriteRef::parse(&v).unwrap();
        assert_eq!(write.start_ts, start_ts.into());
        assert_eq!(write.write_type, tp);
    }

    pub fn must_seek_write_none<E: Engine>(engine: &E, key: &[u8], ts: impl Into<TimeStamp>) {
        let snapshot = engine.snapshot(&Context::default()).unwrap();
        let mut reader = MvccReader::new(snapshot, None, true, IsolationLevel::Si);
        assert!(reader
            .seek_write(&Key::from_raw(key), ts.into())
            .unwrap()
            .is_none());
    }

    pub fn must_seek_write<E: Engine>(
        engine: &E,
        key: &[u8],
        ts: impl Into<TimeStamp>,
        start_ts: impl Into<TimeStamp>,
        commit_ts: impl Into<TimeStamp>,
        write_type: WriteType,
    ) {
        let snapshot = engine.snapshot(&Context::default()).unwrap();
        let mut reader = MvccReader::new(snapshot, None, true, IsolationLevel::Si);
        let (t, write) = reader
            .seek_write(&Key::from_raw(key), ts.into())
            .unwrap()
            .unwrap();
        assert_eq!(t, commit_ts.into());
        assert_eq!(write.start_ts, start_ts.into());
        assert_eq!(write.write_type, write_type);
    }

    pub fn must_get_commit_ts<E: Engine>(
        engine: &E,
        key: &[u8],
        start_ts: impl Into<TimeStamp>,
        commit_ts: impl Into<TimeStamp>,
    ) {
        let snapshot = engine.snapshot(&Context::default()).unwrap();
        let mut reader = MvccReader::new(snapshot, None, true, IsolationLevel::Si);
        let (ts, write_type) = reader
            .get_txn_commit_info(&Key::from_raw(key), start_ts.into())
            .unwrap()
            .unwrap();
        assert_ne!(write_type, WriteType::Rollback);
        assert_eq!(ts, commit_ts.into());
    }

    pub fn must_get_commit_ts_none<E: Engine>(
        engine: &E,
        key: &[u8],
        start_ts: impl Into<TimeStamp>,
    ) {
        let snapshot = engine.snapshot(&Context::default()).unwrap();
        let mut reader = MvccReader::new(snapshot, None, true, IsolationLevel::Si);

        let ret = reader.get_txn_commit_info(&Key::from_raw(key), start_ts.into());
        assert!(ret.is_ok());
        match ret.unwrap() {
            None => {}
            Some((_, write_type)) => {
                assert_eq!(write_type, WriteType::Rollback);
            }
        }
    }

    pub fn must_get_rollback_ts<E: Engine>(engine: &E, key: &[u8], start_ts: impl Into<TimeStamp>) {
        let snapshot = engine.snapshot(&Context::default()).unwrap();
        let mut reader = MvccReader::new(snapshot, None, true, IsolationLevel::Si);

        let start_ts = start_ts.into();
        let (ts, write_type) = reader
            .get_txn_commit_info(&Key::from_raw(key), start_ts)
            .unwrap()
            .unwrap();
        assert_eq!(ts, start_ts);
        assert_eq!(write_type, WriteType::Rollback);
    }

    pub fn must_get_rollback_ts_none<E: Engine>(
        engine: &E,
        key: &[u8],
        start_ts: impl Into<TimeStamp>,
    ) {
        let snapshot = engine.snapshot(&Context::default()).unwrap();
        let mut reader = MvccReader::new(snapshot, None, true, IsolationLevel::Si);

        let ret = reader
            .get_txn_commit_info(&Key::from_raw(key), start_ts.into())
            .unwrap();
        assert_eq!(ret, None);
    }

    pub fn must_get_rollback_protected<E: Engine>(
        engine: &E,
        key: &[u8],
        start_ts: impl Into<TimeStamp>,
        protected: bool,
    ) {
        let snapshot = engine.snapshot(&Context::default()).unwrap();
        let mut reader = MvccReader::new(snapshot, None, true, IsolationLevel::Si);

        let start_ts = start_ts.into();
        let (ts, write) = reader
            .seek_write(&Key::from_raw(key), start_ts)
            .unwrap()
            .unwrap();
        assert_eq!(ts, start_ts);
        assert_eq!(write.write_type, WriteType::Rollback);
        assert_eq!(write.as_ref().is_protected(), protected);
    }

    pub fn must_scan_keys<E: Engine>(
        engine: &E,
        start: Option<&[u8]>,
        limit: usize,
        keys: Vec<&[u8]>,
        next_start: Option<&[u8]>,
    ) {
        let expect = (
            keys.into_iter().map(Key::from_raw).collect(),
            next_start.map(|x| Key::from_raw(x).append_ts(TimeStamp::zero())),
        );
        let snapshot = engine.snapshot(&Context::default()).unwrap();
        let mut reader =
            MvccReader::new(snapshot, Some(ScanMode::Mixed), false, IsolationLevel::Si);
        assert_eq!(
            reader.scan_keys(start.map(Key::from_raw), limit).unwrap(),
            expect
        );
    }
}<|MERGE_RESOLUTION|>--- conflicted
+++ resolved
@@ -244,17 +244,11 @@
 impl From<txn_types::Error> for ErrorInner {
     fn from(err: txn_types::Error) -> Self {
         match err {
-<<<<<<< HEAD
-            txn_types::Error::Io(e) => ErrorInner::Io(e),
-            txn_types::Error::Codec(e) => ErrorInner::Codec(e),
-            txn_types::Error::KeyLength => ErrorInner::KeyLength(err),
-            txn_types::Error::BadFormatLock | txn_types::Error::BadFormatWrite => {
-=======
             txn_types::Error(box txn_types::ErrorInner::Io(e)) => ErrorInner::Io(e),
             txn_types::Error(box txn_types::ErrorInner::Codec(e)) => ErrorInner::Codec(e),
+            txn_types::Error(box txn_types::ErrorInner::KeyLenght(e)) => ErrorInner::KeyLength(e),
             txn_types::Error(box txn_types::ErrorInner::BadFormatLock)
             | txn_types::Error(box txn_types::ErrorInner::BadFormatWrite) => {
->>>>>>> d89c0ff8
                 ErrorInner::BadFormat(err)
             }
             txn_types::Error(box txn_types::ErrorInner::KeyIsLocked(lock_info)) => {
