// Copyright 2016 PingCAP, Inc.
//
// Licensed under the Apache License, Version 2.0 (the "License");
// you may not use this file except in compliance with the License.
// You may obtain a copy of the License at
//
//     http://www.apache.org/licenses/LICENSE-2.0
//
// Unless required by applicable law or agreed to in writing, software
// distributed under the License is distributed on an "AS IS" BASIS,
// See the License for the specific language governing permissions and
// limitations under the License.

use storage::engine::{Snapshot, Cursor, ScanMode, Statistics};
use storage::{Key, Value, CF_LOCK, CF_WRITE};
use super::{Error, Result};
use super::lock::Lock;
use super::write::{Write, WriteType};
use raftstore::store::engine::IterOption;
use std::u64;
use kvproto::kvrpcpb::IsolationLevel;
use util::properties::GetPropertiesOptions;

const GC_MAX_ROW_VERSIONS_THRESHOLD: u64 = 100;

pub struct MvccReader<'a> {
    snapshot: &'a Snapshot,
    statistics: &'a mut Statistics,
    // cursors are used for speeding up scans.
    data_cursor: Option<Cursor<'a>>,
    lock_cursor: Option<Cursor<'a>>,
    write_cursor: Option<Cursor<'a>>,

    scan_mode: Option<ScanMode>,
    key_only: bool,

    fill_cache: bool,
    upper_bound: Option<Vec<u8>>,
    isolation_level: IsolationLevel,
}

impl<'a> MvccReader<'a> {
    pub fn new(snapshot: &'a Snapshot,
               statistics: &'a mut Statistics,
               scan_mode: Option<ScanMode>,
               fill_cache: bool,
               upper_bound: Option<Vec<u8>>,
               isolation_level: IsolationLevel)
               -> MvccReader<'a> {
        MvccReader {
            snapshot: snapshot,
            statistics: statistics,
            data_cursor: None,
            lock_cursor: None,
            write_cursor: None,
            scan_mode: scan_mode,
            isolation_level: isolation_level,
            key_only: false,
            fill_cache: fill_cache,
            upper_bound: upper_bound,
        }
    }

    pub fn reset(&mut self, upper_bound: Option<Vec<u8>>) {
        self.upper_bound = upper_bound;
        self.data_cursor = None;
        self.lock_cursor = None;
        self.write_cursor = None;
    }

    pub fn set_key_only(&mut self, key_only: bool) {
        self.key_only = key_only;
    }

    pub fn load_data(&mut self, key: &Key, ts: u64) -> Result<Value> {
        if self.key_only {
            return Ok(vec![]);
        }
        if self.scan_mode.is_some() && self.data_cursor.is_none() {
            let iter_opt = IterOption::new(None, self.fill_cache);
            self.data_cursor = Some(try!(self.snapshot.iter(iter_opt, self.get_scan_mode(true))));
        }

        let k = key.append_ts(ts);
        let res = if let Some(ref mut cursor) = self.data_cursor {
            match try!(cursor.get(&k, &mut self.statistics.data)) {
                None => panic!("key {} not found, ts {}", key, ts),
                Some(v) => v.to_vec(),
            }
        } else {
            self.statistics.data.get += 1;
            match try!(self.snapshot.get(&k)) {
                None => panic!("key {} not found, ts: {}", key, ts),
                Some(v) => v,
            }
        };

        self.statistics.data.processed += 1;

        Ok(res)
    }

    pub fn load_lock(&mut self, key: &Key) -> Result<Option<Lock>> {
        if self.scan_mode.is_some() && self.lock_cursor.is_none() {
            let iter_opt = IterOption::new(None, true);
            let iter = try!(self.snapshot.iter_cf(CF_LOCK, iter_opt, self.get_scan_mode(true)));
            self.lock_cursor = Some(iter);
        }

        let res = if let Some(ref mut cursor) = self.lock_cursor {
            match try!(cursor.get(key, &mut self.statistics.lock)) {
                Some(v) => Some(try!(Lock::parse(v))),
                None => None,
            }
        } else {
            self.statistics.lock.get += 1;
            match try!(self.snapshot.get_cf(CF_LOCK, key)) {
                Some(v) => Some(try!(Lock::parse(&v))),
                None => None,
            }
        };

        if res.is_some() {
            self.statistics.lock.processed += 1;
        }

        Ok(res)
    }

    fn get_scan_mode(&self, allow_backward: bool) -> ScanMode {
        match self.scan_mode {
            Some(ScanMode::Forward) => ScanMode::Forward,
            Some(ScanMode::Backward) if allow_backward => ScanMode::Backward,
            _ => ScanMode::Mixed,
        }
    }

    pub fn seek_write(&mut self, key: &Key, ts: u64) -> Result<Option<(u64, Write)>> {
        self.seek_write_impl(key, ts, false)
    }

    pub fn reverse_seek_write(&mut self, key: &Key, ts: u64) -> Result<Option<(u64, Write)>> {
        self.seek_write_impl(key, ts, true)
    }

    fn seek_write_impl(&mut self,
                       key: &Key,
                       ts: u64,
                       reverse: bool)
                       -> Result<Option<(u64, Write)>> {
        if self.scan_mode.is_some() {
            if self.write_cursor.is_none() {
                let iter_opt = IterOption::new(None, self.fill_cache);
                let iter = try!(self.snapshot
                    .iter_cf(CF_WRITE, iter_opt, self.get_scan_mode(false)));
                self.write_cursor = Some(iter);
            }
        } else {
            // use prefix bloom filter
            let iter_opt = IterOption::default().use_prefix_seek().set_prefix_same_as_start(true);
            let iter = try!(self.snapshot.iter_cf(CF_WRITE, iter_opt, ScanMode::Mixed));
            self.write_cursor = Some(iter);
        }

        let mut cursor = self.write_cursor.as_mut().unwrap();
        let ok = if reverse {
            try!(cursor.near_seek_for_prev(&key.append_ts(ts), &mut self.statistics.write))
        } else {
            try!(cursor.near_seek(&key.append_ts(ts), &mut self.statistics.write))
        };
        if !ok {
            return Ok(None);
        }
        let write_key = Key::from_encoded(cursor.key().to_vec());
        let commit_ts = try!(write_key.decode_ts());
        let k = try!(write_key.truncate_ts());
        if &k != key {
            return Ok(None);
        }
        let write = try!(Write::parse(cursor.value()));
        self.statistics.write.processed += 1;
        Ok(Some((commit_ts, write)))
    }

    fn check_lock(&mut self, key: &Key, mut ts: u64) -> Result<Option<u64>> {
        if let Some(lock) = try!(self.load_lock(key)) {
            if lock.ts <= ts {
                if ts == u64::MAX && try!(key.raw()) == lock.primary {
                    // when ts==u64::MAX(which means to get latest committed version for
                    // primary key),and current key is the primary key, returns the latest
                    // commit version's value
                    ts = lock.ts - 1;
                } else {
                    // There is a pending lock. Client should wait or clean it.
                    return Err(Error::KeyIsLocked {
                        key: try!(key.raw()),
                        primary: lock.primary,
                        ts: lock.ts,
                        ttl: lock.ttl,
                    });
                }
            }
        }
        Ok(Some(ts))
    }

    pub fn get(&mut self, key: &Key, mut ts: u64) -> Result<Option<Value>> {
        // Check for locks that signal concurrent writes.
        match self.isolation_level {
            IsolationLevel::SI => {
                if let Some(new_ts) = try!(self.check_lock(key, ts)) {
                    ts = new_ts;
                }
            }
            IsolationLevel::RC => {}
        }
        loop {
            match try!(self.seek_write(key, ts)) {
                Some((commit_ts, mut write)) => {
                    match write.write_type {
                        WriteType::Put => {
                            self.statistics.write.processed += 1;
                            if write.short_value.is_some() {
                                if self.key_only {
                                    return Ok(Some(vec![]));
                                }
                                return Ok(write.short_value.take());
                            }
                            return self.load_data(key, write.start_ts).map(Some);
                        }
                        WriteType::Delete => {
                            self.statistics.write.processed += 1;
                            return Ok(None);
                        }
                        WriteType::Lock | WriteType::Rollback => ts = commit_ts - 1,
                    }
                }
                None => return Ok(None),
            }
        }
    }

    pub fn get_txn_commit_info(&mut self,
                               key: &Key,
                               start_ts: u64)
                               -> Result<Option<(u64, WriteType)>> {
        let mut seek_ts = start_ts;
        while let Some((commit_ts, write)) = try!(self.reverse_seek_write(key, seek_ts)) {
            if write.start_ts == start_ts {
                self.statistics.write.processed += 1;
                return Ok(Some((commit_ts, write.write_type)));
            }
            seek_ts = commit_ts + 1;
        }
        Ok(None)
    }

    fn create_data_cursor(&mut self) -> Result<()> {
        self.scan_mode = Some(ScanMode::Forward);
        if self.data_cursor.is_none() {
            let iter_opt = IterOption::new(None, self.fill_cache);
            let iter = try!(self.snapshot.iter(iter_opt, self.get_scan_mode(true)));
            self.data_cursor = Some(iter);
        }
        Ok(())
    }

    fn create_write_cursor(&mut self) -> Result<()> {
        if self.write_cursor.is_none() {
            let iter_opt = IterOption::new(self.upper_bound.as_ref().cloned(), self.fill_cache);
            let iter = try!(self.snapshot.iter_cf(CF_WRITE, iter_opt, self.get_scan_mode(false)));
            self.write_cursor = Some(iter);
        }
        Ok(())
    }

    fn create_lock_cursor(&mut self) -> Result<()> {
        if self.lock_cursor.is_none() {
            let iter_opt = IterOption::new(self.upper_bound.as_ref().cloned(), true);
            let iter = try!(self.snapshot.iter_cf(CF_LOCK, iter_opt, self.get_scan_mode(true)));
            self.lock_cursor = Some(iter);
        }
        Ok(())
    }

    // Return the first committed key which start_ts equals to ts
    pub fn seek_ts(&mut self, ts: u64) -> Result<Option<Key>> {
        assert!(self.scan_mode.is_some());
        try!(self.create_write_cursor());

        let mut cursor = self.write_cursor.as_mut().unwrap();
        let mut ok = cursor.seek_to_first(&mut self.statistics.write);

        while ok {
            if try!(Write::parse(cursor.value())).start_ts == ts {
                return Ok(Some(try!(Key::from_encoded(cursor.key().to_vec()).truncate_ts())));
            }
            ok = cursor.next(&mut self.statistics.write);
        }
        Ok(None)
    }

    pub fn seek(&mut self, mut key: Key, ts: u64) -> Result<Option<(Key, Value)>> {
        assert!(self.scan_mode.is_some());
        try!(self.create_write_cursor());
        try!(self.create_lock_cursor());

        let (mut write_valid, mut lock_valid) = (true, true);

        loop {
            key = {
                let mut w_cur = self.write_cursor.as_mut().unwrap();
                let mut l_cur = self.lock_cursor.as_mut().unwrap();
                let (mut w_key, mut l_key) = (None, None);
                if write_valid {
                    if try!(w_cur.near_seek(&key, &mut self.statistics.write)) {
                        w_key = Some(w_cur.key());
                    } else {
                        w_key = None;
                        write_valid = false;
                    }
                }
                if lock_valid {
                    if try!(l_cur.near_seek(&key, &mut self.statistics.lock)) {
                        l_key = Some(l_cur.key());
                    } else {
                        l_key = None;
                        lock_valid = false;
                    }
                }
                match (w_key, l_key) {
                    (None, None) => return Ok(None),
                    (None, Some(k)) => Key::from_encoded(k.to_vec()),
                    (Some(k), None) => try!(Key::from_encoded(k.to_vec()).truncate_ts()),
                    (Some(wk), Some(lk)) => {
                        if wk < lk {
                            try!(Key::from_encoded(wk.to_vec()).truncate_ts())
                        } else {
                            Key::from_encoded(lk.to_vec())
                        }
                    }
                }
            };
            if let Some(v) = try!(self.get(&key, ts)) {
                return Ok(Some((key, v)));
            }
            key = key.append_ts(0);
        }
    }

    pub fn reverse_seek(&mut self, mut key: Key, ts: u64) -> Result<Option<(Key, Value)>> {
        assert!(self.scan_mode.is_some());
        try!(self.create_write_cursor());
        try!(self.create_lock_cursor());

        let (mut write_valid, mut lock_valid) = (true, true);

        loop {
            key = {
                let mut w_cur = self.write_cursor.as_mut().unwrap();
                let mut l_cur = self.lock_cursor.as_mut().unwrap();
                let (mut w_key, mut l_key) = (None, None);
                if write_valid {
                    if try!(w_cur.near_reverse_seek(&key, &mut self.statistics.write)) {
                        w_key = Some(w_cur.key());
                    } else {
                        w_key = None;
                        write_valid = false;
                    }
                }
                if lock_valid {
                    if try!(l_cur.near_reverse_seek(&key, &mut self.statistics.lock)) {
                        l_key = Some(l_cur.key());
                    } else {
                        l_key = None;
                        lock_valid = false;
                    }
                }
                match (w_key, l_key) {
                    (None, None) => return Ok(None),
                    (None, Some(k)) => Key::from_encoded(k.to_vec()),
                    (Some(k), None) => try!(Key::from_encoded(k.to_vec()).truncate_ts()),
                    (Some(wk), Some(lk)) => {
                        if wk < lk {
                            Key::from_encoded(lk.to_vec())
                        } else {
                            try!(Key::from_encoded(wk.to_vec()).truncate_ts())
                        }
                    }
                }
            };
            if let Some(v) = try!(self.get(&key, ts)) {
                return Ok(Some((key, v)));
            }
        }
    }

    #[allow(type_complexity)]
    pub fn scan_lock<F>(&mut self,
                        start: Option<Key>,
                        filter: F,
                        limit: Option<usize>)
                        -> Result<(Vec<(Key, Lock)>, Option<Key>)>
        where F: Fn(&Lock) -> bool
    {
        try!(self.create_lock_cursor());
        let mut cursor = self.lock_cursor.as_mut().unwrap();
        let ok = match start {
            Some(ref x) => try!(cursor.seek(x, &mut self.statistics.lock)),
            None => cursor.seek_to_first(&mut self.statistics.lock),
        };
        if !ok {
            return Ok((vec![], None));
        }
        let mut locks = vec![];
        while cursor.valid() {
            let key = Key::from_encoded(cursor.key().to_vec());
            let lock = try!(Lock::parse(cursor.value()));
            if filter(&lock) {
                locks.push((key.clone(), lock));
                if let Some(limit) = limit {
                    if locks.len() >= limit {
                        return Ok((locks, Some(key)));
                    }
                }
            }
            cursor.next(&mut self.statistics.lock);
        }
        self.statistics.lock.processed += locks.len();
        Ok((locks, None))
    }

    pub fn scan_keys(&mut self,
                     mut start: Option<Key>,
                     limit: usize)
                     -> Result<(Vec<Key>, Option<Key>)> {
        let iter_opt = IterOption::new(None, self.fill_cache);
        let scan_mode = self.get_scan_mode(false);
        let mut cursor = try!(self.snapshot.iter_cf(CF_WRITE, iter_opt, scan_mode));
        let mut keys = vec![];
        loop {
            let ok = match start {
                Some(ref x) => try!(cursor.near_seek(x, &mut self.statistics.write)),
                None => cursor.seek_to_first(&mut self.statistics.write),
            };
            if !ok {
                return Ok((keys, None));
            }
            if keys.len() >= limit {
                self.statistics.write.processed += keys.len();
                return Ok((keys, start));
            }
            let key = try!(Key::from_encoded(cursor.key().to_vec()).truncate_ts());
            start = Some(key.append_ts(0));
            keys.push(key);
        }
    }

    // Get all Value of the given key in CF_DEFAULT
    pub fn scan_values_in_default(&mut self, key: &Key) -> Result<Vec<(u64, Value)>> {
        try!(self.create_data_cursor());
        let mut cursor = self.data_cursor.as_mut().unwrap();
        let mut ok = try!(cursor.seek(key, &mut self.statistics.data));
        if !ok {
            return Ok(vec![]);
        }
        let mut v = vec![];
        while ok {
            let cur_key = Key::from_encoded(cursor.key().to_vec());
            let cur_key_without_ts = try!(cur_key.truncate_ts());
            if cur_key_without_ts.encoded().as_slice() == key.encoded().as_slice() {
                v.push((try!(cur_key.decode_ts()), cursor.value().to_vec()));
            }
            if cur_key_without_ts.encoded().as_slice() != key.encoded().as_slice() {
                break;
            }
            ok = cursor.next(&mut self.statistics.data);
        }
        Ok(v)
    }

    // Returns true if it needs gc.
    // This is for optimization purpose, does not mean to be accurate.
    pub fn need_gc(&self, safe_point: u64, ratio_threshold: f64) -> bool {
        // Always GC.
        if ratio_threshold < 1.0 {
            return true;
        }

        let mut opts = GetPropertiesOptions::default();
        opts.max_ts = Some(safe_point);
        let props = match self.snapshot.get_properties_cf(CF_WRITE, &opts) {
            Ok(v) => v,
            Err(_) => return true,
        };

        // No data older than safe_point to GC.
        if props.min_ts > safe_point {
            return false;
        }

        // Note: Since the properties are file-based, it can be false positive.
        // For example, multiple files can have a different version of the same row.

        // A lot of MVCC versions to GC.
        if props.num_versions as f64 > props.num_rows as f64 * ratio_threshold {
            return true;
        }
        // A lot of non-effective MVCC versions to GC.
        if props.num_versions as f64 > props.num_puts as f64 * ratio_threshold {
            return true;
        }

        // A lot of MVCC versions of a single row to GC.
        props.max_row_versions > GC_MAX_ROW_VERSIONS_THRESHOLD
    }
}

#[cfg(test)]
mod tests {
    use super::*;
    use std::u64;
    use kvproto::metapb::{Peer, Region};
    use kvproto::kvrpcpb::IsolationLevel;
    use rocksdb::{self, DB, Writable, WriteBatch};
    use std::sync::Arc;
    use storage::{Options, Mutation, Statistics, KV_CFS, CF_DEFAULT, CF_LOCK, CF_WRITE, make_key};
    use storage::engine::Modify;
    use storage::mvcc::{MvccTxn, MvccReader};
    use tempdir::TempDir;
    use raftstore::coprocessor::RegionSnapshot;
    use raftstore::errors::Result;
    use raftstore::store::keys;
    use util::rocksdb::{self as rocksdb_util, CFOptions};
    use util::properties::{UserProperties, UserPropertiesCollectorFactory};

    struct RegionEngine {
        db: Arc<DB>,
        region: Region,
    }

    impl RegionEngine {
        pub fn new(db: Arc<DB>, region: Region) -> RegionEngine {
            RegionEngine {
                db: db.clone(),
                region: region,
            }
        }

        pub fn put(&mut self, pk: &[u8], start_ts: u64, commit_ts: u64) {
            let m = Mutation::Put((make_key(pk), vec![]));
            self.prewrite(m, pk, start_ts);
            self.commit(pk, start_ts, commit_ts);
        }

        pub fn lock(&mut self, pk: &[u8], start_ts: u64, commit_ts: u64) {
            let m = Mutation::Lock(make_key(pk));
            self.prewrite(m, pk, start_ts);
            self.commit(pk, start_ts, commit_ts);
        }

        pub fn delete(&mut self, pk: &[u8], start_ts: u64, commit_ts: u64) {
            let m = Mutation::Delete(make_key(pk));
            self.prewrite(m, pk, start_ts);
            self.commit(pk, start_ts, commit_ts);
        }

        fn prewrite(&mut self, m: Mutation, pk: &[u8], start_ts: u64) {
            let mut stat = Statistics::default();
            let snap = RegionSnapshot::from_raw(self.db.clone(), self.region.clone());
            let mut txn = MvccTxn::new(&snap, &mut stat, start_ts, None, IsolationLevel::SI);
            txn.prewrite(m, pk, &Options::default()).unwrap();
            self.write(txn.modifies());
        }

        fn commit(&mut self, pk: &[u8], start_ts: u64, commit_ts: u64) {
            let k = make_key(pk);
            let mut stat = Statistics::default();
            let snap = RegionSnapshot::from_raw(self.db.clone(), self.region.clone());
            let mut txn = MvccTxn::new(&snap, &mut stat, start_ts, None, IsolationLevel::SI);
            txn.commit(&k, commit_ts).unwrap();
            self.write(txn.modifies());
        }

        fn gc(&mut self, pk: &[u8], safe_point: u64) {
            let k = make_key(pk);
            let mut stat = Statistics::default();
            let snap = RegionSnapshot::from_raw(self.db.clone(), self.region.clone());
            let mut txn = MvccTxn::new(&snap, &mut stat, safe_point, None, IsolationLevel::SI);
            txn.gc(&k, safe_point).unwrap();
            self.write(txn.modifies());
        }

        fn write(&mut self, modifies: Vec<Modify>) {
            let db = &self.db;
            let wb = WriteBatch::new();
            for rev in modifies {
                match rev {
                    Modify::Put(cf, k, v) => {
                        let k = keys::data_key(k.encoded());
                        let handle = rocksdb_util::get_cf_handle(db, cf).unwrap();
                        wb.put_cf(handle, &k, &v).unwrap();
                    }
                    Modify::Delete(cf, k) => {
                        let k = keys::data_key(k.encoded());
                        let handle = rocksdb_util::get_cf_handle(db, cf).unwrap();
                        wb.delete_cf(handle, &k).unwrap();
                    }
                }
            }
            db.write(wb).unwrap();
        }

        fn flush(&mut self) {
            for cf in KV_CFS {
                let cf = rocksdb_util::get_cf_handle(&self.db, cf).unwrap();
                self.db.flush_cf(cf, true).unwrap();
            }
        }

        fn compact(&mut self) {
            for cf in KV_CFS {
                let cf = rocksdb_util::get_cf_handle(&self.db, cf).unwrap();
                self.db.compact_range_cf(cf, None, None);
            }
        }
    }

    fn open_db(path: &str, with_properties: bool) -> Arc<DB> {
        let db_opts = rocksdb::DBOptions::new();
        let mut cf_opts = rocksdb::ColumnFamilyOptions::new();
        if with_properties {
            let f = Box::new(UserPropertiesCollectorFactory::default());
            cf_opts.add_table_properties_collector_factory("tikv.test-collector", f);
        }
<<<<<<< HEAD
        let cfs_opts = vec![CFOptions::new(CF_DEFAULT, rocksdb::Options::new()),
                            CFOptions::new(CF_LOCK, rocksdb::Options::new()),
=======
        let cfs_opts = vec![CFOptions::new(CF_DEFAULT, rocksdb::ColumnFamilyOptions::new()),
                            CFOptions::new(CF_RAFT, rocksdb::ColumnFamilyOptions::new()),
                            CFOptions::new(CF_LOCK, rocksdb::ColumnFamilyOptions::new()),
>>>>>>> e2d28671
                            CFOptions::new(CF_WRITE, cf_opts)];
        Arc::new(rocksdb_util::new_engine_opt(path, db_opts, cfs_opts).unwrap())
    }

    fn make_region(id: u64, start_key: Vec<u8>, end_key: Vec<u8>) -> Region {
        let mut peer = Peer::new();
        peer.set_id(id);
        peer.set_store_id(id);
        let mut region = Region::new();
        region.set_id(id);
        region.set_start_key(start_key);
        region.set_end_key(end_key);
        region.mut_peers().push(peer);
        region
    }

    fn get_properties(db: Arc<DB>, region: Region, safe_point: u64) -> Result<UserProperties> {
        let mut opts = GetPropertiesOptions::default();
        opts.max_ts = Some(safe_point);
        let snap = RegionSnapshot::from_raw(db.clone(), region.clone());
        snap.get_properties_cf(CF_WRITE, &opts)
    }

    fn check_need_gc(db: Arc<DB>, region: Region, safe_point: u64, need_gc: bool) {
        let snap = RegionSnapshot::from_raw(db.clone(), region.clone());
        let mut stat = Statistics::default();
        let reader = MvccReader::new(&snap, &mut stat, None, false, None, IsolationLevel::SI);
        assert_eq!(reader.need_gc(safe_point, 1.0), need_gc);
    }

    #[test]
    fn test_need_gc() {
        let path = TempDir::new("_test_storage_mvcc_reader").expect("");
        let path = path.path().to_str().unwrap();
        let region = make_region(1, vec![0], vec![10]);
        test_without_properties(path, &region);
        test_with_properties(path, &region);
    }

    fn test_without_properties(path: &str, region: &Region) {
        let db = open_db(path, false);
        let mut engine = RegionEngine::new(db.clone(), region.clone());

        // Put 2 keys.
        engine.put(&[1], 1, 1);
        engine.put(&[4], 2, 2);
        assert!(get_properties(db.clone(), region.clone(), 10).is_err());
        check_need_gc(db.clone(), region.clone(), 10, true);
        engine.flush();
        // After this flush, we have a SST file without properties.
        // Without properties, we always need GC.
        assert!(get_properties(db.clone(), region.clone(), 10).is_err());
        check_need_gc(db.clone(), region.clone(), 10, true);
    }

    #[allow(cyclomatic_complexity)]
    fn test_with_properties(path: &str, region: &Region) {
        let db = open_db(path, true);
        let mut engine = RegionEngine::new(db.clone(), region.clone());

        // Put 2 keys.
        engine.put(&[2], 3, 3);
        engine.put(&[3], 4, 4);
        engine.flush();
        // After this flush, we have a SST file w/ properties, plus the SST
        // file w/o properties from previous flush. We always need GC as
        // long as we can't get properties from any SST files.
        assert!(get_properties(db.clone(), region.clone(), 10).is_err());
        check_need_gc(db.clone(), region.clone(), 10, true);
        engine.compact();
        // After this compact, the two SST files are compacted into a new
        // SST file with properties. Now all SST files have properties and
        // all keys have only one version, so we don't need gc.
        let props = get_properties(db.clone(), region.clone(), 10).unwrap();
        assert_eq!(props.min_ts, 1);
        assert_eq!(props.max_ts, 4);
        assert_eq!(props.num_rows, 4);
        assert_eq!(props.num_puts, 4);
        assert_eq!(props.num_versions, 4);
        assert_eq!(props.max_row_versions, 1);
        check_need_gc(db.clone(), region.clone(), 10, false);

        // Put 2 more keys and delete them.
        engine.put(&[5], 5, 5);
        engine.put(&[6], 6, 6);
        engine.delete(&[5], 7, 7);
        engine.delete(&[6], 8, 8);
        engine.flush();
        // After this flush, keys 5,6 in the new SST file have more than one
        // versions, so we need gc.
        let props = get_properties(db.clone(), region.clone(), 10).unwrap();
        assert_eq!(props.min_ts, 1);
        assert_eq!(props.max_ts, 8);
        assert_eq!(props.num_rows, 6);
        assert_eq!(props.num_puts, 6);
        assert_eq!(props.num_versions, 8);
        assert_eq!(props.max_row_versions, 2);
        check_need_gc(db.clone(), region.clone(), 10, true);
        // But if the `safe_point` is older than all versions, we don't need gc too.
        let props = get_properties(db.clone(), region.clone(), 0).unwrap();
        assert_eq!(props.min_ts, u64::MAX);
        assert_eq!(props.max_ts, 0);
        assert_eq!(props.num_rows, 0);
        assert_eq!(props.num_puts, 0);
        assert_eq!(props.num_versions, 0);
        assert_eq!(props.max_row_versions, 0);
        check_need_gc(db.clone(), region.clone(), 0, false);

        // We gc the two deleted keys manually.
        engine.gc(&[5], 10);
        engine.gc(&[6], 10);
        engine.compact();
        // After this compact, all versions of keys 5,6 are deleted,
        // no keys have more than one versions, so we don't need gc.
        let props = get_properties(db.clone(), region.clone(), 10).unwrap();
        assert_eq!(props.min_ts, 1);
        assert_eq!(props.max_ts, 4);
        assert_eq!(props.num_rows, 4);
        assert_eq!(props.num_puts, 4);
        assert_eq!(props.num_versions, 4);
        assert_eq!(props.max_row_versions, 1);
        check_need_gc(db.clone(), region.clone(), 10, false);

        // A single lock version need gc.
        engine.lock(&[7], 9, 9);
        engine.flush();
        let props = get_properties(db.clone(), region.clone(), 10).unwrap();
        assert_eq!(props.min_ts, 1);
        assert_eq!(props.max_ts, 9);
        assert_eq!(props.num_rows, 5);
        assert_eq!(props.num_puts, 4);
        assert_eq!(props.num_versions, 5);
        assert_eq!(props.max_row_versions, 1);
        check_need_gc(db.clone(), region.clone(), 10, true);
    }
}<|MERGE_RESOLUTION|>--- conflicted
+++ resolved
@@ -633,14 +633,8 @@
             let f = Box::new(UserPropertiesCollectorFactory::default());
             cf_opts.add_table_properties_collector_factory("tikv.test-collector", f);
         }
-<<<<<<< HEAD
-        let cfs_opts = vec![CFOptions::new(CF_DEFAULT, rocksdb::Options::new()),
-                            CFOptions::new(CF_LOCK, rocksdb::Options::new()),
-=======
         let cfs_opts = vec![CFOptions::new(CF_DEFAULT, rocksdb::ColumnFamilyOptions::new()),
-                            CFOptions::new(CF_RAFT, rocksdb::ColumnFamilyOptions::new()),
                             CFOptions::new(CF_LOCK, rocksdb::ColumnFamilyOptions::new()),
->>>>>>> e2d28671
                             CFOptions::new(CF_WRITE, cf_opts)];
         Arc::new(rocksdb_util::new_engine_opt(path, db_opts, cfs_opts).unwrap())
     }
