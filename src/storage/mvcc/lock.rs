// Copyright 2016 TiKV Project Authors. Licensed under Apache-2.0.

use super::super::types::Value;
use super::{Error, Result};
<<<<<<< HEAD
use crate::storage::{Mutation, SHORT_VALUE_MAX_LEN, SHORT_VALUE_PREFIX, TXN_SIZE_PREFIX};
=======
use crate::storage::{Mutation, PESSIMISTIC_TXN, SHORT_VALUE_MAX_LEN, SHORT_VALUE_PREFIX};
>>>>>>> 011cdffa
use byteorder::ReadBytesExt;
use tikv_util::codec::bytes::{self, BytesEncoder};
use tikv_util::codec::number::{self, NumberEncoder, MAX_VAR_U64_LEN};

#[derive(Debug, Clone, Copy, PartialEq)]
pub enum LockType {
    Put,
    Delete,
    Lock,
    Pessimistic,
}

const FLAG_PUT: u8 = b'P';
const FLAG_DELETE: u8 = b'D';
const FLAG_LOCK: u8 = b'L';
const FLAG_PESSIMISTIC: u8 = b'S';

impl LockType {
    pub fn from_mutation(mutation: &Mutation) -> LockType {
        match *mutation {
            Mutation::Put(_) | Mutation::Insert(_) => LockType::Put,
            Mutation::Delete(_) => LockType::Delete,
            Mutation::Lock(_) => LockType::Lock,
        }
    }

    fn from_u8(b: u8) -> Option<LockType> {
        match b {
            FLAG_PUT => Some(LockType::Put),
            FLAG_DELETE => Some(LockType::Delete),
            FLAG_LOCK => Some(LockType::Lock),
            FLAG_PESSIMISTIC => Some(LockType::Pessimistic),
            _ => None,
        }
    }

    fn to_u8(self) -> u8 {
        match self {
            LockType::Put => FLAG_PUT,
            LockType::Delete => FLAG_DELETE,
            LockType::Lock => FLAG_LOCK,
            LockType::Pessimistic => FLAG_PESSIMISTIC,
        }
    }
}

#[derive(PartialEq, Debug)]
pub struct Lock {
    pub lock_type: LockType,
    pub primary: Vec<u8>,
    pub ts: u64,
    pub ttl: u64,
    pub short_value: Option<Value>,
<<<<<<< HEAD
    pub txn_size: u64,
=======
    pub is_pessimistic_txn: bool,
>>>>>>> 011cdffa
}

impl Lock {
    pub fn new(
        lock_type: LockType,
        primary: Vec<u8>,
        ts: u64,
        ttl: u64,
        short_value: Option<Value>,
<<<<<<< HEAD
        txn_size: u64,
=======
        is_pessimistic_txn: bool,
>>>>>>> 011cdffa
    ) -> Lock {
        Lock {
            lock_type,
            primary,
            ts,
            ttl,
            short_value,
<<<<<<< HEAD
            txn_size,
=======
            is_pessimistic_txn,
>>>>>>> 011cdffa
        }
    }

    pub fn to_bytes(&self) -> Vec<u8> {
        let mut b = Vec::with_capacity(
            1 + MAX_VAR_U64_LEN + self.primary.len() + MAX_VAR_U64_LEN + SHORT_VALUE_MAX_LEN + 2,
        );
        b.push(self.lock_type.to_u8());
        b.encode_compact_bytes(&self.primary).unwrap();
        b.encode_var_u64(self.ts).unwrap();
        b.encode_var_u64(self.ttl).unwrap();
        if let Some(ref v) = self.short_value {
            b.push(SHORT_VALUE_PREFIX);
            b.push(v.len() as u8);
            b.extend_from_slice(v);
        }
<<<<<<< HEAD
        if self.txn_size > 0 {
            b.push(TXN_SIZE_PREFIX);
            b.encode_u64(self.txn_size).unwrap();
=======
        if self.is_pessimistic_txn {
            b.push(PESSIMISTIC_TXN);
>>>>>>> 011cdffa
        }
        b
    }

    pub fn parse(mut b: &[u8]) -> Result<Lock> {
        if b.is_empty() {
            return Err(Error::BadFormatLock);
        }
        let lock_type = LockType::from_u8(b.read_u8()?).ok_or(Error::BadFormatLock)?;
        let primary = bytes::decode_compact_bytes(&mut b)?;
        let ts = number::decode_var_u64(&mut b)?;
        let ttl = if b.is_empty() {
            0
        } else {
            number::decode_var_u64(&mut b)?
        };

        if b.is_empty() {
<<<<<<< HEAD
            return Ok(Lock::new(lock_type, primary, ts, ttl, None, 0));
        }

        let mut short_value = None;
        let mut txn_size: u64 = 0;
        while !b.is_empty() {
            let flag = b.read_u8()?;
            if flag == SHORT_VALUE_PREFIX {
                let len = b.read_u8()?;
                if b.len() < len as usize {
                    panic!(
                        "content len [{}] shorter than short value len [{}], corruption happens",
                        b.len(),
                        len,
                    );
                }
                short_value = Some(b[..len as usize].to_vec());
                b = &b[len as usize..];
            } else if flag == TXN_SIZE_PREFIX {
                txn_size = number::decode_u64(&mut b)?;
            } else {
                panic!("unknown flag in lock [{:?}]", flag);
=======
            return Ok(Lock::new(lock_type, primary, ts, ttl, None, false));
        }

        let mut short_value = None;
        let mut is_pessimistic_txn: bool = false;
        while !b.is_empty() {
            match b.read_u8()? {
                SHORT_VALUE_PREFIX => {
                    let len = b.read_u8()?;
                    if b.len() < len as usize {
                        panic!(
                            "content len [{}] shorter than short value len [{}]",
                            b.len(),
                            len,
                        );
                    }
                    short_value = Some(b[..len as usize].to_vec());
                    b = &b[len as usize..];
                }
                PESSIMISTIC_TXN => is_pessimistic_txn = true,
                flag => panic!("invalid flag [{:?}] in lock", flag),
>>>>>>> 011cdffa
            }
        }
        Ok(Lock::new(
            lock_type,
            primary,
            ts,
            ttl,
            short_value,
<<<<<<< HEAD
            txn_size,
=======
            is_pessimistic_txn,
>>>>>>> 011cdffa
        ))
    }
}

#[cfg(test)]
mod tests {
    use super::*;
    use crate::storage::{Key, Mutation};

    #[test]
    fn test_lock_type() {
        let (key, value) = (b"key", b"value");
        let mut tests = vec![
            (
                Mutation::Put((Key::from_raw(key), value.to_vec())),
                LockType::Put,
                FLAG_PUT,
            ),
            (
                Mutation::Delete(Key::from_raw(key)),
                LockType::Delete,
                FLAG_DELETE,
            ),
            (
                Mutation::Lock(Key::from_raw(key)),
                LockType::Lock,
                FLAG_LOCK,
            ),
        ];
        for (i, (mutation, lock_type, flag)) in tests.drain(..).enumerate() {
            let lt = LockType::from_mutation(&mutation);
            assert_eq!(
                lt, lock_type,
                "#{}, expect from_mutation({:?}) returns {:?}, but got {:?}",
                i, mutation, lock_type, lt
            );
            let f = lock_type.to_u8();
            assert_eq!(
                f, flag,
                "#{}, expect {:?}.to_u8() returns {:?}, but got {:?}",
                i, lock_type, flag, f
            );
            let lt = LockType::from_u8(flag).unwrap();
            assert_eq!(
                lt, lock_type,
                "#{}, expect from_u8({:?}) returns {:?}, but got {:?})",
                i, flag, lock_type, lt
            );
        }
    }

    #[test]
    fn test_lock() {
        // Test `Lock::to_bytes()` and `Lock::parse()` works as a pair.
        let mut locks = vec![
<<<<<<< HEAD
            Lock::new(LockType::Put, b"pk".to_vec(), 1, 10, None, 0),
=======
            Lock::new(LockType::Put, b"pk".to_vec(), 1, 10, None, false),
>>>>>>> 011cdffa
            Lock::new(
                LockType::Delete,
                b"pk".to_vec(),
                1,
                10,
                Some(b"short_value".to_vec()),
<<<<<<< HEAD
                0,
            ),
            Lock::new(LockType::Put, b"pk".to_vec(), 1, 10, None, 16),
=======
                false,
            ),
            Lock::new(LockType::Put, b"pk".to_vec(), 1, 10, None, true),
>>>>>>> 011cdffa
            Lock::new(
                LockType::Delete,
                b"pk".to_vec(),
                1,
                10,
                Some(b"short_value".to_vec()),
<<<<<<< HEAD
                16,
=======
                true,
>>>>>>> 011cdffa
            ),
        ];
        for (i, lock) in locks.drain(..).enumerate() {
            let v = lock.to_bytes();
            let l = Lock::parse(&v[..]).unwrap_or_else(|e| panic!("#{} parse() err: {:?}", i, e));
            assert_eq!(l, lock, "#{} expect {:?}, but got {:?}", i, lock, l);
        }

        // Test `Lock::parse()` handles incorrect input.
        assert!(Lock::parse(b"").is_err());

        let lock = Lock::new(
            LockType::Lock,
            b"pk".to_vec(),
            1,
            10,
            Some(b"short_value".to_vec()),
<<<<<<< HEAD
            0,
=======
            false,
>>>>>>> 011cdffa
        );
        let v = lock.to_bytes();
        assert!(Lock::parse(&v[..4]).is_err());
    }
}<|MERGE_RESOLUTION|>--- conflicted
+++ resolved
@@ -2,11 +2,9 @@
 
 use super::super::types::Value;
 use super::{Error, Result};
-<<<<<<< HEAD
-use crate::storage::{Mutation, SHORT_VALUE_MAX_LEN, SHORT_VALUE_PREFIX, TXN_SIZE_PREFIX};
-=======
-use crate::storage::{Mutation, PESSIMISTIC_TXN, SHORT_VALUE_MAX_LEN, SHORT_VALUE_PREFIX};
->>>>>>> 011cdffa
+use crate::storage::{
+    Mutation, PESSIMISTIC_TXN, SHORT_VALUE_MAX_LEN, SHORT_VALUE_PREFIX, TXN_SIZE_PREFIX,
+};
 use byteorder::ReadBytesExt;
 use tikv_util::codec::bytes::{self, BytesEncoder};
 use tikv_util::codec::number::{self, NumberEncoder, MAX_VAR_U64_LEN};
@@ -60,11 +58,8 @@
     pub ts: u64,
     pub ttl: u64,
     pub short_value: Option<Value>,
-<<<<<<< HEAD
+    pub is_pessimistic_txn: bool,
     pub txn_size: u64,
-=======
-    pub is_pessimistic_txn: bool,
->>>>>>> 011cdffa
 }
 
 impl Lock {
@@ -74,11 +69,8 @@
         ts: u64,
         ttl: u64,
         short_value: Option<Value>,
-<<<<<<< HEAD
+        is_pessimistic_txn: bool,
         txn_size: u64,
-=======
-        is_pessimistic_txn: bool,
->>>>>>> 011cdffa
     ) -> Lock {
         Lock {
             lock_type,
@@ -86,11 +78,8 @@
             ts,
             ttl,
             short_value,
-<<<<<<< HEAD
+            is_pessimistic_txn,
             txn_size,
-=======
-            is_pessimistic_txn,
->>>>>>> 011cdffa
         }
     }
 
@@ -107,14 +96,12 @@
             b.push(v.len() as u8);
             b.extend_from_slice(v);
         }
-<<<<<<< HEAD
+        if self.is_pessimistic_txn {
+            b.push(PESSIMISTIC_TXN);
+        }
         if self.txn_size > 0 {
             b.push(TXN_SIZE_PREFIX);
             b.encode_u64(self.txn_size).unwrap();
-=======
-        if self.is_pessimistic_txn {
-            b.push(PESSIMISTIC_TXN);
->>>>>>> 011cdffa
         }
         b
     }
@@ -133,35 +120,12 @@
         };
 
         if b.is_empty() {
-<<<<<<< HEAD
-            return Ok(Lock::new(lock_type, primary, ts, ttl, None, 0));
-        }
-
-        let mut short_value = None;
-        let mut txn_size: u64 = 0;
-        while !b.is_empty() {
-            let flag = b.read_u8()?;
-            if flag == SHORT_VALUE_PREFIX {
-                let len = b.read_u8()?;
-                if b.len() < len as usize {
-                    panic!(
-                        "content len [{}] shorter than short value len [{}], corruption happens",
-                        b.len(),
-                        len,
-                    );
-                }
-                short_value = Some(b[..len as usize].to_vec());
-                b = &b[len as usize..];
-            } else if flag == TXN_SIZE_PREFIX {
-                txn_size = number::decode_u64(&mut b)?;
-            } else {
-                panic!("unknown flag in lock [{:?}]", flag);
-=======
-            return Ok(Lock::new(lock_type, primary, ts, ttl, None, false));
+            return Ok(Lock::new(lock_type, primary, ts, ttl, None, false, 0));
         }
 
         let mut short_value = None;
         let mut is_pessimistic_txn: bool = false;
+        let mut txn_size: u64 = 0;
         while !b.is_empty() {
             match b.read_u8()? {
                 SHORT_VALUE_PREFIX => {
@@ -177,8 +141,8 @@
                     b = &b[len as usize..];
                 }
                 PESSIMISTIC_TXN => is_pessimistic_txn = true,
+                TXN_SIZE_PREFIX => txn_size = number::decode_u64(&mut b)?,
                 flag => panic!("invalid flag [{:?}] in lock", flag),
->>>>>>> 011cdffa
             }
         }
         Ok(Lock::new(
@@ -187,11 +151,8 @@
             ts,
             ttl,
             short_value,
-<<<<<<< HEAD
+            is_pessimistic_txn,
             txn_size,
-=======
-            is_pessimistic_txn,
->>>>>>> 011cdffa
         ))
     }
 }
@@ -247,37 +208,24 @@
     fn test_lock() {
         // Test `Lock::to_bytes()` and `Lock::parse()` works as a pair.
         let mut locks = vec![
-<<<<<<< HEAD
-            Lock::new(LockType::Put, b"pk".to_vec(), 1, 10, None, 0),
-=======
-            Lock::new(LockType::Put, b"pk".to_vec(), 1, 10, None, false),
->>>>>>> 011cdffa
+            Lock::new(LockType::Put, b"pk".to_vec(), 1, 10, None, false, 0),
             Lock::new(
                 LockType::Delete,
                 b"pk".to_vec(),
                 1,
                 10,
                 Some(b"short_value".to_vec()),
-<<<<<<< HEAD
-                0,
-            ),
-            Lock::new(LockType::Put, b"pk".to_vec(), 1, 10, None, 16),
-=======
                 false,
             ),
-            Lock::new(LockType::Put, b"pk".to_vec(), 1, 10, None, true),
->>>>>>> 011cdffa
+            Lock::new(LockType::Put, b"pk".to_vec(), 1, 10, None, true, 0),
             Lock::new(
                 LockType::Delete,
                 b"pk".to_vec(),
                 1,
                 10,
                 Some(b"short_value".to_vec()),
-<<<<<<< HEAD
+                true,
                 16,
-=======
-                true,
->>>>>>> 011cdffa
             ),
         ];
         for (i, lock) in locks.drain(..).enumerate() {
@@ -295,11 +243,8 @@
             1,
             10,
             Some(b"short_value".to_vec()),
-<<<<<<< HEAD
+            false,
             0,
-=======
-            false,
->>>>>>> 011cdffa
         );
         let v = lock.to_bytes();
         assert!(Lock::parse(&v[..4]).is_err());
