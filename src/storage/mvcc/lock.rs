// Copyright 2016 TiKV Project Authors. Licensed under Apache-2.0.

use super::super::types::Value;
<<<<<<< HEAD
use super::{ErrorInner, Result, TsSet};
=======
use super::{Error, Result, TimeStamp, TsSet};
>>>>>>> 84986fc2
use crate::storage::{
    Key, Mutation, FOR_UPDATE_TS_PREFIX, MIN_COMMIT_TS_PREFIX, SHORT_VALUE_MAX_LEN,
    SHORT_VALUE_PREFIX, TXN_SIZE_PREFIX,
};
use byteorder::ReadBytesExt;
use derive_new::new;
use kvproto::kvrpcpb::{LockInfo, Op};
use tikv_util::codec::bytes::{self, BytesEncoder};
use tikv_util::codec::number::{self, NumberEncoder, MAX_VAR_U64_LEN};

#[derive(Debug, Clone, Copy, PartialEq)]
pub enum LockType {
    Put,
    Delete,
    Lock,
    Pessimistic,
}

const FLAG_PUT: u8 = b'P';
const FLAG_DELETE: u8 = b'D';
const FLAG_LOCK: u8 = b'L';
const FLAG_PESSIMISTIC: u8 = b'S';

impl LockType {
    pub fn from_mutation(mutation: &Mutation) -> LockType {
        match *mutation {
            Mutation::Put(_) | Mutation::Insert(_) => LockType::Put,
            Mutation::Delete(_) => LockType::Delete,
            Mutation::Lock(_) => LockType::Lock,
        }
    }

    fn from_u8(b: u8) -> Option<LockType> {
        match b {
            FLAG_PUT => Some(LockType::Put),
            FLAG_DELETE => Some(LockType::Delete),
            FLAG_LOCK => Some(LockType::Lock),
            FLAG_PESSIMISTIC => Some(LockType::Pessimistic),
            _ => None,
        }
    }

    fn to_u8(self) -> u8 {
        match self {
            LockType::Put => FLAG_PUT,
            LockType::Delete => FLAG_DELETE,
            LockType::Lock => FLAG_LOCK,
            LockType::Pessimistic => FLAG_PESSIMISTIC,
        }
    }
}

#[derive(new, PartialEq, Clone, Debug)]
pub struct Lock {
    pub lock_type: LockType,
    pub primary: Vec<u8>,
    pub ts: TimeStamp,
    pub ttl: u64,
    pub short_value: Option<Value>,
    // If for_update_ts != 0, this lock belongs to a pessimistic transaction
    pub for_update_ts: TimeStamp,
    pub txn_size: u64,
    pub min_commit_ts: TimeStamp,
}

impl Lock {
    pub fn to_bytes(&self) -> Vec<u8> {
        let mut b = Vec::with_capacity(
            1 + MAX_VAR_U64_LEN + self.primary.len() + MAX_VAR_U64_LEN + SHORT_VALUE_MAX_LEN + 2,
        );
        b.push(self.lock_type.to_u8());
        b.encode_compact_bytes(&self.primary).unwrap();
        b.encode_var_u64(self.ts.into_inner()).unwrap();
        b.encode_var_u64(self.ttl).unwrap();
        if let Some(ref v) = self.short_value {
            b.push(SHORT_VALUE_PREFIX);
            b.push(v.len() as u8);
            b.extend_from_slice(v);
        }
        if !self.for_update_ts.is_zero() {
            b.push(FOR_UPDATE_TS_PREFIX);
            b.encode_u64(self.for_update_ts.into_inner()).unwrap();
        }
        if self.txn_size > 0 {
            b.push(TXN_SIZE_PREFIX);
            b.encode_u64(self.txn_size).unwrap();
        }
        if !self.min_commit_ts.is_zero() {
            b.push(MIN_COMMIT_TS_PREFIX);
            b.encode_u64(self.min_commit_ts.into_inner()).unwrap();
        }
        b
    }

    pub fn parse(mut b: &[u8]) -> Result<Lock> {
        if b.is_empty() {
            return Err(ErrorInner::BadFormatLock.into());
        }
        let lock_type = LockType::from_u8(b.read_u8()?).ok_or(ErrorInner::BadFormatLock)?;
        let primary = bytes::decode_compact_bytes(&mut b)?;
        let ts = number::decode_var_u64(&mut b)?.into();
        let ttl = if b.is_empty() {
            0
        } else {
            number::decode_var_u64(&mut b)?
        };

        if b.is_empty() {
            return Ok(Lock::new(
                lock_type,
                primary,
                ts,
                ttl,
                None,
                TimeStamp::zero(),
                0,
                TimeStamp::zero(),
            ));
        }

        let mut short_value = None;
        let mut for_update_ts = TimeStamp::zero();
        let mut txn_size: u64 = 0;
        let mut min_commit_ts = TimeStamp::zero();
        while !b.is_empty() {
            match b.read_u8()? {
                SHORT_VALUE_PREFIX => {
                    let len = b.read_u8()?;
                    if b.len() < len as usize {
                        panic!(
                            "content len [{}] shorter than short value len [{}]",
                            b.len(),
                            len,
                        );
                    }
                    short_value = Some(b[..len as usize].to_vec());
                    b = &b[len as usize..];
                }
                FOR_UPDATE_TS_PREFIX => for_update_ts = number::decode_u64(&mut b)?.into(),
                TXN_SIZE_PREFIX => txn_size = number::decode_u64(&mut b)?,
                MIN_COMMIT_TS_PREFIX => min_commit_ts = number::decode_u64(&mut b)?.into(),
                flag => panic!("invalid flag [{}] in lock", flag),
            }
        }
        Ok(Lock::new(
            lock_type,
            primary,
            ts,
            ttl,
            short_value,
            for_update_ts,
            txn_size,
            min_commit_ts,
        ))
    }

    pub fn into_lock_info(self, raw_key: Vec<u8>) -> LockInfo {
        let mut info = LockInfo::default();
        info.set_primary_lock(self.primary);
        info.set_lock_version(self.ts.into_inner());
        info.set_key(raw_key);
        info.set_lock_ttl(self.ttl);
        info.set_txn_size(self.txn_size);
        let lock_type = match self.lock_type {
            LockType::Put => Op::Put,
            LockType::Delete => Op::Del,
            LockType::Lock => Op::Lock,
            LockType::Pessimistic => Op::PessimisticLock,
        };
        info.set_lock_type(lock_type);
        info
    }

    /// Checks whether the lock conflicts with the given `ts`. If `ts == TimeStamp::max()`, the primary lock will be ignored.
    pub fn check_ts_conflict(self, key: &Key, ts: TimeStamp, bypass_locks: &TsSet) -> Result<()> {
        if self.ts > ts
            || self.lock_type == LockType::Lock
            || self.lock_type == LockType::Pessimistic
        {
            // Ignore lock when lock.ts > ts or lock's type is Lock or Pessimistic
            return Ok(());
        }

        if bypass_locks.contains(self.ts) {
            return Ok(());
        }

        let raw_key = key.to_raw()?;

        if ts == TimeStamp::max() && raw_key == self.primary {
            // When `ts == TimeStamp::max()` (which means to get latest committed version for
            // primary key), and current key is the primary key, we ignore this lock.
            return Ok(());
        }

        // There is a pending lock. Client should wait or clean it.
        Err(ErrorInner::KeyIsLocked(self.into_lock_info(raw_key)).into())
    }
}

#[cfg(test)]
mod tests {
    use super::*;
    use crate::storage::{Key, Mutation};

    #[test]
    fn test_lock_type() {
        let (key, value) = (b"key", b"value");
        let mut tests = vec![
            (
                Mutation::Put((Key::from_raw(key), value.to_vec())),
                LockType::Put,
                FLAG_PUT,
            ),
            (
                Mutation::Delete(Key::from_raw(key)),
                LockType::Delete,
                FLAG_DELETE,
            ),
            (
                Mutation::Lock(Key::from_raw(key)),
                LockType::Lock,
                FLAG_LOCK,
            ),
        ];
        for (i, (mutation, lock_type, flag)) in tests.drain(..).enumerate() {
            let lt = LockType::from_mutation(&mutation);
            assert_eq!(
                lt, lock_type,
                "#{}, expect from_mutation({:?}) returns {:?}, but got {:?}",
                i, mutation, lock_type, lt
            );
            let f = lock_type.to_u8();
            assert_eq!(
                f, flag,
                "#{}, expect {:?}.to_u8() returns {:?}, but got {:?}",
                i, lock_type, flag, f
            );
            let lt = LockType::from_u8(flag).unwrap();
            assert_eq!(
                lt, lock_type,
                "#{}, expect from_u8({:?}) returns {:?}, but got {:?})",
                i, flag, lock_type, lt
            );
        }
    }

    #[test]
    fn test_lock() {
        // Test `Lock::to_bytes()` and `Lock::parse()` works as a pair.
        let mut locks = vec![
            Lock::new(
                LockType::Put,
                b"pk".to_vec(),
                1.into(),
                10,
                None,
                TimeStamp::zero(),
                0,
                TimeStamp::zero(),
            ),
            Lock::new(
                LockType::Delete,
                b"pk".to_vec(),
                1.into(),
                10,
                Some(b"short_value".to_vec()),
                TimeStamp::zero(),
                0,
                TimeStamp::zero(),
            ),
            Lock::new(
                LockType::Put,
                b"pk".to_vec(),
                1.into(),
                10,
                None,
                10.into(),
                0,
                TimeStamp::zero(),
            ),
            Lock::new(
                LockType::Delete,
                b"pk".to_vec(),
                1.into(),
                10,
                Some(b"short_value".to_vec()),
                10.into(),
                0,
                TimeStamp::zero(),
            ),
            Lock::new(
                LockType::Put,
                b"pk".to_vec(),
                1.into(),
                10,
                None,
                TimeStamp::zero(),
                16,
                TimeStamp::zero(),
            ),
            Lock::new(
                LockType::Delete,
                b"pk".to_vec(),
                1.into(),
                10,
                Some(b"short_value".to_vec()),
                TimeStamp::zero(),
                16,
                TimeStamp::zero(),
            ),
            Lock::new(
                LockType::Put,
                b"pk".to_vec(),
                1.into(),
                10,
                None,
                10.into(),
                16,
                TimeStamp::zero(),
            ),
            Lock::new(
                LockType::Delete,
                b"pk".to_vec(),
                1.into(),
                10,
                Some(b"short_value".to_vec()),
                10.into(),
                0,
                TimeStamp::zero(),
            ),
            Lock::new(
                LockType::Put,
                b"pkpkpk".to_vec(),
                111.into(),
                222,
                None,
                333.into(),
                444,
                555.into(),
            ),
        ];
        for (i, lock) in locks.drain(..).enumerate() {
            let v = lock.to_bytes();
            let l = Lock::parse(&v[..]).unwrap_or_else(|e| panic!("#{} parse() err: {:?}", i, e));
            assert_eq!(l, lock, "#{} expect {:?}, but got {:?}", i, lock, l);
        }

        // Test `Lock::parse()` handles incorrect input.
        assert!(Lock::parse(b"").is_err());

        let lock = Lock::new(
            LockType::Lock,
            b"pk".to_vec(),
            1.into(),
            10,
            Some(b"short_value".to_vec()),
            TimeStamp::zero(),
            0,
            TimeStamp::zero(),
        );
        let v = lock.to_bytes();
        assert!(Lock::parse(&v[..4]).is_err());
    }

    #[test]
    fn test_check_ts_conflict() {
        let key = Key::from_raw(b"foo");
        let mut lock = Lock::new(
            LockType::Put,
            vec![],
            100.into(),
            3,
            None,
            TimeStamp::zero(),
            1,
            TimeStamp::zero(),
        );

        let empty = Default::default();

        // Ignore the lock if read ts is less than the lock version
        lock.clone()
            .check_ts_conflict(&key, 50.into(), &empty)
            .unwrap();

        // Returns the lock if read ts >= lock version
        lock.clone()
            .check_ts_conflict(&key, 110.into(), &empty)
            .unwrap_err();

        // Ignore locks that occurs in the `bypass_locks` set.
        lock.clone()
            .check_ts_conflict(&key, 110.into(), &TsSet::from_u64s(vec![109]))
            .unwrap_err();
        lock.clone()
            .check_ts_conflict(&key, 110.into(), &TsSet::from_u64s(vec![110]))
            .unwrap_err();
        lock.clone()
            .check_ts_conflict(&key, 110.into(), &TsSet::from_u64s(vec![100]))
            .unwrap();
        lock.clone()
            .check_ts_conflict(
                &key,
                110.into(),
                &TsSet::from_u64s(vec![99, 101, 102, 100, 80]),
            )
            .unwrap();

        // Ignore the lock if it is Lock or Pessimistic.
        lock.lock_type = LockType::Lock;
        lock.clone()
            .check_ts_conflict(&key, 110.into(), &empty)
            .unwrap();
        lock.lock_type = LockType::Pessimistic;
        lock.clone()
            .check_ts_conflict(&key, 110.into(), &empty)
            .unwrap();

        // Ignore the primary lock when reading the latest committed version by setting u64::MAX as ts
        lock.lock_type = LockType::Put;
        lock.primary = b"foo".to_vec();
        lock.clone()
            .check_ts_conflict(&key, TimeStamp::max(), &empty)
            .unwrap();

        // Should not ignore the secondary lock even though reading the latest version
        lock.primary = b"bar".to_vec();
        lock.clone()
            .check_ts_conflict(&key, TimeStamp::max(), &empty)
            .unwrap_err();
    }
}<|MERGE_RESOLUTION|>--- conflicted
+++ resolved
@@ -1,11 +1,7 @@
 // Copyright 2016 TiKV Project Authors. Licensed under Apache-2.0.
 
 use super::super::types::Value;
-<<<<<<< HEAD
-use super::{ErrorInner, Result, TsSet};
-=======
-use super::{Error, Result, TimeStamp, TsSet};
->>>>>>> 84986fc2
+use super::{ErrorInner, Result, TimeStamp, TsSet};
 use crate::storage::{
     Key, Mutation, FOR_UPDATE_TS_PREFIX, MIN_COMMIT_TS_PREFIX, SHORT_VALUE_MAX_LEN,
     SHORT_VALUE_PREFIX, TXN_SIZE_PREFIX,
