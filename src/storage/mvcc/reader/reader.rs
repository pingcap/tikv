// Copyright 2019 TiKV Project Authors. Licensed under Apache-2.0.

use crate::storage::kv::{Cursor, ScanMode, Snapshot, Statistics};
use crate::storage::mvcc::{default_not_found_error, Result};
use engine_traits::{IterOptions, MvccProperties};
use engine_traits::{CF_LOCK, CF_WRITE};
use kvproto::kvrpcpb::IsolationLevel;
use std::borrow::Cow;
use txn_types::{Key, Lock, TimeStamp, Value, Write, WriteRef, WriteType};

const GC_MAX_ROW_VERSIONS_THRESHOLD: u64 = 100;

/// The result of `get_txn_commit_record`, which is used to get the status of a specified
/// transaction from write cf.
#[derive(Debug)]
pub enum TxnCommitRecord {
    /// The commit record of the given transaction is not found. But it's possible that there's
    /// another transaction's commit record, whose `commit_ts` equals to the current transaction's
    /// `start_ts`. That kind of record will be returned via the `overlapped_write` field.
    /// In this case, if the current transaction is to be rolled back, the `overlapped_write` must not
    /// be overwritten.
    None { overlapped_write: Option<Write> },
    /// Found the transaction's write record.
    SingleRecord { commit_ts: TimeStamp, write: Write },
    /// The transaction's status is found in another transaction's record's `overlapped_rollback`
    /// field. This may happen when the current transaction's `start_ts` is the same as the
    /// `commit_ts` of another transaction on this key.
    OverlappedRollback { commit_ts: TimeStamp },
}

impl TxnCommitRecord {
    pub fn exist(&self) -> bool {
        match self {
            Self::None { .. } => false,
            Self::SingleRecord { .. } | Self::OverlappedRollback { .. } => true,
        }
    }

    pub fn info(&self) -> Option<(TimeStamp, WriteType)> {
        match self {
            Self::None { .. } => None,
            Self::SingleRecord { commit_ts, write } => Some((*commit_ts, write.write_type)),
            Self::OverlappedRollback { commit_ts } => Some((*commit_ts, WriteType::Rollback)),
        }
    }

    pub fn unwrap_single_record(self) -> (TimeStamp, WriteType) {
        match self {
            Self::SingleRecord { commit_ts, write } => (commit_ts, write.write_type),
            _ => panic!("not a single record: {:?}", self),
        }
    }

    pub fn unwrap_overlapped_rollback(self) -> TimeStamp {
        match self {
            Self::OverlappedRollback { commit_ts } => commit_ts,
            _ => panic!("not an overlapped rollback record: {:?}", self),
        }
    }

    pub fn unwrap_none(self) -> Option<Write> {
        match self {
            Self::None { overlapped_write } => overlapped_write,
            _ => panic!("txn record found but not expected: {:?}", self),
        }
    }
}

pub struct MvccReader<S: Snapshot> {
    snapshot: S,
    pub statistics: Statistics,
    // cursors are used for speeding up scans.
    data_cursor: Option<Cursor<S::Iter>>,
    lock_cursor: Option<Cursor<S::Iter>>,
    pub write_cursor: Option<Cursor<S::Iter>>,

    scan_mode: Option<ScanMode>,
    key_only: bool,

    fill_cache: bool,
    isolation_level: IsolationLevel,
}

impl<S: Snapshot> MvccReader<S> {
    pub fn new(
        snapshot: S,
        scan_mode: Option<ScanMode>,
        fill_cache: bool,
        isolation_level: IsolationLevel,
    ) -> Self {
        Self {
            snapshot,
            statistics: Statistics::default(),
            data_cursor: None,
            lock_cursor: None,
            write_cursor: None,
            scan_mode,
            isolation_level,
            key_only: false,
            fill_cache,
        }
    }

    pub fn get_statistics(&self) -> &Statistics {
        &self.statistics
    }

    pub fn collect_statistics_into(&mut self, stats: &mut Statistics) {
        stats.add(&self.statistics);
        self.statistics = Statistics::default();
    }

    pub fn set_key_only(&mut self, key_only: bool) {
        self.key_only = key_only;
    }

    pub fn load_data(&mut self, key: &Key, write: Write) -> Result<Value> {
        assert_eq!(write.write_type, WriteType::Put);
        if self.key_only {
            return Ok(vec![]);
        }
        if let Some(val) = write.short_value {
            return Ok(val);
        }
        if self.scan_mode.is_some() && self.data_cursor.is_none() {
            let iter_opt = IterOptions::new(None, None, self.fill_cache);
            self.data_cursor = Some(self.snapshot.iter(iter_opt, self.get_scan_mode(true))?);
        }

        let k = key.clone().append_ts(write.start_ts);
        let val = if let Some(ref mut cursor) = self.data_cursor {
            cursor
                .get(&k, &mut self.statistics.data)?
                .map(|v| v.to_vec())
        } else {
            self.statistics.data.get += 1;
            self.snapshot.get(&k)?
        };

        match val {
            Some(val) => {
                self.statistics.data.processed_keys += 1;
                Ok(val)
            }
            None => Err(default_not_found_error(key.to_raw()?, "get")),
        }
    }

    pub fn load_lock(&mut self, key: &Key) -> Result<Option<Lock>> {
        if self.scan_mode.is_some() && self.lock_cursor.is_none() {
            let iter_opt = IterOptions::new(None, None, true);
            let iter = self
                .snapshot
                .iter_cf(CF_LOCK, iter_opt, self.get_scan_mode(true))?;
            self.lock_cursor = Some(iter);
        }

        let res = if let Some(ref mut cursor) = self.lock_cursor {
            match cursor.get(key, &mut self.statistics.lock)? {
                Some(v) => Some(Lock::parse(v)?),
                None => None,
            }
        } else {
            self.statistics.lock.get += 1;
            match self.snapshot.get_cf(CF_LOCK, key)? {
                Some(v) => Some(Lock::parse(&v)?),
                None => None,
            }
        };

        Ok(res)
    }

    fn get_scan_mode(&self, allow_backward: bool) -> ScanMode {
        match self.scan_mode {
            Some(ScanMode::Forward) => ScanMode::Forward,
            Some(ScanMode::Backward) if allow_backward => ScanMode::Backward,
            _ => ScanMode::Mixed,
        }
    }

    pub fn seek_write(&mut self, key: &Key, ts: TimeStamp) -> Result<Option<(TimeStamp, Write)>> {
        if self.scan_mode.is_some() {
            if self.write_cursor.is_none() {
                let iter_opt = IterOptions::new(None, None, self.fill_cache);
                let iter = self
                    .snapshot
                    .iter_cf(CF_WRITE, iter_opt, self.get_scan_mode(false))?;
                self.write_cursor = Some(iter);
            }
        } else {
            // use prefix bloom filter
            let iter_opt = IterOptions::default()
                .use_prefix_seek()
                .set_prefix_same_as_start(true);
            let iter = self.snapshot.iter_cf(CF_WRITE, iter_opt, ScanMode::Mixed)?;
            self.write_cursor = Some(iter);
        }

        let cursor = self.write_cursor.as_mut().unwrap();
        let ok = cursor.near_seek(&key.clone().append_ts(ts), &mut self.statistics.write)?;
        if !ok {
            return Ok(None);
        }
        let write_key = cursor.key(&mut self.statistics.write);
        let commit_ts = Key::decode_ts_from(write_key)?;
        if !Key::is_user_key_eq(write_key, key.as_encoded()) {
            return Ok(None);
        }
        let write = WriteRef::parse(cursor.value(&mut self.statistics.write))?.to_owned();
        Ok(Some((commit_ts, write)))
    }

    /// Checks if there is a lock which blocks reading the key at the given ts.
    /// Returns the blocking lock as the `Err` variant.
    fn check_lock(&mut self, key: &Key, ts: TimeStamp) -> Result<()> {
        if let Some(lock) = self.load_lock(key)? {
            if let Err(e) = Lock::check_ts_conflict(Cow::Owned(lock), key, ts, &Default::default())
            {
                self.statistics.lock.processed_keys += 1;
                return Err(e.into());
            }
        }
        Ok(())
    }

    pub fn get(
        &mut self,
        key: &Key,
        ts: TimeStamp,
        skip_lock_check: bool,
    ) -> Result<Option<Value>> {
        if !skip_lock_check {
            // Check for locks that signal concurrent writes.
            match self.isolation_level {
                IsolationLevel::Si => self.check_lock(key, ts)?,
                IsolationLevel::Rc => {}
            }
        }
        if let Some(write) = self.get_write(key, ts)? {
            Ok(Some(self.load_data(key, write)?))
        } else {
            Ok(None)
        }
    }

    pub fn get_write(&mut self, key: &Key, mut ts: TimeStamp) -> Result<Option<Write>> {
        loop {
            match self.seek_write(key, ts)? {
                Some((commit_ts, write)) => match write.write_type {
                    WriteType::Put => {
                        return Ok(Some(write));
                    }
                    WriteType::Delete => {
                        return Ok(None);
                    }
                    WriteType::Lock | WriteType::Rollback => ts = commit_ts.prev(),
                },
                None => return Ok(None),
            }
        }
    }

    pub fn get_txn_commit_record(
        &mut self,
        key: &Key,
        start_ts: TimeStamp,
    ) -> Result<TxnCommitRecord> {
        // It's possible a txn with a small `start_ts` has a greater `commit_ts` than a txn with
        // a greater `start_ts` in pessimistic transaction.
        // I.e., txn_1.commit_ts > txn_2.commit_ts > txn_2.start_ts > txn_1.start_ts.
        //
        // Scan all the versions from `TimeStamp::max()` to `start_ts`.
        let mut seek_ts = TimeStamp::max();
        while let Some((commit_ts, write)) = self.seek_write(key, seek_ts)? {
            if write.start_ts == start_ts {
                return Ok(TxnCommitRecord::SingleRecord { commit_ts, write });
            }
            if commit_ts == start_ts {
                if write.has_overlapped_rollback {
                    return Ok(TxnCommitRecord::OverlappedRollback { commit_ts });
                }
                return Ok(TxnCommitRecord::None {
                    overlapped_write: Some(write),
                });
            }
            if commit_ts < start_ts {
                break;
            }
            seek_ts = commit_ts.prev();
        }
        Ok(TxnCommitRecord::None {
            overlapped_write: None,
        })
    }

    fn create_data_cursor(&mut self) -> Result<()> {
        if self.data_cursor.is_none() {
            let iter_opt = IterOptions::new(None, None, true);
            let iter = self.snapshot.iter(iter_opt, self.get_scan_mode(true))?;
            self.data_cursor = Some(iter);
        }
        Ok(())
    }

    fn create_write_cursor(&mut self) -> Result<()> {
        if self.write_cursor.is_none() {
            let iter_opt = IterOptions::new(None, None, true);
            let iter = self
                .snapshot
                .iter_cf(CF_WRITE, iter_opt, self.get_scan_mode(true))?;
            self.write_cursor = Some(iter);
        }
        Ok(())
    }

    fn create_lock_cursor(&mut self) -> Result<()> {
        if self.lock_cursor.is_none() {
            let iter_opt = IterOptions::new(None, None, true);
            let iter = self
                .snapshot
                .iter_cf(CF_LOCK, iter_opt, self.get_scan_mode(true))?;
            self.lock_cursor = Some(iter);
        }
        Ok(())
    }

    /// Return the first committed key for which `start_ts` equals to `ts`
    pub fn seek_ts(&mut self, ts: TimeStamp) -> Result<Option<Key>> {
        assert!(self.scan_mode.is_some());
        self.create_write_cursor()?;

        let cursor = self.write_cursor.as_mut().unwrap();
        let mut ok = cursor.seek_to_first(&mut self.statistics.write);

        while ok {
            if WriteRef::parse(cursor.value(&mut self.statistics.write))?.start_ts == ts {
                return Ok(Some(
                    Key::from_encoded(cursor.key(&mut self.statistics.write).to_vec())
                        .truncate_ts()?,
                ));
            }
            ok = cursor.next(&mut self.statistics.write);
        }
        Ok(None)
    }

    /// Scan locks that satisfies `filter(lock)` returns true, from the given start key `start`.
    /// At most `limit` locks will be returned. If `limit` is set to `0`, it means unlimited.
    ///
    /// The return type is `(locks, is_remain)`. `is_remain` indicates whether there MAY be
    /// remaining locks that can be scanned.
    pub fn scan_locks<F>(
        &mut self,
        start: Option<&Key>,
        filter: F,
        limit: usize,
    ) -> Result<(Vec<(Key, Lock)>, bool)>
    where
        F: Fn(&Lock) -> bool,
    {
        self.create_lock_cursor()?;
        let cursor = self.lock_cursor.as_mut().unwrap();
        let ok = match start {
            Some(ref x) => cursor.seek(x, &mut self.statistics.lock)?,
            None => cursor.seek_to_first(&mut self.statistics.lock),
        };
        if !ok {
            return Ok((vec![], false));
        }
        let mut locks = Vec::with_capacity(limit);
        while cursor.valid()? {
            let key = Key::from_encoded_slice(cursor.key(&mut self.statistics.lock));
            let lock = Lock::parse(cursor.value(&mut self.statistics.lock))?;
            if filter(&lock) {
                locks.push((key, lock));
                if limit > 0 && locks.len() == limit {
                    return Ok((locks, true));
                }
            }
            cursor.next(&mut self.statistics.lock);
        }
        self.statistics.lock.processed_keys += locks.len();
        // If we reach here, `cursor.valid()` is `false`, so there MUST be no more locks.
        Ok((locks, false))
    }

    pub fn scan_keys(
        &mut self,
        mut start: Option<Key>,
        limit: usize,
    ) -> Result<(Vec<Key>, Option<Key>)> {
        let iter_opt = IterOptions::new(None, None, self.fill_cache);
        let scan_mode = self.get_scan_mode(false);
        let mut cursor = self.snapshot.iter_cf(CF_WRITE, iter_opt, scan_mode)?;
        let mut keys = vec![];
        loop {
            let ok = match start {
                Some(ref x) => cursor.near_seek(x, &mut self.statistics.write)?,
                None => cursor.seek_to_first(&mut self.statistics.write),
            };
            if !ok {
                return Ok((keys, None));
            }
            if keys.len() >= limit {
                self.statistics.write.processed_keys += keys.len();
                return Ok((keys, start));
            }
            let key =
                Key::from_encoded(cursor.key(&mut self.statistics.write).to_vec()).truncate_ts()?;
            start = Some(key.clone().append_ts(TimeStamp::zero()));
            keys.push(key);
        }
    }

    // Get all Value of the given key in CF_DEFAULT
    pub fn scan_values_in_default(&mut self, key: &Key) -> Result<Vec<(TimeStamp, Value)>> {
        self.create_data_cursor()?;
        let cursor = self.data_cursor.as_mut().unwrap();
        let mut ok = cursor.seek(key, &mut self.statistics.data)?;
        if !ok {
            return Ok(vec![]);
        }
        let mut v = vec![];
        while ok {
            let cur_key = cursor.key(&mut self.statistics.data);
            let ts = Key::decode_ts_from(cur_key)?;
            if Key::is_user_key_eq(cur_key, key.as_encoded()) {
                v.push((ts, cursor.value(&mut self.statistics.data).to_vec()));
            } else {
                break;
            }
            ok = cursor.next(&mut self.statistics.data);
        }
        Ok(v)
    }
}

// Returns true if it needs gc.
// This is for optimization purpose, does not mean to be accurate.
pub fn check_need_gc(safe_point: TimeStamp, ratio_threshold: f64, props: MvccProperties) -> bool {
    // Always GC.
    if ratio_threshold < 1.0 {
        return true;
    }

    // No data older than safe_point to GC.
    if props.min_ts > safe_point {
        return false;
    }

    // Note: Since the properties are file-based, it can be false positive.
    // For example, multiple files can have a different version of the same row.

    // A lot of MVCC versions to GC.
    if props.num_versions as f64 > props.num_rows as f64 * ratio_threshold {
        return true;
    }
    // A lot of non-effective MVCC versions to GC.
    if props.num_versions as f64 > props.num_puts as f64 * ratio_threshold {
        return true;
    }

    // A lot of MVCC versions of a single row to GC.
    props.max_row_versions > GC_MAX_ROW_VERSIONS_THRESHOLD
}

#[cfg(test)]
mod tests {
    use super::*;

    use crate::storage::kv::Modify;
    use crate::storage::mvcc::{MvccReader, MvccTxn};

    use crate::storage::txn::{acquire_pessimistic_lock, commit, pessimistic_prewrite, prewrite};
    use concurrency_manager::ConcurrencyManager;
    use engine_rocks::properties::MvccPropertiesCollectorFactory;
    use engine_rocks::raw::DB;
    use engine_rocks::raw::{ColumnFamilyOptions, DBOptions};
    use engine_rocks::raw_util::CFOptions;
    use engine_rocks::{Compat, RocksSnapshot};
    use engine_traits::{Mutable, MvccPropertiesExt, WriteBatchExt};
    use engine_traits::{ALL_CFS, CF_DEFAULT, CF_LOCK, CF_RAFT, CF_WRITE};
    use kvproto::kvrpcpb::IsolationLevel;
    use kvproto::metapb::{Peer, Region};
    use raftstore::store::RegionSnapshot;
    use std::ops::Bound;
    use std::sync::Arc;
    use std::u64;
    use txn_types::{LockType, Mutation};

    struct RegionEngine {
        db: Arc<DB>,
        region: Region,
    }

    impl RegionEngine {
        fn new(db: &Arc<DB>, region: &Region) -> RegionEngine {
            RegionEngine {
                db: Arc::clone(&db),
                region: region.clone(),
            }
        }

        fn put(
            &mut self,
            pk: &[u8],
            start_ts: impl Into<TimeStamp>,
            commit_ts: impl Into<TimeStamp>,
        ) {
            let start_ts = start_ts.into();
            let m = Mutation::Put((Key::from_raw(pk), vec![]));
            self.prewrite(m, pk, start_ts);
            self.commit(pk, start_ts, commit_ts);
        }

        fn lock(
            &mut self,
            pk: &[u8],
            start_ts: impl Into<TimeStamp>,
            commit_ts: impl Into<TimeStamp>,
        ) {
            let start_ts = start_ts.into();
            let m = Mutation::Lock(Key::from_raw(pk));
            self.prewrite(m, pk, start_ts);
            self.commit(pk, start_ts, commit_ts);
        }

        fn delete(
            &mut self,
            pk: &[u8],
            start_ts: impl Into<TimeStamp>,
            commit_ts: impl Into<TimeStamp>,
        ) {
            let start_ts = start_ts.into();
            let m = Mutation::Delete(Key::from_raw(pk));
            self.prewrite(m, pk, start_ts);
            self.commit(pk, start_ts, commit_ts);
        }

        fn prewrite(&mut self, m: Mutation, pk: &[u8], start_ts: impl Into<TimeStamp>) {
            let snap =
                RegionSnapshot::<RocksSnapshot>::from_raw(self.db.c().clone(), self.region.clone());
            let start_ts = start_ts.into();
            let cm = ConcurrencyManager::new(start_ts);
            let mut txn = MvccTxn::new(snap, start_ts, true, cm);

            prewrite(
                &mut txn,
                m,
                pk,
                &None,
                false,
                0,
                0,
                TimeStamp::default(),
                TimeStamp::default(),
            )
            .unwrap();
            self.write(txn.into_modifies());
        }

        fn prewrite_pessimistic_lock(
            &mut self,
            m: Mutation,
            pk: &[u8],
            start_ts: impl Into<TimeStamp>,
        ) {
            let snap =
                RegionSnapshot::<RocksSnapshot>::from_raw(self.db.c().clone(), self.region.clone());
            let start_ts = start_ts.into();
            let cm = ConcurrencyManager::new(start_ts);
            let mut txn = MvccTxn::new(snap, start_ts, true, cm);

            pessimistic_prewrite(
                &mut txn,
                m,
                pk,
                &None,
                true,
                0,
                TimeStamp::default(),
                0,
                TimeStamp::default(),
<<<<<<< HEAD
=======
                TimeStamp::default(),
                false,
>>>>>>> 8c7d117e
            )
            .unwrap();
            self.write(txn.into_modifies());
        }

        fn acquire_pessimistic_lock(
            &mut self,
            k: Key,
            pk: &[u8],
            start_ts: impl Into<TimeStamp>,
            for_update_ts: impl Into<TimeStamp>,
        ) {
            let snap =
                RegionSnapshot::<RocksSnapshot>::from_raw(self.db.c().clone(), self.region.clone());
            let for_update_ts = for_update_ts.into();
            let cm = ConcurrencyManager::new(for_update_ts);
            let mut txn = MvccTxn::new(snap, start_ts.into(), true, cm);
            acquire_pessimistic_lock(
                &mut txn,
                k,
                pk,
                false,
                0,
                for_update_ts,
                false,
                TimeStamp::zero(),
            )
            .unwrap();
            self.write(txn.into_modifies());
        }

        fn commit(
            &mut self,
            pk: &[u8],
            start_ts: impl Into<TimeStamp>,
            commit_ts: impl Into<TimeStamp>,
        ) {
            let snap =
                RegionSnapshot::<RocksSnapshot>::from_raw(self.db.c().clone(), self.region.clone());
            let start_ts = start_ts.into();
            let cm = ConcurrencyManager::new(start_ts);
            let mut txn = MvccTxn::new(snap, start_ts, true, cm);
            commit(&mut txn, Key::from_raw(pk), commit_ts.into()).unwrap();
            self.write(txn.into_modifies());
        }

        fn rollback(&mut self, pk: &[u8], start_ts: impl Into<TimeStamp>) {
            let snap =
                RegionSnapshot::<RocksSnapshot>::from_raw(self.db.c().clone(), self.region.clone());
            let start_ts = start_ts.into();
            let cm = ConcurrencyManager::new(start_ts);
            let mut txn = MvccTxn::new(snap, start_ts, true, cm);
            txn.collapse_rollback(false);
            txn.rollback(Key::from_raw(pk)).unwrap();
            self.write(txn.into_modifies());
        }

        fn rollback_protected(&mut self, pk: &[u8], start_ts: impl Into<TimeStamp>) {
            let snap =
                RegionSnapshot::<RocksSnapshot>::from_raw(self.db.c().clone(), self.region.clone());
            let start_ts = start_ts.into();
            let cm = ConcurrencyManager::new(start_ts);
            let mut txn = MvccTxn::new(snap, start_ts, true, cm);
            txn.collapse_rollback(false);
            txn.cleanup(Key::from_raw(pk), TimeStamp::zero(), true)
                .unwrap();
            self.write(txn.into_modifies());
        }

        fn gc(&mut self, pk: &[u8], safe_point: impl Into<TimeStamp> + Copy) {
            let cm = ConcurrencyManager::new(safe_point.into());
            loop {
                let snap = RegionSnapshot::<RocksSnapshot>::from_raw(
                    self.db.c().clone(),
                    self.region.clone(),
                );
                let mut txn = MvccTxn::new(snap, safe_point.into(), true, cm.clone());
                txn.gc(Key::from_raw(pk), safe_point.into()).unwrap();
                let modifies = txn.into_modifies();
                if modifies.is_empty() {
                    return;
                }
                self.write(modifies);
            }
        }

        fn write(&mut self, modifies: Vec<Modify>) {
            let db = &self.db;
            let mut wb = db.c().write_batch();
            for rev in modifies {
                match rev {
                    Modify::Put(cf, k, v) => {
                        let k = keys::data_key(k.as_encoded());
                        wb.put_cf(cf, &k, &v).unwrap();
                    }
                    Modify::Delete(cf, k) => {
                        let k = keys::data_key(k.as_encoded());
                        wb.delete_cf(cf, &k).unwrap();
                    }
                    Modify::DeleteRange(cf, k1, k2, notify_only) => {
                        if !notify_only {
                            let k1 = keys::data_key(k1.as_encoded());
                            let k2 = keys::data_key(k2.as_encoded());
                            wb.delete_range_cf(cf, &k1, &k2).unwrap();
                        }
                    }
                }
            }
            db.c().write(&wb).unwrap();
        }

        fn flush(&mut self) {
            for cf in ALL_CFS {
                let cf = engine_rocks::util::get_cf_handle(&self.db, cf).unwrap();
                self.db.flush_cf(cf, true).unwrap();
            }
        }

        fn compact(&mut self) {
            for cf in ALL_CFS {
                let cf = engine_rocks::util::get_cf_handle(&self.db, cf).unwrap();
                self.db.compact_range_cf(cf, None, None);
            }
        }
    }

    fn open_db(path: &str, with_properties: bool) -> Arc<DB> {
        let db_opts = DBOptions::new();
        let mut cf_opts = ColumnFamilyOptions::new();
        cf_opts.set_write_buffer_size(32 * 1024 * 1024);
        if with_properties {
            let f = Box::new(MvccPropertiesCollectorFactory::default());
            cf_opts.add_table_properties_collector_factory("tikv.test-collector", f);
        }
        let cfs_opts = vec![
            CFOptions::new(CF_DEFAULT, ColumnFamilyOptions::new()),
            CFOptions::new(CF_RAFT, ColumnFamilyOptions::new()),
            CFOptions::new(CF_LOCK, ColumnFamilyOptions::new()),
            CFOptions::new(CF_WRITE, cf_opts),
        ];
        Arc::new(engine_rocks::raw_util::new_engine_opt(path, db_opts, cfs_opts).unwrap())
    }

    fn make_region(id: u64, start_key: Vec<u8>, end_key: Vec<u8>) -> Region {
        let mut peer = Peer::default();
        peer.set_id(id);
        peer.set_store_id(id);
        let mut region = Region::default();
        region.set_id(id);
        region.set_start_key(start_key);
        region.set_end_key(end_key);
        region.mut_peers().push(peer);
        region
    }

    fn get_mvcc_properties_and_check_gc(
        db: Arc<DB>,
        region: Region,
        safe_point: impl Into<TimeStamp>,
        need_gc: bool,
    ) -> Option<MvccProperties> {
        let safe_point = safe_point.into();

        let start = keys::data_key(region.get_start_key());
        let end = keys::data_end_key(region.get_end_key());
        let props = db
            .c()
            .get_mvcc_properties_cf(CF_WRITE, safe_point, &start, &end);
        if let Some(props) = props.as_ref() {
            assert_eq!(check_need_gc(safe_point, 1.0, props.clone()), need_gc);
        }
        props
    }

    #[test]
    fn test_need_gc() {
        let path = tempfile::Builder::new()
            .prefix("test_storage_mvcc_reader")
            .tempdir()
            .unwrap();
        let path = path.path().to_str().unwrap();
        let region = make_region(1, vec![0], vec![10]);
        test_without_properties(path, &region);
        test_with_properties(path, &region);
    }

    fn test_without_properties(path: &str, region: &Region) {
        let db = open_db(path, false);
        let mut engine = RegionEngine::new(&db, &region);

        // Put 2 keys.
        engine.put(&[1], 1, 1);
        engine.put(&[4], 2, 2);
        assert!(
            get_mvcc_properties_and_check_gc(Arc::clone(&db), region.clone(), 10, true).is_none()
        );
        engine.flush();
        // After this flush, we have a SST file without properties.
        // Without properties, we always need GC.
        assert!(
            get_mvcc_properties_and_check_gc(Arc::clone(&db), region.clone(), 10, true).is_none()
        );
    }

    #[test]
    fn test_ts_filter() {
        let path = tempfile::Builder::new()
            .prefix("test_ts_filter")
            .tempdir()
            .unwrap();
        let path = path.path().to_str().unwrap();
        let region = make_region(1, vec![0], vec![13]);

        let db = open_db(path, true);
        let mut engine = RegionEngine::new(&db, &region);

        engine.put(&[2], 1, 2);
        engine.put(&[4], 3, 4);
        engine.flush();
        engine.put(&[6], 5, 6);
        engine.put(&[8], 7, 8);
        engine.flush();
        engine.put(&[10], 9, 10);
        engine.put(&[12], 11, 12);
        engine.flush();

        let snap = RegionSnapshot::<RocksSnapshot>::from_raw(db.c().clone(), region);

        let tests = vec![
            // set nothing.
            (
                Bound::Unbounded,
                Bound::Unbounded,
                vec![2u64, 4, 6, 8, 10, 12],
            ),
            // test set both hint_min_ts and hint_max_ts.
            (Bound::Included(6), Bound::Included(8), vec![6u64, 8]),
            (Bound::Excluded(5), Bound::Included(8), vec![6u64, 8]),
            (Bound::Included(6), Bound::Excluded(9), vec![6u64, 8]),
            (Bound::Excluded(5), Bound::Excluded(9), vec![6u64, 8]),
            // test set only hint_min_ts.
            (Bound::Included(10), Bound::Unbounded, vec![10u64, 12]),
            (Bound::Excluded(9), Bound::Unbounded, vec![10u64, 12]),
            // test set only hint_max_ts.
            (Bound::Unbounded, Bound::Included(7), vec![2u64, 4, 6, 8]),
            (Bound::Unbounded, Bound::Excluded(8), vec![2u64, 4, 6, 8]),
        ];

        for (_, &(min, max, ref res)) in tests.iter().enumerate() {
            let mut iopt = IterOptions::default();
            iopt.set_hint_min_ts(min);
            iopt.set_hint_max_ts(max);

            let mut iter = snap.iter_cf(CF_WRITE, iopt).unwrap();

            for (i, expect_ts) in res.iter().enumerate() {
                if i == 0 {
                    assert_eq!(iter.seek_to_first().unwrap(), true);
                } else {
                    assert_eq!(iter.next().unwrap(), true);
                }

                let ts = Key::decode_ts_from(iter.key()).unwrap();
                assert_eq!(ts.into_inner(), *expect_ts);
            }

            assert_eq!(iter.next().unwrap(), false);
        }
    }

    #[test]
    fn test_ts_filter_lost_delete() {
        let dir = tempfile::Builder::new()
            .prefix("test_ts_filter_lost_deletion")
            .tempdir()
            .unwrap();
        let path = dir.path().to_str().unwrap();
        let region = make_region(1, vec![0], vec![]);

        let db = open_db(&path, true);
        let mut engine = RegionEngine::new(&db, &region);

        let key1 = &[1];
        engine.put(key1, 2, 3);
        engine.flush();
        engine.compact();

        // Delete key 1 commit ts@5 and GC@6
        // Put key 2 commit ts@7
        let key2 = &[2];
        engine.put(key2, 6, 7);
        engine.delete(key1, 4, 5);
        engine.gc(key1, 6);
        engine.flush();

        // Scan kv with ts filter [1, 6].
        let mut iopt = IterOptions::default();
        iopt.set_hint_min_ts(Bound::Included(1));
        iopt.set_hint_max_ts(Bound::Included(6));

        let snap = RegionSnapshot::<RocksSnapshot>::from_raw(db.c().clone(), region);
        let mut iter = snap.iter_cf(CF_WRITE, iopt).unwrap();

        // Must not omit the latest deletion of key1 to prevent seeing outdated record.
        assert_eq!(iter.seek_to_first().unwrap(), true);
        assert_eq!(
            Key::from_encoded_slice(iter.key())
                .to_raw()
                .unwrap()
                .as_slice(),
            key2
        );
        assert_eq!(iter.next().unwrap(), false);
    }

    fn test_with_properties(path: &str, region: &Region) {
        let db = open_db(path, true);
        let mut engine = RegionEngine::new(&db, &region);

        // Put 2 keys.
        engine.put(&[2], 3, 3);
        engine.put(&[3], 4, 4);
        engine.flush();
        // After this flush, we have a SST file w/ properties, plus the SST
        // file w/o properties from previous flush. We always need GC as
        // long as we can't get properties from any SST files.
        assert!(
            get_mvcc_properties_and_check_gc(Arc::clone(&db), region.clone(), 10, true).is_none()
        );
        engine.compact();
        // After this compact, the two SST files are compacted into a new
        // SST file with properties. Now all SST files have properties and
        // all keys have only one version, so we don't need gc.
        let props =
            get_mvcc_properties_and_check_gc(Arc::clone(&db), region.clone(), 10, false).unwrap();
        assert_eq!(props.min_ts, 1.into());
        assert_eq!(props.max_ts, 4.into());
        assert_eq!(props.num_rows, 4);
        assert_eq!(props.num_puts, 4);
        assert_eq!(props.num_versions, 4);
        assert_eq!(props.max_row_versions, 1);

        // Put 2 more keys and delete them.
        engine.put(&[5], 5, 5);
        engine.put(&[6], 6, 6);
        engine.delete(&[5], 7, 7);
        engine.delete(&[6], 8, 8);
        engine.flush();
        // After this flush, keys 5,6 in the new SST file have more than one
        // versions, so we need gc.
        let props =
            get_mvcc_properties_and_check_gc(Arc::clone(&db), region.clone(), 10, true).unwrap();
        assert_eq!(props.min_ts, 1.into());
        assert_eq!(props.max_ts, 8.into());
        assert_eq!(props.num_rows, 6);
        assert_eq!(props.num_puts, 6);
        assert_eq!(props.num_versions, 8);
        assert_eq!(props.max_row_versions, 2);
        // But if the `safe_point` is older than all versions, we don't need gc too.
        let props =
            get_mvcc_properties_and_check_gc(Arc::clone(&db), region.clone(), 0, false).unwrap();
        assert_eq!(props.min_ts, TimeStamp::max());
        assert_eq!(props.max_ts, TimeStamp::zero());
        assert_eq!(props.num_rows, 0);
        assert_eq!(props.num_puts, 0);
        assert_eq!(props.num_versions, 0);
        assert_eq!(props.max_row_versions, 0);

        // We gc the two deleted keys manually.
        engine.gc(&[5], 10);
        engine.gc(&[6], 10);
        engine.compact();
        // After this compact, all versions of keys 5,6 are deleted,
        // no keys have more than one versions, so we don't need gc.
        let props =
            get_mvcc_properties_and_check_gc(Arc::clone(&db), region.clone(), 10, false).unwrap();
        assert_eq!(props.min_ts, 1.into());
        assert_eq!(props.max_ts, 4.into());
        assert_eq!(props.num_rows, 4);
        assert_eq!(props.num_puts, 4);
        assert_eq!(props.num_versions, 4);
        assert_eq!(props.max_row_versions, 1);

        // A single lock version need gc.
        engine.lock(&[7], 9, 9);
        engine.flush();
        let props =
            get_mvcc_properties_and_check_gc(Arc::clone(&db), region.clone(), 10, true).unwrap();
        assert_eq!(props.min_ts, 1.into());
        assert_eq!(props.max_ts, 9.into());
        assert_eq!(props.num_rows, 5);
        assert_eq!(props.num_puts, 4);
        assert_eq!(props.num_versions, 5);
        assert_eq!(props.max_row_versions, 1);
    }

    #[test]
    fn test_get_txn_commit_record() {
        let path = tempfile::Builder::new()
            .prefix("_test_storage_mvcc_reader_get_txn_commit_record")
            .tempdir()
            .unwrap();
        let path = path.path().to_str().unwrap();
        let region = make_region(1, vec![], vec![]);
        let db = open_db(path, true);
        let mut engine = RegionEngine::new(&db, &region);

        let (k, v) = (b"k", b"v");
        let m = Mutation::Put((Key::from_raw(k), v.to_vec()));
        engine.prewrite(m, k, 1);
        engine.commit(k, 1, 10);

        engine.rollback(k, 5);
        engine.rollback(k, 20);

        let m = Mutation::Put((Key::from_raw(k), v.to_vec()));
        engine.prewrite(m, k, 25);
        engine.commit(k, 25, 30);

        let m = Mutation::Put((Key::from_raw(k), v.to_vec()));
        engine.prewrite(m, k, 35);
        engine.commit(k, 35, 40);

        // Overlapped rollback on the commit record at 40.
        engine.rollback_protected(k, 40);

        let m = Mutation::Put((Key::from_raw(k), v.to_vec()));
        engine.acquire_pessimistic_lock(Key::from_raw(k), k, 45, 45);
        engine.prewrite_pessimistic_lock(m, k, 45);
        engine.commit(k, 45, 50);

        let snap = RegionSnapshot::<RocksSnapshot>::from_raw(db.c().clone(), region);
        let mut reader = MvccReader::new(snap, None, false, IsolationLevel::Si);

        // Let's assume `50_45 PUT` means a commit version with start ts is 45 and commit ts
        // is 50.
        // Commit versions: [50_45 PUT, 45_40 PUT, 40_35 PUT, 30_25 PUT, 20_20 Rollback, 10_1 PUT, 5_5 Rollback].
        let key = Key::from_raw(k);
        let overlapped_write = reader
            .get_txn_commit_record(&key, 55.into())
            .unwrap()
            .unwrap_none();
        assert!(overlapped_write.is_none());

        // When no such record is found but a record of another txn has a write record with
        // its commit_ts equals to current start_ts, it
        let overlapped_write = reader
            .get_txn_commit_record(&key, 50.into())
            .unwrap()
            .unwrap_none()
            .unwrap();
        assert_eq!(overlapped_write.start_ts, 45.into());
        assert_eq!(overlapped_write.write_type, WriteType::Put);

        let (commit_ts, write_type) = reader
            .get_txn_commit_record(&key, 45.into())
            .unwrap()
            .unwrap_single_record();
        assert_eq!(commit_ts, 50.into());
        assert_eq!(write_type, WriteType::Put);

        let commit_ts = reader
            .get_txn_commit_record(&key, 40.into())
            .unwrap()
            .unwrap_overlapped_rollback();
        assert_eq!(commit_ts, 40.into());

        let (commit_ts, write_type) = reader
            .get_txn_commit_record(&key, 35.into())
            .unwrap()
            .unwrap_single_record();
        assert_eq!(commit_ts, 40.into());
        assert_eq!(write_type, WriteType::Put);

        let (commit_ts, write_type) = reader
            .get_txn_commit_record(&key, 25.into())
            .unwrap()
            .unwrap_single_record();
        assert_eq!(commit_ts, 30.into());
        assert_eq!(write_type, WriteType::Put);

        let (commit_ts, write_type) = reader
            .get_txn_commit_record(&key, 20.into())
            .unwrap()
            .unwrap_single_record();
        assert_eq!(commit_ts, 20.into());
        assert_eq!(write_type, WriteType::Rollback);

        let (commit_ts, write_type) = reader
            .get_txn_commit_record(&key, 1.into())
            .unwrap()
            .unwrap_single_record();
        assert_eq!(commit_ts, 10.into());
        assert_eq!(write_type, WriteType::Put);

        let (commit_ts, write_type) = reader
            .get_txn_commit_record(&key, 5.into())
            .unwrap()
            .unwrap_single_record();
        assert_eq!(commit_ts, 5.into());
        assert_eq!(write_type, WriteType::Rollback);

        let seek_old = reader.get_statistics().write.seek;
        assert!(!reader
            .get_txn_commit_record(&key, 30.into())
            .unwrap()
            .exist());
        let seek_new = reader.get_statistics().write.seek;

        // `get_txn_commit_record(&key, 30)` stopped at `30_25 PUT`.
        assert_eq!(seek_new - seek_old, 3);
    }

    #[test]
    fn test_get_txn_commit_record_of_pessimistic_txn() {
        let path = tempfile::Builder::new()
            .prefix("_test_storage_mvcc_reader_get_txn_commit_record_of_pessimistic_txn")
            .tempdir()
            .unwrap();
        let path = path.path().to_str().unwrap();
        let region = make_region(1, vec![], vec![]);
        let db = open_db(path, true);
        let mut engine = RegionEngine::new(&db, &region);

        let (k, v) = (b"k", b"v");
        let key = Key::from_raw(k);
        let m = Mutation::Put((key.clone(), v.to_vec()));

        // txn: start_ts = 2, commit_ts = 3
        engine.acquire_pessimistic_lock(key.clone(), k, 2, 2);
        engine.prewrite_pessimistic_lock(m.clone(), k, 2);
        engine.commit(k, 2, 3);
        // txn: start_ts = 1, commit_ts = 4
        engine.acquire_pessimistic_lock(key.clone(), k, 1, 3);
        engine.prewrite_pessimistic_lock(m, k, 1);
        engine.commit(k, 1, 4);

        let snap = RegionSnapshot::<RocksSnapshot>::from_raw(db.c().clone(), region);
        let mut reader = MvccReader::new(snap, None, false, IsolationLevel::Si);
        let (commit_ts, write_type) = reader
            .get_txn_commit_record(&key, 2.into())
            .unwrap()
            .unwrap_single_record();
        assert_eq!(commit_ts, 3.into());
        assert_eq!(write_type, WriteType::Put);

        let (commit_ts, write_type) = reader
            .get_txn_commit_record(&key, 1.into())
            .unwrap()
            .unwrap_single_record();
        assert_eq!(commit_ts, 4.into());
        assert_eq!(write_type, WriteType::Put);
    }

    #[test]
    fn test_seek_write() {
        let path = tempfile::Builder::new()
            .prefix("_test_storage_mvcc_reader_seek_write")
            .tempdir()
            .unwrap();
        let path = path.path().to_str().unwrap();
        let region = make_region(1, vec![], vec![]);
        let db = open_db(path, true);
        let mut engine = RegionEngine::new(&db, &region);

        let (k, v) = (b"k", b"v");
        let m = Mutation::Put((Key::from_raw(k), v.to_vec()));
        engine.prewrite(m.clone(), k, 1);
        engine.commit(k, 1, 5);

        engine.rollback(k, 3);
        engine.rollback(k, 7);

        engine.prewrite(m.clone(), k, 15);
        engine.commit(k, 15, 17);

        // Timestamp overlap with the previous transaction.
        engine.acquire_pessimistic_lock(Key::from_raw(k), k, 10, 18);
        engine.prewrite_pessimistic_lock(Mutation::Lock(Key::from_raw(k)), k, 10);
        engine.commit(k, 10, 20);

        engine.prewrite(m, k, 23);
        engine.commit(k, 23, 25);

        // Let's assume `2_1 PUT` means a commit version with start ts is 1 and commit ts
        // is 2.
        // Commit versions: [25_23 PUT, 20_10 PUT, 17_15 PUT, 7_7 Rollback, 5_1 PUT, 3_3 Rollback].
        let snap = RegionSnapshot::<RocksSnapshot>::from_raw(db.c().clone(), region.clone());
        let mut reader = MvccReader::new(snap, None, false, IsolationLevel::Si);

        let k = Key::from_raw(k);
        let (commit_ts, write) = reader.seek_write(&k, 30.into()).unwrap().unwrap();
        assert_eq!(commit_ts, 25.into());
        assert_eq!(
            write,
            Write::new(WriteType::Put, 23.into(), Some(v.to_vec()))
        );

        let (commit_ts, write) = reader.seek_write(&k, 25.into()).unwrap().unwrap();
        assert_eq!(commit_ts, 25.into());
        assert_eq!(
            write,
            Write::new(WriteType::Put, 23.into(), Some(v.to_vec()))
        );

        let (commit_ts, write) = reader.seek_write(&k, 20.into()).unwrap().unwrap();
        assert_eq!(commit_ts, 20.into());
        assert_eq!(write, Write::new(WriteType::Lock, 10.into(), None));

        let (commit_ts, write) = reader.seek_write(&k, 19.into()).unwrap().unwrap();
        assert_eq!(commit_ts, 17.into());
        assert_eq!(
            write,
            Write::new(WriteType::Put, 15.into(), Some(v.to_vec()))
        );

        let (commit_ts, write) = reader.seek_write(&k, 3.into()).unwrap().unwrap();
        assert_eq!(commit_ts, 3.into());
        assert_eq!(write, Write::new_rollback(3.into(), false));

        let (commit_ts, write) = reader.seek_write(&k, 16.into()).unwrap().unwrap();
        assert_eq!(commit_ts, 7.into());
        assert_eq!(write, Write::new_rollback(7.into(), false));

        let (commit_ts, write) = reader.seek_write(&k, 6.into()).unwrap().unwrap();
        assert_eq!(commit_ts, 5.into());
        assert_eq!(
            write,
            Write::new(WriteType::Put, 1.into(), Some(v.to_vec()))
        );

        assert!(reader.seek_write(&k, 2.into()).unwrap().is_none());

        // Test seek_write should not see the next key.
        let (k2, v2) = (b"k2", b"v2");
        let m2 = Mutation::Put((Key::from_raw(k2), v2.to_vec()));
        engine.prewrite(m2, k2, 1);
        engine.commit(k2, 1, 2);

        let snap = RegionSnapshot::<RocksSnapshot>::from_raw(db.c().clone(), region);
        let mut reader = MvccReader::new(snap, None, false, IsolationLevel::Si);

        let (commit_ts, write) = reader
            .seek_write(&Key::from_raw(k2), 3.into())
            .unwrap()
            .unwrap();
        assert_eq!(commit_ts, 2.into());
        assert_eq!(
            write,
            Write::new(WriteType::Put, 1.into(), Some(v2.to_vec()))
        );

        assert!(reader.seek_write(&k, 2.into()).unwrap().is_none());

        // Test seek_write touches region's end.
        let region1 = make_region(1, vec![], Key::from_raw(b"k1").into_encoded());
        let snap = RegionSnapshot::<RocksSnapshot>::from_raw(db.c().clone(), region1);
        let mut reader = MvccReader::new(snap, None, false, IsolationLevel::Si);

        assert!(reader.seek_write(&k, 2.into()).unwrap().is_none());
    }

    #[test]
    fn test_get_write() {
        let path = tempfile::Builder::new()
            .prefix("_test_storage_mvcc_reader_get_write")
            .tempdir()
            .unwrap();
        let path = path.path().to_str().unwrap();
        let region = make_region(1, vec![], vec![]);
        let db = open_db(path, true);
        let mut engine = RegionEngine::new(&db, &region);

        let (k, v) = (b"k", b"v");
        let m = Mutation::Put((Key::from_raw(k), v.to_vec()));
        engine.prewrite(m, k, 1);
        engine.commit(k, 1, 2);

        engine.rollback(k, 5);

        engine.lock(k, 6, 7);

        engine.delete(k, 8, 9);

        let m = Mutation::Put((Key::from_raw(k), v.to_vec()));
        engine.prewrite(m, k, 12);
        engine.commit(k, 12, 14);

        let m = Mutation::Lock(Key::from_raw(k));
        engine.acquire_pessimistic_lock(Key::from_raw(k), k, 13, 15);
        engine.prewrite_pessimistic_lock(m, k, 13);
        engine.commit(k, 13, 15);

        let m = Mutation::Put((Key::from_raw(k), v.to_vec()));
        engine.acquire_pessimistic_lock(Key::from_raw(k), k, 18, 18);
        engine.prewrite_pessimistic_lock(m, k, 18);
        engine.commit(k, 18, 20);

        let m = Mutation::Lock(Key::from_raw(k));
        engine.acquire_pessimistic_lock(Key::from_raw(k), k, 17, 21);
        engine.prewrite_pessimistic_lock(m, k, 17);
        engine.commit(k, 17, 21);

        let m = Mutation::Put((Key::from_raw(k), v.to_vec()));
        engine.prewrite(m, k, 24);

        let snap = RegionSnapshot::<RocksSnapshot>::from_raw(db.c().clone(), region);
        let mut reader = MvccReader::new(snap, None, false, IsolationLevel::Si);

        // Let's assume `2_1 PUT` means a commit version with start ts is 1 and commit ts
        // is 2.
        // Commit versions: [21_17 LOCK, 20_18 PUT, 15_13 LOCK, 14_12 PUT, 9_8 DELETE, 7_6 LOCK,
        //                   5_5 Rollback, 2_1 PUT].
        let key = Key::from_raw(k);

        assert!(reader.get_write(&key, 1.into()).unwrap().is_none());

        let write = reader.get_write(&key, 2.into()).unwrap().unwrap();
        assert_eq!(write.write_type, WriteType::Put);
        assert_eq!(write.start_ts, 1.into());

        let write = reader.get_write(&key, 5.into()).unwrap().unwrap();
        assert_eq!(write.write_type, WriteType::Put);
        assert_eq!(write.start_ts, 1.into());

        let write = reader.get_write(&key, 7.into()).unwrap().unwrap();
        assert_eq!(write.write_type, WriteType::Put);
        assert_eq!(write.start_ts, 1.into());

        assert!(reader.get_write(&key, 9.into()).unwrap().is_none());

        let write = reader.get_write(&key, 14.into()).unwrap().unwrap();
        assert_eq!(write.write_type, WriteType::Put);
        assert_eq!(write.start_ts, 12.into());

        let write = reader.get_write(&key, 16.into()).unwrap().unwrap();
        assert_eq!(write.write_type, WriteType::Put);
        assert_eq!(write.start_ts, 12.into());

        let write = reader.get_write(&key, 20.into()).unwrap().unwrap();
        assert_eq!(write.write_type, WriteType::Put);
        assert_eq!(write.start_ts, 18.into());

        let write = reader.get_write(&key, 24.into()).unwrap().unwrap();
        assert_eq!(write.write_type, WriteType::Put);
        assert_eq!(write.start_ts, 18.into());

        assert!(reader
            .get_write(&Key::from_raw(b"j"), 100.into())
            .unwrap()
            .is_none());
    }

    #[test]
    fn test_check_lock() {
        let path = tempfile::Builder::new()
            .prefix("_test_storage_mvcc_reader_check_lock")
            .tempdir()
            .unwrap();
        let path = path.path().to_str().unwrap();
        let region = make_region(1, vec![], vec![]);
        let db = open_db(path, true);
        let mut engine = RegionEngine::new(&db, &region);

        let (k1, k2, k3, k4, v) = (b"k1", b"k2", b"k3", b"k4", b"v");
        engine.prewrite(Mutation::Put((Key::from_raw(k1), v.to_vec())), k1, 5);
        engine.prewrite(Mutation::Put((Key::from_raw(k2), v.to_vec())), k1, 5);
        engine.prewrite(Mutation::Lock(Key::from_raw(k3)), k1, 5);

        let snap = RegionSnapshot::<RocksSnapshot>::from_raw(db.c().clone(), region.clone());
        let mut reader = MvccReader::new(snap, None, false, IsolationLevel::Si);
        // Ignore the lock if read ts is less than the lock version
        assert!(reader.check_lock(&Key::from_raw(k1), 4.into()).is_ok());
        assert!(reader.check_lock(&Key::from_raw(k2), 4.into()).is_ok());
        // Returns the lock if read ts >= lock version
        assert!(reader.check_lock(&Key::from_raw(k1), 6.into()).is_err());
        assert!(reader.check_lock(&Key::from_raw(k2), 6.into()).is_err());
        // Read locks don't block any read operation
        assert!(reader.check_lock(&Key::from_raw(k3), 6.into()).is_ok());
        // Ignore the primary lock when reading the latest committed version by setting TimeStamp::max() as ts
        assert!(reader
            .check_lock(&Key::from_raw(k1), TimeStamp::max())
            .is_ok());
        // Should not ignore the secondary lock even though reading the latest version
        assert!(reader
            .check_lock(&Key::from_raw(k2), TimeStamp::max())
            .is_err());

        // Commit the primary lock only
        engine.commit(k1, 5, 7);
        let snap = RegionSnapshot::<RocksSnapshot>::from_raw(db.c().clone(), region.clone());
        let mut reader = MvccReader::new(snap, None, false, IsolationLevel::Si);
        // Then reading the primary key should succeed
        assert!(reader.check_lock(&Key::from_raw(k1), 6.into()).is_ok());
        // Reading secondary keys should still fail
        assert!(reader.check_lock(&Key::from_raw(k2), 6.into()).is_err());
        assert!(reader
            .check_lock(&Key::from_raw(k2), TimeStamp::max())
            .is_err());

        // Pessimistic locks
        engine.acquire_pessimistic_lock(Key::from_raw(k4), k4, 9, 9);
        let snap = RegionSnapshot::<RocksSnapshot>::from_raw(db.c().clone(), region);
        let mut reader = MvccReader::new(snap, None, false, IsolationLevel::Si);
        // Pessimistic locks don't block any read operation
        assert!(reader.check_lock(&Key::from_raw(k4), 10.into()).is_ok());
    }

    #[test]
    fn test_scan_locks() {
        let path = tempfile::Builder::new()
            .prefix("_test_storage_mvcc_reader_scan_locks")
            .tempdir()
            .unwrap();
        let path = path.path().to_str().unwrap();
        let region = make_region(1, vec![], vec![]);
        let db = open_db(path, true);
        let mut engine = RegionEngine::new(&db, &region);

        // Put some locks to the db.
        engine.prewrite(
            Mutation::Put((Key::from_raw(b"k1"), b"v1".to_vec())),
            b"k1",
            5,
        );
        engine.prewrite(
            Mutation::Put((Key::from_raw(b"k2"), b"v2".to_vec())),
            b"k1",
            10,
        );
        engine.prewrite(Mutation::Delete(Key::from_raw(b"k3")), b"k1", 10);
        engine.prewrite(Mutation::Lock(Key::from_raw(b"k3\x00")), b"k1", 10);
        engine.prewrite(Mutation::Delete(Key::from_raw(b"k4")), b"k1", 12);
        engine.acquire_pessimistic_lock(Key::from_raw(b"k5"), b"k1", 10, 12);
        engine.acquire_pessimistic_lock(Key::from_raw(b"k6"), b"k1", 12, 12);

        // All locks whose ts <= 10.
        let visible_locks: Vec<_> = vec![
            // key, lock_type, short_value, ts, for_update_ts
            (
                b"k1".to_vec(),
                LockType::Put,
                Some(b"v1".to_vec()),
                5.into(),
                TimeStamp::zero(),
            ),
            (
                b"k2".to_vec(),
                LockType::Put,
                Some(b"v2".to_vec()),
                10.into(),
                TimeStamp::zero(),
            ),
            (
                b"k3".to_vec(),
                LockType::Delete,
                None,
                10.into(),
                TimeStamp::zero(),
            ),
            (
                b"k3\x00".to_vec(),
                LockType::Lock,
                None,
                10.into(),
                TimeStamp::zero(),
            ),
            (
                b"k5".to_vec(),
                LockType::Pessimistic,
                None,
                10.into(),
                12.into(),
            ),
        ]
        .into_iter()
        .map(|(k, lock_type, short_value, ts, for_update_ts)| {
            (
                Key::from_raw(&k),
                Lock::new(
                    lock_type,
                    b"k1".to_vec(),
                    ts,
                    0,
                    short_value,
                    for_update_ts,
                    0,
                    TimeStamp::zero(),
                ),
            )
        })
        .collect();

        // Creates a reader and scan locks,
        let check_scan_lock =
            |start_key: Option<Key>, limit, expect_res: &[_], expect_is_remain| {
                let snap =
                    RegionSnapshot::<RocksSnapshot>::from_raw(db.c().clone(), region.clone());
                let mut reader = MvccReader::new(snap, None, false, IsolationLevel::Si);
                let res = reader
                    .scan_locks(start_key.as_ref(), |l| l.ts <= 10.into(), limit)
                    .unwrap();
                assert_eq!(res.0, expect_res);
                assert_eq!(res.1, expect_is_remain);
            };

        check_scan_lock(None, 6, &visible_locks, false);
        check_scan_lock(None, 5, &visible_locks, true);
        check_scan_lock(None, 4, &visible_locks[0..4], true);
        check_scan_lock(Some(Key::from_raw(b"k2")), 3, &visible_locks[1..4], true);
        check_scan_lock(
            Some(Key::from_raw(b"k3\x00")),
            1,
            &visible_locks[3..4],
            true,
        );
        check_scan_lock(
            Some(Key::from_raw(b"k3\x00")),
            10,
            &visible_locks[3..],
            false,
        );
        // limit = 0 means unlimited.
        check_scan_lock(None, 0, &visible_locks, false);
    }

    #[test]
    fn test_get() {
        let path = tempfile::Builder::new()
            .prefix("_test_storage_mvcc_reader_get_write")
            .tempdir()
            .unwrap();
        let path = path.path().to_str().unwrap();
        let region = make_region(1, vec![], vec![]);
        let db = open_db(path, true);
        let mut engine = RegionEngine::new(&db, &region);

        let (k, short_value, long_value) = (
            b"k",
            b"v",
            "v".repeat(txn_types::SHORT_VALUE_MAX_LEN + 1).into_bytes(),
        );
        let m = Mutation::Put((Key::from_raw(k), short_value.to_vec()));
        engine.prewrite(m, k, 1);
        engine.commit(k, 1, 2);

        engine.rollback(k, 5);

        engine.lock(k, 6, 7);

        engine.delete(k, 8, 9);

        let m = Mutation::Put((Key::from_raw(k), long_value.to_vec()));
        engine.prewrite(m, k, 10);

        let snap = RegionSnapshot::<RocksSnapshot>::from_raw(db.c().clone(), region.clone());
        let mut reader = MvccReader::new(snap, None, false, IsolationLevel::Si);
        let key = Key::from_raw(k);

        for &skip_lock_check in &[false, true] {
            assert_eq!(
                reader.get(&key, 2.into(), skip_lock_check).unwrap(),
                Some(short_value.to_vec())
            );
            assert_eq!(
                reader.get(&key, 5.into(), skip_lock_check).unwrap(),
                Some(short_value.to_vec())
            );
            assert_eq!(
                reader.get(&key, 7.into(), skip_lock_check).unwrap(),
                Some(short_value.to_vec())
            );
            assert_eq!(reader.get(&key, 9.into(), skip_lock_check).unwrap(), None);
        }
        assert!(reader.get(&key, 11.into(), false).is_err());
        assert_eq!(reader.get(&key, 9.into(), true).unwrap(), None);

        // Commit the long value
        engine.commit(k, 10, 11);
        let snap = RegionSnapshot::<RocksSnapshot>::from_raw(db.c().clone(), region);
        let mut reader = MvccReader::new(snap, None, false, IsolationLevel::Si);
        for &skip_lock_check in &[false, true] {
            assert_eq!(
                reader.get(&key, 11.into(), skip_lock_check).unwrap(),
                Some(long_value.to_vec())
            );
        }
    }
}<|MERGE_RESOLUTION|>--- conflicted
+++ resolved
@@ -582,11 +582,7 @@
                 TimeStamp::default(),
                 0,
                 TimeStamp::default(),
-<<<<<<< HEAD
-=======
                 TimeStamp::default(),
-                false,
->>>>>>> 8c7d117e
             )
             .unwrap();
             self.write(txn.into_modifies());
