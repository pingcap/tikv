// Copyright 2019 TiKV Project Authors. Licensed under Apache-2.0.

use crate::raftstore::coprocessor::properties::MvccProperties;
use crate::storage::kv::{Cursor, ScanMode, Snapshot, Statistics};
use crate::storage::mvcc::lock::Lock;
use crate::storage::mvcc::write::{Write, WriteType};
use crate::storage::mvcc::{default_not_found_error, WriteRef};
use crate::storage::mvcc::{Result, TimeStamp};
use engine::IterOption;
use engine::{CF_LOCK, CF_WRITE};
use keys::{Key, Value};
use kvproto::kvrpcpb::IsolationLevel;

const GC_MAX_ROW_VERSIONS_THRESHOLD: u64 = 100;

pub struct MvccReader<S: Snapshot> {
    snapshot: S,
    statistics: Statistics,
    // cursors are used for speeding up scans.
    data_cursor: Option<Cursor<S::Iter>>,
    lock_cursor: Option<Cursor<S::Iter>>,
    write_cursor: Option<Cursor<S::Iter>>,

    scan_mode: Option<ScanMode>,
    key_only: bool,

    fill_cache: bool,
    isolation_level: IsolationLevel,
}

impl<S: Snapshot> MvccReader<S> {
    pub fn new(
        snapshot: S,
        scan_mode: Option<ScanMode>,
        fill_cache: bool,
        isolation_level: IsolationLevel,
    ) -> Self {
        Self {
            snapshot,
            statistics: Statistics::default(),
            data_cursor: None,
            lock_cursor: None,
            write_cursor: None,
            scan_mode,
            isolation_level,
            key_only: false,
            fill_cache,
        }
    }

    pub fn get_statistics(&self) -> &Statistics {
        &self.statistics
    }

    pub fn collect_statistics_into(&mut self, stats: &mut Statistics) {
        stats.add(&self.statistics);
        self.statistics = Statistics::default();
    }

    pub fn set_key_only(&mut self, key_only: bool) {
        self.key_only = key_only;
    }

    pub fn load_data(&mut self, key: &Key, ts: TimeStamp) -> Result<Option<Value>> {
        if self.key_only {
            return Ok(Some(vec![]));
        }
        if self.scan_mode.is_some() && self.data_cursor.is_none() {
            let iter_opt = IterOption::new(None, None, self.fill_cache);
            self.data_cursor = Some(self.snapshot.iter(iter_opt, self.get_scan_mode(true))?);
        }

        let k = key.clone().append_ts(ts);
        let res = if let Some(ref mut cursor) = self.data_cursor {
            cursor
                .get(&k, &mut self.statistics.data)?
                .map(|v| v.to_vec())
        } else {
            self.statistics.data.get += 1;
            self.snapshot.get(&k)?
        };

        self.statistics.data.processed += 1;
        Ok(res)
    }

    pub fn load_lock(&mut self, key: &Key) -> Result<Option<Lock>> {
        if self.scan_mode.is_some() && self.lock_cursor.is_none() {
            let iter_opt = IterOption::new(None, None, true);
            let iter = self
                .snapshot
                .iter_cf(CF_LOCK, iter_opt, self.get_scan_mode(true))?;
            self.lock_cursor = Some(iter);
        }

        let res = if let Some(ref mut cursor) = self.lock_cursor {
            match cursor.get(key, &mut self.statistics.lock)? {
                Some(v) => Some(Lock::parse(v)?),
                None => None,
            }
        } else {
            self.statistics.lock.get += 1;
            match self.snapshot.get_cf(CF_LOCK, key)? {
                Some(v) => Some(Lock::parse(&v)?),
                None => None,
            }
        };

        if res.is_some() {
            self.statistics.lock.processed += 1;
        }

        Ok(res)
    }

    fn get_scan_mode(&self, allow_backward: bool) -> ScanMode {
        match self.scan_mode {
            Some(ScanMode::Forward) => ScanMode::Forward,
            Some(ScanMode::Backward) if allow_backward => ScanMode::Backward,
            _ => ScanMode::Mixed,
        }
    }

    pub fn seek_write(&mut self, key: &Key, ts: TimeStamp) -> Result<Option<(TimeStamp, Write)>> {
        if self.scan_mode.is_some() {
            if self.write_cursor.is_none() {
                let iter_opt = IterOption::new(None, None, self.fill_cache);
                let iter = self
                    .snapshot
                    .iter_cf(CF_WRITE, iter_opt, self.get_scan_mode(false))?;
                self.write_cursor = Some(iter);
            }
        } else {
            // use prefix bloom filter
            let iter_opt = IterOption::default()
                .use_prefix_seek()
                .set_prefix_same_as_start(true);
            let iter = self.snapshot.iter_cf(CF_WRITE, iter_opt, ScanMode::Mixed)?;
            self.write_cursor = Some(iter);
        }

        let cursor = self.write_cursor.as_mut().unwrap();
        let ok = cursor.near_seek(&key.clone().append_ts(ts), &mut self.statistics.write)?;
        if !ok {
            return Ok(None);
        }
        let write_key = cursor.key(&mut self.statistics.write);
        let commit_ts = Key::decode_ts_from(write_key)?;
        if !Key::is_user_key_eq(write_key, key.as_encoded()) {
            return Ok(None);
        }
        let write = WriteRef::parse(cursor.value(&mut self.statistics.write))?.to_owned();
        self.statistics.write.processed += 1;
        Ok(Some((commit_ts, write)))
    }

    /// Checks if there is a lock which blocks reading the key at the given ts.
    /// Returns the blocking lock as the `Err` variant.
    fn check_lock(&mut self, key: &Key, ts: TimeStamp) -> Result<()> {
        if let Some(lock) = self.load_lock(key)? {
            return lock.check_ts_conflict(key, ts, &Default::default());
        }
        Ok(())
    }

    pub fn get(&mut self, key: &Key, ts: TimeStamp) -> Result<Option<Value>> {
        // Check for locks that signal concurrent writes.
        match self.isolation_level {
            IsolationLevel::Si => self.check_lock(key, ts)?,
            IsolationLevel::Rc => {}
        }
        if let Some(mut write) = self.get_write(key, ts)? {
            if write.short_value.is_some() {
                if self.key_only {
                    return Ok(Some(vec![]));
                }
                return Ok(write.short_value.take());
            }
            match self.load_data(key, write.start_ts)? {
                None => {
                    return Err(default_not_found_error(key.to_raw()?, "get"));
                }
                Some(v) => return Ok(Some(v)),
            }
        }
        Ok(None)
    }

    pub fn get_write(&mut self, key: &Key, mut ts: TimeStamp) -> Result<Option<Write>> {
        loop {
            match self.seek_write(key, ts)? {
                Some((commit_ts, write)) => match write.write_type {
                    WriteType::Put => {
                        return Ok(Some(write));
                    }
                    WriteType::Delete => {
                        return Ok(None);
                    }
                    WriteType::Lock | WriteType::Rollback => ts = commit_ts.prev(),
                },
                None => return Ok(None),
            }
        }
    }

    pub fn get_txn_commit_info(
        &mut self,
        key: &Key,
        start_ts: TimeStamp,
    ) -> Result<Option<(TimeStamp, WriteType)>> {
        // It's possible a txn with a small `start_ts` has a greater `commit_ts` than a txn with
        // a greater `start_ts` in pessimistic transaction.
        // I.e., txn_1.commit_ts > txn_2.commit_ts > txn_2.start_ts > txn_1.start_ts.
        //
        // Scan all the versions from `TimeStamp::max()` to `start_ts`.
        let mut seek_ts = TimeStamp::max();
        while let Some((commit_ts, write)) = self.seek_write(key, seek_ts)? {
            if write.start_ts == start_ts {
                return Ok(Some((commit_ts, write.write_type)));
            }
            if commit_ts <= start_ts {
                break;
            }
            seek_ts = commit_ts.prev();
        }
        Ok(None)
    }

    fn create_data_cursor(&mut self) -> Result<()> {
        if self.data_cursor.is_none() {
            let iter_opt = IterOption::new(None, None, true);
            let iter = self.snapshot.iter(iter_opt, self.get_scan_mode(true))?;
            self.data_cursor = Some(iter);
        }
        Ok(())
    }

    fn create_write_cursor(&mut self) -> Result<()> {
        if self.write_cursor.is_none() {
            let iter_opt = IterOption::new(None, None, true);
            let iter = self
                .snapshot
                .iter_cf(CF_WRITE, iter_opt, self.get_scan_mode(true))?;
            self.write_cursor = Some(iter);
        }
        Ok(())
    }

    fn create_lock_cursor(&mut self) -> Result<()> {
        if self.lock_cursor.is_none() {
            let iter_opt = IterOption::new(None, None, true);
            let iter = self
                .snapshot
                .iter_cf(CF_LOCK, iter_opt, self.get_scan_mode(true))?;
            self.lock_cursor = Some(iter);
        }
        Ok(())
    }

    /// Return the first committed key for which `start_ts` equals to `ts`
    pub fn seek_ts(&mut self, ts: TimeStamp) -> Result<Option<Key>> {
        assert!(self.scan_mode.is_some());
        self.create_write_cursor()?;

        let cursor = self.write_cursor.as_mut().unwrap();
        let mut ok = cursor.seek_to_first(&mut self.statistics.write);

        while ok {
            if WriteRef::parse(cursor.value(&mut self.statistics.write))?.start_ts == ts {
                return Ok(Some(
                    Key::from_encoded(cursor.key(&mut self.statistics.write).to_vec())
                        .truncate_ts()?,
                ));
            }
            ok = cursor.next(&mut self.statistics.write);
        }
        Ok(None)
    }

    /// Scan locks that satisfies `filter(lock)` returns true, from the given start key `start`.
    /// At most `limit` locks will be returned. If `limit` is set to `0`, it means unlimited.
    ///
    /// The return type is `(locks, is_remain)`. `is_remain` indicates whether there MAY be
    /// remaining locks that can be scanned.
    pub fn scan_locks<F>(
        &mut self,
        start: Option<&Key>,
        filter: F,
        limit: usize,
    ) -> Result<(Vec<(Key, Lock)>, bool)>
    where
        F: Fn(&Lock) -> bool,
    {
        self.create_lock_cursor()?;
        let cursor = self.lock_cursor.as_mut().unwrap();
        let ok = match start {
            Some(ref x) => cursor.seek(x, &mut self.statistics.lock)?,
            None => cursor.seek_to_first(&mut self.statistics.lock),
        };
        if !ok {
            return Ok((vec![], false));
        }
        let mut locks = Vec::with_capacity(limit);
        while cursor.valid()? {
            let key = Key::from_encoded_slice(cursor.key(&mut self.statistics.lock));
            let lock = Lock::parse(cursor.value(&mut self.statistics.lock))?;
            if filter(&lock) {
                locks.push((key, lock));
                if limit > 0 && locks.len() == limit {
                    return Ok((locks, true));
                }
            }
            cursor.next(&mut self.statistics.lock);
        }
        self.statistics.lock.processed += locks.len();
        // If we reach here, `cursor.valid()` is `false`, so there MUST be no more locks.
        Ok((locks, false))
    }

    pub fn scan_keys(
        &mut self,
        mut start: Option<Key>,
        limit: usize,
    ) -> Result<(Vec<Key>, Option<Key>)> {
        let iter_opt = IterOption::new(None, None, self.fill_cache);
        let scan_mode = self.get_scan_mode(false);
        let mut cursor = self.snapshot.iter_cf(CF_WRITE, iter_opt, scan_mode)?;
        let mut keys = vec![];
        loop {
            let ok = match start {
                Some(ref x) => cursor.near_seek(x, &mut self.statistics.write)?,
                None => cursor.seek_to_first(&mut self.statistics.write),
            };
            if !ok {
                return Ok((keys, None));
            }
            if keys.len() >= limit {
                self.statistics.write.processed += keys.len();
                return Ok((keys, start));
            }
            let key =
                Key::from_encoded(cursor.key(&mut self.statistics.write).to_vec()).truncate_ts()?;
            start = Some(key.clone().append_ts(TimeStamp::zero()));
            keys.push(key);
        }
    }

    // Get all Value of the given key in CF_DEFAULT
    pub fn scan_values_in_default(&mut self, key: &Key) -> Result<Vec<(TimeStamp, Value)>> {
        self.create_data_cursor()?;
        let cursor = self.data_cursor.as_mut().unwrap();
        let mut ok = cursor.seek(key, &mut self.statistics.data)?;
        if !ok {
            return Ok(vec![]);
        }
        let mut v = vec![];
        while ok {
            let cur_key = cursor.key(&mut self.statistics.data);
            let ts = Key::decode_ts_from(cur_key)?;
            if Key::is_user_key_eq(cur_key, key.as_encoded()) {
                v.push((ts, cursor.value(&mut self.statistics.data).to_vec()));
            } else {
                break;
            }
            ok = cursor.next(&mut self.statistics.data);
        }
        Ok(v)
    }

    // Returns true if it needs gc.
    // This is for optimization purpose, does not mean to be accurate.
    pub fn need_gc(&self, safe_point: TimeStamp, ratio_threshold: f64) -> bool {
        // Always GC.
        if ratio_threshold < 1.0 {
            return true;
        }

        let props = match self.get_mvcc_properties(safe_point) {
            Some(v) => v,
            None => return true,
        };

        // No data older than safe_point to GC.
        if props.min_ts > safe_point {
            return false;
        }

        // Note: Since the properties are file-based, it can be false positive.
        // For example, multiple files can have a different version of the same row.

        // A lot of MVCC versions to GC.
        if props.num_versions as f64 > props.num_rows as f64 * ratio_threshold {
            return true;
        }
        // A lot of non-effective MVCC versions to GC.
        if props.num_versions as f64 > props.num_puts as f64 * ratio_threshold {
            return true;
        }

        // A lot of MVCC versions of a single row to GC.
        props.max_row_versions > GC_MAX_ROW_VERSIONS_THRESHOLD
    }

    fn get_mvcc_properties(&self, safe_point: TimeStamp) -> Option<MvccProperties> {
        let collection = match self.snapshot.get_properties_cf(CF_WRITE) {
            Ok(v) => v,
            Err(_) => return None,
        };
        if collection.is_empty() {
            return None;
        }
        // Aggregate MVCC properties.
        let mut props = MvccProperties::new();
        for (_, v) in &*collection {
            let mvcc = match MvccProperties::decode(v.user_collected_properties()) {
                Ok(v) => v,
                Err(_) => return None,
            };
            // Filter out properties after safe_point.
            if mvcc.min_ts > safe_point {
                continue;
            }
            props.add(&mvcc);
        }
        Some(props)
    }
}

#[cfg(test)]
mod tests {
    use super::*;

    use crate::raftstore::coprocessor::properties::MvccPropertiesCollectorFactory;
    use crate::raftstore::store::RegionSnapshot;
    use crate::storage::kv::Modify;
    use crate::storage::mvcc::lock::LockType;
    use crate::storage::mvcc::{MvccReader, MvccTxn};
    use crate::storage::{Mutation, Options};
    use engine::rocks::util::CFOptions;
    use engine::rocks::{self, ColumnFamilyOptions, DBOptions};
    use engine::rocks::{Writable, WriteBatch, DB};
<<<<<<< HEAD
    use engine::{IterOption, ALL_CFS, CF_DEFAULT, CF_RAFT};
=======
    use engine::{ALL_CFS, CF_DEFAULT, CF_LOCK, CF_RAFT, CF_WRITE};
    use engine_rocks::RocksEngine;
    use kvproto::kvrpcpb::IsolationLevel;
>>>>>>> 96c3f978
    use kvproto::metapb::{Peer, Region};
    use std::sync::Arc;
    use std::u64;

    struct RegionEngine {
        db: Arc<DB>,
        region: Region,
    }

    impl RegionEngine {
        fn new(db: &Arc<DB>, region: &Region) -> RegionEngine {
            RegionEngine {
                db: Arc::clone(&db),
                region: region.clone(),
            }
        }

        fn put(
            &mut self,
            pk: &[u8],
            start_ts: impl Into<TimeStamp>,
            commit_ts: impl Into<TimeStamp>,
        ) {
            let start_ts = start_ts.into();
            let m = Mutation::Put((Key::from_raw(pk), vec![]));
            self.prewrite(m, pk, start_ts);
            self.commit(pk, start_ts, commit_ts);
        }

        fn lock(
            &mut self,
            pk: &[u8],
            start_ts: impl Into<TimeStamp>,
            commit_ts: impl Into<TimeStamp>,
        ) {
            let start_ts = start_ts.into();
            let m = Mutation::Lock(Key::from_raw(pk));
            self.prewrite(m, pk, start_ts);
            self.commit(pk, start_ts, commit_ts);
        }

        fn delete(
            &mut self,
            pk: &[u8],
            start_ts: impl Into<TimeStamp>,
            commit_ts: impl Into<TimeStamp>,
        ) {
            let start_ts = start_ts.into();
            let m = Mutation::Delete(Key::from_raw(pk));
            self.prewrite(m, pk, start_ts);
            self.commit(pk, start_ts, commit_ts);
        }

        fn prewrite(&mut self, m: Mutation, pk: &[u8], start_ts: impl Into<TimeStamp>) {
            let snap =
                RegionSnapshot::<RocksEngine>::from_raw(Arc::clone(&self.db), self.region.clone());
            let mut txn = MvccTxn::new(snap, start_ts.into(), true);
            txn.prewrite(m, pk, &Options::default()).unwrap();
            self.write(txn.into_modifies());
        }

        fn prewrite_pessimistic_lock(
            &mut self,
            m: Mutation,
            pk: &[u8],
            start_ts: impl Into<TimeStamp>,
        ) {
            let snap =
                RegionSnapshot::<RocksEngine>::from_raw(Arc::clone(&self.db), self.region.clone());
            let mut txn = MvccTxn::new(snap, start_ts.into(), true);
            let options = Options::default();
            txn.pessimistic_prewrite(m, pk, true, &options).unwrap();
            self.write(txn.into_modifies());
        }

        fn acquire_pessimistic_lock(
            &mut self,
            k: Key,
            pk: &[u8],
            start_ts: impl Into<TimeStamp>,
            for_update_ts: impl Into<TimeStamp>,
        ) {
            let snap =
                RegionSnapshot::<RocksEngine>::from_raw(Arc::clone(&self.db), self.region.clone());
            let mut txn = MvccTxn::new(snap, start_ts.into(), true);
            let mut options = Options::default();
            options.for_update_ts = for_update_ts.into();
            txn.acquire_pessimistic_lock(k, pk, false, &options)
                .unwrap();
            self.write(txn.into_modifies());
        }

        fn commit(
            &mut self,
            pk: &[u8],
            start_ts: impl Into<TimeStamp>,
            commit_ts: impl Into<TimeStamp>,
        ) {
            let snap =
                RegionSnapshot::<RocksEngine>::from_raw(Arc::clone(&self.db), self.region.clone());
            let mut txn = MvccTxn::new(snap, start_ts.into(), true);
            txn.commit(Key::from_raw(pk), commit_ts.into()).unwrap();
            self.write(txn.into_modifies());
        }

        fn rollback(&mut self, pk: &[u8], start_ts: impl Into<TimeStamp>) {
            let snap =
                RegionSnapshot::<RocksEngine>::from_raw(Arc::clone(&self.db), self.region.clone());
            let mut txn = MvccTxn::new(snap, start_ts.into(), true);
            txn.collapse_rollback(false);
            txn.rollback(Key::from_raw(pk)).unwrap();
            self.write(txn.into_modifies());
        }

        fn gc(&mut self, pk: &[u8], safe_point: impl Into<TimeStamp> + Copy) {
            loop {
                let snap = RegionSnapshot::<RocksEngine>::from_raw(
                    Arc::clone(&self.db),
                    self.region.clone(),
                );
                let mut txn = MvccTxn::new(snap, safe_point.into(), true);
                txn.gc(Key::from_raw(pk), safe_point.into()).unwrap();
                let modifies = txn.into_modifies();
                if modifies.is_empty() {
                    return;
                }
                self.write(modifies);
            }
        }

        fn write(&mut self, modifies: Vec<Modify>) {
            let db = &self.db;
            let wb = WriteBatch::default();
            for rev in modifies {
                match rev {
                    Modify::Put(cf, k, v) => {
                        let k = keys::data_key(k.as_encoded());
                        let handle = rocks::util::get_cf_handle(db, cf).unwrap();
                        wb.put_cf(handle, &k, &v).unwrap();
                    }
                    Modify::Delete(cf, k) => {
                        let k = keys::data_key(k.as_encoded());
                        let handle = rocks::util::get_cf_handle(db, cf).unwrap();
                        wb.delete_cf(handle, &k).unwrap();
                    }
                    Modify::DeleteRange(cf, k1, k2, notify_only) => {
                        if !notify_only {
                            let k1 = keys::data_key(k1.as_encoded());
                            let k2 = keys::data_key(k2.as_encoded());
                            let handle = rocks::util::get_cf_handle(db, cf).unwrap();
                            wb.delete_range_cf(handle, &k1, &k2).unwrap();
                        }
                    }
                }
            }
            db.write(&wb).unwrap();
        }

        fn flush(&mut self) {
            for cf in ALL_CFS {
                let cf = rocks::util::get_cf_handle(&self.db, cf).unwrap();
                self.db.flush_cf(cf, true).unwrap();
            }
        }

        fn compact(&mut self) {
            for cf in ALL_CFS {
                let cf = rocks::util::get_cf_handle(&self.db, cf).unwrap();
                self.db.compact_range_cf(cf, None, None);
            }
        }
    }

    fn open_db(path: &str, with_properties: bool) -> Arc<DB> {
        let db_opts = DBOptions::new();
        let mut cf_opts = ColumnFamilyOptions::new();
        cf_opts.set_write_buffer_size(32 * 1024 * 1024);
        if with_properties {
            let f = Box::new(MvccPropertiesCollectorFactory::default());
            cf_opts.add_table_properties_collector_factory("tikv.test-collector", f);
        }
        let cfs_opts = vec![
            CFOptions::new(CF_DEFAULT, ColumnFamilyOptions::new()),
            CFOptions::new(CF_RAFT, ColumnFamilyOptions::new()),
            CFOptions::new(CF_LOCK, ColumnFamilyOptions::new()),
            CFOptions::new(CF_WRITE, cf_opts),
        ];
        Arc::new(rocks::util::new_engine_opt(path, db_opts, cfs_opts).unwrap())
    }

    fn make_region(id: u64, start_key: Vec<u8>, end_key: Vec<u8>) -> Region {
        let mut peer = Peer::default();
        peer.set_id(id);
        peer.set_store_id(id);
        let mut region = Region::default();
        region.set_id(id);
        region.set_start_key(start_key);
        region.set_end_key(end_key);
        region.mut_peers().push(peer);
        region
    }

    fn check_need_gc(
        db: Arc<DB>,
        region: Region,
        safe_point: impl Into<TimeStamp>,
        need_gc: bool,
    ) -> Option<MvccProperties> {
        let snap = RegionSnapshot::<RocksEngine>::from_raw(Arc::clone(&db), region.clone());
        let reader = MvccReader::new(snap, None, false, IsolationLevel::Si);
        let safe_point = safe_point.into();
        assert_eq!(reader.need_gc(safe_point, 1.0), need_gc);
        reader.get_mvcc_properties(safe_point)
    }

    #[test]
    fn test_need_gc() {
        let path = tempfile::Builder::new()
            .prefix("test_storage_mvcc_reader")
            .tempdir()
            .unwrap();
        let path = path.path().to_str().unwrap();
        let region = make_region(1, vec![0], vec![10]);
        test_without_properties(path, &region);
        test_with_properties(path, &region);
    }

    fn test_without_properties(path: &str, region: &Region) {
        let db = open_db(path, false);
        let mut engine = RegionEngine::new(&db, &region);

        // Put 2 keys.
        engine.put(&[1], 1, 1);
        engine.put(&[4], 2, 2);
        assert!(check_need_gc(Arc::clone(&db), region.clone(), 10, true).is_none());
        engine.flush();
        // After this flush, we have a SST file without properties.
        // Without properties, we always need GC.
        assert!(check_need_gc(Arc::clone(&db), region.clone(), 10, true).is_none());
    }

    #[test]
    fn test_ts_filter() {
        let path = tempfile::Builder::new()
            .prefix("test_ts_filter")
            .tempdir()
            .unwrap();
        let path = path.path().to_str().unwrap();
        let region = make_region(1, vec![0], vec![13]);

        let db = open_db(path, true);
        let mut engine = RegionEngine::new(&db, &region);

        engine.put(&[2], 1, 2);
        engine.put(&[4], 3, 4);
        engine.flush();
        engine.put(&[6], 5, 6);
        engine.put(&[8], 7, 8);
        engine.flush();
        engine.put(&[10], 9, 10);
        engine.put(&[12], 11, 12);
        engine.flush();

        let snap = RegionSnapshot::from_raw(Arc::clone(&db), region.clone());

        // test set both hint_min_ts and hint_max_ts
        {
            let mut iopt = IterOption::default();
            iopt.set_hint_min_ts(6);
            iopt.set_hint_max_ts(8);
            let mut iter = snap.iter_cf(CF_WRITE, iopt).unwrap();

            assert_eq!(iter.seek_to_first(), true);
            let ts = Key::decode_ts_from(iter.key()).unwrap();
            assert_eq!(ts.into_inner(), 6);

            assert_eq!(iter.next(), true);
            let ts = Key::decode_ts_from(iter.key()).unwrap();
            assert_eq!(ts.into_inner(), 8);

            assert_eq!(iter.next(), false);
        }

        // test set both hint_min_ts
        {
            let mut iopt = IterOption::default();
            iopt.set_hint_min_ts(10);
            let mut iter = snap.iter_cf(CF_WRITE, iopt).unwrap();

            assert_eq!(iter.seek_to_first(), true);
            let ts = Key::decode_ts_from(iter.key()).unwrap();
            assert_eq!(ts.into_inner(), 10);

            assert_eq!(iter.next(), true);
            let ts = Key::decode_ts_from(iter.key()).unwrap();
            assert_eq!(ts.into_inner(), 12);

            assert_eq!(iter.next(), false);
        }

        // test set both hint_max_ts
        {
            let mut iopt = IterOption::default();
            iopt.set_hint_max_ts(7);
            let mut iter = snap.iter_cf(CF_WRITE, iopt).unwrap();

            assert_eq!(iter.seek_to_first(), true);
            let ts = Key::decode_ts_from(iter.key()).unwrap();
            assert_eq!(ts.into_inner(), 2);

            assert_eq!(iter.next(), true);
            let ts = Key::decode_ts_from(iter.key()).unwrap();
            assert_eq!(ts.into_inner(), 4);

            assert_eq!(iter.next(), true);
            let ts = Key::decode_ts_from(iter.key()).unwrap();
            assert_eq!(ts.into_inner(), 6);

            assert_eq!(iter.next(), true);
            assert_eq!(iter.next(), false);
        }
    }

    fn test_with_properties(path: &str, region: &Region) {
        let db = open_db(path, true);
        let mut engine = RegionEngine::new(&db, &region);

        // Put 2 keys.
        engine.put(&[2], 3, 3);
        engine.put(&[3], 4, 4);
        engine.flush();
        // After this flush, we have a SST file w/ properties, plus the SST
        // file w/o properties from previous flush. We always need GC as
        // long as we can't get properties from any SST files.
        assert!(check_need_gc(Arc::clone(&db), region.clone(), 10, true).is_none());
        engine.compact();
        // After this compact, the two SST files are compacted into a new
        // SST file with properties. Now all SST files have properties and
        // all keys have only one version, so we don't need gc.
        let props = check_need_gc(Arc::clone(&db), region.clone(), 10, false).unwrap();
        assert_eq!(props.min_ts, 1.into());
        assert_eq!(props.max_ts, 4.into());
        assert_eq!(props.num_rows, 4);
        assert_eq!(props.num_puts, 4);
        assert_eq!(props.num_versions, 4);
        assert_eq!(props.max_row_versions, 1);

        // Put 2 more keys and delete them.
        engine.put(&[5], 5, 5);
        engine.put(&[6], 6, 6);
        engine.delete(&[5], 7, 7);
        engine.delete(&[6], 8, 8);
        engine.flush();
        // After this flush, keys 5,6 in the new SST file have more than one
        // versions, so we need gc.
        let props = check_need_gc(Arc::clone(&db), region.clone(), 10, true).unwrap();
        assert_eq!(props.min_ts, 1.into());
        assert_eq!(props.max_ts, 8.into());
        assert_eq!(props.num_rows, 6);
        assert_eq!(props.num_puts, 6);
        assert_eq!(props.num_versions, 8);
        assert_eq!(props.max_row_versions, 2);
        // But if the `safe_point` is older than all versions, we don't need gc too.
        let props = check_need_gc(Arc::clone(&db), region.clone(), 0, false).unwrap();
        assert_eq!(props.min_ts, TimeStamp::max());
        assert_eq!(props.max_ts, TimeStamp::zero());
        assert_eq!(props.num_rows, 0);
        assert_eq!(props.num_puts, 0);
        assert_eq!(props.num_versions, 0);
        assert_eq!(props.max_row_versions, 0);

        // We gc the two deleted keys manually.
        engine.gc(&[5], 10);
        engine.gc(&[6], 10);
        engine.compact();
        // After this compact, all versions of keys 5,6 are deleted,
        // no keys have more than one versions, so we don't need gc.
        let props = check_need_gc(Arc::clone(&db), region.clone(), 10, false).unwrap();
        assert_eq!(props.min_ts, 1.into());
        assert_eq!(props.max_ts, 4.into());
        assert_eq!(props.num_rows, 4);
        assert_eq!(props.num_puts, 4);
        assert_eq!(props.num_versions, 4);
        assert_eq!(props.max_row_versions, 1);

        // A single lock version need gc.
        engine.lock(&[7], 9, 9);
        engine.flush();
        let props = check_need_gc(Arc::clone(&db), region.clone(), 10, true).unwrap();
        assert_eq!(props.min_ts, 1.into());
        assert_eq!(props.max_ts, 9.into());
        assert_eq!(props.num_rows, 5);
        assert_eq!(props.num_puts, 4);
        assert_eq!(props.num_versions, 5);
        assert_eq!(props.max_row_versions, 1);
    }

    #[test]
    fn test_get_txn_commit_info() {
        let path = tempfile::Builder::new()
            .prefix("_test_storage_mvcc_reader_get_txn_commit_info")
            .tempdir()
            .unwrap();
        let path = path.path().to_str().unwrap();
        let region = make_region(1, vec![], vec![]);
        let db = open_db(path, true);
        let mut engine = RegionEngine::new(&db, &region);

        let (k, v) = (b"k", b"v");
        let m = Mutation::Put((Key::from_raw(k), v.to_vec()));
        engine.prewrite(m, k, 1);
        engine.commit(k, 1, 10);

        engine.rollback(k, 5);
        engine.rollback(k, 20);

        let m = Mutation::Put((Key::from_raw(k), v.to_vec()));
        engine.prewrite(m, k, 25);
        engine.commit(k, 25, 30);

        let m = Mutation::Put((Key::from_raw(k), v.to_vec()));
        engine.prewrite(m, k, 35);
        engine.commit(k, 35, 40);

        let m = Mutation::Put((Key::from_raw(k), v.to_vec()));
        engine.acquire_pessimistic_lock(Key::from_raw(k), k, 45, 45);
        engine.prewrite_pessimistic_lock(m, k, 45);
        engine.commit(k, 45, 50);

        let snap = RegionSnapshot::<RocksEngine>::from_raw(Arc::clone(&db), region.clone());
        let mut reader = MvccReader::new(snap, None, false, IsolationLevel::Si);

        // Let's assume `50_45 PUT` means a commit version with start ts is 45 and commit ts
        // is 50.
        // Commit versions: [50_45 PUT, 45_40 PUT, 40_35 PUT, 30_25 PUT, 20_20 Rollback, 10_1 PUT, 5_5 Rollback].
        let key = Key::from_raw(k);
        let (commit_ts, write_type) = reader
            .get_txn_commit_info(&key, 45.into())
            .unwrap()
            .unwrap();
        assert_eq!(commit_ts, 50.into());
        assert_eq!(write_type, WriteType::Put);

        let (commit_ts, write_type) = reader
            .get_txn_commit_info(&key, 35.into())
            .unwrap()
            .unwrap();
        assert_eq!(commit_ts, 40.into());
        assert_eq!(write_type, WriteType::Put);

        let (commit_ts, write_type) = reader
            .get_txn_commit_info(&key, 25.into())
            .unwrap()
            .unwrap();
        assert_eq!(commit_ts, 30.into());
        assert_eq!(write_type, WriteType::Put);

        let (commit_ts, write_type) = reader
            .get_txn_commit_info(&key, 20.into())
            .unwrap()
            .unwrap();
        assert_eq!(commit_ts, 20.into());
        assert_eq!(write_type, WriteType::Rollback);

        let (commit_ts, write_type) = reader.get_txn_commit_info(&key, 1.into()).unwrap().unwrap();
        assert_eq!(commit_ts, 10.into());
        assert_eq!(write_type, WriteType::Put);

        let (commit_ts, write_type) = reader.get_txn_commit_info(&key, 5.into()).unwrap().unwrap();
        assert_eq!(commit_ts, 5.into());
        assert_eq!(write_type, WriteType::Rollback);

        let seek_old = reader.get_statistics().write.seek;
        assert!(reader
            .get_txn_commit_info(&key, 30.into())
            .unwrap()
            .is_none());
        let seek_new = reader.get_statistics().write.seek;

        // `get_txn_commit_info(&key, 30)` stopped at `30_25 PUT`.
        assert_eq!(seek_new - seek_old, 3);
    }

    #[test]
    fn test_get_txn_commit_info_of_pessimistic_txn() {
        let path = tempfile::Builder::new()
            .prefix("_test_storage_mvcc_reader_get_txn_commit_info_of_pessimistic_txn")
            .tempdir()
            .unwrap();
        let path = path.path().to_str().unwrap();
        let region = make_region(1, vec![], vec![]);
        let db = open_db(path, true);
        let mut engine = RegionEngine::new(&db, &region);

        let (k, v) = (b"k", b"v");
        let key = Key::from_raw(k);
        let m = Mutation::Put((key.clone(), v.to_vec()));

        // txn: start_ts = 2, commit_ts = 3
        engine.acquire_pessimistic_lock(key.clone(), k, 2, 2);
        engine.prewrite_pessimistic_lock(m.clone(), k, 2);
        engine.commit(k, 2, 3);
        // txn: start_ts = 1, commit_ts = 4
        engine.acquire_pessimistic_lock(key.clone(), k, 1, 3);
        engine.prewrite_pessimistic_lock(m, k, 1);
        engine.commit(k, 1, 4);

        let snap = RegionSnapshot::<RocksEngine>::from_raw(Arc::clone(&db), region.clone());
        let mut reader = MvccReader::new(snap, None, false, IsolationLevel::Si);
        let (commit_ts, write_type) = reader.get_txn_commit_info(&key, 2.into()).unwrap().unwrap();
        assert_eq!(commit_ts, 3.into());
        assert_eq!(write_type, WriteType::Put);

        let (commit_ts, write_type) = reader.get_txn_commit_info(&key, 1.into()).unwrap().unwrap();
        assert_eq!(commit_ts, 4.into());
        assert_eq!(write_type, WriteType::Put);
    }

    #[test]
    fn test_seek_write() {
        let path = tempfile::Builder::new()
            .prefix("_test_storage_mvcc_reader_seek_write")
            .tempdir()
            .unwrap();
        let path = path.path().to_str().unwrap();
        let region = make_region(1, vec![], vec![]);
        let db = open_db(path, true);
        let mut engine = RegionEngine::new(&db, &region);

        let (k, v) = (b"k", b"v");
        let m = Mutation::Put((Key::from_raw(k), v.to_vec()));
        engine.prewrite(m.clone(), k, 1);
        engine.commit(k, 1, 5);

        engine.rollback(k, 3);
        engine.rollback(k, 7);

        engine.prewrite(m.clone(), k, 15);
        engine.commit(k, 15, 17);

        // Timestamp overlap with the previous transaction.
        engine.acquire_pessimistic_lock(Key::from_raw(k), k, 10, 18);
        engine.prewrite_pessimistic_lock(Mutation::Lock(Key::from_raw(k)), k, 10);
        engine.commit(k, 10, 20);

        engine.prewrite(m, k, 23);
        engine.commit(k, 23, 25);

        // Let's assume `2_1 PUT` means a commit version with start ts is 1 and commit ts
        // is 2.
        // Commit versions: [25_23 PUT, 20_10 PUT, 17_15 PUT, 7_7 Rollback, 5_1 PUT, 3_3 Rollback].
        let snap = RegionSnapshot::<RocksEngine>::from_raw(Arc::clone(&db), region.clone());
        let mut reader = MvccReader::new(snap, None, false, IsolationLevel::Si);

        let k = Key::from_raw(k);
        let (commit_ts, write) = reader.seek_write(&k, 30.into()).unwrap().unwrap();
        assert_eq!(commit_ts, 25.into());
        assert_eq!(
            write,
            Write::new(WriteType::Put, 23.into(), Some(v.to_vec()))
        );

        let (commit_ts, write) = reader.seek_write(&k, 25.into()).unwrap().unwrap();
        assert_eq!(commit_ts, 25.into());
        assert_eq!(
            write,
            Write::new(WriteType::Put, 23.into(), Some(v.to_vec()))
        );

        let (commit_ts, write) = reader.seek_write(&k, 20.into()).unwrap().unwrap();
        assert_eq!(commit_ts, 20.into());
        assert_eq!(write, Write::new(WriteType::Lock, 10.into(), None));

        let (commit_ts, write) = reader.seek_write(&k, 19.into()).unwrap().unwrap();
        assert_eq!(commit_ts, 17.into());
        assert_eq!(
            write,
            Write::new(WriteType::Put, 15.into(), Some(v.to_vec()))
        );

        let (commit_ts, write) = reader.seek_write(&k, 3.into()).unwrap().unwrap();
        assert_eq!(commit_ts, 3.into());
        assert_eq!(write, Write::new(WriteType::Rollback, 3.into(), None));

        let (commit_ts, write) = reader.seek_write(&k, 16.into()).unwrap().unwrap();
        assert_eq!(commit_ts, 7.into());
        assert_eq!(write, Write::new(WriteType::Rollback, 7.into(), None));

        let (commit_ts, write) = reader.seek_write(&k, 6.into()).unwrap().unwrap();
        assert_eq!(commit_ts, 5.into());
        assert_eq!(
            write,
            Write::new(WriteType::Put, 1.into(), Some(v.to_vec()))
        );

        assert!(reader.seek_write(&k, 2.into()).unwrap().is_none());

        // Test seek_write should not see the next key.
        let (k2, v2) = (b"k2", b"v2");
        let m2 = Mutation::Put((Key::from_raw(k2), v2.to_vec()));
        engine.prewrite(m2, k2, 1);
        engine.commit(k2, 1, 2);

        let snap = RegionSnapshot::<RocksEngine>::from_raw(Arc::clone(&db), region);
        let mut reader = MvccReader::new(snap, None, false, IsolationLevel::Si);

        let (commit_ts, write) = reader
            .seek_write(&Key::from_raw(k2), 3.into())
            .unwrap()
            .unwrap();
        assert_eq!(commit_ts, 2.into());
        assert_eq!(
            write,
            Write::new(WriteType::Put, 1.into(), Some(v2.to_vec()))
        );

        assert!(reader.seek_write(&k, 2.into()).unwrap().is_none());

        // Test seek_write touches region's end.
        let region1 = make_region(1, vec![], Key::from_raw(b"k1").into_encoded());
        let snap = RegionSnapshot::<RocksEngine>::from_raw(Arc::clone(&db), region1);
        let mut reader = MvccReader::new(snap, None, false, IsolationLevel::Si);

        assert!(reader.seek_write(&k, 2.into()).unwrap().is_none());
    }

    #[test]
    fn test_get_write() {
        let path = tempfile::Builder::new()
            .prefix("_test_storage_mvcc_reader_get_write")
            .tempdir()
            .unwrap();
        let path = path.path().to_str().unwrap();
        let region = make_region(1, vec![], vec![]);
        let db = open_db(path, true);
        let mut engine = RegionEngine::new(&db, &region);

        let (k, v) = (b"k", b"v");
        let m = Mutation::Put((Key::from_raw(k), v.to_vec()));
        engine.prewrite(m, k, 1);
        engine.commit(k, 1, 2);

        engine.rollback(k, 5);

        engine.lock(k, 6, 7);

        engine.delete(k, 8, 9);

        let m = Mutation::Put((Key::from_raw(k), v.to_vec()));
        engine.prewrite(m, k, 12);
        engine.commit(k, 12, 14);

        let m = Mutation::Lock(Key::from_raw(k));
        engine.acquire_pessimistic_lock(Key::from_raw(k), k, 13, 15);
        engine.prewrite_pessimistic_lock(m, k, 13);
        engine.commit(k, 13, 15);

        let m = Mutation::Put((Key::from_raw(k), v.to_vec()));
        engine.acquire_pessimistic_lock(Key::from_raw(k), k, 18, 18);
        engine.prewrite_pessimistic_lock(m, k, 18);
        engine.commit(k, 18, 20);

        let m = Mutation::Lock(Key::from_raw(k));
        engine.acquire_pessimistic_lock(Key::from_raw(k), k, 17, 21);
        engine.prewrite_pessimistic_lock(m, k, 17);
        engine.commit(k, 17, 21);

        let m = Mutation::Put((Key::from_raw(k), v.to_vec()));
        engine.prewrite(m, k, 24);

        let snap = RegionSnapshot::<RocksEngine>::from_raw(Arc::clone(&db), region.clone());
        let mut reader = MvccReader::new(snap, None, false, IsolationLevel::Si);

        // Let's assume `2_1 PUT` means a commit version with start ts is 1 and commit ts
        // is 2.
        // Commit versions: [21_17 LOCK, 20_18 PUT, 15_13 LOCK, 14_12 PUT, 9_8 DELETE, 7_6 LOCK,
        //                   5_5 Rollback, 2_1 PUT].
        let key = Key::from_raw(k);

        assert!(reader.get_write(&key, 1.into()).unwrap().is_none());

        let write = reader.get_write(&key, 2.into()).unwrap().unwrap();
        assert_eq!(write.write_type, WriteType::Put);
        assert_eq!(write.start_ts, 1.into());

        let write = reader.get_write(&key, 5.into()).unwrap().unwrap();
        assert_eq!(write.write_type, WriteType::Put);
        assert_eq!(write.start_ts, 1.into());

        let write = reader.get_write(&key, 7.into()).unwrap().unwrap();
        assert_eq!(write.write_type, WriteType::Put);
        assert_eq!(write.start_ts, 1.into());

        assert!(reader.get_write(&key, 9.into()).unwrap().is_none());

        let write = reader.get_write(&key, 14.into()).unwrap().unwrap();
        assert_eq!(write.write_type, WriteType::Put);
        assert_eq!(write.start_ts, 12.into());

        let write = reader.get_write(&key, 16.into()).unwrap().unwrap();
        assert_eq!(write.write_type, WriteType::Put);
        assert_eq!(write.start_ts, 12.into());

        let write = reader.get_write(&key, 20.into()).unwrap().unwrap();
        assert_eq!(write.write_type, WriteType::Put);
        assert_eq!(write.start_ts, 18.into());

        let write = reader.get_write(&key, 24.into()).unwrap().unwrap();
        assert_eq!(write.write_type, WriteType::Put);
        assert_eq!(write.start_ts, 18.into());

        assert!(reader
            .get_write(&Key::from_raw(b"j"), 100.into())
            .unwrap()
            .is_none());
    }

    #[test]
    fn test_check_lock() {
        let path = tempfile::Builder::new()
            .prefix("_test_storage_mvcc_reader_check_lock")
            .tempdir()
            .unwrap();
        let path = path.path().to_str().unwrap();
        let region = make_region(1, vec![], vec![]);
        let db = open_db(path, true);
        let mut engine = RegionEngine::new(&db, &region);

        let (k1, k2, k3, k4, v) = (b"k1", b"k2", b"k3", b"k4", b"v");
        engine.prewrite(Mutation::Put((Key::from_raw(k1), v.to_vec())), k1, 5);
        engine.prewrite(Mutation::Put((Key::from_raw(k2), v.to_vec())), k1, 5);
        engine.prewrite(Mutation::Lock(Key::from_raw(k3)), k1, 5);

        let snap = RegionSnapshot::<RocksEngine>::from_raw(Arc::clone(&db), region.clone());
        let mut reader = MvccReader::new(snap, None, false, IsolationLevel::Si);
        // Ignore the lock if read ts is less than the lock version
        assert!(reader.check_lock(&Key::from_raw(k1), 4.into()).is_ok());
        assert!(reader.check_lock(&Key::from_raw(k2), 4.into()).is_ok());
        // Returns the lock if read ts >= lock version
        assert!(reader.check_lock(&Key::from_raw(k1), 6.into()).is_err());
        assert!(reader.check_lock(&Key::from_raw(k2), 6.into()).is_err());
        // Read locks don't block any read operation
        assert!(reader.check_lock(&Key::from_raw(k3), 6.into()).is_ok());
        // Ignore the primary lock when reading the latest committed version by setting TimeStamp::max() as ts
        assert!(reader
            .check_lock(&Key::from_raw(k1), TimeStamp::max())
            .is_ok());
        // Should not ignore the secondary lock even though reading the latest version
        assert!(reader
            .check_lock(&Key::from_raw(k2), TimeStamp::max())
            .is_err());

        // Commit the primary lock only
        engine.commit(k1, 5, 7);
        let snap = RegionSnapshot::<RocksEngine>::from_raw(Arc::clone(&db), region.clone());
        let mut reader = MvccReader::new(snap, None, false, IsolationLevel::Si);
        // Then reading the primary key should succeed
        assert!(reader.check_lock(&Key::from_raw(k1), 6.into()).is_ok());
        // Reading secondary keys should still fail
        assert!(reader.check_lock(&Key::from_raw(k2), 6.into()).is_err());
        assert!(reader
            .check_lock(&Key::from_raw(k2), TimeStamp::max())
            .is_err());

        // Pessimistic locks
        engine.acquire_pessimistic_lock(Key::from_raw(k4), k4, 9, 9);
        let snap = RegionSnapshot::<RocksEngine>::from_raw(Arc::clone(&db), region.clone());
        let mut reader = MvccReader::new(snap, None, false, IsolationLevel::Si);
        // Pessimistic locks don't block any read operation
        assert!(reader.check_lock(&Key::from_raw(k4), 10.into()).is_ok());
    }

    #[test]
    fn test_scan_locks() {
        let path = tempfile::Builder::new()
            .prefix("_test_storage_mvcc_reader_scan_locks")
            .tempdir()
            .unwrap();
        let path = path.path().to_str().unwrap();
        let region = make_region(1, vec![], vec![]);
        let db = open_db(path, true);
        let mut engine = RegionEngine::new(&db, &region);

        // Put some locks to the db.
        engine.prewrite(
            Mutation::Put((Key::from_raw(b"k1"), b"v1".to_vec())),
            b"k1",
            5,
        );
        engine.prewrite(
            Mutation::Put((Key::from_raw(b"k2"), b"v2".to_vec())),
            b"k1",
            10,
        );
        engine.prewrite(Mutation::Delete(Key::from_raw(b"k3")), b"k1", 10);
        engine.prewrite(Mutation::Lock(Key::from_raw(b"k3\x00")), b"k1", 10);
        engine.prewrite(Mutation::Delete(Key::from_raw(b"k4")), b"k1", 12);
        engine.acquire_pessimistic_lock(Key::from_raw(b"k5"), b"k1", 10, 12);
        engine.acquire_pessimistic_lock(Key::from_raw(b"k6"), b"k1", 12, 12);

        // All locks whose ts <= 10.
        let visible_locks: Vec<_> = vec![
            // key, lock_type, short_value, ts, for_update_ts
            (
                b"k1".to_vec(),
                LockType::Put,
                Some(b"v1".to_vec()),
                5.into(),
                TimeStamp::zero(),
            ),
            (
                b"k2".to_vec(),
                LockType::Put,
                Some(b"v2".to_vec()),
                10.into(),
                TimeStamp::zero(),
            ),
            (
                b"k3".to_vec(),
                LockType::Delete,
                None,
                10.into(),
                TimeStamp::zero(),
            ),
            (
                b"k3\x00".to_vec(),
                LockType::Lock,
                None,
                10.into(),
                TimeStamp::zero(),
            ),
            (
                b"k5".to_vec(),
                LockType::Pessimistic,
                None,
                10.into(),
                12.into(),
            ),
        ]
        .into_iter()
        .map(|(k, lock_type, short_value, ts, for_update_ts)| {
            (
                Key::from_raw(&k),
                Lock::new(
                    lock_type,
                    b"k1".to_vec(),
                    ts,
                    0,
                    short_value,
                    for_update_ts,
                    0,
                    TimeStamp::zero(),
                ),
            )
        })
        .collect();

        // Creates a reader and scan locks,
        let check_scan_lock =
            |start_key: Option<Key>, limit, expect_res: &[_], expect_is_remain| {
                let snap = RegionSnapshot::<RocksEngine>::from_raw(Arc::clone(&db), region.clone());
                let mut reader = MvccReader::new(snap, None, false, IsolationLevel::Si);
                let res = reader
                    .scan_locks(start_key.as_ref(), |l| l.ts <= 10.into(), limit)
                    .unwrap();
                assert_eq!(res.0, expect_res);
                assert_eq!(res.1, expect_is_remain);
            };

        check_scan_lock(None, 6, &visible_locks, false);
        check_scan_lock(None, 5, &visible_locks, true);
        check_scan_lock(None, 4, &visible_locks[0..4], true);
        check_scan_lock(Some(Key::from_raw(b"k2")), 3, &visible_locks[1..4], true);
        check_scan_lock(
            Some(Key::from_raw(b"k3\x00")),
            1,
            &visible_locks[3..4],
            true,
        );
        check_scan_lock(
            Some(Key::from_raw(b"k3\x00")),
            10,
            &visible_locks[3..],
            false,
        );
        // limit = 0 means unlimited.
        check_scan_lock(None, 0, &visible_locks, false);
    }
}<|MERGE_RESOLUTION|>--- conflicted
+++ resolved
@@ -439,13 +439,9 @@
     use engine::rocks::util::CFOptions;
     use engine::rocks::{self, ColumnFamilyOptions, DBOptions};
     use engine::rocks::{Writable, WriteBatch, DB};
-<<<<<<< HEAD
-    use engine::{IterOption, ALL_CFS, CF_DEFAULT, CF_RAFT};
-=======
-    use engine::{ALL_CFS, CF_DEFAULT, CF_LOCK, CF_RAFT, CF_WRITE};
     use engine_rocks::RocksEngine;
     use kvproto::kvrpcpb::IsolationLevel;
->>>>>>> 96c3f978
+    use engine::{ALL_CFS, CF_DEFAULT, CF_LOCK, CF_RAFT, CF_WRITE, IterOption};
     use kvproto::metapb::{Peer, Region};
     use std::sync::Arc;
     use std::u64;
@@ -709,7 +705,7 @@
         engine.put(&[12], 11, 12);
         engine.flush();
 
-        let snap = RegionSnapshot::from_raw(Arc::clone(&db), region.clone());
+        let snap = RegionSnapshot::<RocksEngine>::from_raw(Arc::clone(&db), region.clone());
 
         // test set both hint_min_ts and hint_max_ts
         {
@@ -729,7 +725,7 @@
             assert_eq!(iter.next(), false);
         }
 
-        // test set both hint_min_ts
+        // test set only hint_min_ts
         {
             let mut iopt = IterOption::default();
             iopt.set_hint_min_ts(10);
@@ -746,7 +742,7 @@
             assert_eq!(iter.next(), false);
         }
 
-        // test set both hint_max_ts
+        // test set only hint_max_ts
         {
             let mut iopt = IterOption::default();
             iopt.set_hint_max_ts(7);
