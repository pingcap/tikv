--- conflicted
+++ resolved
@@ -157,11 +157,7 @@
     /// Returns the blocking lock as the `Err` variant.
     fn check_lock(&mut self, key: &Key, ts: u64) -> Result<()> {
         if let Some(lock) = self.load_lock(key)? {
-<<<<<<< HEAD
-            return super::util::check_lock(key.as_logical_key_slice(), ts, &lock);
-=======
-            return super::util::check_lock(key, ts, lock);
->>>>>>> c54341c6
+            return super::util::check_lock(key.as_logical_key_slice(), ts, lock);
         }
         Ok(())
     }
