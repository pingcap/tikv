--- conflicted
+++ resolved
@@ -613,21 +613,13 @@
                         let handle = rocks::util::get_cf_handle(db, cf).unwrap();
                         wb.delete_cf(handle, &k).unwrap();
                     }
-<<<<<<< HEAD
                     Modify::DeleteRange(cf, k1, k2, notify_only) => {
                         if !notify_only {
                             let k1 = keys::data_key(k1.as_encoded());
                             let k2 = keys::data_key(k2.as_encoded());
-                            let handle = rocksdb_util::get_cf_handle(db, cf).unwrap();
+                            let handle = rocks::util::get_cf_handle(db, cf).unwrap();
                             wb.delete_range_cf(handle, &k1, &k2).unwrap();
                         }
-=======
-                    Modify::DeleteRange(cf, k1, k2) => {
-                        let k1 = keys::data_key(k1.as_encoded());
-                        let k2 = keys::data_key(k2.as_encoded());
-                        let handle = rocks::util::get_cf_handle(db, cf).unwrap();
-                        wb.delete_range_cf(handle, &k1, &k2).unwrap();
->>>>>>> bd197bb5
                     }
                 }
             }
