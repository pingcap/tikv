--- conflicted
+++ resolved
@@ -182,59 +182,6 @@
         let write = Write::parse(cursor.value(&mut self.statistics.write))?;
         self.statistics.write.processed += 1;
         Ok(Some((commit_ts, write)))
-    }
-
-<<<<<<< HEAD
-    pub fn get_txn_commit_info(
-        &mut self,
-        key: &Key,
-        start_ts: u64,
-    ) -> Result<Option<(u64, WriteType)>> {
-        let mut seek_ts = start_ts;
-        while let Some((commit_ts, write)) = self.reverse_seek_write(key, seek_ts)? {
-            if write.start_ts == start_ts {
-                return Ok(Some((commit_ts, write.write_type)));
-            }
-
-            // If we reach a commit version whose type is not Rollback and start ts is
-            // larger than the given start ts, stop searching.
-            if write.write_type != WriteType::Rollback && write.start_ts > start_ts {
-                break;
-            }
-
-            seek_ts = commit_ts + 1;
-        }
-        Ok(None)
-=======
-    fn get(&mut self, key: &Key, mut ts: u64) -> Result<Option<Value>> {
-        // Check for locks that signal concurrent writes.
-        match self.isolation_level {
-            IsolationLevel::SI => {
-                ts = self::util::load_and_check_lock(&self.snapshot, key, ts, &mut self.statistics)?
-            }
-            IsolationLevel::RC => {}
-        }
-        loop {
-            match self.seek_write(key, ts)? {
-                Some((commit_ts, mut write)) => match write.write_type {
-                    WriteType::Put => {
-                        if write.short_value.is_some() {
-                            if self.key_only {
-                                return Ok(Some(vec![]));
-                            }
-                            return Ok(write.short_value.take());
-                        }
-                        return self.load_data(key, write.start_ts).map(Some);
-                    }
-                    WriteType::Delete => {
-                        return Ok(None);
-                    }
-                    WriteType::Lock | WriteType::Rollback => ts = commit_ts - 1,
-                },
-                None => return Ok(None),
-            }
-        }
->>>>>>> ef3f67ea
     }
 
     fn create_write_cursor(&mut self) -> Result<()> {
