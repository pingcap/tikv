--- conflicted
+++ resolved
@@ -11,901 +11,7 @@
 // See the License for the specific language governing permissions and
 // limitations under the License.
 
-<<<<<<< HEAD
-mod backward_scanner;
-mod forward_scanner;
-mod util;
-
-use super::lock::{Lock, LockType};
-use super::write::{Write, WriteType};
-use super::{Error, Result};
-use crate::raftstore::store::engine::IterOption;
-use crate::storage::engine::{Cursor, ScanMode, Snapshot, Statistics};
-use crate::storage::{Key, Value, CF_LOCK, CF_WRITE};
-use crate::util::rocksdb_util::properties::MvccProperties;
-use kvproto::kvrpcpb::IsolationLevel;
-use std::u64;
-
-pub use self::backward_scanner::{BackwardScanner, BackwardScannerBuilder};
-pub use self::forward_scanner::{ForwardScanner, ForwardScannerBuilder};
-
-const GC_MAX_ROW_VERSIONS_THRESHOLD: u64 = 100;
-
-pub struct MvccReader<S: Snapshot> {
-    snapshot: S,
-    statistics: Statistics,
-    // cursors are used for speeding up scans.
-    data_cursor: Option<Cursor<S::Iter>>,
-    lock_cursor: Option<Cursor<S::Iter>>,
-    write_cursor: Option<Cursor<S::Iter>>,
-
-    scan_mode: Option<ScanMode>,
-    key_only: bool,
-
-    fill_cache: bool,
-    lower_bound: Option<Vec<u8>>,
-    upper_bound: Option<Vec<u8>>,
-    isolation_level: IsolationLevel,
-}
-
-impl<S: Snapshot> MvccReader<S> {
-    pub fn new(
-        snapshot: S,
-        scan_mode: Option<ScanMode>,
-        fill_cache: bool,
-        lower_bound: Option<Vec<u8>>,
-        upper_bound: Option<Vec<u8>>,
-        isolation_level: IsolationLevel,
-    ) -> Self {
-        Self {
-            snapshot,
-            statistics: Statistics::default(),
-            data_cursor: None,
-            lock_cursor: None,
-            write_cursor: None,
-            scan_mode,
-            isolation_level,
-            key_only: false,
-            fill_cache,
-            lower_bound,
-            upper_bound,
-        }
-    }
-
-    pub fn get_statistics(&self) -> &Statistics {
-        &self.statistics
-    }
-
-    pub fn collect_statistics_into(&mut self, stats: &mut Statistics) {
-        stats.add(&self.statistics);
-        self.statistics = Statistics::default();
-    }
-
-    pub fn set_key_only(&mut self, key_only: bool) {
-        self.key_only = key_only;
-    }
-
-    pub fn load_data(&mut self, key: &Key, ts: u64) -> Result<Value> {
-        if self.key_only {
-            return Ok(vec![]);
-        }
-        if self.scan_mode.is_some() && self.data_cursor.is_none() {
-            let iter_opt = IterOption::new(None, None, self.fill_cache);
-            self.data_cursor = Some(self.snapshot.iter(iter_opt, self.get_scan_mode(true))?);
-        }
-
-        let k = key.clone().append_ts(ts);
-        let res = if let Some(ref mut cursor) = self.data_cursor {
-            match cursor.get(&k, &mut self.statistics.data)? {
-                None => panic!("key {} not found, ts {}", key, ts),
-                Some(v) => v.to_vec(),
-            }
-        } else {
-            self.statistics.data.get += 1;
-            match self.snapshot.get(&k)? {
-                None => panic!("key {} not found, ts: {}", key, ts),
-                Some(v) => v,
-            }
-        };
-
-        self.statistics.data.processed += 1;
-        Ok(res)
-    }
-
-    pub fn load_lock(&mut self, key: &Key) -> Result<Option<Lock>> {
-        if self.scan_mode.is_some() && self.lock_cursor.is_none() {
-            let iter_opt = IterOption::new(None, None, true);
-            let iter = self
-                .snapshot
-                .iter_cf(CF_LOCK, iter_opt, self.get_scan_mode(true))?;
-            self.lock_cursor = Some(iter);
-        }
-
-        let res = if let Some(ref mut cursor) = self.lock_cursor {
-            match cursor.get(key, &mut self.statistics.lock)? {
-                Some(v) => Some(Lock::parse(v)?),
-                None => None,
-            }
-        } else {
-            self.statistics.lock.get += 1;
-            match self.snapshot.get_cf(CF_LOCK, key)? {
-                Some(v) => Some(Lock::parse(&v)?),
-                None => None,
-            }
-        };
-
-        if res.is_some() {
-            self.statistics.lock.processed += 1;
-        }
-
-        Ok(res)
-    }
-
-    fn get_scan_mode(&self, allow_backward: bool) -> ScanMode {
-        match self.scan_mode {
-            Some(ScanMode::Forward) => ScanMode::Forward,
-            Some(ScanMode::Backward) if allow_backward => ScanMode::Backward,
-            _ => ScanMode::Mixed,
-        }
-    }
-
-    pub fn seek_write(&mut self, key: &Key, ts: u64) -> Result<Option<(u64, Write)>> {
-        self.seek_write_impl(key, ts, false)
-    }
-
-    pub fn reverse_seek_write(&mut self, key: &Key, ts: u64) -> Result<Option<(u64, Write)>> {
-        self.seek_write_impl(key, ts, true)
-    }
-
-    fn seek_write_impl(
-        &mut self,
-        key: &Key,
-        ts: u64,
-        reverse: bool,
-    ) -> Result<Option<(u64, Write)>> {
-        if self.scan_mode.is_some() {
-            if self.write_cursor.is_none() {
-                let iter_opt = IterOption::new(None, None, self.fill_cache);
-                let iter = self
-                    .snapshot
-                    .iter_cf(CF_WRITE, iter_opt, self.get_scan_mode(false))?;
-                self.write_cursor = Some(iter);
-            }
-        } else {
-            // use prefix bloom filter
-            let iter_opt = IterOption::default()
-                .use_prefix_seek()
-                .set_prefix_same_as_start(true);
-            let iter = self.snapshot.iter_cf(CF_WRITE, iter_opt, ScanMode::Mixed)?;
-            self.write_cursor = Some(iter);
-        }
-
-        let cursor = self.write_cursor.as_mut().unwrap();
-        let ok = if reverse {
-            cursor.near_seek_for_prev(&key.clone().append_ts(ts), &mut self.statistics.write)?
-        } else {
-            cursor.near_seek(&key.clone().append_ts(ts), &mut self.statistics.write)?
-        };
-        if !ok {
-            return Ok(None);
-        }
-        let write_key = Key::from_encoded(cursor.key(&mut self.statistics.write).to_vec());
-        let commit_ts = write_key.decode_ts()?;
-        let k = write_key.truncate_ts()?;
-        if &k != key {
-            return Ok(None);
-        }
-        let write = Write::parse(cursor.value(&mut self.statistics.write))?;
-        self.statistics.write.processed += 1;
-        Ok(Some((commit_ts, write)))
-    }
-
-    fn check_lock(&mut self, key: &Key, ts: u64) -> Result<u64> {
-        if let Some(lock) = self.load_lock(key)? {
-            return self.check_lock_impl(key, ts, lock);
-        }
-        Ok(ts)
-    }
-
-    fn check_lock_impl(&self, key: &Key, ts: u64, lock: Lock) -> Result<u64> {
-        if lock.ts > ts || lock.lock_type == LockType::Lock {
-            // ignore lock when lock.ts > ts or lock's type is Lock
-            return Ok(ts);
-        }
-
-        if ts == u64::MAX && key.to_raw()? == lock.primary {
-            // when ts==u64::MAX(which means to get latest committed version for
-            // primary key),and current key is the primary key, returns the latest
-            // commit version's value
-            return Ok(lock.ts - 1);
-        }
-
-        // There is a pending lock. Client should wait or clean it.
-        Err(Error::KeyIsLocked {
-            key: key.to_raw()?,
-            primary: lock.primary,
-            ts: lock.ts,
-            ttl: lock.ttl,
-        })
-    }
-
-    pub fn get(&mut self, key: &Key, mut ts: u64) -> Result<Option<Value>> {
-        // Check for locks that signal concurrent writes.
-        match self.isolation_level {
-            IsolationLevel::SI => ts = self.check_lock(key, ts)?,
-            IsolationLevel::RC => {}
-        }
-        if let Some(mut write) = self.get_write(key, ts)? {
-            if write.short_value.is_some() {
-                if self.key_only {
-                    return Ok(Some(vec![]));
-                }
-                return Ok(write.short_value.take());
-            }
-            return self.load_data(key, write.start_ts).map(Some);
-        }
-        Ok(None)
-    }
-
-    pub fn get_write(&mut self, key: &Key, mut ts: u64) -> Result<Option<Write>> {
-        loop {
-            match self.seek_write(key, ts)? {
-                Some((commit_ts, write)) => match write.write_type {
-                    WriteType::Put => {
-                        return Ok(Some(write));
-                    }
-                    WriteType::Delete => {
-                        return Ok(None);
-                    }
-                    WriteType::Lock | WriteType::Rollback => ts = commit_ts - 1,
-                },
-                None => return Ok(None),
-            }
-        }
-    }
-
-    pub fn get_txn_commit_info(
-        &mut self,
-        key: &Key,
-        start_ts: u64,
-    ) -> Result<(Option<(u64, WriteType)>, bool)> {
-        let mut seek_ts = start_ts;
-        let mut write_ts_collision = false;
-        while let Some((commit_ts, write)) = self.reverse_seek_write(key, seek_ts)? {
-            if commit_ts == start_ts {
-                write_ts_collision = true;
-            }
-            if write.start_ts == start_ts {
-                return Ok((Some((commit_ts, write.write_type)), write_ts_collision));
-            }
-
-            // If we reach a commit version whose type is not Rollback and start ts is
-            // larger than the given start ts, stop searching.
-            if write.write_type != WriteType::Rollback && write.start_ts > start_ts {
-                break;
-            }
-
-            seek_ts = commit_ts + 1;
-        }
-        Ok((None, write_ts_collision))
-    }
-
-    fn create_data_cursor(&mut self) -> Result<()> {
-        if self.data_cursor.is_none() {
-            let iter_opt = IterOption::new(
-                self.lower_bound.as_ref().cloned(),
-                self.upper_bound.as_ref().cloned(),
-                self.fill_cache,
-            );
-            let iter = self.snapshot.iter(iter_opt, self.get_scan_mode(true))?;
-            self.data_cursor = Some(iter);
-        }
-        Ok(())
-    }
-
-    fn create_write_cursor(&mut self) -> Result<()> {
-        if self.write_cursor.is_none() {
-            let iter_opt = IterOption::new(
-                self.lower_bound.as_ref().cloned(),
-                self.upper_bound.as_ref().cloned(),
-                self.fill_cache,
-            );
-            let iter = self
-                .snapshot
-                .iter_cf(CF_WRITE, iter_opt, self.get_scan_mode(true))?;
-            self.write_cursor = Some(iter);
-        }
-        Ok(())
-    }
-
-    fn create_lock_cursor(&mut self) -> Result<()> {
-        if self.lock_cursor.is_none() {
-            let iter_opt = IterOption::new(
-                self.lower_bound.as_ref().cloned(),
-                self.upper_bound.as_ref().cloned(),
-                true,
-            );
-            let iter = self
-                .snapshot
-                .iter_cf(CF_LOCK, iter_opt, self.get_scan_mode(true))?;
-            self.lock_cursor = Some(iter);
-        }
-        Ok(())
-    }
-
-    // Return the first committed key which start_ts equals to ts
-    pub fn seek_ts(&mut self, ts: u64) -> Result<Option<Key>> {
-        assert!(self.scan_mode.is_some());
-        self.create_write_cursor()?;
-
-        let cursor = self.write_cursor.as_mut().unwrap();
-        let mut ok = cursor.seek_to_first(&mut self.statistics.write);
-
-        while ok {
-            if Write::parse(cursor.value(&mut self.statistics.write))?.start_ts == ts {
-                return Ok(Some(
-                    Key::from_encoded(cursor.key(&mut self.statistics.write).to_vec())
-                        .truncate_ts()?,
-                ));
-            }
-            ok = cursor.next(&mut self.statistics.write);
-        }
-        Ok(None)
-    }
-
-    /// The return type is `(locks, is_remain)`. `is_remain` indicates whether there MAY be
-    /// remaining locks that can be scanned.
-    pub fn scan_locks<F>(
-        &mut self,
-        start: Option<&Key>,
-        filter: F,
-        limit: usize,
-    ) -> Result<(Vec<(Key, Lock)>, bool)>
-    where
-        F: Fn(&Lock) -> bool,
-    {
-        self.create_lock_cursor()?;
-        let cursor = self.lock_cursor.as_mut().unwrap();
-        let ok = match start {
-            Some(ref x) => cursor.seek(x, &mut self.statistics.lock)?,
-            None => cursor.seek_to_first(&mut self.statistics.lock),
-        };
-        if !ok {
-            return Ok((vec![], false));
-        }
-        let mut locks = Vec::with_capacity(limit);
-        while cursor.valid() {
-            let key = Key::from_encoded_slice(cursor.key(&mut self.statistics.lock));
-            let lock = Lock::parse(cursor.value(&mut self.statistics.lock))?;
-            if filter(&lock) {
-                locks.push((key, lock));
-                if limit > 0 && locks.len() == limit {
-                    return Ok((locks, true));
-                }
-            }
-            cursor.next(&mut self.statistics.lock);
-        }
-        self.statistics.lock.processed += locks.len();
-        // If we reach here, `cursor.valid()` is `false`, so there MUST be no more locks.
-        Ok((locks, false))
-    }
-
-    pub fn scan_keys(
-        &mut self,
-        mut start: Option<Key>,
-        limit: usize,
-    ) -> Result<(Vec<Key>, Option<Key>)> {
-        let iter_opt = IterOption::new(None, None, self.fill_cache);
-        let scan_mode = self.get_scan_mode(false);
-        let mut cursor = self.snapshot.iter_cf(CF_WRITE, iter_opt, scan_mode)?;
-        let mut keys = vec![];
-        loop {
-            let ok = match start {
-                Some(ref x) => cursor.near_seek(x, &mut self.statistics.write)?,
-                None => cursor.seek_to_first(&mut self.statistics.write),
-            };
-            if !ok {
-                return Ok((keys, None));
-            }
-            if keys.len() >= limit {
-                self.statistics.write.processed += keys.len();
-                return Ok((keys, start));
-            }
-            let key =
-                Key::from_encoded(cursor.key(&mut self.statistics.write).to_vec()).truncate_ts()?;
-            start = Some(key.clone().append_ts(0));
-            keys.push(key);
-        }
-    }
-
-    // Get all Value of the given key in CF_DEFAULT
-    pub fn scan_values_in_default(&mut self, key: &Key) -> Result<Vec<(u64, Value)>> {
-        self.create_data_cursor()?;
-        let cursor = self.data_cursor.as_mut().unwrap();
-        let mut ok = cursor.seek(key, &mut self.statistics.data)?;
-        if !ok {
-            return Ok(vec![]);
-        }
-        let mut v = vec![];
-        while ok {
-            let cur_key = Key::from_encoded_slice(cursor.key(&mut self.statistics.data));
-            let ts = cur_key.decode_ts()?;
-            let cur_key_without_ts = cur_key.truncate_ts()?;
-            if cur_key_without_ts.as_encoded().as_slice() == key.as_encoded().as_slice() {
-                v.push((ts, cursor.value(&mut self.statistics.data).to_vec()));
-            }
-            if cur_key_without_ts.as_encoded().as_slice() != key.as_encoded().as_slice() {
-                break;
-            }
-            ok = cursor.next(&mut self.statistics.data);
-        }
-        Ok(v)
-    }
-
-    // Returns true if it needs gc.
-    // This is for optimization purpose, does not mean to be accurate.
-    pub fn need_gc(&self, safe_point: u64, ratio_threshold: f64) -> bool {
-        // Always GC.
-        if ratio_threshold < 1.0 {
-            return true;
-        }
-
-        let props = match self.get_mvcc_properties(safe_point) {
-            Some(v) => v,
-            None => return true,
-        };
-
-        // No data older than safe_point to GC.
-        if props.min_ts > safe_point {
-            return false;
-        }
-
-        // Note: Since the properties are file-based, it can be false positive.
-        // For example, multiple files can have a different version of the same row.
-
-        // A lot of MVCC versions to GC.
-        if props.num_versions as f64 > props.num_rows as f64 * ratio_threshold {
-            return true;
-        }
-        // A lot of non-effective MVCC versions to GC.
-        if props.num_versions as f64 > props.num_puts as f64 * ratio_threshold {
-            return true;
-        }
-
-        // A lot of MVCC versions of a single row to GC.
-        props.max_row_versions > GC_MAX_ROW_VERSIONS_THRESHOLD
-    }
-
-    fn get_mvcc_properties(&self, safe_point: u64) -> Option<MvccProperties> {
-        let collection = match self.snapshot.get_properties_cf(CF_WRITE) {
-            Ok(v) => v,
-            Err(_) => return None,
-        };
-        if collection.is_empty() {
-            return None;
-        }
-        // Aggregate MVCC properties.
-        let mut props = MvccProperties::new();
-        for (_, v) in &*collection {
-            let mvcc = match MvccProperties::decode(v.user_collected_properties()) {
-                Ok(v) => v,
-                Err(_) => return None,
-            };
-            // Filter out properties after safe_point.
-            if mvcc.min_ts > safe_point {
-                continue;
-            }
-            props.add(&mvcc);
-        }
-        Some(props)
-    }
-}
-
-#[cfg(test)]
-mod tests {
-    use crate::raftstore::store::keys;
-    use crate::raftstore::store::RegionSnapshot;
-    use crate::storage::engine::Modify;
-    use crate::storage::mvcc::write::WriteType;
-    use crate::storage::mvcc::{MvccReader, MvccTxn};
-    use crate::storage::{Key, Mutation, Options, ALL_CFS, CF_DEFAULT, CF_LOCK, CF_RAFT, CF_WRITE};
-    use crate::util::rocksdb_util::{
-        self as rocksdb_util,
-        properties::{MvccProperties, MvccPropertiesCollectorFactory},
-        CFOptions,
-    };
-    use kvproto::kvrpcpb::IsolationLevel;
-    use kvproto::metapb::{Peer, Region};
-    use rocksdb::{self, Writable, WriteBatch, DB};
-    use std::sync::Arc;
-    use std::u64;
-    use tempdir::TempDir;
-
-    struct RegionEngine {
-        db: Arc<DB>,
-        region: Region,
-    }
-
-    impl RegionEngine {
-        pub fn new(db: Arc<DB>, region: Region) -> RegionEngine {
-            RegionEngine {
-                db: Arc::clone(&db),
-                region,
-            }
-        }
-
-        pub fn put(&mut self, pk: &[u8], start_ts: u64, commit_ts: u64) {
-            let m = Mutation::Put((Key::from_raw(pk), vec![]));
-            self.prewrite(m, pk, start_ts);
-            self.commit(pk, start_ts, commit_ts);
-        }
-
-        pub fn lock(&mut self, pk: &[u8], start_ts: u64, commit_ts: u64) {
-            let m = Mutation::Lock(Key::from_raw(pk));
-            self.prewrite(m, pk, start_ts);
-            self.commit(pk, start_ts, commit_ts);
-        }
-
-        pub fn delete(&mut self, pk: &[u8], start_ts: u64, commit_ts: u64) {
-            let m = Mutation::Delete(Key::from_raw(pk));
-            self.prewrite(m, pk, start_ts);
-            self.commit(pk, start_ts, commit_ts);
-        }
-
-        fn prewrite(&mut self, m: Mutation, pk: &[u8], start_ts: u64) {
-            let snap = RegionSnapshot::from_raw(Arc::clone(&self.db), self.region.clone());
-            let mut txn = MvccTxn::new(snap, start_ts, true).unwrap();
-            txn.prewrite(m, pk, &Options::default()).unwrap();
-            self.write(txn.into_modifies());
-        }
-
-        fn commit(&mut self, pk: &[u8], start_ts: u64, commit_ts: u64) {
-            let snap = RegionSnapshot::from_raw(Arc::clone(&self.db), self.region.clone());
-            let mut txn = MvccTxn::new(snap, start_ts, true).unwrap();
-            txn.commit(Key::from_raw(pk), commit_ts).unwrap();
-            self.write(txn.into_modifies());
-        }
-
-        fn rollback(&mut self, pk: &[u8], start_ts: u64) {
-            let snap = RegionSnapshot::from_raw(Arc::clone(&self.db), self.region.clone());
-            let mut txn = MvccTxn::new(snap, start_ts, true).unwrap();
-            txn.collapse_rollback(false);
-            txn.rollback(Key::from_raw(pk)).unwrap();
-            self.write(txn.into_modifies());
-        }
-
-        fn gc(&mut self, pk: &[u8], safe_point: u64) {
-            loop {
-                let snap = RegionSnapshot::from_raw(Arc::clone(&self.db), self.region.clone());
-                let mut txn = MvccTxn::new(snap, safe_point, true).unwrap();
-                txn.gc(Key::from_raw(pk), safe_point).unwrap();
-                let modifies = txn.into_modifies();
-                if modifies.is_empty() {
-                    return;
-                }
-                self.write(modifies);
-            }
-        }
-
-        fn write(&mut self, modifies: Vec<Modify>) {
-            let db = &self.db;
-            let wb = WriteBatch::new();
-            for rev in modifies {
-                match rev {
-                    Modify::Put(cf, k, v) => {
-                        let k = keys::data_key(k.as_encoded());
-                        let handle = rocksdb_util::get_cf_handle(db, cf).unwrap();
-                        wb.put_cf(handle, &k, &v).unwrap();
-                    }
-                    Modify::Delete(cf, k) => {
-                        let k = keys::data_key(k.as_encoded());
-                        let handle = rocksdb_util::get_cf_handle(db, cf).unwrap();
-                        wb.delete_cf(handle, &k).unwrap();
-                    }
-                    Modify::DeleteRange(cf, k1, k2) => {
-                        let k1 = keys::data_key(k1.as_encoded());
-                        let k2 = keys::data_key(k2.as_encoded());
-                        let handle = rocksdb_util::get_cf_handle(db, cf).unwrap();
-                        wb.delete_range_cf(handle, &k1, &k2).unwrap();
-                    }
-                }
-            }
-            db.write(wb).unwrap();
-        }
-
-        fn flush(&mut self) {
-            for cf in ALL_CFS {
-                let cf = rocksdb_util::get_cf_handle(&self.db, cf).unwrap();
-                self.db.flush_cf(cf, true).unwrap();
-            }
-        }
-
-        fn compact(&mut self) {
-            for cf in ALL_CFS {
-                let cf = rocksdb_util::get_cf_handle(&self.db, cf).unwrap();
-                self.db.compact_range_cf(cf, None, None);
-            }
-        }
-    }
-
-    fn open_db(path: &str, with_properties: bool) -> Arc<DB> {
-        let db_opts = rocksdb::DBOptions::new();
-        let mut cf_opts = rocksdb::ColumnFamilyOptions::new();
-        cf_opts.set_write_buffer_size(32 * 1024 * 1024);
-        if with_properties {
-            let f = Box::new(MvccPropertiesCollectorFactory::default());
-            cf_opts.add_table_properties_collector_factory("tikv.test-collector", f);
-        }
-        let cfs_opts = vec![
-            CFOptions::new(CF_DEFAULT, rocksdb::ColumnFamilyOptions::new()),
-            CFOptions::new(CF_RAFT, rocksdb::ColumnFamilyOptions::new()),
-            CFOptions::new(CF_LOCK, rocksdb::ColumnFamilyOptions::new()),
-            CFOptions::new(CF_WRITE, cf_opts),
-        ];
-        Arc::new(rocksdb_util::new_engine_opt(path, db_opts, cfs_opts).unwrap())
-    }
-
-    fn make_region(id: u64, start_key: Vec<u8>, end_key: Vec<u8>) -> Region {
-        let mut peer = Peer::new();
-        peer.set_id(id);
-        peer.set_store_id(id);
-        let mut region = Region::new();
-        region.set_id(id);
-        region.set_start_key(start_key);
-        region.set_end_key(end_key);
-        region.mut_peers().push(peer);
-        region
-    }
-
-    fn check_need_gc(
-        db: Arc<DB>,
-        region: Region,
-        safe_point: u64,
-        need_gc: bool,
-    ) -> Option<MvccProperties> {
-        let snap = RegionSnapshot::from_raw(Arc::clone(&db), region.clone());
-        let reader = MvccReader::new(snap, None, false, None, None, IsolationLevel::SI);
-        assert_eq!(reader.need_gc(safe_point, 1.0), need_gc);
-        reader.get_mvcc_properties(safe_point)
-    }
-
-    #[test]
-    fn test_need_gc() {
-        let path = TempDir::new("_test_storage_mvcc_reader").expect("");
-        let path = path.path().to_str().unwrap();
-        let region = make_region(1, vec![0], vec![10]);
-        test_without_properties(path, &region);
-        test_with_properties(path, &region);
-    }
-
-    fn test_without_properties(path: &str, region: &Region) {
-        let db = open_db(path, false);
-        let mut engine = RegionEngine::new(Arc::clone(&db), region.clone());
-
-        // Put 2 keys.
-        engine.put(&[1], 1, 1);
-        engine.put(&[4], 2, 2);
-        assert!(check_need_gc(Arc::clone(&db), region.clone(), 10, true).is_none());
-        engine.flush();
-        // After this flush, we have a SST file without properties.
-        // Without properties, we always need GC.
-        assert!(check_need_gc(Arc::clone(&db), region.clone(), 10, true).is_none());
-    }
-
-    fn test_with_properties(path: &str, region: &Region) {
-        let db = open_db(path, true);
-        let mut engine = RegionEngine::new(Arc::clone(&db), region.clone());
-
-        // Put 2 keys.
-        engine.put(&[2], 3, 3);
-        engine.put(&[3], 4, 4);
-        engine.flush();
-        // After this flush, we have a SST file w/ properties, plus the SST
-        // file w/o properties from previous flush. We always need GC as
-        // long as we can't get properties from any SST files.
-        assert!(check_need_gc(Arc::clone(&db), region.clone(), 10, true).is_none());
-        engine.compact();
-        // After this compact, the two SST files are compacted into a new
-        // SST file with properties. Now all SST files have properties and
-        // all keys have only one version, so we don't need gc.
-        let props = check_need_gc(Arc::clone(&db), region.clone(), 10, false).unwrap();
-        assert_eq!(props.min_ts, 1);
-        assert_eq!(props.max_ts, 4);
-        assert_eq!(props.num_rows, 4);
-        assert_eq!(props.num_puts, 4);
-        assert_eq!(props.num_versions, 4);
-        assert_eq!(props.max_row_versions, 1);
-
-        // Put 2 more keys and delete them.
-        engine.put(&[5], 5, 5);
-        engine.put(&[6], 6, 6);
-        engine.delete(&[5], 7, 7);
-        engine.delete(&[6], 8, 8);
-        engine.flush();
-        // After this flush, keys 5,6 in the new SST file have more than one
-        // versions, so we need gc.
-        let props = check_need_gc(Arc::clone(&db), region.clone(), 10, true).unwrap();
-        assert_eq!(props.min_ts, 1);
-        assert_eq!(props.max_ts, 8);
-        assert_eq!(props.num_rows, 6);
-        assert_eq!(props.num_puts, 6);
-        assert_eq!(props.num_versions, 8);
-        assert_eq!(props.max_row_versions, 2);
-        // But if the `safe_point` is older than all versions, we don't need gc too.
-        let props = check_need_gc(Arc::clone(&db), region.clone(), 0, false).unwrap();
-        assert_eq!(props.min_ts, u64::MAX);
-        assert_eq!(props.max_ts, 0);
-        assert_eq!(props.num_rows, 0);
-        assert_eq!(props.num_puts, 0);
-        assert_eq!(props.num_versions, 0);
-        assert_eq!(props.max_row_versions, 0);
-
-        // We gc the two deleted keys manually.
-        engine.gc(&[5], 10);
-        engine.gc(&[6], 10);
-        engine.compact();
-        // After this compact, all versions of keys 5,6 are deleted,
-        // no keys have more than one versions, so we don't need gc.
-        let props = check_need_gc(Arc::clone(&db), region.clone(), 10, false).unwrap();
-        assert_eq!(props.min_ts, 1);
-        assert_eq!(props.max_ts, 4);
-        assert_eq!(props.num_rows, 4);
-        assert_eq!(props.num_puts, 4);
-        assert_eq!(props.num_versions, 4);
-        assert_eq!(props.max_row_versions, 1);
-
-        // A single lock version need gc.
-        engine.lock(&[7], 9, 9);
-        engine.flush();
-        let props = check_need_gc(Arc::clone(&db), region.clone(), 10, true).unwrap();
-        assert_eq!(props.min_ts, 1);
-        assert_eq!(props.max_ts, 9);
-        assert_eq!(props.num_rows, 5);
-        assert_eq!(props.num_puts, 4);
-        assert_eq!(props.num_versions, 5);
-        assert_eq!(props.max_row_versions, 1);
-    }
-
-    #[test]
-    fn test_get_txn_commit_info() {
-        let path = TempDir::new("_test_storage_mvcc_reader_get_txn_commit_info").expect("");
-        let path = path.path().to_str().unwrap();
-        let region = make_region(1, vec![], vec![]);
-        let db = open_db(path, true);
-        let mut engine = RegionEngine::new(Arc::clone(&db), region.clone());
-
-        let (k, v) = (b"k", b"v");
-        let m = Mutation::Put((Key::from_raw(k), v.to_vec()));
-        engine.prewrite(m, k, 1);
-        engine.commit(k, 1, 10);
-
-        engine.rollback(k, 5);
-        engine.rollback(k, 20);
-
-        let m = Mutation::Put((Key::from_raw(k), v.to_vec()));
-        engine.prewrite(m, k, 25);
-        engine.commit(k, 25, 30);
-
-        let m = Mutation::Put((Key::from_raw(k), v.to_vec()));
-        engine.prewrite(m, k, 35);
-        engine.commit(k, 35, 40);
-
-        let snap = RegionSnapshot::from_raw(Arc::clone(&db), region.clone());
-        let mut reader = MvccReader::new(snap, None, false, None, None, IsolationLevel::SI);
-
-        // Let's assume `40_35 PUT` means a commit version with start ts is 35 and commit ts
-        // is 40.
-        // Commit versions: [40_35 PUT, 30_25 PUT, 20_20 Rollback, 10_1 PUT, 5_5 Rollback].
-        let key = Key::from_raw(k);
-        let (commit_ts, write_type) = reader.get_txn_commit_info(&key, 35).unwrap().0.unwrap();
-        assert_eq!(commit_ts, 40);
-        assert_eq!(write_type, WriteType::Put);
-
-        let (commit_ts, write_type) = reader.get_txn_commit_info(&key, 25).unwrap().0.unwrap();
-        assert_eq!(commit_ts, 30);
-        assert_eq!(write_type, WriteType::Put);
-
-        let (commit_ts, write_type) = reader.get_txn_commit_info(&key, 20).unwrap().0.unwrap();
-        assert_eq!(commit_ts, 20);
-        assert_eq!(write_type, WriteType::Rollback);
-
-        let (commit_ts, write_type) = reader.get_txn_commit_info(&key, 1).unwrap().0.unwrap();
-        assert_eq!(commit_ts, 10);
-        assert_eq!(write_type, WriteType::Put);
-
-        let (commit_ts, write_type) = reader.get_txn_commit_info(&key, 5).unwrap().0.unwrap();
-        assert_eq!(commit_ts, 5);
-        assert_eq!(write_type, WriteType::Rollback);
-
-        let seek_for_prev_old = reader.get_statistics().write.seek_for_prev;
-        assert!(reader.get_txn_commit_info(&key, 15).unwrap().0.is_none());
-        let seek_for_prev_new = reader.get_statistics().write.seek_for_prev;
-
-        // `get_txn_commit_info(&key, 15)` stopped at `30_25 PUT`.
-        assert_eq!(seek_for_prev_new - seek_for_prev_old, 2);
-    }
-
-    #[test]
-    fn test_get_write() {
-        let path = TempDir::new("_test_storage_mvcc_reader_get_write").expect("");
-        let path = path.path().to_str().unwrap();
-        let region = make_region(1, vec![], vec![]);
-        let db = open_db(path, true);
-        let mut engine = RegionEngine::new(Arc::clone(&db), region.clone());
-
-        let (k, v) = (b"k", b"v");
-        let m = Mutation::Put((Key::from_raw(k), v.to_vec()));
-        engine.prewrite(m, k, 1);
-        engine.commit(k, 1, 2);
-
-        engine.rollback(k, 5);
-
-        engine.lock(k, 6, 7);
-
-        engine.delete(k, 8, 9);
-
-        let m = Mutation::Put((Key::from_raw(k), v.to_vec()));
-        engine.prewrite(m, k, 10);
-        engine.commit(k, 10, 11);
-
-        let m = Mutation::Put((Key::from_raw(k), v.to_vec()));
-        engine.prewrite(m, k, 12);
-
-        let snap = RegionSnapshot::from_raw(Arc::clone(&db), region.clone());
-        let mut reader = MvccReader::new(snap, None, false, None, None, IsolationLevel::SI);
-
-        // Let's assume `2_1 PUT` means a commit version with start ts is 1 and commit ts
-        // is 2.
-        // Commit versions: [11_10 PUT, 9_8 DELETE, 7_6 LOCK, 5_5 Rollback, 2_1 PUT].
-        let key = Key::from_raw(k);
-        let write = reader.get_write(&key, 2).unwrap().unwrap();
-        assert_eq!(write.write_type, WriteType::Put);
-        assert_eq!(write.start_ts, 1);
-
-        let write = reader.get_write(&key, 5).unwrap().unwrap();
-        assert_eq!(write.write_type, WriteType::Put);
-        assert_eq!(write.start_ts, 1);
-
-        let write = reader.get_write(&key, 7).unwrap().unwrap();
-        assert_eq!(write.write_type, WriteType::Put);
-        assert_eq!(write.start_ts, 1);
-
-        assert!(reader.get_write(&key, 9).unwrap().is_none());
-
-        let write = reader.get_write(&key, 11).unwrap().unwrap();
-        assert_eq!(write.write_type, WriteType::Put);
-        assert_eq!(write.start_ts, 10);
-
-        let write = reader.get_write(&key, 13).unwrap().unwrap();
-        assert_eq!(write.write_type, WriteType::Put);
-        assert_eq!(write.start_ts, 10);
-    }
-
-    #[test]
-    fn test_get() {
-        let path = TempDir::new("_test_storage_mvcc_reader_get_same_ts").expect("");
-        let path = path.path().to_str().unwrap();
-        let region = make_region(1, vec![], vec![]);
-        let db = open_db(path, true);
-        let mut engine = RegionEngine::new(Arc::clone(&db), region.clone());
-
-        let (k, v) = (b"k", b"v");
-        let m = Mutation::Put((Key::from_raw(k), v.to_vec()));
-        engine.prewrite(m, k, 10);
-        engine.commit(k, 10, 11);
-
-        let snap = RegionSnapshot::from_raw(Arc::clone(&db), region.clone());
-        let mut reader = MvccReader::new(snap, None, false, None, None, IsolationLevel::SI);
-
-        assert!(reader.get(&Key::from_raw(k), 10).unwrap().is_none());
-        // Keys with its commit_ts the same with the reading ts is visible.
-        assert_eq!(&reader.get(&Key::from_raw(k), 11).unwrap().unwrap(), v);
-        assert_eq!(&reader.get(&Key::from_raw(k), 12).unwrap().unwrap(), v);
-    }
-}
-=======
 mod reader;
 mod scanner;
 pub use self::reader::MvccReader;
-pub use self::scanner::{Scanner, ScannerBuilder};
->>>>>>> eef146c6
+pub use self::scanner::{Scanner, ScannerBuilder};