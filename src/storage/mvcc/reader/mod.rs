// Copyright 2016 PingCAP, Inc.
//
// Licensed under the Apache License, Version 2.0 (the "License");
// you may not use this file except in compliance with the License.
// You may obtain a copy of the License at
//
//     http://www.apache.org/licenses/LICENSE-2.0
//
// Unless required by applicable law or agreed to in writing, software
// distributed under the License is distributed on an "AS IS" BASIS,
// See the License for the specific language governing permissions and
// limitations under the License.

mod backward_scanner;
mod cf_reader;
mod forward_scanner;
mod point_getter;
mod util;

use super::lock::Lock;
use super::write::{Write, WriteType};
use super::Result;
use kvproto::kvrpcpb::IsolationLevel;
use raftstore::store::engine::IterOption;
use std::u64;
use storage::engine::{Cursor, ScanMode, Snapshot, Statistics};
use storage::{Key, Value, CF_LOCK, CF_WRITE};
use util::properties::MvccProperties;

<<<<<<< HEAD
pub use self::cf_reader::{CFReader, CFReaderBuilder};
=======
pub use self::cf_reader::{CfReader, CfReaderBuilder};
>>>>>>> b00129c1
pub use self::forward_scanner::{ForwardScanner, ForwardScannerBuilder};
pub use self::point_getter::{PointGetter, PointGetterBuilder};

const GC_MAX_ROW_VERSIONS_THRESHOLD: u64 = 100;

// When there are many versions for the user key, after several tries,
// we will use seek to locate the right position. But this will turn around
// the write cf's iterator's direction inside RocksDB, and the next user key
// need to turn back the direction to backward. As we have tested, turn around
// iterator's direction from forward to backward is as expensive as seek in
// RocksDB, so don't set REVERSE_SEEK_BOUND too small.
const REVERSE_SEEK_BOUND: u64 = 32;

pub struct MvccReader<S: Snapshot> {
    snapshot: S,
    statistics: Statistics,
    // cursors are used for speeding up scans.
    data_cursor: Option<Cursor<S::Iter>>,
    lock_cursor: Option<Cursor<S::Iter>>,
    write_cursor: Option<Cursor<S::Iter>>,

    scan_mode: Option<ScanMode>,
    key_only: bool,

    fill_cache: bool,
    lower_bound: Option<Vec<u8>>,
    upper_bound: Option<Vec<u8>>,
    isolation_level: IsolationLevel,
}

impl<S: Snapshot> MvccReader<S> {
    pub fn new(
        snapshot: S,
        scan_mode: Option<ScanMode>,
        fill_cache: bool,
        lower_bound: Option<Vec<u8>>,
        upper_bound: Option<Vec<u8>>,
        isolation_level: IsolationLevel,
    ) -> Self {
        Self {
            snapshot,
            statistics: Statistics::default(),
            data_cursor: None,
            lock_cursor: None,
            write_cursor: None,
            scan_mode,
            isolation_level,
            key_only: false,
            fill_cache,
            lower_bound,
            upper_bound,
        }
    }

    pub fn get_statistics(&self) -> &Statistics {
        &self.statistics
    }

    pub fn collect_statistics_into(&mut self, stats: &mut Statistics) {
        stats.add(&self.statistics);
        self.statistics = Statistics::default();
    }

    pub fn set_key_only(&mut self, key_only: bool) {
        self.key_only = key_only;
    }

    pub fn load_data(&mut self, key: &Key, ts: u64) -> Result<Value> {
        if self.key_only {
            return Ok(vec![]);
        }
        if self.scan_mode.is_some() && self.data_cursor.is_none() {
            let iter_opt = IterOption::new(None, None, self.fill_cache);
            self.data_cursor = Some(self.snapshot.iter(iter_opt, self.get_scan_mode(true))?);
        }

        let k = key.clone().append_ts(ts);
        let res = if let Some(ref mut cursor) = self.data_cursor {
            match cursor.near_seek_get(&k, false, &mut self.statistics.data)? {
                None => panic!("key {} not found, ts {}", key, ts),
                Some(v) => v.to_vec(),
            }
        } else {
            self.statistics.data.get += 1;
            let value = match self.snapshot.get(&k)? {
                None => panic!("key {} not found, ts: {}", key, ts),
                Some(v) => v,
            };
            self.statistics.data.flow_stats.read_bytes +=
                k.raw().unwrap_or_default().len() + value.len();
            self.statistics.data.flow_stats.read_keys += 1;
            value
        };

        self.statistics.data.processed += 1;
        Ok(res)
    }

    fn get_scan_mode(&self, allow_backward: bool) -> ScanMode {
        match self.scan_mode {
            Some(ScanMode::Forward) => ScanMode::Forward,
            Some(ScanMode::Backward) if allow_backward => ScanMode::Backward,
            _ => ScanMode::Mixed,
        }
    }

<<<<<<< HEAD
    pub fn seek_write(&mut self, key: &Key, ts: u64) -> Result<Option<(u64, Write)>> {
        self.seek_write_impl(key, ts, false)
    }

    pub fn reverse_seek_write(&mut self, key: &Key, ts: u64) -> Result<Option<(u64, Write)>> {
        self.seek_write_impl(key, ts, true)
    }

    fn seek_write_impl(
        &mut self,
        key: &Key,
        ts: u64,
        reverse: bool,
    ) -> Result<Option<(u64, Write)>> {
        if self.scan_mode.is_some() {
            if self.write_cursor.is_none() {
                let iter_opt = IterOption::new(None, None, self.fill_cache);
                let iter = self
                    .snapshot
                    .iter_cf(CF_WRITE, iter_opt, self.get_scan_mode(false))?;
                self.write_cursor = Some(iter);
            }
        } else {
            // use prefix bloom filter
            let iter_opt = IterOption::default()
                .use_prefix_seek()
                .set_prefix_same_as_start(true);
            let iter = self.snapshot.iter_cf(CF_WRITE, iter_opt, ScanMode::Mixed)?;
            self.write_cursor = Some(iter);
        }

        let cursor = self.write_cursor.as_mut().unwrap();
        let ok = if reverse {
            cursor.near_seek_for_prev(&key.append_ts(ts), &mut self.statistics.write)?
        } else {
            cursor.near_seek(&key.append_ts(ts), &mut self.statistics.write)?
        };
        if !ok {
            return Ok(None);
        }
        let write_key = Key::from_encoded(cursor.key(&mut self.statistics.write).to_vec());
        let commit_ts = write_key.decode_ts()?;
        let k = write_key.truncate_ts()?;
        if &k != key {
            return Ok(None);
        }
        let write = Write::parse(cursor.value(&mut self.statistics.write))?;
        self.statistics.write.processed += 1;
        Ok(Some((commit_ts, write)))
    }

=======
>>>>>>> b00129c1
    fn create_write_cursor(&mut self) -> Result<()> {
        if self.write_cursor.is_none() {
            let iter_opt = IterOption::new(
                self.lower_bound.as_ref().cloned(),
                self.upper_bound.as_ref().cloned(),
                self.fill_cache,
            );
            let iter = self
                .snapshot
                .iter_cf(CF_WRITE, iter_opt, self.get_scan_mode(true))?;
            self.write_cursor = Some(iter);
        }
        Ok(())
    }

    fn create_lock_cursor(&mut self) -> Result<()> {
        if self.lock_cursor.is_none() {
            let iter_opt = IterOption::new(
                self.lower_bound.as_ref().cloned(),
                self.upper_bound.as_ref().cloned(),
                true,
            );
            let iter = self
                .snapshot
                .iter_cf(CF_LOCK, iter_opt, self.get_scan_mode(true))?;
            self.lock_cursor = Some(iter);
        }
        Ok(())
    }

    pub fn reverse_seek(&mut self, mut key: Key, ts: u64) -> Result<Option<(Key, Value)>> {
        assert!(*self.scan_mode.as_ref().unwrap() == ScanMode::Backward);
        self.create_write_cursor()?;
        self.create_lock_cursor()?;

        let (mut write_valid, mut lock_valid) = (true, true);
        loop {
            key = {
                let w_cur = self.write_cursor.as_mut().unwrap();
                let l_cur = self.lock_cursor.as_mut().unwrap();
                let (mut w_key, mut l_key) = (None, None);
                if write_valid {
                    if w_cur.near_reverse_seek(&key, false, &mut self.statistics.write)? {
                        w_key = Some(w_cur.key(&mut self.statistics.write));
                    } else {
                        w_key = None;
                        write_valid = false;
                    }
                }
                if lock_valid {
                    if l_cur.near_reverse_seek(&key, false, &mut self.statistics.lock)? {
                        l_key = Some(l_cur.key(&mut self.statistics.lock));
                    } else {
                        l_key = None;
                        lock_valid = false;
                    }
                }
                match (w_key, l_key) {
                    (None, None) => return Ok(None),
                    (None, Some(k)) => Key::from_encoded(k.to_vec()),
                    (Some(k), None) => Key::from_encoded(k.to_vec()).truncate_ts()?,
                    (Some(wk), Some(lk)) => if wk < lk {
                        Key::from_encoded(lk.to_vec())
                    } else {
                        Key::from_encoded(wk.to_vec()).truncate_ts()?
                    },
                }
            };

            if let Some(v) = self.reverse_get_impl(&key, ts)? {
                return Ok(Some((key, v)));
            }

            // reverse_get_impl may call write_cursor's prev.
            if !self.write_cursor.as_ref().unwrap().valid() {
                write_valid = false;
            }
        }
    }

    fn reverse_get_impl(&mut self, user_key: &Key, ts: u64) -> Result<Option<Value>> {
        assert!(self.lock_cursor.is_some());
        assert!(self.write_cursor.is_some());

        // Check lock.
        match self.isolation_level {
            IsolationLevel::SI => {
                let l_cur = self.lock_cursor.as_mut().unwrap();
                if l_cur.valid()
                    && l_cur.key(&mut self.statistics.lock) == user_key.encoded().as_slice()
                {
                    self.statistics.lock.processed += 1;
                    self::util::check_lock(
                        user_key,
                        ts,
                        &Lock::parse(l_cur.value(&mut self.statistics.lock))?,
                    )?;
                }
            }
            IsolationLevel::RC => {}
        }

        // Get value for this user key.
        // At first, we use several prev to try to get the latest version.
        let mut lastest_version = (None /* start_ts */, None /* short value */);
        let mut last_handled_key: Option<Vec<u8>> = None;
        for _ in 0..REVERSE_SEEK_BOUND {
            if !self.write_cursor.as_mut().unwrap().valid() {
                return self.get_value(user_key, lastest_version.0, lastest_version.1);
            }

            let mut write = {
                let (commit_ts, key) = {
                    let w_cur = self.write_cursor.as_mut().unwrap();
                    last_handled_key = Some(w_cur.key(&mut self.statistics.write).to_vec());
                    let w_key = Key::from_encoded(w_cur.key(&mut self.statistics.write).to_vec());
                    (w_key.decode_ts()?, w_key.truncate_ts()?)
                };

                // reach neighbour user key or can't see this version.
                if ts < commit_ts || &key != user_key {
                    assert!(&key <= user_key);
                    return self.get_value(user_key, lastest_version.0, lastest_version.1);
                }
                self.statistics.write.processed += 1;
                Write::parse(
                    self.write_cursor
                        .as_mut()
                        .unwrap()
                        .value(&mut self.statistics.write),
                )?
            };

            match write.write_type {
                WriteType::Put => {
                    if write.short_value.is_some() {
                        if self.key_only {
                            lastest_version = (None, Some(vec![]));
                        } else {
                            lastest_version = (None, write.short_value.take());
                        }
                    } else {
                        lastest_version = (Some(write.start_ts), None);
                    }
                }
                WriteType::Delete => lastest_version = (None, None),
                WriteType::Lock | WriteType::Rollback => {}
            }
            self.write_cursor
                .as_mut()
                .unwrap()
                .prev(&mut self.statistics.write);
        }

        // After several prev, we still not get the latest version for the specified ts,
        // use seek to locate the latest version.
        let key = user_key.clone().append_ts(ts);
        let valid = self
            .write_cursor
            .as_mut()
            .unwrap()
            .internal_seek(&key, &mut self.statistics.write)?;
        assert!(valid);
        loop {
            let mut write = {
                // If we reach the last handled key, it means we have checked all versions
                // for this user key.
                if self
                    .write_cursor
                    .as_mut()
                    .unwrap()
                    .key(&mut self.statistics.write)
                    >= last_handled_key.as_ref().unwrap().as_slice()
                {
                    return self.get_value(user_key, lastest_version.0, lastest_version.1);
                }

                let w_cur = self.write_cursor.as_mut().unwrap();
                let w_key = Key::from_encoded(w_cur.key(&mut self.statistics.write).to_vec());
                let commit_ts = w_key.decode_ts()?;
                assert!(commit_ts <= ts);
                let key = w_key.truncate_ts()?;
                assert_eq!(&key, user_key);
                self.statistics.write.processed += 1;
                Write::parse(w_cur.value(&mut self.statistics.write))?
            };

            match write.write_type {
                WriteType::Put => {
                    if write.short_value.is_some() {
                        if self.key_only {
                            return Ok(Some(vec![]));
                        } else {
                            return Ok(write.short_value.take());
                        }
                    } else {
                        return Ok(Some(self.load_data(user_key, write.start_ts)?));
                    }
                }
                WriteType::Delete => return Ok(None),
                WriteType::Lock | WriteType::Rollback => {
                    let w_cur = self.write_cursor.as_mut().unwrap();
                    assert!(w_cur.next(&mut self.statistics.write));
                }
            }
        }
    }

    fn get_value(
        &mut self,
        user_key: &Key,
        start_ts: Option<u64>,
        short_value: Option<Vec<u8>>,
    ) -> Result<Option<Value>> {
        if let Some(ts) = start_ts {
            Ok(Some(self.load_data(user_key, ts)?))
        } else {
            Ok(short_value)
        }
    }

    // Returns true if it needs gc.
    // This is for optimization purpose, does not mean to be accurate.
    pub fn need_gc(&self, safe_point: u64, ratio_threshold: f64) -> bool {
        // Always GC.
        if ratio_threshold < 1.0 {
            return true;
        }

        let props = match self.get_mvcc_properties(safe_point) {
            Some(v) => v,
            None => return true,
        };

        // No data older than safe_point to GC.
        if props.min_ts > safe_point {
            return false;
        }

        // Note: Since the properties are file-based, it can be false positive.
        // For example, multiple files can have a different version of the same row.

        // A lot of MVCC versions to GC.
        if props.num_versions as f64 > props.num_rows as f64 * ratio_threshold {
            return true;
        }
        // A lot of non-effective MVCC versions to GC.
        if props.num_versions as f64 > props.num_puts as f64 * ratio_threshold {
            return true;
        }

        // A lot of MVCC versions of a single row to GC.
        props.max_row_versions > GC_MAX_ROW_VERSIONS_THRESHOLD
    }

    fn get_mvcc_properties(&self, safe_point: u64) -> Option<MvccProperties> {
        let collection = match self.snapshot.get_properties_cf(CF_WRITE) {
            Ok(v) => v,
            Err(_) => return None,
        };
        if collection.is_empty() {
            return None;
        }
        // Aggregate MVCC properties.
        let mut props = MvccProperties::new();
        for (_, v) in &*collection {
            let mvcc = match MvccProperties::decode(v.user_collected_properties()) {
                Ok(v) => v,
                Err(_) => return None,
            };
            // Filter out properties after safe_point.
            if mvcc.min_ts > safe_point {
                continue;
            }
            props.add(&mvcc);
        }
        Some(props)
    }
}

#[cfg(test)]
mod tests {
    use kvproto::kvrpcpb::IsolationLevel;
    use kvproto::metapb::{Peer, Region};
    use raftstore::store::keys;
    use raftstore::store::RegionSnapshot;
    use rocksdb::{self, Writable, WriteBatch, DB};
    use std::sync::Arc;
    use std::u64;
    use storage::engine::{Modify, ScanMode};
    use storage::mvcc::write::WriteType;
    use storage::mvcc::{CfReaderBuilder, MvccReader, MvccTxn};
    use storage::{make_key, Mutation, Options, ALL_CFS, CF_DEFAULT, CF_LOCK, CF_RAFT, CF_WRITE};
    use tempdir::TempDir;
    use util::properties::{MvccProperties, MvccPropertiesCollectorFactory};
    use util::rocksdb::{self as rocksdb_util, CFOptions};

    use super::REVERSE_SEEK_BOUND;

    struct RegionEngine {
        db: Arc<DB>,
        region: Region,
    }

    impl RegionEngine {
        pub fn new(db: Arc<DB>, region: Region) -> RegionEngine {
            RegionEngine {
                db: Arc::clone(&db),
                region,
            }
        }

        pub fn put(&mut self, pk: &[u8], start_ts: u64, commit_ts: u64) {
            let m = Mutation::Put((make_key(pk), vec![]));
            self.prewrite(m, pk, start_ts);
            self.commit(pk, start_ts, commit_ts);
        }

        pub fn lock(&mut self, pk: &[u8], start_ts: u64, commit_ts: u64) {
            let m = Mutation::Lock(make_key(pk));
            self.prewrite(m, pk, start_ts);
            self.commit(pk, start_ts, commit_ts);
        }

        pub fn delete(&mut self, pk: &[u8], start_ts: u64, commit_ts: u64) {
            let m = Mutation::Delete(make_key(pk));
            self.prewrite(m, pk, start_ts);
            self.commit(pk, start_ts, commit_ts);
        }

        fn prewrite(&mut self, m: Mutation, pk: &[u8], start_ts: u64) {
            let snap = RegionSnapshot::from_raw(Arc::clone(&self.db), self.region.clone());
            let mut txn = MvccTxn::new(snap, start_ts, true).unwrap();
            txn.prewrite(m, pk, &Options::default()).unwrap();
            self.write(txn.into_modifies());
        }

        fn commit(&mut self, pk: &[u8], start_ts: u64, commit_ts: u64) {
            let k = make_key(pk);
            let snap = RegionSnapshot::from_raw(Arc::clone(&self.db), self.region.clone());
            let mut txn = MvccTxn::new(snap, start_ts, true).unwrap();
            txn.commit(&k, commit_ts).unwrap();
            self.write(txn.into_modifies());
        }

        fn rollback(&mut self, pk: &[u8], start_ts: u64) {
            let k = make_key(pk);
            let snap = RegionSnapshot::from_raw(Arc::clone(&self.db), self.region.clone());
            let mut txn = MvccTxn::new(snap, start_ts, true).unwrap();
            txn.collapse_rollback(false);
            txn.rollback(&k).unwrap();
            self.write(txn.into_modifies());
        }

        fn gc(&mut self, pk: &[u8], safe_point: u64) {
            let k = make_key(pk);
            loop {
                let snap = RegionSnapshot::from_raw(Arc::clone(&self.db), self.region.clone());
                let mut txn = MvccTxn::new(snap, safe_point, true).unwrap();
                txn.gc(&k, safe_point).unwrap();
                let modifies = txn.into_modifies();
                if modifies.is_empty() {
                    return;
                }
                self.write(modifies);
            }
        }

        fn write(&mut self, modifies: Vec<Modify>) {
            let db = &self.db;
            let wb = WriteBatch::new();
            for rev in modifies {
                match rev {
                    Modify::Put(cf, k, v) => {
                        let k = keys::data_key(k.encoded());
                        let handle = rocksdb_util::get_cf_handle(db, cf).unwrap();
                        wb.put_cf(handle, &k, &v).unwrap();
                    }
                    Modify::Delete(cf, k) => {
                        let k = keys::data_key(k.encoded());
                        let handle = rocksdb_util::get_cf_handle(db, cf).unwrap();
                        wb.delete_cf(handle, &k).unwrap();
                    }
                    Modify::DeleteRange(cf, k1, k2) => {
                        let k1 = keys::data_key(k1.encoded());
                        let k2 = keys::data_key(k2.encoded());
                        let handle = rocksdb_util::get_cf_handle(db, cf).unwrap();
                        wb.delete_range_cf(handle, &k1, &k2).unwrap();
                    }
                }
            }
            db.write(wb).unwrap();
        }

        fn flush(&mut self) {
            for cf in ALL_CFS {
                let cf = rocksdb_util::get_cf_handle(&self.db, cf).unwrap();
                self.db.flush_cf(cf, true).unwrap();
            }
        }

        fn compact(&mut self) {
            for cf in ALL_CFS {
                let cf = rocksdb_util::get_cf_handle(&self.db, cf).unwrap();
                self.db.compact_range_cf(cf, None, None);
            }
        }
    }

    fn open_db(path: &str, with_properties: bool) -> Arc<DB> {
        let db_opts = rocksdb::DBOptions::new();
        let mut cf_opts = rocksdb::ColumnFamilyOptions::new();
        cf_opts.set_write_buffer_size(32 * 1024 * 1024);
        if with_properties {
            let f = Box::new(MvccPropertiesCollectorFactory::default());
            cf_opts.add_table_properties_collector_factory("tikv.test-collector", f);
        }
        let cfs_opts = vec![
            CFOptions::new(CF_DEFAULT, rocksdb::ColumnFamilyOptions::new()),
            CFOptions::new(CF_RAFT, rocksdb::ColumnFamilyOptions::new()),
            CFOptions::new(CF_LOCK, rocksdb::ColumnFamilyOptions::new()),
            CFOptions::new(CF_WRITE, cf_opts),
        ];
        Arc::new(rocksdb_util::new_engine_opt(path, db_opts, cfs_opts).unwrap())
    }

    fn make_region(id: u64, start_key: Vec<u8>, end_key: Vec<u8>) -> Region {
        let mut peer = Peer::new();
        peer.set_id(id);
        peer.set_store_id(id);
        let mut region = Region::new();
        region.set_id(id);
        region.set_start_key(start_key);
        region.set_end_key(end_key);
        region.mut_peers().push(peer);
        region
    }

    fn check_need_gc(
        db: Arc<DB>,
        region: Region,
        safe_point: u64,
        need_gc: bool,
    ) -> Option<MvccProperties> {
        let snap = RegionSnapshot::from_raw(Arc::clone(&db), region.clone());
        let reader = MvccReader::new(snap, None, false, None, None, IsolationLevel::SI);
        assert_eq!(reader.need_gc(safe_point, 1.0), need_gc);
        reader.get_mvcc_properties(safe_point)
    }

    #[test]
    fn test_need_gc() {
        let path = TempDir::new("_test_storage_mvcc_reader").expect("");
        let path = path.path().to_str().unwrap();
        let region = make_region(1, vec![0], vec![10]);
        test_without_properties(path, &region);
        test_with_properties(path, &region);
    }

    fn test_without_properties(path: &str, region: &Region) {
        let db = open_db(path, false);
        let mut engine = RegionEngine::new(Arc::clone(&db), region.clone());

        // Put 2 keys.
        engine.put(&[1], 1, 1);
        engine.put(&[4], 2, 2);
        assert!(check_need_gc(Arc::clone(&db), region.clone(), 10, true).is_none());
        engine.flush();
        // After this flush, we have a SST file without properties.
        // Without properties, we always need GC.
        assert!(check_need_gc(Arc::clone(&db), region.clone(), 10, true).is_none());
    }

    fn test_with_properties(path: &str, region: &Region) {
        let db = open_db(path, true);
        let mut engine = RegionEngine::new(Arc::clone(&db), region.clone());

        // Put 2 keys.
        engine.put(&[2], 3, 3);
        engine.put(&[3], 4, 4);
        engine.flush();
        // After this flush, we have a SST file w/ properties, plus the SST
        // file w/o properties from previous flush. We always need GC as
        // long as we can't get properties from any SST files.
        assert!(check_need_gc(Arc::clone(&db), region.clone(), 10, true).is_none());
        engine.compact();
        // After this compact, the two SST files are compacted into a new
        // SST file with properties. Now all SST files have properties and
        // all keys have only one version, so we don't need gc.
        let props = check_need_gc(Arc::clone(&db), region.clone(), 10, false).unwrap();
        assert_eq!(props.min_ts, 1);
        assert_eq!(props.max_ts, 4);
        assert_eq!(props.num_rows, 4);
        assert_eq!(props.num_puts, 4);
        assert_eq!(props.num_versions, 4);
        assert_eq!(props.max_row_versions, 1);

        // Put 2 more keys and delete them.
        engine.put(&[5], 5, 5);
        engine.put(&[6], 6, 6);
        engine.delete(&[5], 7, 7);
        engine.delete(&[6], 8, 8);
        engine.flush();
        // After this flush, keys 5,6 in the new SST file have more than one
        // versions, so we need gc.
        let props = check_need_gc(Arc::clone(&db), region.clone(), 10, true).unwrap();
        assert_eq!(props.min_ts, 1);
        assert_eq!(props.max_ts, 8);
        assert_eq!(props.num_rows, 6);
        assert_eq!(props.num_puts, 6);
        assert_eq!(props.num_versions, 8);
        assert_eq!(props.max_row_versions, 2);
        // But if the `safe_point` is older than all versions, we don't need gc too.
        let props = check_need_gc(Arc::clone(&db), region.clone(), 0, false).unwrap();
        assert_eq!(props.min_ts, u64::MAX);
        assert_eq!(props.max_ts, 0);
        assert_eq!(props.num_rows, 0);
        assert_eq!(props.num_puts, 0);
        assert_eq!(props.num_versions, 0);
        assert_eq!(props.max_row_versions, 0);

        // We gc the two deleted keys manually.
        engine.gc(&[5], 10);
        engine.gc(&[6], 10);
        engine.compact();
        // After this compact, all versions of keys 5,6 are deleted,
        // no keys have more than one versions, so we don't need gc.
        let props = check_need_gc(Arc::clone(&db), region.clone(), 10, false).unwrap();
        assert_eq!(props.min_ts, 1);
        assert_eq!(props.max_ts, 4);
        assert_eq!(props.num_rows, 4);
        assert_eq!(props.num_puts, 4);
        assert_eq!(props.num_versions, 4);
        assert_eq!(props.max_row_versions, 1);

        // A single lock version need gc.
        engine.lock(&[7], 9, 9);
        engine.flush();
        let props = check_need_gc(Arc::clone(&db), region.clone(), 10, true).unwrap();
        assert_eq!(props.min_ts, 1);
        assert_eq!(props.max_ts, 9);
        assert_eq!(props.num_rows, 5);
        assert_eq!(props.num_puts, 4);
        assert_eq!(props.num_versions, 5);
        assert_eq!(props.max_row_versions, 1);
    }

    #[test]
    fn test_mvcc_reader_reverse_seek_many_tombstones() {
        let path =
            TempDir::new("_test_storage_mvcc_reader_reverse_seek_many_tombstones").expect("");
        let path = path.path().to_str().unwrap();
        let region = make_region(1, vec![], vec![]);
        let db = open_db(path, true);
        let mut engine = RegionEngine::new(Arc::clone(&db), region.clone());

        // Generate RocksDB tombstones in write cf.
        let start_ts = 1;
        let safe_point = 2;
        for i in 0..256 {
            for y in 0..256 {
                let pk = &[i as u8, y as u8];
                let m = Mutation::Put((make_key(pk), vec![]));
                engine.prewrite(m, pk, start_ts);
                engine.rollback(pk, start_ts);
                // Generate 65534 RocksDB tombstones between [0,0] and [255,255].
                if !((i == 0 && y == 0) || (i == 255 && y == 255)) {
                    engine.gc(pk, safe_point);
                }
            }
        }

        // Generate 256 locks in lock cf.
        let start_ts = 3;
        for i in 0..256 {
            let pk = &[i as u8];
            let m = Mutation::Put((make_key(pk), vec![]));
            engine.prewrite(m, pk, start_ts);
        }

        let snap = RegionSnapshot::from_raw(Arc::clone(&db), region.clone());
        let mut reader = MvccReader::new(
            snap,
            Some(ScanMode::Backward),
            false,
            None,
            None,
            IsolationLevel::SI,
        );
        let row = &[255 as u8];
        let k = make_key(row);

        // Call reverse seek
        let ts = 2;
        assert_eq!(reader.reverse_seek(k, ts).unwrap(), None);
        let statistics = reader.get_statistics();
        assert_eq!(statistics.lock.prev, 256);
        assert_eq!(statistics.write.prev, 1);
    }

    #[test]
    fn test_mvcc_reader_reverse_seek_basic() {
        let path = TempDir::new("_test_storage_mvcc_reader_reverse_seek_basic").expect("");
        let path = path.path().to_str().unwrap();
        let region = make_region(1, vec![], vec![]);
        let db = open_db(path, true);
        let mut engine = RegionEngine::new(Arc::clone(&db), region.clone());

        // Generate REVERSE_SEEK_BOUND / 2 Put for key [10].
        let k = &[10 as u8];
        for ts in 0..REVERSE_SEEK_BOUND / 2 {
            let m = Mutation::Put((make_key(k), vec![ts as u8]));
            engine.prewrite(m, k, ts);
            engine.commit(k, ts, ts);
        }

        // Generate REVERSE_SEEK_BOUND + 1 Put for key [9].
        let k = &[9 as u8];
        for ts in 0..REVERSE_SEEK_BOUND + 1 {
            let m = Mutation::Put((make_key(k), vec![ts as u8]));
            engine.prewrite(m, k, ts);
            engine.commit(k, ts, ts);
        }

        // Generate REVERSE_SEEK_BOUND / 2 Put and REVERSE_SEEK_BOUND / 2 + 1 Rollback for key [8].
        let k = &[8 as u8];
        for ts in 0..REVERSE_SEEK_BOUND + 1 {
            let m = Mutation::Put((make_key(k), vec![ts as u8]));
            engine.prewrite(m, k, ts);
            if ts < REVERSE_SEEK_BOUND / 2 {
                engine.commit(k, ts, ts);
            } else {
                engine.rollback(k, ts);
            }
        }

        // Generate REVERSE_SEEK_BOUND / 2 Put 1 delete and REVERSE_SEEK_BOUND/2 Rollback for key [7].
        let k = &[7 as u8];
        for ts in 0..REVERSE_SEEK_BOUND / 2 {
            let m = Mutation::Put((make_key(k), vec![ts as u8]));
            engine.prewrite(m, k, ts);
            engine.commit(k, ts, ts);
        }
        {
            let ts = REVERSE_SEEK_BOUND / 2;
            let m = Mutation::Delete(make_key(k));
            engine.prewrite(m, k, ts);
            engine.commit(k, ts, ts);
        }
        for ts in REVERSE_SEEK_BOUND / 2 + 1..REVERSE_SEEK_BOUND + 1 {
            let m = Mutation::Put((make_key(k), vec![ts as u8]));
            engine.prewrite(m, k, ts);
            engine.rollback(k, ts);
        }

        // Generate 1 PUT for key [6].
        let k = &[6 as u8];
        for ts in 0..1 {
            let m = Mutation::Put((make_key(k), vec![ts as u8]));
            engine.prewrite(m, k, ts);
            engine.commit(k, ts, ts);
        }

        // Generate REVERSE_SEEK_BOUND + 1 Rollback for key [5].
        let k = &[5 as u8];
        for ts in 0..REVERSE_SEEK_BOUND + 1 {
            let m = Mutation::Put((make_key(k), vec![ts as u8]));
            engine.prewrite(m, k, ts);
            engine.rollback(k, ts);
        }

        // Generate 1 PUT with ts = REVERSE_SEEK_BOUND and 1 PUT
        // with ts = REVERSE_SEEK_BOUND + 1 for key [4].
        let k = &[4 as u8];
        for ts in REVERSE_SEEK_BOUND..REVERSE_SEEK_BOUND + 2 {
            let m = Mutation::Put((make_key(k), vec![ts as u8]));
            engine.prewrite(m, k, ts);
            engine.commit(k, ts, ts);
        }

        let snap = RegionSnapshot::from_raw(Arc::clone(&db), region.clone());
        let mut reader = MvccReader::new(
            snap,
            Some(ScanMode::Backward),
            false,
            None,
            None,
            IsolationLevel::SI,
        );

        let ts = REVERSE_SEEK_BOUND;
        // Use REVERSE_SEEK_BOUND / 2 prev to get key [10].
        assert_eq!(
            reader.reverse_seek(make_key(&[11 as u8]), ts).unwrap(),
            Some((
                make_key(&[10 as u8]),
                vec![(REVERSE_SEEK_BOUND / 2 - 1) as u8]
            ))
        );
        let mut total_prev = REVERSE_SEEK_BOUND as usize / 2;
        let mut total_seek = 0;
        let mut total_next = 0;
        assert_eq!(reader.get_statistics().write.prev, total_prev);
        assert_eq!(reader.get_statistics().write.seek, total_seek);
        assert_eq!(reader.get_statistics().write.next, total_next);
        assert_eq!(reader.get_statistics().write.seek_for_prev, 1);
        assert_eq!(reader.get_statistics().write.get, 0);

        // Use REVERSE_SEEK_BOUND prev and 1 seek to get key [9].
        // So the total prev += REVERSE_SEEK_BOUND, total seek = 1.
        assert_eq!(
            reader.reverse_seek(make_key(&[10 as u8]), ts).unwrap(),
            Some((make_key(&[9 as u8]), vec![REVERSE_SEEK_BOUND as u8]))
        );
        total_prev += REVERSE_SEEK_BOUND as usize;
        total_seek += 1;
        assert_eq!(reader.get_statistics().write.prev, total_prev);
        assert_eq!(reader.get_statistics().write.seek, total_seek);
        assert_eq!(reader.get_statistics().write.next, total_next);
        assert_eq!(reader.get_statistics().write.seek_for_prev, 1);
        assert_eq!(reader.get_statistics().write.get, 0);

        // Use REVERSE_SEEK_BOUND + 1 prev (1 in near_reverse_seek and REVERSE_SEEK_BOUND
        // in reverse_get_impl), 1 seek and 1 next to get key [8].
        // So the total prev += REVERSE_SEEK_BOUND + 1, total next += 1, total seek += 1.
        assert_eq!(
            reader.reverse_seek(make_key(&[9 as u8]), ts).unwrap(),
            Some((
                make_key(&[8 as u8]),
                vec![(REVERSE_SEEK_BOUND / 2 - 1) as u8]
            ))
        );
        total_prev += REVERSE_SEEK_BOUND as usize + 1;
        total_seek += 1;
        total_next += 1;
        assert_eq!(reader.get_statistics().write.prev, total_prev);
        assert_eq!(reader.get_statistics().write.seek, total_seek);
        assert_eq!(reader.get_statistics().write.next, total_next);
        assert_eq!(reader.get_statistics().write.seek_for_prev, 1);
        assert_eq!(reader.get_statistics().write.get, 0);

        // key [7] will cause REVERSE_SEEK_BOUND + 2 prev (2 in near_reverse_seek and
        // REVERSE_SEEK_BOUND in reverse_get_impl), 1 seek and 1 next and get DEL.
        // key [6] will cause 3 prev (2 in near_reverse_seek and 1 in reverse_get_impl).
        // So the total prev += REVERSE_SEEK_BOUND + 6, total next += 1, total seek += 1.
        assert_eq!(
            reader.reverse_seek(make_key(&[8 as u8]), ts).unwrap(),
            Some((make_key(&[6 as u8]), vec![0 as u8]))
        );
        total_prev += REVERSE_SEEK_BOUND as usize + 5;
        total_seek += 1;
        total_next += 1;
        assert_eq!(reader.get_statistics().write.prev, total_prev);
        assert_eq!(reader.get_statistics().write.seek, total_seek);
        assert_eq!(reader.get_statistics().write.next, total_next);
        assert_eq!(reader.get_statistics().write.seek_for_prev, 1);
        assert_eq!(reader.get_statistics().write.get, 0);

        // key [5] will cause REVERSE_SEEK_BOUND prev (REVERSE_SEEK_BOUND in reverse_get_impl)
        // and 1 seek but get none.
        // And then will call near_reverse_seek(key[5]) to fetch the previous key, this will cause
        // 2 prev in near_reverse_seek.
        // key [4] will cause 1 prev.
        // So the total prev += REVERSE_SEEK_BOUND + 3, total next += 1, total seek += 1.
        assert_eq!(
            reader.reverse_seek(make_key(&[6 as u8]), ts).unwrap(),
            Some((make_key(&[4 as u8]), vec![REVERSE_SEEK_BOUND as u8]))
        );
        total_prev += REVERSE_SEEK_BOUND as usize + 3;
        total_seek += 1;
        total_next += 1;
        assert_eq!(reader.get_statistics().write.prev, total_prev);
        assert_eq!(reader.get_statistics().write.seek, total_seek);
        assert_eq!(reader.get_statistics().write.next, total_next);
        assert_eq!(reader.get_statistics().write.seek_for_prev, 1);
        assert_eq!(reader.get_statistics().write.get, 0);

        // Use a prev and reach the very beginning.
        assert_eq!(reader.reverse_seek(make_key(&[4 as u8]), ts).unwrap(), None);
        total_prev += 1;
        assert_eq!(reader.get_statistics().write.prev, total_prev);
        assert_eq!(reader.get_statistics().write.seek, total_seek);
        assert_eq!(reader.get_statistics().write.next, total_next);
        assert_eq!(reader.get_statistics().write.seek_for_prev, 1);
        assert_eq!(reader.get_statistics().write.get, 0);
    }

    #[test]
    fn test_near_reverse_seek_write_by_start_ts() {
        let path =
            TempDir::new("_test_storage_mvcc_reader_near_reverse_seek_write_by_start_ts").unwrap();
        let path = path.path().to_str().unwrap();
        let region = make_region(1, vec![], vec![]);
        let db = open_db(path, true);
        let mut engine = RegionEngine::new(Arc::clone(&db), region.clone());

        let (k, v) = (b"k", b"v");
        let m = Mutation::Put((make_key(k), v.to_vec()));
        engine.prewrite(m, k, 1);
        engine.commit(k, 1, 10);

        engine.rollback(k, 5);
        engine.rollback(k, 20);

        let m = Mutation::Put((make_key(k), v.to_vec()));
        engine.prewrite(m, k, 25);
        engine.commit(k, 25, 30);

        let m = Mutation::Put((make_key(k), v.to_vec()));
        engine.prewrite(m, k, 35);
        engine.commit(k, 35, 40);

        let snap = RegionSnapshot::from_raw(Arc::clone(&db), region.clone());
        let mut cf_reader = CfReaderBuilder::new(snap).build().unwrap();

        // Let's assume `40_35 PUT` means a commit version with start ts is 35 and commit ts
        // is 40.
        // Commit versions: [40_35 PUT, 30_25 PUT, 20_20 Rollback, 10_1 PUT, 5_5 Rollback].
        let key = make_key(k);
        let (commit_ts, write) = cf_reader
            .near_reverse_seek_write_by_start_ts(&key, 35, true)
            .unwrap()
            .unwrap();
        assert_eq!(commit_ts, 40);
        assert_eq!(write.write_type, WriteType::Put);
        assert_eq!(write.start_ts, 35);

        let (commit_ts, write) = cf_reader
            .near_reverse_seek_write_by_start_ts(&key, 25, true)
            .unwrap()
            .unwrap();
        assert_eq!(commit_ts, 30);
        assert_eq!(write.write_type, WriteType::Put);
        assert_eq!(write.start_ts, 25);

        let (commit_ts, write) = cf_reader
            .near_reverse_seek_write_by_start_ts(&key, 20, true)
            .unwrap()
            .unwrap();
        assert_eq!(commit_ts, 20);
        assert_eq!(write.write_type, WriteType::Rollback);
        assert_eq!(write.start_ts, 20);

        let (commit_ts, write) = cf_reader
            .near_reverse_seek_write_by_start_ts(&key, 1, true)
            .unwrap()
            .unwrap();
        assert_eq!(commit_ts, 10);
        assert_eq!(write.write_type, WriteType::Put);
        assert_eq!(write.start_ts, 1);

        let (commit_ts, write) = cf_reader
            .near_reverse_seek_write_by_start_ts(&key, 5, true)
            .unwrap()
            .unwrap();
        assert_eq!(commit_ts, 5);
        assert_eq!(write.write_type, WriteType::Rollback);
        assert_eq!(write.start_ts, 5);

        cf_reader.take_statistics();
        assert!(
            cf_reader
                .near_reverse_seek_write_by_start_ts(&key, 15, true)
                .unwrap()
                .is_none()
        );
        // `near_reverse_seek_write_by_start_ts(&key, 15)` starts from `5_5 Rollback`,
        // stopped at `30_25 PUT`.
        assert_eq!(cf_reader.take_statistics().write.prev, 3);
    }
}<|MERGE_RESOLUTION|>--- conflicted
+++ resolved
@@ -27,11 +27,7 @@
 use storage::{Key, Value, CF_LOCK, CF_WRITE};
 use util::properties::MvccProperties;
 
-<<<<<<< HEAD
-pub use self::cf_reader::{CFReader, CFReaderBuilder};
-=======
 pub use self::cf_reader::{CfReader, CfReaderBuilder};
->>>>>>> b00129c1
 pub use self::forward_scanner::{ForwardScanner, ForwardScannerBuilder};
 pub use self::point_getter::{PointGetter, PointGetterBuilder};
 
@@ -138,60 +134,6 @@
         }
     }
 
-<<<<<<< HEAD
-    pub fn seek_write(&mut self, key: &Key, ts: u64) -> Result<Option<(u64, Write)>> {
-        self.seek_write_impl(key, ts, false)
-    }
-
-    pub fn reverse_seek_write(&mut self, key: &Key, ts: u64) -> Result<Option<(u64, Write)>> {
-        self.seek_write_impl(key, ts, true)
-    }
-
-    fn seek_write_impl(
-        &mut self,
-        key: &Key,
-        ts: u64,
-        reverse: bool,
-    ) -> Result<Option<(u64, Write)>> {
-        if self.scan_mode.is_some() {
-            if self.write_cursor.is_none() {
-                let iter_opt = IterOption::new(None, None, self.fill_cache);
-                let iter = self
-                    .snapshot
-                    .iter_cf(CF_WRITE, iter_opt, self.get_scan_mode(false))?;
-                self.write_cursor = Some(iter);
-            }
-        } else {
-            // use prefix bloom filter
-            let iter_opt = IterOption::default()
-                .use_prefix_seek()
-                .set_prefix_same_as_start(true);
-            let iter = self.snapshot.iter_cf(CF_WRITE, iter_opt, ScanMode::Mixed)?;
-            self.write_cursor = Some(iter);
-        }
-
-        let cursor = self.write_cursor.as_mut().unwrap();
-        let ok = if reverse {
-            cursor.near_seek_for_prev(&key.append_ts(ts), &mut self.statistics.write)?
-        } else {
-            cursor.near_seek(&key.append_ts(ts), &mut self.statistics.write)?
-        };
-        if !ok {
-            return Ok(None);
-        }
-        let write_key = Key::from_encoded(cursor.key(&mut self.statistics.write).to_vec());
-        let commit_ts = write_key.decode_ts()?;
-        let k = write_key.truncate_ts()?;
-        if &k != key {
-            return Ok(None);
-        }
-        let write = Write::parse(cursor.value(&mut self.statistics.write))?;
-        self.statistics.write.processed += 1;
-        Ok(Some((commit_ts, write)))
-    }
-
-=======
->>>>>>> b00129c1
     fn create_write_cursor(&mut self) -> Result<()> {
         if self.write_cursor.is_none() {
             let iter_opt = IterOption::new(
