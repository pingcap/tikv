// Copyright 2019 TiKV Project Authors. Licensed under Apache-2.0.

use kvproto::kvrpcpb::IsolationLevel;

use crate::storage::mvcc::write::{Write, WriteType};
use crate::storage::mvcc::{default_not_found_error, Lock, Result, TsSet};
use crate::storage::{Cursor, CursorBuilder, Key, ScanMode, Snapshot, Statistics, Value, CF_LOCK};
use crate::storage::{CF_DEFAULT, CF_WRITE};

/// `PointGetter` factory.
pub struct PointGetterBuilder<S: Snapshot> {
    snapshot: S,
    multi: bool,
    fill_cache: bool,
    omit_value: bool,
    isolation_level: IsolationLevel,
    ts: u64,
    bypass_locks: TsSet,
}

impl<S: Snapshot> PointGetterBuilder<S> {
    /// Initialize a new `PointGetterBuilder`.
    pub fn new(snapshot: S, ts: u64) -> Self {
        Self {
            snapshot,
            multi: true,
            fill_cache: true,
            omit_value: false,
            isolation_level: IsolationLevel::Si,
            ts,
            bypass_locks: Default::default(),
        }
    }

    /// Set whether or not to get multiple keys.
    ///
    /// Defaults to `true`.
    #[inline]
    pub fn multi(mut self, multi: bool) -> Self {
        self.multi = multi;
        self
    }

    /// Set whether or not read operations should fill the cache.
    ///
    /// Defaults to `true`.
    #[inline]
    pub fn fill_cache(mut self, fill_cache: bool) -> Self {
        self.fill_cache = fill_cache;
        self
    }

    /// Set whether values of the user key should be omitted. When `omit_value` is `true`, the
    /// length of returned value will be 0.
    ///
    /// Previously this option is called `key_only`.
    ///
    /// Defaults to `false`.
    #[inline]
    pub fn omit_value(mut self, omit_value: bool) -> Self {
        self.omit_value = omit_value;
        self
    }

    /// Set the isolation level.
    ///
    /// Defaults to `IsolationLevel::Si`.
    #[inline]
    pub fn isolation_level(mut self, isolation_level: IsolationLevel) -> Self {
        self.isolation_level = isolation_level;
        self
    }

    /// Set a set to locks that the reading process can bypass.
    ///
    /// Defaults to none.
    #[inline]
    pub fn bypass_locks(mut self, locks: TsSet) -> Self {
        self.bypass_locks = locks;
        self
    }

    /// Build `PointGetter` from the current configuration.
    pub fn build(self) -> Result<PointGetter<S>> {
        // If we only want to get single value, we can use prefix seek.
        let write_cursor = CursorBuilder::new(&self.snapshot, CF_WRITE)
            .fill_cache(self.fill_cache)
            .prefix_seek(!self.multi)
            .scan_mode(if self.multi {
                ScanMode::Mixed
            } else {
                ScanMode::Forward
            })
            .build()?;

        Ok(PointGetter {
            snapshot: self.snapshot,
            multi: self.multi,
            omit_value: self.omit_value,
            isolation_level: self.isolation_level,
            ts: self.ts,
            bypass_locks: self.bypass_locks,

            statistics: Statistics::default(),

            write_cursor,

            drained: false,
        })
    }
}

/// This struct can be used to get the value of user keys. Internally, rollbacks are ignored and
/// smaller version will be tried. If the isolation level is Si, locks will be checked first.
///
/// Use `PointGetterBuilder` to build `PointGetter`.
pub struct PointGetter<S: Snapshot> {
    snapshot: S,
    multi: bool,
    omit_value: bool,
    isolation_level: IsolationLevel,
    ts: u64,
    bypass_locks: TsSet,

    statistics: Statistics,

    write_cursor: Cursor<S::Iter>,

    /// Indicating whether or not this structure can serve more requests. It is meaningful only
    /// when `multi == false`, to protect from producing undefined values when trying to get
    /// multiple values under `multi == false`.
    drained: bool,
}

impl<S: Snapshot> PointGetter<S> {
    /// Take out and reset the statistics collected so far.
    #[inline]
    pub fn take_statistics(&mut self) -> Statistics {
        std::mem::replace(&mut self.statistics, Statistics::default())
    }

    /// Get the value of a user key.
    ///
    /// If `multi == false`, this function must be called only once. Future calls return nothing.
    pub fn get(&mut self, user_key: &Key) -> Result<Option<Value>> {
        if !self.multi {
            // Protect from calling `get()` multiple times when `multi == false`.
            if self.drained {
                return Ok(None);
            } else {
                self.drained = true;
            }
        }

        match self.isolation_level {
            IsolationLevel::Si => {
                // Check for locks that signal concurrent writes in Si.
                self.load_and_check_lock(user_key)?;
            }
            IsolationLevel::Rc => {}
        }

        self.load_data(user_key)
    }

    /// Get a lock of a user key in the lock CF. If lock exists, it will be checked to
    /// see whether it conflicts with the given `ts`.
    ///
    /// In common cases we expect to get nothing in lock cf. Using a `get_cf` instead of `seek`
    /// is fast in such cases due to no need for RocksDB to continue move and skip deleted entries
    /// until find a user key.
    fn load_and_check_lock(&mut self, user_key: &Key) -> Result<()> {
        self.statistics.lock.get += 1;
        let lock_value = self.snapshot.get_cf(CF_LOCK, user_key)?;

        if let Some(ref lock_value) = lock_value {
            self.statistics.lock.processed += 1;
            let lock = Lock::parse(lock_value)?;
<<<<<<< HEAD
            super::util::check_lock(user_key, self.ts, lock, &self.bypass_locks)
=======
            lock.check_ts_conflict(user_key, self.ts)
>>>>>>> 1999eaf8
        } else {
            Ok(())
        }
    }

    /// Load the value.
    ///
    /// First, a correct version info in the Write CF will be sought. Then, value will be loaded
    /// from Default CF if necessary.
    fn load_data(&mut self, user_key: &Key) -> Result<Option<Value>> {
        if !self.write_cursor.seek(
            &user_key.clone().append_ts(self.ts),
            &mut self.statistics.write,
        )? {
            return Ok(None);
        }

        loop {
            // We may seek to another key. In this case, it means we cannot find the specified key.
            {
                let cursor_key = self.write_cursor.key(&mut self.statistics.write);
                if !Key::is_user_key_eq(cursor_key, user_key.as_encoded().as_slice()) {
                    return Ok(None);
                }
            }

            self.statistics.write.processed += 1;
            let write = Write::parse(self.write_cursor.value(&mut self.statistics.write))?;

            match write.write_type {
                WriteType::Put => {
                    return Ok(Some(self.load_data_by_write(write, user_key)?));
                }
                WriteType::Delete => {
                    return Ok(None);
                }
                WriteType::Lock | WriteType::Rollback => {
                    // Continue iterate next `write`.
                }
            }

            if !self.write_cursor.next(&mut self.statistics.write) {
                return Ok(None);
            }
        }
    }

    /// Load the value by the given `write`. If value is carried in `write`, it will be returned
    /// directly. Otherwise there will be a default CF look up.
    fn load_data_by_write(&mut self, write: Write, user_key: &Key) -> Result<Value> {
        if self.omit_value {
            return Ok(vec![]);
        }
        match write.short_value {
            Some(value) => {
                // Value is carried in `write`.
                Ok(value)
            }
            None => self.load_data_from_default_cf(write, user_key),
        }
    }

    /// Load the value from default CF.
    ///
    /// We assume that mostly the keys given to batch get keys are not very close to each other.
    /// `near_seek` will likely fall back to `seek` in such scenario, which takes 2x time
    /// compared to `get_cf`. Thus we use `get_cf` directly here.
    fn load_data_from_default_cf(&mut self, write: Write, user_key: &Key) -> Result<Value> {
        // TODO: Not necessary to receive a `Write`.
        self.statistics.data.get += 1;
        // TODO: We can avoid this clone.
        let value = self
            .snapshot
            .get_cf(CF_DEFAULT, &user_key.clone().append_ts(write.start_ts))?;

        if let Some(value) = value {
            self.statistics.data.processed += 1;
            Ok(value)
        } else {
            Err(default_not_found_error(
                user_key.to_raw()?,
                write,
                "load_data_from_default_cf",
            ))
        }
    }
}

#[cfg(test)]
mod tests {
    use super::*;

    use engine::rocks::SyncSnapshot;
    use kvproto::kvrpcpb::{Context, IsolationLevel};

    use crate::storage::mvcc::tests::*;
    use crate::storage::SHORT_VALUE_MAX_LEN;
    use crate::storage::{CFStatistics, Engine, Key, RocksEngine, TestEngineBuilder};

    fn new_multi_point_getter<E: Engine>(engine: &E, ts: u64) -> PointGetter<E::Snap> {
        let snapshot = engine.snapshot(&Context::new()).unwrap();
        PointGetterBuilder::new(snapshot, ts)
            .isolation_level(IsolationLevel::Si)
            .build()
            .unwrap()
    }

    fn new_single_point_getter<E: Engine>(engine: &E, ts: u64) -> PointGetter<E::Snap> {
        let snapshot = engine.snapshot(&Context::new()).unwrap();
        PointGetterBuilder::new(snapshot, ts)
            .isolation_level(IsolationLevel::Si)
            .multi(false)
            .build()
            .unwrap()
    }

    fn must_get_key<S: Snapshot>(point_getter: &mut PointGetter<S>, key: &[u8]) {
        assert!(point_getter.get(&Key::from_raw(key)).unwrap().is_some());
    }

    fn must_get_value<S: Snapshot>(point_getter: &mut PointGetter<S>, key: &[u8], prefix: &[u8]) {
        let val = point_getter.get(&Key::from_raw(key)).unwrap().unwrap();
        assert!(val.starts_with(prefix));
    }

    fn must_get_none<S: Snapshot>(point_getter: &mut PointGetter<S>, key: &[u8]) {
        assert!(point_getter.get(&Key::from_raw(key)).unwrap().is_none());
    }

    fn must_get_err<S: Snapshot>(point_getter: &mut PointGetter<S>, key: &[u8]) {
        assert!(point_getter.get(&Key::from_raw(key)).is_err());
    }

    fn assert_seek_next_prev(stat: &CFStatistics, seek: usize, next: usize, prev: usize) {
        assert_eq!(
            stat.seek, seek,
            "expect seek to be {}, got {}",
            seek, stat.seek
        );
        assert_eq!(
            stat.next, next,
            "expect next to be {}, got {}",
            next, stat.next
        );
        assert_eq!(
            stat.prev, prev,
            "expect prev to be {}, got {}",
            prev, stat.prev
        );
    }

    /// Builds a sample engine with the following data:
    /// LOCK    bar                     (commit at 11)
    /// PUT     bar     -> barvvv...    (commit at 5)
    /// PUT     box     -> boxvv....    (commit at 9)
    /// DELETE  foo1                    (commit at 9)
    /// PUT     foo1    -> foo1vv...    (commit at 3)
    /// LOCK    foo2                    (commit at 101)
    /// ...
    /// LOCK    foo2                    (commit at 23)
    /// LOCK    foo2                    (commit at 21)
    /// PUT     foo2    -> foo2vv...    (commit at 5)
    /// DELETE  xxx                     (commit at 7)
    /// PUT     zz       -> zvzv....    (commit at 103)
    fn new_sample_engine() -> RocksEngine {
        let suffix = "v".repeat(SHORT_VALUE_MAX_LEN + 1);
        let engine = TestEngineBuilder::new().build().unwrap();
        must_prewrite_put(
            &engine,
            b"foo1",
            &format!("foo1{}", suffix).into_bytes(),
            b"foo1",
            2,
        );
        must_commit(&engine, b"foo1", 2, 3);
        must_prewrite_put(
            &engine,
            b"foo2",
            &format!("foo2{}", suffix).into_bytes(),
            b"foo2",
            4,
        );
        must_prewrite_put(
            &engine,
            b"bar",
            &format!("bar{}", suffix).into_bytes(),
            b"foo2",
            4,
        );
        must_commit(&engine, b"foo2", 4, 5);
        must_commit(&engine, b"bar", 4, 5);
        must_prewrite_delete(&engine, b"xxx", b"xxx", 6);
        must_commit(&engine, b"xxx", 6, 7);
        must_prewrite_put(
            &engine,
            b"box",
            &format!("box{}", suffix).into_bytes(),
            b"box",
            8,
        );
        must_prewrite_delete(&engine, b"foo1", b"box", 8);
        must_commit(&engine, b"box", 8, 9);
        must_commit(&engine, b"foo1", 8, 9);
        must_prewrite_lock(&engine, b"bar", b"bar", 10);
        must_commit(&engine, b"bar", 10, 11);
        for i in 20..100 {
            if i % 2 == 0 {
                must_prewrite_lock(&engine, b"foo2", b"foo2", i);
                must_commit(&engine, b"foo2", i, i + 1);
            }
        }
        must_prewrite_put(
            &engine,
            b"zz",
            &format!("zz{}", suffix).into_bytes(),
            b"zz",
            102,
        );
        must_commit(&engine, b"zz", 102, 103);
        engine
    }

    /// Builds a sample engine that contains transactions on the way and some short
    /// values embedded in the write CF. The data is as follows:
    /// DELETE  bar                     (start at 4)
    /// PUT     bar     -> barval       (commit at 3)
    /// PUT     foo1    -> foo1vv...    (commit at 3)
    /// PUT     foo2    -> foo2vv...    (start at 4)
    fn new_sample_engine_2() -> RocksEngine {
        let suffix = "v".repeat(SHORT_VALUE_MAX_LEN + 1);
        let engine = TestEngineBuilder::new().build().unwrap();
        must_prewrite_put(
            &engine,
            b"foo1",
            &format!("foo1{}", suffix).into_bytes(),
            b"foo1",
            2,
        );
        must_prewrite_put(&engine, b"bar", b"barval", b"foo1", 2);
        must_commit(&engine, b"foo1", 2, 3);
        must_commit(&engine, b"bar", 2, 3);

        must_prewrite_put(
            &engine,
            b"foo2",
            &format!("foo2{}", suffix).into_bytes(),
            b"foo2",
            4,
        );
        must_prewrite_delete(&engine, b"bar", b"foo2", 4);
        engine
    }

    /// No ts larger than get ts
    #[test]
    fn test_multi_basic_1() {
        let engine = new_sample_engine();

        let mut getter = new_multi_point_getter(&engine, 200);

        // Get a deleted key
        must_get_none(&mut getter, b"foo1");
        let s = getter.take_statistics();
        assert_seek_next_prev(&s.write, 1, 0, 0);
        // Get again
        must_get_none(&mut getter, b"foo1");
        let s = getter.take_statistics();
        assert_seek_next_prev(&s.write, 1, 0, 0);

        // Get a key that exists
        must_get_value(&mut getter, b"foo2", b"foo2v");
        let s = getter.take_statistics();
        // We have to check every version
        assert_seek_next_prev(&s.write, 1, 40, 0);
        // Get again
        must_get_value(&mut getter, b"foo2", b"foo2v");
        let s = getter.take_statistics();
        assert_seek_next_prev(&s.write, 1, 40, 0);

        // Get a smaller key
        must_get_none(&mut getter, b"foo1");
        let s = getter.take_statistics();
        assert_seek_next_prev(&s.write, 1, 0, 0);

        // Get a key that does not exist
        must_get_none(&mut getter, b"z");
        let s = getter.take_statistics();
        assert_seek_next_prev(&s.write, 1, 0, 0);

        // Get a key that exists
        must_get_value(&mut getter, b"zz", b"zzv");
        let s = getter.take_statistics();
        assert_seek_next_prev(&s.write, 1, 0, 0);
        // Get again
        must_get_value(&mut getter, b"zz", b"zzv");
        let s = getter.take_statistics();
        assert_seek_next_prev(&s.write, 1, 0, 0);
    }

    /// Some ts larger than get ts
    #[test]
    fn test_multi_basic_2() {
        let engine = new_sample_engine();

        let mut getter = new_multi_point_getter(&engine, 5);

        must_get_value(&mut getter, b"bar", b"barv");
        let s = getter.take_statistics();
        assert_seek_next_prev(&s.write, 1, 0, 0);

        must_get_value(&mut getter, b"bar", b"barv");
        let s = getter.take_statistics();
        assert_seek_next_prev(&s.write, 1, 0, 0);

        must_get_none(&mut getter, b"bo");
        let s = getter.take_statistics();
        assert_seek_next_prev(&s.write, 1, 0, 0);

        must_get_none(&mut getter, b"box");
        let s = getter.take_statistics();
        assert_seek_next_prev(&s.write, 1, 0, 0);

        must_get_value(&mut getter, b"foo1", b"foo1");
        let s = getter.take_statistics();
        assert_seek_next_prev(&s.write, 1, 0, 0);

        must_get_none(&mut getter, b"zz");
        let s = getter.take_statistics();
        assert_seek_next_prev(&s.write, 1, 0, 0);

        must_get_value(&mut getter, b"foo1", b"foo1");
        let s = getter.take_statistics();
        assert_seek_next_prev(&s.write, 1, 0, 0);

        must_get_value(&mut getter, b"bar", b"barv");
        let s = getter.take_statistics();
        assert_seek_next_prev(&s.write, 1, 0, 0);
    }

    /// All ts larger than get ts
    #[test]
    fn test_multi_basic_3() {
        let engine = new_sample_engine();

        let mut getter = new_multi_point_getter(&engine, 2);

        must_get_none(&mut getter, b"foo1");
        let s = getter.take_statistics();
        assert_seek_next_prev(&s.write, 1, 0, 0);

        must_get_none(&mut getter, b"non_exist");
        let s = getter.take_statistics();
        assert_seek_next_prev(&s.write, 1, 0, 0);

        must_get_none(&mut getter, b"foo1");
        must_get_none(&mut getter, b"foo0");
        let s = getter.take_statistics();
        assert_seek_next_prev(&s.write, 2, 0, 0);
    }

    /// There are some locks in the Lock CF.
    #[test]
    fn test_multi_locked() {
        let engine = new_sample_engine_2();

        let mut getter = new_multi_point_getter(&engine, 1);
        must_get_none(&mut getter, b"a");
        must_get_none(&mut getter, b"bar");
        must_get_none(&mut getter, b"foo1");
        must_get_none(&mut getter, b"foo2");
        let s = getter.take_statistics();
        assert_seek_next_prev(&s.write, 3, 0, 0);

        let mut getter = new_multi_point_getter(&engine, 3);
        must_get_none(&mut getter, b"a");
        must_get_value(&mut getter, b"bar", b"barv");
        must_get_value(&mut getter, b"bar", b"barv");
        must_get_value(&mut getter, b"foo1", b"foo1v");
        must_get_value(&mut getter, b"foo1", b"foo1v");
        must_get_none(&mut getter, b"foo2");
        must_get_none(&mut getter, b"foo2");
        let s = getter.take_statistics();
        assert_seek_next_prev(&s.write, 6, 0, 0);

        let mut getter = new_multi_point_getter(&engine, 4);
        must_get_none(&mut getter, b"a");
        must_get_err(&mut getter, b"bar");
        must_get_err(&mut getter, b"bar");
        must_get_value(&mut getter, b"foo1", b"foo1v");
        must_get_err(&mut getter, b"foo2");
        must_get_none(&mut getter, b"zz");
        let s = getter.take_statistics();
        assert_seek_next_prev(&s.write, 3, 0, 0);
    }

    /// Single Point Getter can only get once.
    #[test]
    fn test_single_basic() {
        let engine = new_sample_engine_2();

        let mut getter = new_single_point_getter(&engine, 1);
        must_get_none(&mut getter, b"foo1");

        let mut getter = new_single_point_getter(&engine, 3);
        must_get_value(&mut getter, b"bar", b"barv");
        must_get_none(&mut getter, b"bar");
        must_get_none(&mut getter, b"foo1");

        let mut getter = new_single_point_getter(&engine, 3);
        must_get_value(&mut getter, b"foo1", b"foo1v");
        must_get_none(&mut getter, b"foo2");

        let mut getter = new_single_point_getter(&engine, 3);
        must_get_none(&mut getter, b"foo2");
        must_get_none(&mut getter, b"foo2");

        let mut getter = new_single_point_getter(&engine, 4);
        must_get_err(&mut getter, b"bar");
        must_get_none(&mut getter, b"bar");
        must_get_none(&mut getter, b"a");
        must_get_none(&mut getter, b"foo1");

        let mut getter = new_single_point_getter(&engine, 4);
        must_get_value(&mut getter, b"foo1", b"foo1v");
        must_get_none(&mut getter, b"foo1");
    }

    #[test]
    fn test_omit_value() {
        let engine = new_sample_engine_2();

        let snapshot = engine.snapshot(&Context::new()).unwrap();

        let mut getter = PointGetterBuilder::new(snapshot.clone(), 4)
            .isolation_level(IsolationLevel::Si)
            .omit_value(true)
            .build()
            .unwrap();
        must_get_err(&mut getter, b"bar");
        must_get_key(&mut getter, b"foo1");
        must_get_err(&mut getter, b"foo2");
        must_get_none(&mut getter, b"foo3");

        fn new_omit_value_single_point_getter(
            snapshot: SyncSnapshot,
            ts: u64,
        ) -> PointGetter<SyncSnapshot> {
            PointGetterBuilder::new(snapshot, ts)
                .isolation_level(IsolationLevel::Si)
                .omit_value(true)
                .multi(false)
                .build()
                .unwrap()
        }

        let mut getter = new_omit_value_single_point_getter(snapshot.clone(), 4);
        must_get_err(&mut getter, b"bar");
        must_get_none(&mut getter, b"bar");

        let mut getter = new_omit_value_single_point_getter(snapshot.clone(), 4);
        must_get_key(&mut getter, b"foo1");
        must_get_none(&mut getter, b"foo1");

        let mut getter = new_omit_value_single_point_getter(snapshot.clone(), 4);
        must_get_none(&mut getter, b"foo3");
        must_get_none(&mut getter, b"foo3");
    }

    #[test]
    fn test_get_latest_value() {
        let engine = TestEngineBuilder::new().build().unwrap();

        let (key, val) = (b"foo", b"bar");
        must_prewrite_put(&engine, key, val, key, 10);
        must_commit(&engine, key, 10, 20);

        let mut getter = new_single_point_getter(&engine, std::u64::MAX);
        must_get_value(&mut getter, key, val);

        // Ignore the primary lock if read with max ts.
        must_prewrite_delete(&engine, key, key, 30);
        let mut getter = new_single_point_getter(&engine, std::u64::MAX);
        must_get_value(&mut getter, key, val);
        must_rollback(&engine, key, 30);

        // Should not ignore the secondary lock even though reading the latest version
        must_prewrite_delete(&engine, key, b"bar", 40);
        let mut getter = new_single_point_getter(&engine, std::u64::MAX);
        must_get_err(&mut getter, key);
        must_rollback(&engine, key, 40);

        // Should get the latest committed value if there is a primary lock with a ts less than
        // the latest Write's commit_ts.
        //
        // write.start_ts(10) < primary_lock.start_ts(15) < write.commit_ts(20)
        must_acquire_pessimistic_lock(&engine, key, key, 15, 50);
        must_pessimistic_prewrite_delete(&engine, key, key, 15, 50, true);
        let mut getter = new_single_point_getter(&engine, std::u64::MAX);
        must_get_value(&mut getter, key, val);
    }

    #[test]
    fn test_get_bypass_locks() {
        let engine = TestEngineBuilder::new().build().unwrap();

        let (key, val) = (b"foo", b"bar");
        must_prewrite_put(&engine, key, val, key, 10);
        must_commit(&engine, key, 10, 20);

        must_prewrite_delete(&engine, key, key, 30);

        let snapshot = engine.snapshot(&Context::new()).unwrap();
        let mut getter = PointGetterBuilder::new(snapshot, 60)
            .isolation_level(IsolationLevel::Si)
            .bypass_locks(TsSet::new(vec![30, 40, 50]))
            .build()
            .unwrap();
        must_get_value(&mut getter, key, val);

        let snapshot = engine.snapshot(&Context::new()).unwrap();
        let mut getter = PointGetterBuilder::new(snapshot, 60)
            .isolation_level(IsolationLevel::Si)
            .bypass_locks(TsSet::new(vec![31, 29]))
            .build()
            .unwrap();
        must_get_err(&mut getter, key);
    }
}<|MERGE_RESOLUTION|>--- conflicted
+++ resolved
@@ -176,11 +176,7 @@
         if let Some(ref lock_value) = lock_value {
             self.statistics.lock.processed += 1;
             let lock = Lock::parse(lock_value)?;
-<<<<<<< HEAD
-            super::util::check_lock(user_key, self.ts, lock, &self.bypass_locks)
-=======
-            lock.check_ts_conflict(user_key, self.ts)
->>>>>>> 1999eaf8
+            lock.check_ts_conflict(user_key, self.ts, &self.bypass_locks)
         } else {
             Ok(())
         }
