--- conflicted
+++ resolved
@@ -178,11 +178,7 @@
         if let Some(ref lock_value) = lock_value {
             self.statistics.lock.processed += 1;
             let lock = Lock::parse(lock_value)?;
-<<<<<<< HEAD
-            super::util::check_lock(user_key, self.ts, &lock, &self.bypass_locks)
-=======
-            super::util::check_lock(user_key, self.ts, lock)
->>>>>>> a8f1ba28
+            super::util::check_lock(user_key, self.ts, lock, &self.bypass_locks)
         } else {
             Ok(())
         }
