// Copyright 2018 TiKV Project Authors. Licensed under Apache-2.0.

use std::cmp::Ordering;

use engine::CF_DEFAULT;
use kvproto::kvrpcpb::IsolationLevel;

use crate::storage::kv::SEEK_BOUND;
use crate::storage::mvcc::write::{Write, WriteType};
use crate::storage::mvcc::Result;
use crate::storage::{Cursor, Key, Lock, Snapshot, Statistics, Value};

use super::ScannerConfig;

/// This struct can be used to scan keys starting from the given user key (greater than or equal).
///
/// Internally, for each key, rollbacks are ignored and smaller version will be tried. If the
/// isolation level is SI, locks will be checked first.
///
/// Use `ScannerBuilder` to build `ForwardScanner`.
pub struct ForwardScanner<S: Snapshot> {
    cfg: ScannerConfig<S>,
    lock_cursor: Cursor<S::Iter>,
    write_cursor: Cursor<S::Iter>,
    /// `default cursor` is lazy created only when it's needed.
    default_cursor: Option<Cursor<S::Iter>>,
    /// Is iteration started
    is_started: bool,
    statistics: Statistics,
}

impl<S: Snapshot> ForwardScanner<S> {
    pub fn new(
        cfg: ScannerConfig<S>,
        lock_cursor: Cursor<S::Iter>,
        write_cursor: Cursor<S::Iter>,
    ) -> ForwardScanner<S> {
        ForwardScanner {
            cfg,
            lock_cursor,
            write_cursor,
            statistics: Statistics::default(),
            default_cursor: None,
            is_started: false,
        }
    }

    /// Take out and reset the statistics collected so far.
    pub fn take_statistics(&mut self) -> Statistics {
        std::mem::replace(&mut self.statistics, Statistics::default())
    }

    /// Get the next key-value pair, in forward order.
    pub fn read_next(&mut self) -> Result<Option<(Key, Value)>> {
        if !self.is_started {
            if self.cfg.lower_bound.is_some() {
                // TODO: `seek_to_first` is better, however it has performance issues currently.
                self.write_cursor.seek(
                    self.cfg.lower_bound.as_ref().unwrap(),
                    &mut self.statistics.write,
                )?;
                self.lock_cursor.seek(
                    self.cfg.lower_bound.as_ref().unwrap(),
                    &mut self.statistics.lock,
                )?;
            } else {
                self.write_cursor.seek_to_first(&mut self.statistics.write);
                self.lock_cursor.seek_to_first(&mut self.statistics.lock);
            }
            self.is_started = true;
        }

        // The general idea is to simultaneously step write cursor and lock cursor.

        // TODO: We don't need to seek lock CF if isolation level is RC.

        loop {
            // `current_user_key` is `min(user_key(write_cursor), lock_cursor)`, indicating
            // the encoded user key we are currently dealing with. It may not have a write, or
            // may not have a lock. It is not a slice to avoid data being invalidated after
            // cursor moving.
            //
            // `has_write` indicates whether `current_user_key` has at least one corresponding
            // `write`. If there is one, it is what current write cursor pointing to. The pointed
            // `write` must be the most recent (i.e. largest `commit_ts`) write of
            // `current_user_key`.
            //
            // `has_lock` indicates whether `current_user_key` has a corresponding `lock`. If
            // there is one, it is what current lock cursor pointing to.
            let (current_user_key, has_write, has_lock) = {
                let w_key = if self.write_cursor.valid()? {
                    Some(self.write_cursor.key(&mut self.statistics.write))
                } else {
                    None
                };
                let l_key = if self.lock_cursor.valid()? {
                    Some(self.lock_cursor.key(&mut self.statistics.lock))
                } else {
                    None
                };

                // `res` is `(current_user_key_slice, has_write, has_lock)`
                let res = match (w_key, l_key) {
                    (None, None) => {
                        // Both cursors yield `None`: we know that there is nothing remaining.
                        return Ok(None);
                    }
                    (None, Some(k)) => {
                        // Write cursor yields `None` but lock cursor yields something:
                        // In RC, it means we got nothing.
                        // In SI, we need to check if the lock will cause conflict.
                        (k, false, true)
                    }
                    (Some(k), None) => {
                        // Write cursor yields something but lock cursor yields `None`:
                        // We need to further step write cursor to our desired version
                        (Key::truncate_ts_for(k)?, true, false)
                    }
                    (Some(wk), Some(lk)) => {
                        let write_user_key = Key::truncate_ts_for(wk)?;
                        match write_user_key.cmp(lk) {
                            Ordering::Less => {
                                // Write cursor user key < lock cursor, it means the lock of the
                                // current key that write cursor is pointing to does not exist.
                                (write_user_key, true, false)
                            }
                            Ordering::Greater => {
                                // Write cursor user key > lock cursor, it means we got a lock of a
                                // key that does not have a write. In SI, we need to check if the
                                // lock will cause conflict.
                                (lk, false, true)
                            }
                            Ordering::Equal => {
                                // Write cursor user key == lock cursor, it means the lock of the
                                // current key that write cursor is pointing to *exists*.
                                (lk, true, true)
                            }
                        }
                    }
                };

                // Use `from_encoded_slice` to reserve space for ts, so later we can append ts to
                // the key or its clones without reallocation.
                (Key::from_encoded_slice(res.0), res.1, res.2)
            };

            // `result` stores intermediate values, including KeyLocked errors (but not other kind
            // of errors). If there is KeyLocked errors, we should be able to continue scanning.
            let mut result = Ok(None);

            // `met_next_user_key` stores whether the write cursor has been already pointing to
            // the next user key. If so, we don't need to compare it again when trying to step
            // to the next user key later.
            let mut met_next_user_key = false;

            let ts = self.cfg.ts;

            if has_lock {
                match self.cfg.isolation_level {
                    IsolationLevel::Si => {
                        // Only needs to check lock in SI
                        let lock = {
                            let lock_value = self.lock_cursor.value(&mut self.statistics.lock);
                            Lock::parse(lock_value)?
                        };
<<<<<<< HEAD
                        result = super::super::util::check_lock(
                            current_user_key.as_logical_key_slice(),
                            ts,
                            &lock,
                        )
                        .map(|_| None);
=======
                        result = super::super::util::check_lock(&current_user_key, ts, lock)
                            .map(|_| None);
>>>>>>> c54341c6
                    }
                    IsolationLevel::Rc => {}
                }
                self.lock_cursor.next(&mut self.statistics.lock);
            }
            if has_write {
                // We don't need to read version if there is a lock error already.
                if result.is_ok() {
                    // Attempt to read specified version of the key. Note that we may get `None`
                    // indicating that no desired version is found, or a DELETE version is found
                    result = self.get(&current_user_key, ts, &mut met_next_user_key);
                }
                // Even if there is a lock error, we still need to step the cursor for future
                // calls. However if we are already pointing at next user key, we don't need to
                // move it any more. `met_next_user_key` eliminates a key compare.
                if !met_next_user_key {
                    self.move_write_cursor_to_next_user_key(&current_user_key)?;
                }
            }

            // If we got something, it can be just used as the return value. Otherwise, we need
            // to continue stepping the cursor.
            if let Some(v) = result? {
                return Ok(Some((current_user_key, v)));
            }
        }
    }

    /// Attempt to get the value of a key specified by `user_key` and `self.cfg.ts`. This function
    /// requires that the write cursor is currently pointing to the latest version of `user_key`.
    #[inline]
    fn get(
        &mut self,
        user_key: &Key,
        ts: u64,
        met_next_user_key: &mut bool,
    ) -> Result<Option<Value>> {
        assert!(self.write_cursor.valid()?);

        // The logic starting from here is similar to `PointGetter`.

        // Try to iterate to `${user_key}_${ts}`. We first `next()` for a few times,
        // and if we have not reached where we want, we use `seek()`.

        // Whether we have *not* reached where we want by `next()`.
        let mut needs_seek = true;

        for i in 0..SEEK_BOUND {
            if i > 0 {
                self.write_cursor.next(&mut self.statistics.write);
                if !self.write_cursor.valid()? {
                    // Key space ended.
                    return Ok(None);
                }
            }
            {
                let current_key = self.write_cursor.key(&mut self.statistics.write);
                if !Key::is_user_key_eq(current_key, user_key.as_encoded().as_slice()) {
                    // Meet another key.
                    *met_next_user_key = true;
                    return Ok(None);
                }
                if Key::decode_ts_from(current_key)? <= ts {
                    // Founded, don't need to seek again.
                    needs_seek = false;
                    break;
                }
            }
        }
        // If we have not found `${user_key}_${ts}` in a few `next()`, directly `seek()`.
        if needs_seek {
            // `user_key` must have reserved space here, so its clone has reserved space too. So no
            // reallocation happens in `append_ts`.
            self.write_cursor
                .seek(&user_key.clone().append_ts(ts), &mut self.statistics.write)?;
            if !self.write_cursor.valid()? {
                // Key space ended.
                return Ok(None);
            }
            let current_key = self.write_cursor.key(&mut self.statistics.write);
            if !Key::is_user_key_eq(current_key, user_key.as_encoded().as_slice()) {
                // Meet another key.
                *met_next_user_key = true;
                return Ok(None);
            }
        }

        // Now we must have reached the first key >= `${user_key}_${ts}`. However, we may
        // meet `Lock` or `Rollback`. In this case, more versions needs to be looked up.
        loop {
            let write = Write::parse(self.write_cursor.value(&mut self.statistics.write))?;
            self.statistics.write.processed += 1;

            match write.write_type {
                WriteType::Put => return Ok(Some(self.load_data_by_write(write, user_key)?)),
                WriteType::Delete => return Ok(None),
                WriteType::Lock | WriteType::Rollback => {
                    // Continue iterate next `write`.
                }
            }

            self.write_cursor.next(&mut self.statistics.write);

            if !self.write_cursor.valid()? {
                // Key space ended.
                return Ok(None);
            }
            let current_key = self.write_cursor.key(&mut self.statistics.write);
            if !Key::is_user_key_eq(current_key, user_key.as_encoded().as_slice()) {
                // Meet another key.
                *met_next_user_key = true;
                return Ok(None);
            }
        }
    }

    /// Load the value by the given `write`. If value is carried in `write`, it will be returned
    /// directly. Otherwise there will be a default CF look up.
    ///
    /// The implementation is the same as `PointGetter::load_data_by_write`.
    #[inline]
    fn load_data_by_write(&mut self, write: Write, user_key: &Key) -> Result<Value> {
        if self.cfg.omit_value {
            return Ok(vec![]);
        }
        match write.short_value {
            Some(value) => {
                // Value is carried in `write`.
                Ok(value)
            }
            None => {
                // Value is in the default CF.
                self.ensure_default_cursor()?;
                let value = super::super::util::near_load_data_by_write(
                    &mut self.default_cursor.as_mut().unwrap(),
                    user_key,
                    write,
                    &mut self.statistics,
                )?;
                Ok(value)
            }
        }
    }

    /// After `self.get()`, our write cursor may be pointing to current user key (if we
    /// found a desired version), or next user key (if there is no desired version), or
    /// out of bound.
    ///
    /// If it is pointing to current user key, we need to step it until we meet a new
    /// key. We first try to `next()` a few times. If still not reaching another user
    /// key, we `seek()`.
    #[inline]
    fn move_write_cursor_to_next_user_key(&mut self, current_user_key: &Key) -> Result<()> {
        for i in 0..SEEK_BOUND {
            if i > 0 {
                self.write_cursor.next(&mut self.statistics.write);
            }
            if !self.write_cursor.valid()? {
                // Key space ended. We are done here.
                return Ok(());
            }
            {
                let current_key = self.write_cursor.key(&mut self.statistics.write);
                if !Key::is_user_key_eq(current_key, current_user_key.as_encoded().as_slice()) {
                    // Found another user key. We are done here.
                    return Ok(());
                }
            }
        }

        // We have not found another user key for now, so we directly `seek()`.
        // After that, we must pointing to another key, or out of bound.
        // `current_user_key` must have reserved space here, so its clone has reserved space too.
        // So no reallocation happens in `append_ts`.
        self.write_cursor.internal_seek(
            &current_user_key.clone().append_ts(0),
            &mut self.statistics.write,
        )?;

        Ok(())
    }

    /// Create the default cursor if it doesn't exist.
    #[inline]
    fn ensure_default_cursor(&mut self) -> Result<()> {
        if self.default_cursor.is_some() {
            return Ok(());
        }
        self.default_cursor = Some(self.cfg.create_cf_cursor(CF_DEFAULT)?);
        Ok(())
    }
}

#[cfg(test)]
mod tests {
    use super::super::ScannerBuilder;
    use super::*;
    use crate::storage::mvcc::tests::*;
    use crate::storage::Scanner;
    use crate::storage::{Engine, Key, TestEngineBuilder};

    use kvproto::kvrpcpb::Context;

    /// Check whether everything works as usual when `ForwardScanner::get()` goes out of bound.
    #[test]
    fn test_get_out_of_bound() {
        let engine = TestEngineBuilder::new().build().unwrap();

        // Generate 1 put for [a].
        must_prewrite_put(&engine, b"a", b"value", b"a", 7);
        must_commit(&engine, b"a", 7, 7);

        // Generate 5 rollback for [b].
        for ts in 0..5 {
            must_rollback(&engine, b"b", ts);
        }

        let snapshot = engine.snapshot(&Context::default()).unwrap();
        let mut scanner = ScannerBuilder::new(snapshot, 10, false)
            .range(None, None)
            .build()
            .unwrap();

        // Initial position: 1 seek_to_first:
        //   a_7 b_4 b_3 b_2 b_1 b_0
        //   ^cursor
        // After get the value, use 1 next to reach next user key:
        //   a_7 b_4 b_3 b_2 b_1 b_0
        //       ^cursor
        assert_eq!(
            scanner.next().unwrap(),
            Some((Key::from_raw(b"a"), b"value".to_vec())),
        );
        let statistics = scanner.take_statistics();
        assert_eq!(statistics.write.seek, 1);
        assert_eq!(statistics.write.next, 1);

        // Use 5 next and reach out of bound:
        //   a_7 b_4 b_3 b_2 b_1 b_0
        //                           ^cursor
        assert_eq!(scanner.next().unwrap(), None);
        let statistics = scanner.take_statistics();
        assert_eq!(statistics.write.seek, 0);
        assert_eq!(statistics.write.next, 5);

        // Cursor remains invalid, so nothing should happen.
        assert_eq!(scanner.next().unwrap(), None);
        let statistics = scanner.take_statistics();
        assert_eq!(statistics.write.seek, 0);
        assert_eq!(statistics.write.next, 0);
    }

    /// Check whether everything works as usual when
    /// `ForwardScanner::move_write_cursor_to_next_user_key()` goes out of bound.
    ///
    /// Case 1. next() out of bound
    #[test]
    fn test_move_next_user_key_out_of_bound_1() {
        let engine = TestEngineBuilder::new().build().unwrap();

        // Generate 1 put for [a].
        must_prewrite_put(&engine, b"a", b"a_value", b"a", SEEK_BOUND * 2);
        must_commit(&engine, b"a", SEEK_BOUND * 2, SEEK_BOUND * 2);

        // Generate SEEK_BOUND / 2 rollback and 1 put for [b] .
        for ts in 0..SEEK_BOUND / 2 {
            must_rollback(&engine, b"b", ts as u64);
        }
        must_prewrite_put(&engine, b"b", b"b_value", b"a", SEEK_BOUND / 2);
        must_commit(&engine, b"b", SEEK_BOUND / 2, SEEK_BOUND / 2);

        let snapshot = engine.snapshot(&Context::default()).unwrap();
        let mut scanner = ScannerBuilder::new(snapshot, SEEK_BOUND * 2, false)
            .range(None, None)
            .build()
            .unwrap();

        // The following illustration comments assume that SEEK_BOUND = 4.

        // Initial position: 1 seek_to_first:
        //   a_8 b_2 b_1 b_0
        //   ^cursor
        // After get the value, use 1 next to reach next user key:
        //   a_8 b_2 b_1 b_0
        //       ^cursor
        assert_eq!(
            scanner.next().unwrap(),
            Some((Key::from_raw(b"a"), b"a_value".to_vec())),
        );
        let statistics = scanner.take_statistics();
        assert_eq!(statistics.write.seek, 1);
        assert_eq!(statistics.write.next, 1);

        // Before:
        //   a_8 b_2 b_1 b_0
        //       ^cursor
        // We should be able to get wanted value without any operation.
        // After get the value, use SEEK_BOUND / 2 + 1 next to reach next user key and stop:
        //   a_8 b_2 b_1 b_0
        //                   ^cursor
        assert_eq!(
            scanner.next().unwrap(),
            Some((Key::from_raw(b"b"), b"b_value".to_vec())),
        );
        let statistics = scanner.take_statistics();
        assert_eq!(statistics.write.seek, 0);
        assert_eq!(statistics.write.next, (SEEK_BOUND / 2 + 1) as usize);

        // Next we should get nothing.
        assert_eq!(scanner.next().unwrap(), None);
        let statistics = scanner.take_statistics();
        assert_eq!(statistics.write.seek, 0);
        assert_eq!(statistics.write.next, 0);
    }

    /// Check whether everything works as usual when
    /// `ForwardScanner::move_write_cursor_to_next_user_key()` goes out of bound.
    ///
    /// Case 2. seek() out of bound
    #[test]
    fn test_move_next_user_key_out_of_bound_2() {
        let engine = TestEngineBuilder::new().build().unwrap();

        // Generate 1 put for [a].
        must_prewrite_put(&engine, b"a", b"a_value", b"a", SEEK_BOUND * 2);
        must_commit(&engine, b"a", SEEK_BOUND * 2, SEEK_BOUND * 2);

        // Generate SEEK_BOUND-1 rollback and 1 put for [b] .
        for ts in 1..SEEK_BOUND {
            must_rollback(&engine, b"b", ts as u64);
        }
        must_prewrite_put(&engine, b"b", b"b_value", b"a", SEEK_BOUND);
        must_commit(&engine, b"b", SEEK_BOUND, SEEK_BOUND);

        let snapshot = engine.snapshot(&Context::default()).unwrap();
        let mut scanner = ScannerBuilder::new(snapshot, SEEK_BOUND * 2, false)
            .range(None, None)
            .build()
            .unwrap();

        // The following illustration comments assume that SEEK_BOUND = 4.

        // Initial position: 1 seek_to_first:
        //   a_8 b_4 b_3 b_2 b_1
        //   ^cursor
        // After get the value, use 1 next to reach next user key:
        //   a_8 b_4 b_3 b_2 b_1
        //       ^cursor
        assert_eq!(
            scanner.next().unwrap(),
            Some((Key::from_raw(b"a"), b"a_value".to_vec())),
        );
        let statistics = scanner.take_statistics();
        assert_eq!(statistics.write.seek, 1);
        assert_eq!(statistics.write.next, 1);

        // Before:
        //   a_8 b_4 b_3 b_2 b_1
        //       ^cursor
        // We should be able to get wanted value without any operation.
        // After get the value, use SEEK_BOUND-1 next: (TODO: fix it to SEEK_BOUND)
        //   a_8 b_4 b_3 b_2 b_1
        //                   ^cursor
        // We still pointing at current user key, so a seek:
        //   a_8 b_4 b_3 b_2 b_1
        //                       ^cursor
        assert_eq!(
            scanner.next().unwrap(),
            Some((Key::from_raw(b"b"), b"b_value".to_vec())),
        );
        let statistics = scanner.take_statistics();
        assert_eq!(statistics.write.seek, 1);
        assert_eq!(statistics.write.next, (SEEK_BOUND - 1) as usize);

        // Next we should get nothing.
        assert_eq!(scanner.next().unwrap(), None);
        let statistics = scanner.take_statistics();
        assert_eq!(statistics.write.seek, 0);
        assert_eq!(statistics.write.next, 0);
    }

    /// Range is left open right closed.
    #[test]
    fn test_range() {
        let engine = TestEngineBuilder::new().build().unwrap();

        // Generate 1 put for [1], [2] ... [6].
        for i in 1..7 {
            // ts = 1: value = []
            must_prewrite_put(&engine, &[i], &[], &[i], 1);
            must_commit(&engine, &[i], 1, 1);

            // ts = 7: value = [ts]
            must_prewrite_put(&engine, &[i], &[i], &[i], 7);
            must_commit(&engine, &[i], 7, 7);

            // ts = 14: value = []
            must_prewrite_put(&engine, &[i], &[], &[i], 14);
            must_commit(&engine, &[i], 14, 14);
        }

        let snapshot = engine.snapshot(&Context::default()).unwrap();

        // Test both bound specified.
        let mut scanner = ScannerBuilder::new(snapshot.clone(), 10, false)
            .range(Some(Key::from_raw(&[3u8])), Some(Key::from_raw(&[5u8])))
            .build()
            .unwrap();
        assert_eq!(
            scanner.next().unwrap(),
            Some((Key::from_raw(&[3u8]), vec![3u8]))
        );
        assert_eq!(
            scanner.next().unwrap(),
            Some((Key::from_raw(&[4u8]), vec![4u8]))
        );
        assert_eq!(scanner.next().unwrap(), None);

        // Test left bound not specified.
        let mut scanner = ScannerBuilder::new(snapshot.clone(), 10, false)
            .range(None, Some(Key::from_raw(&[3u8])))
            .build()
            .unwrap();
        assert_eq!(
            scanner.next().unwrap(),
            Some((Key::from_raw(&[1u8]), vec![1u8]))
        );
        assert_eq!(
            scanner.next().unwrap(),
            Some((Key::from_raw(&[2u8]), vec![2u8]))
        );
        assert_eq!(scanner.next().unwrap(), None);

        // Test right bound not specified.
        let mut scanner = ScannerBuilder::new(snapshot.clone(), 10, false)
            .range(Some(Key::from_raw(&[5u8])), None)
            .build()
            .unwrap();
        assert_eq!(
            scanner.next().unwrap(),
            Some((Key::from_raw(&[5u8]), vec![5u8]))
        );
        assert_eq!(
            scanner.next().unwrap(),
            Some((Key::from_raw(&[6u8]), vec![6u8]))
        );
        assert_eq!(scanner.next().unwrap(), None);

        // Test both bound not specified.
        let mut scanner = ScannerBuilder::new(snapshot.clone(), 10, false)
            .range(None, None)
            .build()
            .unwrap();
        assert_eq!(
            scanner.next().unwrap(),
            Some((Key::from_raw(&[1u8]), vec![1u8]))
        );
        assert_eq!(
            scanner.next().unwrap(),
            Some((Key::from_raw(&[2u8]), vec![2u8]))
        );
        assert_eq!(
            scanner.next().unwrap(),
            Some((Key::from_raw(&[3u8]), vec![3u8]))
        );
        assert_eq!(
            scanner.next().unwrap(),
            Some((Key::from_raw(&[4u8]), vec![4u8]))
        );
        assert_eq!(
            scanner.next().unwrap(),
            Some((Key::from_raw(&[5u8]), vec![5u8]))
        );
        assert_eq!(
            scanner.next().unwrap(),
            Some((Key::from_raw(&[6u8]), vec![6u8]))
        );
        assert_eq!(scanner.next().unwrap(), None);
    }
}<|MERGE_RESOLUTION|>--- conflicted
+++ resolved
@@ -163,17 +163,12 @@
                             let lock_value = self.lock_cursor.value(&mut self.statistics.lock);
                             Lock::parse(lock_value)?
                         };
-<<<<<<< HEAD
                         result = super::super::util::check_lock(
                             current_user_key.as_logical_key_slice(),
                             ts,
-                            &lock,
+                            lock,
                         )
                         .map(|_| None);
-=======
-                        result = super::super::util::check_lock(&current_user_key, ts, lock)
-                            .map(|_| None);
->>>>>>> c54341c6
                     }
                     IsolationLevel::Rc => {}
                 }
