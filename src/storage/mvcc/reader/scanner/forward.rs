--- conflicted
+++ resolved
@@ -8,10 +8,7 @@
 
 use crate::storage::kv::SEEK_BOUND;
 use crate::storage::mvcc::Result;
-<<<<<<< HEAD
 use crate::storage::txn::{Result as TxnResult, TxnEntry, TxnEntryScanner};
-=======
->>>>>>> e6972076
 use crate::storage::{Cursor, Lock, Snapshot, Statistics};
 
 use super::ScannerConfig;
@@ -126,20 +123,13 @@
         cfg: ScannerConfig<S>,
         lock_cursor: Cursor<S::Iter>,
         write_cursor: Cursor<S::Iter>,
-<<<<<<< HEAD
         default_cursor: Option<Cursor<S::Iter>>,
-=======
->>>>>>> e6972076
         scan_policy: P,
     ) -> ForwardScanner<S, P> {
         let cursors = Cursors {
             lock: lock_cursor,
             write: write_cursor,
-<<<<<<< HEAD
             default: default_cursor,
-=======
-            default: None,
->>>>>>> e6972076
         };
         ForwardScanner {
             cfg,
@@ -244,8 +234,8 @@
                     }
                 };
 
-                // // Use `from_encoded_slice` to reserve space for ts, so later we can append ts to
-                // // the key or its clones without reallocation.
+                // Use `from_encoded_slice` to reserve space for ts, so later we can append ts to
+                // the key or its clones without reallocation.
                 (Key::from_encoded_slice(res.0), res.1, res.2)
             };
 
@@ -276,11 +266,7 @@
         }
     }
 
-<<<<<<< HEAD
-    /// Try to move the write cursor to the `ts` version of the given key.
-=======
     /// Try to move the write cursor to the `self.cfg.ts` version of the given key.
->>>>>>> e6972076
     /// Because it is possible that the cursor is moved to the next user key or
     /// the end of key space, the method returns whether the write cursor still
     /// points to the given user key.
@@ -349,31 +335,7 @@
         cursors: &mut Cursors<S>,
         statistics: &mut Statistics,
     ) -> Result<HandleRes<Self::Output>> {
-<<<<<<< HEAD
         scan_latest_handle_lock(current_user_key, cfg, cursors, statistics)
-=======
-        let result = match cfg.isolation_level {
-            IsolationLevel::Si => {
-                // Only needs to check lock in SI
-                let lock = {
-                    let lock_value = cursors.lock.value(&mut statistics.lock);
-                    Lock::parse(lock_value)?
-                };
-                lock.check_ts_conflict(&current_user_key, cfg.ts, &cfg.bypass_locks)
-                    .map(|_| ())
-            }
-            IsolationLevel::Rc => Ok(()),
-        };
-        cursors.lock.next(&mut statistics.lock);
-        // Even if there is a lock error, we still need to step the cursor for future
-        // calls.
-        if result.is_err() {
-            cursors.move_write_cursor_to_next_user_key(&current_user_key, statistics)?;
-        }
-        result
-            .map(|_| HandleRes::Skip(current_user_key))
-            .map_err(Into::into)
->>>>>>> e6972076
     }
 
     fn handle_write(
@@ -427,7 +389,6 @@
             if !Key::is_user_key_eq(current_key, current_user_key.as_encoded().as_slice()) {
                 // Meet another key. Needn't move write cursor to next key.
                 return Ok(HandleRes::Skip(current_user_key));
-<<<<<<< HEAD
             }
         };
         cursors.move_write_cursor_to_next_user_key(&current_user_key, statistics)?;
@@ -575,25 +536,8 @@
     }
     fn take_statistics(&mut self) -> Statistics {
         std::mem::replace(&mut self.statistics, Statistics::default())
-=======
-            }
-        };
-        cursors.move_write_cursor_to_next_user_key(&current_user_key, statistics)?;
-        Ok(match value {
-            Some(v) => HandleRes::Return((current_user_key, v)),
-            _ => HandleRes::Skip(current_user_key),
-        })
->>>>>>> e6972076
     }
 }
-
-/// This type can be used to scan keys starting from the given user key (greater than or equal).
-///
-/// Internally, for each key, rollbacks are ignored and smaller version will be tried. If the
-/// isolation level is SI, locks will be checked first.
-///
-/// Use `ScannerBuilder` to build `ForwardKvScanner`.
-pub type ForwardKvScanner<S> = ForwardScanner<S, LatestKvPolicy>;
 
 #[cfg(test)]
 mod latest_kv_tests {
