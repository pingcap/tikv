// Copyright 2018 TiKV Project Authors. Licensed under Apache-2.0.

use engine::CF_HISTORY;

<<<<<<< HEAD
use crate::storage::mvcc::write::{Write, WriteType};
use crate::storage::mvcc::Result;
=======
use engine::CF_DEFAULT;
use kvproto::kvrpcpb::IsolationLevel;

use crate::storage::kv::SEEK_BOUND;
use crate::storage::mvcc::write::{WriteRef, WriteType};
use crate::storage::mvcc::{Result, TimeStamp};
>>>>>>> 1aae7209
use crate::storage::{Cursor, Key, Lock, Snapshot, Statistics, Value};

use super::ScannerConfig;

/// This struct can be used to scan keys starting from the given user key (greater than or equal).
///
/// Internally, for each key, rollbacks are ignored and smaller version will be tried. If the
/// isolation level is SI, locks will be checked first.
///
/// Use `ScannerBuilder` to build `ForwardScanner`.
pub struct ForwardScanner<S: Snapshot> {
    cfg: ScannerConfig<S>,
    lock_cursor: Cursor<S::Iter>,
    latest_cursor: Cursor<S::Iter>,
    /// `history cursor` is lazy created only when it's needed.
    history_cursor: Option<Cursor<S::Iter>>,
    history_valid: bool,
    /// Is iteration started
    is_started: bool,
    statistics: Statistics,
}

impl<S: Snapshot> ForwardScanner<S> {
    pub fn new(
        cfg: ScannerConfig<S>,
        lock_cursor: Cursor<S::Iter>,
        latest_cursor: Cursor<S::Iter>,
    ) -> ForwardScanner<S> {
        ForwardScanner {
            cfg,
            lock_cursor,
            latest_cursor,
            statistics: Statistics::default(),
            history_cursor: None,
            history_valid: true,
            is_started: false,
        }
    }

    /// Take out and reset the statistics collected so far.
    pub fn take_statistics(&mut self) -> Statistics {
        std::mem::replace(&mut self.statistics, Statistics::default())
    }

    pub fn check_locks(&mut self) -> Result<()> {
        if self.cfg.lower_bound.is_some() {
            self.lock_cursor.seek(
                self.cfg.lower_bound.as_ref().unwrap(),
                &mut self.statistics.lock,
            )?;
        } else {
            self.lock_cursor.seek_to_first(&mut self.statistics.lock);
        }

        loop {
            if self.lock_cursor.valid()? {
                let current_user_key =
                    Key::from_encoded_slice(self.lock_cursor.key(&mut self.statistics.lock));
                let lock = Lock::parse(self.lock_cursor.value(&mut self.statistics.lock))?;
                if let CheckLockResult::Locked(e) =
                    super::super::util::check_lock(&current_user_key, self.cfg.ts, &lock)?
                {
                    return Err(e);
                }
            } else {
                return Ok(());
            }
            self.lock_cursor.next(&mut self.statistics.lock);
        }
    }

    fn ensure_history_cursor(&mut self) -> Result<()> {
        if self.history_cursor.is_some() {
            Ok(())
        } else {
            self.history_cursor = Some(self.cfg.create_cf_cursor(CF_HISTORY)?);
            Ok(())
        }
    }

    /// Get the next key-value pair, in forward order.
    pub fn read_next(&mut self) -> Result<Option<(Key, Value)>> {
        if !self.is_started {
            if self.cfg.lower_bound.is_some() {
                // TODO: `seek_to_first` is better, however it has performance issues currently.
                self.latest_cursor.seek(
                    self.cfg.lower_bound.as_ref().unwrap(),
                    &mut self.statistics.write,
                )?;
            } else {
                self.latest_cursor.seek_to_first(&mut self.statistics.write);
            }
            self.is_started = true;
        }

        let mut found = false;
        loop {
            if self.latest_cursor.valid()? {
                let key =
                    Key::from_encoded_slice(self.latest_cursor.key(&mut self.statistics.latest));
                let mut value = None;
                let mut latest =
                    Write::parse(self.latest_cursor.value(&mut self.statistics.latest))?;
                if self.cfg.ts >= latest.commit_ts {
                    if latest.write_type == WriteType::Put {
                        found = true;
                        value = latest.take_value();
                    }
                } else if self.history_valid {
                    // seek from history
                    self.ensure_history_cursor()?;
                    let seek_key = key.clone().append_ts(self.cfg.ts);
                    self.history_cursor
                        .as_mut()
                        .unwrap()
                        .near_seek(&seek_key, &mut self.statistics.history)?;
                    if self.history_cursor.as_ref().unwrap().valid()? {
                        let history_key = self
                            .history_cursor
                            .as_ref()
                            .unwrap()
                            .key(&mut self.statistics.history);
                        if Key::is_user_key_eq(history_key, key.as_encoded()) {
                            let mut history = Write::parse(
                                self.history_cursor
                                    .as_ref()
                                    .unwrap()
                                    .value(&mut self.statistics.history),
                            )?;
                            if history.write_type == WriteType::Put {
                                found = true;
                                value = history.take_value();
                            }
                        }
                    } else {
                        self.history_valid = false;
                    }
<<<<<<< HEAD
                }
                // move to next key
                self.latest_cursor.next(&mut self.statistics.latest);
                if found {
                    return Ok(Some((key, value.unwrap())));
                }
            } else {
=======
                };

                // Use `from_encoded_slice` to reserve space for ts, so later we can append ts to
                // the key or its clones without reallocation.
                (Key::from_encoded_slice(res.0), res.1, res.2)
            };

            // `result` stores intermediate values, including KeyLocked errors (but not other kind
            // of errors). If there is KeyLocked errors, we should be able to continue scanning.
            let mut result = Ok(None);

            // `met_next_user_key` stores whether the write cursor has been already pointing to
            // the next user key. If so, we don't need to compare it again when trying to step
            // to the next user key later.
            let mut met_next_user_key = false;

            let ts = self.cfg.ts;

            if has_lock {
                match self.cfg.isolation_level {
                    IsolationLevel::Si => {
                        // Only needs to check lock in SI
                        let lock = {
                            let lock_value = self.lock_cursor.value(&mut self.statistics.lock);
                            Lock::parse(lock_value)?
                        };
                        result = lock
                            .check_ts_conflict(&current_user_key, ts, &self.cfg.bypass_locks)
                            .map(|_| None);
                    }
                    IsolationLevel::Rc => {}
                }
                self.lock_cursor.next(&mut self.statistics.lock);
            }
            if has_write {
                // We don't need to read version if there is a lock error already.
                if result.is_ok() {
                    // Attempt to read specified version of the key. Note that we may get `None`
                    // indicating that no desired version is found, or a DELETE version is found
                    result = self.get(&current_user_key, ts, &mut met_next_user_key);
                }
                // Even if there is a lock error, we still need to step the cursor for future
                // calls. However if we are already pointing at next user key, we don't need to
                // move it any more. `met_next_user_key` eliminates a key compare.
                if !met_next_user_key {
                    self.move_write_cursor_to_next_user_key(&current_user_key)?;
                }
            }

            // If we got something, it can be just used as the return value. Otherwise, we need
            // to continue stepping the cursor.
            if let Some(v) = result? {
                return Ok(Some((current_user_key, v)));
            }
        }
    }

    /// Attempt to get the value of a key specified by `user_key` and `self.cfg.ts`. This function
    /// requires that the write cursor is currently pointing to the latest version of `user_key`.
    #[inline]
    fn get(
        &mut self,
        user_key: &Key,
        ts: TimeStamp,
        met_next_user_key: &mut bool,
    ) -> Result<Option<Value>> {
        assert!(self.write_cursor.valid()?);

        // The logic starting from here is similar to `PointGetter`.

        // Try to iterate to `${user_key}_${ts}`. We first `next()` for a few times,
        // and if we have not reached where we want, we use `seek()`.

        // Whether we have *not* reached where we want by `next()`.
        let mut needs_seek = true;

        for i in 0..SEEK_BOUND {
            if i > 0 {
                self.write_cursor.next(&mut self.statistics.write);
                if !self.write_cursor.valid()? {
                    // Key space ended.
                    return Ok(None);
                }
            }
            {
                let current_key = self.write_cursor.key(&mut self.statistics.write);
                if !Key::is_user_key_eq(current_key, user_key.as_encoded().as_slice()) {
                    // Meet another key.
                    *met_next_user_key = true;
                    return Ok(None);
                }
                if Key::decode_ts_from(current_key)? <= ts {
                    // Founded, don't need to seek again.
                    needs_seek = false;
                    break;
                }
            }
        }
        // If we have not found `${user_key}_${ts}` in a few `next()`, directly `seek()`.
        if needs_seek {
            // `user_key` must have reserved space here, so its clone has reserved space too. So no
            // reallocation happens in `append_ts`.
            self.write_cursor
                .seek(&user_key.clone().append_ts(ts), &mut self.statistics.write)?;
            if !self.write_cursor.valid()? {
                // Key space ended.
                return Ok(None);
            }
            let current_key = self.write_cursor.key(&mut self.statistics.write);
            if !Key::is_user_key_eq(current_key, user_key.as_encoded().as_slice()) {
                // Meet another key.
                *met_next_user_key = true;
                return Ok(None);
            }
        }

        // Now we must have reached the first key >= `${user_key}_${ts}`. However, we may
        // meet `Lock` or `Rollback`. In this case, more versions needs to be looked up.
        loop {
            let write = WriteRef::parse(self.write_cursor.value(&mut self.statistics.write))?;
            self.statistics.write.processed += 1;

            match write.write_type {
                WriteType::Put => {
                    if self.cfg.omit_value {
                        return Ok(Some(vec![]));
                    }
                    match write.short_value {
                        Some(value) => {
                            // Value is carried in `write`.
                            return Ok(Some(value.to_vec()));
                        }
                        None => {
                            // Value is in the default CF.
                            let start_ts = write.start_ts;
                            self.ensure_default_cursor()?;
                            let value = super::near_load_data_by_write(
                                &mut self.default_cursor.as_mut().unwrap(),
                                user_key,
                                start_ts,
                                &mut self.statistics,
                            )?;
                            return Ok(Some(value));
                        }
                    }
                }
                WriteType::Delete => return Ok(None),
                WriteType::Lock | WriteType::Rollback => {
                    // Continue iterate next `write`.
                }
            }

            self.write_cursor.next(&mut self.statistics.write);

            if !self.write_cursor.valid()? {
                // Key space ended.
                return Ok(None);
            }
            let current_key = self.write_cursor.key(&mut self.statistics.write);
            if !Key::is_user_key_eq(current_key, user_key.as_encoded().as_slice()) {
                // Meet another key.
                *met_next_user_key = true;
>>>>>>> 1aae7209
                return Ok(None);
            }
        }
    }
<<<<<<< HEAD
=======

    /// After `self.get()`, our write cursor may be pointing to current user key (if we
    /// found a desired version), or next user key (if there is no desired version), or
    /// out of bound.
    ///
    /// If it is pointing to current user key, we need to step it until we meet a new
    /// key. We first try to `next()` a few times. If still not reaching another user
    /// key, we `seek()`.
    #[inline]
    fn move_write_cursor_to_next_user_key(&mut self, current_user_key: &Key) -> Result<()> {
        for i in 0..SEEK_BOUND {
            if i > 0 {
                self.write_cursor.next(&mut self.statistics.write);
            }
            if !self.write_cursor.valid()? {
                // Key space ended. We are done here.
                return Ok(());
            }
            {
                let current_key = self.write_cursor.key(&mut self.statistics.write);
                if !Key::is_user_key_eq(current_key, current_user_key.as_encoded().as_slice()) {
                    // Found another user key. We are done here.
                    return Ok(());
                }
            }
        }

        // We have not found another user key for now, so we directly `seek()`.
        // After that, we must pointing to another key, or out of bound.
        // `current_user_key` must have reserved space here, so its clone has reserved space too.
        // So no reallocation happens in `append_ts`.
        self.write_cursor.internal_seek(
            &current_user_key.clone().append_ts(TimeStamp::zero()),
            &mut self.statistics.write,
        )?;

        Ok(())
    }

    /// Create the default cursor if it doesn't exist.
    #[inline]
    fn ensure_default_cursor(&mut self) -> Result<()> {
        if self.default_cursor.is_some() {
            return Ok(());
        }
        self.default_cursor = Some(self.cfg.create_cf_cursor(CF_DEFAULT)?);
        Ok(())
    }
>>>>>>> 1aae7209
}

#[cfg(test)]
mod tests {
    use super::super::ScannerBuilder;
    use crate::storage::mvcc::tests::*;
    use crate::storage::Scanner;
    use crate::storage::{Engine, Key, TestEngineBuilder};

    use kvproto::kvrpcpb::Context;

    /// Check whether everything works as usual when `ForwardScanner::get()` goes out of bound.
    #[test]
    fn test_get_out_of_bound() {
        let engine = TestEngineBuilder::new().build().unwrap();

        // Generate 1 put for [a].
        must_prewrite_put(&engine, b"a", b"value", b"a", 7);
        must_commit(&engine, b"a", 7, 7);

        // Generate 5 rollback for [b].
        for ts in 0..5 {
            must_rollback(&engine, b"b", ts);
        }

        let snapshot = engine.snapshot(&Context::default()).unwrap();
        let mut scanner = ScannerBuilder::new(snapshot, 10.into(), false)
            .range(None, None)
            .build()
            .unwrap();

        // Initial position: 1 seek_to_first:
        //   a_7 b_4 b_3 b_2 b_1 b_0
        //   ^cursor
        // After get the value, use 1 next to reach next user key:
        //   a_7 b_4 b_3 b_2 b_1 b_0
        //       ^cursor
        assert_eq!(
            scanner.next().unwrap(),
            Some((Key::from_raw(b"a"), b"value".to_vec())),
        );
        let statistics = scanner.take_statistics();
        assert_eq!(statistics.write.seek, 1);
        assert_eq!(statistics.write.next, 1);

        // Use 5 next and reach out of bound:
        //   a_7 b_4 b_3 b_2 b_1 b_0
        //                           ^cursor
        assert_eq!(scanner.next().unwrap(), None);
        let statistics = scanner.take_statistics();
        assert_eq!(statistics.write.seek, 0);
        assert_eq!(statistics.write.next, 5);

        // Cursor remains invalid, so nothing should happen.
        assert_eq!(scanner.next().unwrap(), None);
        let statistics = scanner.take_statistics();
        assert_eq!(statistics.write.seek, 0);
        assert_eq!(statistics.write.next, 0);
    }

<<<<<<< HEAD
=======
    /// Check whether everything works as usual when
    /// `ForwardScanner::move_write_cursor_to_next_user_key()` goes out of bound.
    ///
    /// Case 1. next() out of bound
    #[test]
    fn test_move_next_user_key_out_of_bound_1() {
        let engine = TestEngineBuilder::new().build().unwrap();

        // Generate 1 put for [a].
        must_prewrite_put(&engine, b"a", b"a_value", b"a", SEEK_BOUND * 2);
        must_commit(&engine, b"a", SEEK_BOUND * 2, SEEK_BOUND * 2);

        // Generate SEEK_BOUND / 2 rollback and 1 put for [b] .
        for ts in 0..SEEK_BOUND / 2 {
            must_rollback(&engine, b"b", ts as u64);
        }
        must_prewrite_put(&engine, b"b", b"b_value", b"a", SEEK_BOUND / 2);
        must_commit(&engine, b"b", SEEK_BOUND / 2, SEEK_BOUND / 2);

        let snapshot = engine.snapshot(&Context::default()).unwrap();
        let mut scanner = ScannerBuilder::new(snapshot, (SEEK_BOUND * 2).into(), false)
            .range(None, None)
            .build()
            .unwrap();

        // The following illustration comments assume that SEEK_BOUND = 4.

        // Initial position: 1 seek_to_first:
        //   a_8 b_2 b_1 b_0
        //   ^cursor
        // After get the value, use 1 next to reach next user key:
        //   a_8 b_2 b_1 b_0
        //       ^cursor
        assert_eq!(
            scanner.next().unwrap(),
            Some((Key::from_raw(b"a"), b"a_value".to_vec())),
        );
        let statistics = scanner.take_statistics();
        assert_eq!(statistics.write.seek, 1);
        assert_eq!(statistics.write.next, 1);

        // Before:
        //   a_8 b_2 b_1 b_0
        //       ^cursor
        // We should be able to get wanted value without any operation.
        // After get the value, use SEEK_BOUND / 2 + 1 next to reach next user key and stop:
        //   a_8 b_2 b_1 b_0
        //                   ^cursor
        assert_eq!(
            scanner.next().unwrap(),
            Some((Key::from_raw(b"b"), b"b_value".to_vec())),
        );
        let statistics = scanner.take_statistics();
        assert_eq!(statistics.write.seek, 0);
        assert_eq!(statistics.write.next, (SEEK_BOUND / 2 + 1) as usize);

        // Next we should get nothing.
        assert_eq!(scanner.next().unwrap(), None);
        let statistics = scanner.take_statistics();
        assert_eq!(statistics.write.seek, 0);
        assert_eq!(statistics.write.next, 0);
    }

    /// Check whether everything works as usual when
    /// `ForwardScanner::move_write_cursor_to_next_user_key()` goes out of bound.
    ///
    /// Case 2. seek() out of bound
    #[test]
    fn test_move_next_user_key_out_of_bound_2() {
        let engine = TestEngineBuilder::new().build().unwrap();

        // Generate 1 put for [a].
        must_prewrite_put(&engine, b"a", b"a_value", b"a", SEEK_BOUND * 2);
        must_commit(&engine, b"a", SEEK_BOUND * 2, SEEK_BOUND * 2);

        // Generate SEEK_BOUND-1 rollback and 1 put for [b] .
        for ts in 1..SEEK_BOUND {
            must_rollback(&engine, b"b", ts as u64);
        }
        must_prewrite_put(&engine, b"b", b"b_value", b"a", SEEK_BOUND);
        must_commit(&engine, b"b", SEEK_BOUND, SEEK_BOUND);

        let snapshot = engine.snapshot(&Context::default()).unwrap();
        let mut scanner = ScannerBuilder::new(snapshot, (SEEK_BOUND * 2).into(), false)
            .range(None, None)
            .build()
            .unwrap();

        // The following illustration comments assume that SEEK_BOUND = 4.

        // Initial position: 1 seek_to_first:
        //   a_8 b_4 b_3 b_2 b_1
        //   ^cursor
        // After get the value, use 1 next to reach next user key:
        //   a_8 b_4 b_3 b_2 b_1
        //       ^cursor
        assert_eq!(
            scanner.next().unwrap(),
            Some((Key::from_raw(b"a"), b"a_value".to_vec())),
        );
        let statistics = scanner.take_statistics();
        assert_eq!(statistics.write.seek, 1);
        assert_eq!(statistics.write.next, 1);

        // Before:
        //   a_8 b_4 b_3 b_2 b_1
        //       ^cursor
        // We should be able to get wanted value without any operation.
        // After get the value, use SEEK_BOUND-1 next: (TODO: fix it to SEEK_BOUND)
        //   a_8 b_4 b_3 b_2 b_1
        //                   ^cursor
        // We still pointing at current user key, so a seek:
        //   a_8 b_4 b_3 b_2 b_1
        //                       ^cursor
        assert_eq!(
            scanner.next().unwrap(),
            Some((Key::from_raw(b"b"), b"b_value".to_vec())),
        );
        let statistics = scanner.take_statistics();
        assert_eq!(statistics.write.seek, 1);
        assert_eq!(statistics.write.next, (SEEK_BOUND - 1) as usize);

        // Next we should get nothing.
        assert_eq!(scanner.next().unwrap(), None);
        let statistics = scanner.take_statistics();
        assert_eq!(statistics.write.seek, 0);
        assert_eq!(statistics.write.next, 0);
    }

>>>>>>> 1aae7209
    /// Range is left open right closed.
    #[test]
    fn test_range() {
        let engine = TestEngineBuilder::new().build().unwrap();

        // Generate 1 put for [1], [2] ... [6].
        for i in 1..7 {
            // ts = 1: value = []
            must_prewrite_put(&engine, &[i], &[], &[i], 1);
            must_commit(&engine, &[i], 1, 1);

            // ts = 7: value = [ts]
            must_prewrite_put(&engine, &[i], &[i], &[i], 7);
            must_commit(&engine, &[i], 7, 7);

            // ts = 14: value = []
            must_prewrite_put(&engine, &[i], &[], &[i], 14);
            must_commit(&engine, &[i], 14, 14);
        }

        let snapshot = engine.snapshot(&Context::default()).unwrap();

        // Test both bound specified.
        let mut scanner = ScannerBuilder::new(snapshot.clone(), 10.into(), false)
            .range(Some(Key::from_raw(&[3u8])), Some(Key::from_raw(&[5u8])))
            .build()
            .unwrap();
        assert_eq!(
            scanner.next().unwrap(),
            Some((Key::from_raw(&[3u8]), vec![3u8]))
        );
        assert_eq!(
            scanner.next().unwrap(),
            Some((Key::from_raw(&[4u8]), vec![4u8]))
        );
        assert_eq!(scanner.next().unwrap(), None);

        // Test left bound not specified.
        let mut scanner = ScannerBuilder::new(snapshot.clone(), 10.into(), false)
            .range(None, Some(Key::from_raw(&[3u8])))
            .build()
            .unwrap();
        assert_eq!(
            scanner.next().unwrap(),
            Some((Key::from_raw(&[1u8]), vec![1u8]))
        );
        assert_eq!(
            scanner.next().unwrap(),
            Some((Key::from_raw(&[2u8]), vec![2u8]))
        );
        assert_eq!(scanner.next().unwrap(), None);

        // Test right bound not specified.
        let mut scanner = ScannerBuilder::new(snapshot.clone(), 10.into(), false)
            .range(Some(Key::from_raw(&[5u8])), None)
            .build()
            .unwrap();
        assert_eq!(
            scanner.next().unwrap(),
            Some((Key::from_raw(&[5u8]), vec![5u8]))
        );
        assert_eq!(
            scanner.next().unwrap(),
            Some((Key::from_raw(&[6u8]), vec![6u8]))
        );
        assert_eq!(scanner.next().unwrap(), None);

        // Test both bound not specified.
        let mut scanner = ScannerBuilder::new(snapshot.clone(), 10.into(), false)
            .range(None, None)
            .build()
            .unwrap();
        assert_eq!(
            scanner.next().unwrap(),
            Some((Key::from_raw(&[1u8]), vec![1u8]))
        );
        assert_eq!(
            scanner.next().unwrap(),
            Some((Key::from_raw(&[2u8]), vec![2u8]))
        );
        assert_eq!(
            scanner.next().unwrap(),
            Some((Key::from_raw(&[3u8]), vec![3u8]))
        );
        assert_eq!(
            scanner.next().unwrap(),
            Some((Key::from_raw(&[4u8]), vec![4u8]))
        );
        assert_eq!(
            scanner.next().unwrap(),
            Some((Key::from_raw(&[5u8]), vec![5u8]))
        );
        assert_eq!(
            scanner.next().unwrap(),
            Some((Key::from_raw(&[6u8]), vec![6u8]))
        );
        assert_eq!(scanner.next().unwrap(), None);
    }
}<|MERGE_RESOLUTION|>--- conflicted
+++ resolved
@@ -2,17 +2,13 @@
 
 use engine::CF_HISTORY;
 
-<<<<<<< HEAD
-use crate::storage::mvcc::write::{Write, WriteType};
-use crate::storage::mvcc::Result;
-=======
 use engine::CF_DEFAULT;
 use kvproto::kvrpcpb::IsolationLevel;
 
 use crate::storage::kv::SEEK_BOUND;
+use crate::storage::mvcc::reader::util::{check_lock, CheckLockResult};
 use crate::storage::mvcc::write::{WriteRef, WriteType};
 use crate::storage::mvcc::{Result, TimeStamp};
->>>>>>> 1aae7209
 use crate::storage::{Cursor, Key, Lock, Snapshot, Statistics, Value};
 
 use super::ScannerConfig;
@@ -75,7 +71,7 @@
                 if let CheckLockResult::Locked(e) =
                     super::super::util::check_lock(&current_user_key, self.cfg.ts, &lock)?
                 {
-                    return Err(e);
+                    return Err(e.into());
                 }
             } else {
                 return Ok(());
@@ -115,11 +111,11 @@
                     Key::from_encoded_slice(self.latest_cursor.key(&mut self.statistics.latest));
                 let mut value = None;
                 let mut latest =
-                    Write::parse(self.latest_cursor.value(&mut self.statistics.latest))?;
+                    WriteRef::parse(self.latest_cursor.value(&mut self.statistics.latest))?;
                 if self.cfg.ts >= latest.commit_ts {
                     if latest.write_type == WriteType::Put {
                         found = true;
-                        value = latest.take_value();
+                        value = latest.copy_value();
                     }
                 } else if self.history_valid {
                     // seek from history
@@ -136,7 +132,7 @@
                             .unwrap()
                             .key(&mut self.statistics.history);
                         if Key::is_user_key_eq(history_key, key.as_encoded()) {
-                            let mut history = Write::parse(
+                            let mut history = WriteRef::parse(
                                 self.history_cursor
                                     .as_ref()
                                     .unwrap()
@@ -144,13 +140,12 @@
                             )?;
                             if history.write_type == WriteType::Put {
                                 found = true;
-                                value = history.take_value();
+                                value = history.copy_value();
                             }
                         }
                     } else {
                         self.history_valid = false;
                     }
-<<<<<<< HEAD
                 }
                 // move to next key
                 self.latest_cursor.next(&mut self.statistics.latest);
@@ -158,225 +153,10 @@
                     return Ok(Some((key, value.unwrap())));
                 }
             } else {
-=======
-                };
-
-                // Use `from_encoded_slice` to reserve space for ts, so later we can append ts to
-                // the key or its clones without reallocation.
-                (Key::from_encoded_slice(res.0), res.1, res.2)
-            };
-
-            // `result` stores intermediate values, including KeyLocked errors (but not other kind
-            // of errors). If there is KeyLocked errors, we should be able to continue scanning.
-            let mut result = Ok(None);
-
-            // `met_next_user_key` stores whether the write cursor has been already pointing to
-            // the next user key. If so, we don't need to compare it again when trying to step
-            // to the next user key later.
-            let mut met_next_user_key = false;
-
-            let ts = self.cfg.ts;
-
-            if has_lock {
-                match self.cfg.isolation_level {
-                    IsolationLevel::Si => {
-                        // Only needs to check lock in SI
-                        let lock = {
-                            let lock_value = self.lock_cursor.value(&mut self.statistics.lock);
-                            Lock::parse(lock_value)?
-                        };
-                        result = lock
-                            .check_ts_conflict(&current_user_key, ts, &self.cfg.bypass_locks)
-                            .map(|_| None);
-                    }
-                    IsolationLevel::Rc => {}
-                }
-                self.lock_cursor.next(&mut self.statistics.lock);
-            }
-            if has_write {
-                // We don't need to read version if there is a lock error already.
-                if result.is_ok() {
-                    // Attempt to read specified version of the key. Note that we may get `None`
-                    // indicating that no desired version is found, or a DELETE version is found
-                    result = self.get(&current_user_key, ts, &mut met_next_user_key);
-                }
-                // Even if there is a lock error, we still need to step the cursor for future
-                // calls. However if we are already pointing at next user key, we don't need to
-                // move it any more. `met_next_user_key` eliminates a key compare.
-                if !met_next_user_key {
-                    self.move_write_cursor_to_next_user_key(&current_user_key)?;
-                }
-            }
-
-            // If we got something, it can be just used as the return value. Otherwise, we need
-            // to continue stepping the cursor.
-            if let Some(v) = result? {
-                return Ok(Some((current_user_key, v)));
-            }
-        }
-    }
-
-    /// Attempt to get the value of a key specified by `user_key` and `self.cfg.ts`. This function
-    /// requires that the write cursor is currently pointing to the latest version of `user_key`.
-    #[inline]
-    fn get(
-        &mut self,
-        user_key: &Key,
-        ts: TimeStamp,
-        met_next_user_key: &mut bool,
-    ) -> Result<Option<Value>> {
-        assert!(self.write_cursor.valid()?);
-
-        // The logic starting from here is similar to `PointGetter`.
-
-        // Try to iterate to `${user_key}_${ts}`. We first `next()` for a few times,
-        // and if we have not reached where we want, we use `seek()`.
-
-        // Whether we have *not* reached where we want by `next()`.
-        let mut needs_seek = true;
-
-        for i in 0..SEEK_BOUND {
-            if i > 0 {
-                self.write_cursor.next(&mut self.statistics.write);
-                if !self.write_cursor.valid()? {
-                    // Key space ended.
-                    return Ok(None);
-                }
-            }
-            {
-                let current_key = self.write_cursor.key(&mut self.statistics.write);
-                if !Key::is_user_key_eq(current_key, user_key.as_encoded().as_slice()) {
-                    // Meet another key.
-                    *met_next_user_key = true;
-                    return Ok(None);
-                }
-                if Key::decode_ts_from(current_key)? <= ts {
-                    // Founded, don't need to seek again.
-                    needs_seek = false;
-                    break;
-                }
-            }
-        }
-        // If we have not found `${user_key}_${ts}` in a few `next()`, directly `seek()`.
-        if needs_seek {
-            // `user_key` must have reserved space here, so its clone has reserved space too. So no
-            // reallocation happens in `append_ts`.
-            self.write_cursor
-                .seek(&user_key.clone().append_ts(ts), &mut self.statistics.write)?;
-            if !self.write_cursor.valid()? {
-                // Key space ended.
                 return Ok(None);
             }
-            let current_key = self.write_cursor.key(&mut self.statistics.write);
-            if !Key::is_user_key_eq(current_key, user_key.as_encoded().as_slice()) {
-                // Meet another key.
-                *met_next_user_key = true;
-                return Ok(None);
-            }
-        }
-
-        // Now we must have reached the first key >= `${user_key}_${ts}`. However, we may
-        // meet `Lock` or `Rollback`. In this case, more versions needs to be looked up.
-        loop {
-            let write = WriteRef::parse(self.write_cursor.value(&mut self.statistics.write))?;
-            self.statistics.write.processed += 1;
-
-            match write.write_type {
-                WriteType::Put => {
-                    if self.cfg.omit_value {
-                        return Ok(Some(vec![]));
-                    }
-                    match write.short_value {
-                        Some(value) => {
-                            // Value is carried in `write`.
-                            return Ok(Some(value.to_vec()));
-                        }
-                        None => {
-                            // Value is in the default CF.
-                            let start_ts = write.start_ts;
-                            self.ensure_default_cursor()?;
-                            let value = super::near_load_data_by_write(
-                                &mut self.default_cursor.as_mut().unwrap(),
-                                user_key,
-                                start_ts,
-                                &mut self.statistics,
-                            )?;
-                            return Ok(Some(value));
-                        }
-                    }
-                }
-                WriteType::Delete => return Ok(None),
-                WriteType::Lock | WriteType::Rollback => {
-                    // Continue iterate next `write`.
-                }
-            }
-
-            self.write_cursor.next(&mut self.statistics.write);
-
-            if !self.write_cursor.valid()? {
-                // Key space ended.
-                return Ok(None);
-            }
-            let current_key = self.write_cursor.key(&mut self.statistics.write);
-            if !Key::is_user_key_eq(current_key, user_key.as_encoded().as_slice()) {
-                // Meet another key.
-                *met_next_user_key = true;
->>>>>>> 1aae7209
-                return Ok(None);
-            }
-        }
-    }
-<<<<<<< HEAD
-=======
-
-    /// After `self.get()`, our write cursor may be pointing to current user key (if we
-    /// found a desired version), or next user key (if there is no desired version), or
-    /// out of bound.
-    ///
-    /// If it is pointing to current user key, we need to step it until we meet a new
-    /// key. We first try to `next()` a few times. If still not reaching another user
-    /// key, we `seek()`.
-    #[inline]
-    fn move_write_cursor_to_next_user_key(&mut self, current_user_key: &Key) -> Result<()> {
-        for i in 0..SEEK_BOUND {
-            if i > 0 {
-                self.write_cursor.next(&mut self.statistics.write);
-            }
-            if !self.write_cursor.valid()? {
-                // Key space ended. We are done here.
-                return Ok(());
-            }
-            {
-                let current_key = self.write_cursor.key(&mut self.statistics.write);
-                if !Key::is_user_key_eq(current_key, current_user_key.as_encoded().as_slice()) {
-                    // Found another user key. We are done here.
-                    return Ok(());
-                }
-            }
-        }
-
-        // We have not found another user key for now, so we directly `seek()`.
-        // After that, we must pointing to another key, or out of bound.
-        // `current_user_key` must have reserved space here, so its clone has reserved space too.
-        // So no reallocation happens in `append_ts`.
-        self.write_cursor.internal_seek(
-            &current_user_key.clone().append_ts(TimeStamp::zero()),
-            &mut self.statistics.write,
-        )?;
-
-        Ok(())
-    }
-
-    /// Create the default cursor if it doesn't exist.
-    #[inline]
-    fn ensure_default_cursor(&mut self) -> Result<()> {
-        if self.default_cursor.is_some() {
-            return Ok(());
-        }
-        self.default_cursor = Some(self.cfg.create_cf_cursor(CF_DEFAULT)?);
-        Ok(())
-    }
->>>>>>> 1aae7209
+        }
+    }
 }
 
 #[cfg(test)]
@@ -437,138 +217,6 @@
         assert_eq!(statistics.write.next, 0);
     }
 
-<<<<<<< HEAD
-=======
-    /// Check whether everything works as usual when
-    /// `ForwardScanner::move_write_cursor_to_next_user_key()` goes out of bound.
-    ///
-    /// Case 1. next() out of bound
-    #[test]
-    fn test_move_next_user_key_out_of_bound_1() {
-        let engine = TestEngineBuilder::new().build().unwrap();
-
-        // Generate 1 put for [a].
-        must_prewrite_put(&engine, b"a", b"a_value", b"a", SEEK_BOUND * 2);
-        must_commit(&engine, b"a", SEEK_BOUND * 2, SEEK_BOUND * 2);
-
-        // Generate SEEK_BOUND / 2 rollback and 1 put for [b] .
-        for ts in 0..SEEK_BOUND / 2 {
-            must_rollback(&engine, b"b", ts as u64);
-        }
-        must_prewrite_put(&engine, b"b", b"b_value", b"a", SEEK_BOUND / 2);
-        must_commit(&engine, b"b", SEEK_BOUND / 2, SEEK_BOUND / 2);
-
-        let snapshot = engine.snapshot(&Context::default()).unwrap();
-        let mut scanner = ScannerBuilder::new(snapshot, (SEEK_BOUND * 2).into(), false)
-            .range(None, None)
-            .build()
-            .unwrap();
-
-        // The following illustration comments assume that SEEK_BOUND = 4.
-
-        // Initial position: 1 seek_to_first:
-        //   a_8 b_2 b_1 b_0
-        //   ^cursor
-        // After get the value, use 1 next to reach next user key:
-        //   a_8 b_2 b_1 b_0
-        //       ^cursor
-        assert_eq!(
-            scanner.next().unwrap(),
-            Some((Key::from_raw(b"a"), b"a_value".to_vec())),
-        );
-        let statistics = scanner.take_statistics();
-        assert_eq!(statistics.write.seek, 1);
-        assert_eq!(statistics.write.next, 1);
-
-        // Before:
-        //   a_8 b_2 b_1 b_0
-        //       ^cursor
-        // We should be able to get wanted value without any operation.
-        // After get the value, use SEEK_BOUND / 2 + 1 next to reach next user key and stop:
-        //   a_8 b_2 b_1 b_0
-        //                   ^cursor
-        assert_eq!(
-            scanner.next().unwrap(),
-            Some((Key::from_raw(b"b"), b"b_value".to_vec())),
-        );
-        let statistics = scanner.take_statistics();
-        assert_eq!(statistics.write.seek, 0);
-        assert_eq!(statistics.write.next, (SEEK_BOUND / 2 + 1) as usize);
-
-        // Next we should get nothing.
-        assert_eq!(scanner.next().unwrap(), None);
-        let statistics = scanner.take_statistics();
-        assert_eq!(statistics.write.seek, 0);
-        assert_eq!(statistics.write.next, 0);
-    }
-
-    /// Check whether everything works as usual when
-    /// `ForwardScanner::move_write_cursor_to_next_user_key()` goes out of bound.
-    ///
-    /// Case 2. seek() out of bound
-    #[test]
-    fn test_move_next_user_key_out_of_bound_2() {
-        let engine = TestEngineBuilder::new().build().unwrap();
-
-        // Generate 1 put for [a].
-        must_prewrite_put(&engine, b"a", b"a_value", b"a", SEEK_BOUND * 2);
-        must_commit(&engine, b"a", SEEK_BOUND * 2, SEEK_BOUND * 2);
-
-        // Generate SEEK_BOUND-1 rollback and 1 put for [b] .
-        for ts in 1..SEEK_BOUND {
-            must_rollback(&engine, b"b", ts as u64);
-        }
-        must_prewrite_put(&engine, b"b", b"b_value", b"a", SEEK_BOUND);
-        must_commit(&engine, b"b", SEEK_BOUND, SEEK_BOUND);
-
-        let snapshot = engine.snapshot(&Context::default()).unwrap();
-        let mut scanner = ScannerBuilder::new(snapshot, (SEEK_BOUND * 2).into(), false)
-            .range(None, None)
-            .build()
-            .unwrap();
-
-        // The following illustration comments assume that SEEK_BOUND = 4.
-
-        // Initial position: 1 seek_to_first:
-        //   a_8 b_4 b_3 b_2 b_1
-        //   ^cursor
-        // After get the value, use 1 next to reach next user key:
-        //   a_8 b_4 b_3 b_2 b_1
-        //       ^cursor
-        assert_eq!(
-            scanner.next().unwrap(),
-            Some((Key::from_raw(b"a"), b"a_value".to_vec())),
-        );
-        let statistics = scanner.take_statistics();
-        assert_eq!(statistics.write.seek, 1);
-        assert_eq!(statistics.write.next, 1);
-
-        // Before:
-        //   a_8 b_4 b_3 b_2 b_1
-        //       ^cursor
-        // We should be able to get wanted value without any operation.
-        // After get the value, use SEEK_BOUND-1 next: (TODO: fix it to SEEK_BOUND)
-        //   a_8 b_4 b_3 b_2 b_1
-        //                   ^cursor
-        // We still pointing at current user key, so a seek:
-        //   a_8 b_4 b_3 b_2 b_1
-        //                       ^cursor
-        assert_eq!(
-            scanner.next().unwrap(),
-            Some((Key::from_raw(b"b"), b"b_value".to_vec())),
-        );
-        let statistics = scanner.take_statistics();
-        assert_eq!(statistics.write.seek, 1);
-        assert_eq!(statistics.write.next, (SEEK_BOUND - 1) as usize);
-
-        // Next we should get nothing.
-        assert_eq!(scanner.next().unwrap(), None);
-        let statistics = scanner.take_statistics();
-        assert_eq!(statistics.write.seek, 0);
-        assert_eq!(statistics.write.next, 0);
-    }
-
->>>>>>> 1aae7209
     /// Range is left open right closed.
     #[test]
     fn test_range() {
