--- conflicted
+++ resolved
@@ -514,8 +514,6 @@
     // calls.
     if result.is_err() {
         cursors.move_write_cursor_to_next_user_key(&current_user_key, statistics)?;
-<<<<<<< HEAD
-=======
     }
     result
         .map(|_| HandleRes::Skip(current_user_key))
@@ -538,7 +536,6 @@
     }
     fn take_statistics(&mut self) -> Statistics {
         std::mem::replace(&mut self.statistics, Statistics::default())
->>>>>>> ff7a0484
     }
     result
         .map(|_| HandleRes::Skip(current_user_key))
