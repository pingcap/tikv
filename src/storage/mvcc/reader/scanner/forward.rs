--- conflicted
+++ resolved
@@ -4,20 +4,13 @@
 
 use engine::CF_DEFAULT;
 use kvproto::kvrpcpb::IsolationLevel;
-<<<<<<< HEAD
-use txn_types::{Key, TimeStamp, Value, WriteRef, WriteType};
+use txn_types::{Key, Lock, TimeStamp, Value, WriteRef, WriteType};
 
 use crate::storage::kv::SEEK_BOUND;
 use crate::storage::mvcc::Result;
 use crate::storage::txn::{Result as TxnResult, TxnEntry, TxnEntryScanner};
-use crate::storage::{Cursor, Lock, Snapshot, Statistics};
-=======
-use txn_types::{Key, Lock, TimeStamp, Value, WriteRef, WriteType};
->>>>>>> 39200d26
-
+use crate::storage::{Cursor, Snapshot, Statistics};
 use super::ScannerConfig;
-use crate::storage::kv::{Cursor, Snapshot, Statistics, SEEK_BOUND};
-use crate::storage::mvcc::Result;
 
 /// Defines the behavior of the scanner.
 pub trait ScanPolicy<S: Snapshot> {
@@ -481,8 +474,8 @@
                 }
                 WriteType::Delete if self.output_delete => {
                     break Some(TxnEntry::Commit {
-                        default: (write_key.to_vec(), write_value.to_vec()),
-                        write: (Vec::new(), Vec::new()),
+                        default: (Vec::new(), Vec::new()),
+                        write: (write_key.to_vec(), write_value.to_vec()),
                     });
                 }
                 _ => {}
