--- conflicted
+++ resolved
@@ -163,18 +163,13 @@
                         };
                         // TODO: We need to scan locks into batch
                         //       in the future.
-<<<<<<< HEAD
                         result = super::super::util::check_lock(
                             &current_user_key,
                             ts,
-                            &lock,
+                            lock,
                             &self.cfg.bypass_locks,
                         )
                         .map(|_| None);
-=======
-                        result = super::super::util::check_lock(&current_user_key, ts, lock)
-                            .map(|_| None);
->>>>>>> a8f1ba28
                     }
                     IsolationLevel::Rc => {}
                 }
