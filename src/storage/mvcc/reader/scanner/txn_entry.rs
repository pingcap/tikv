--- conflicted
+++ resolved
@@ -163,17 +163,9 @@
                         };
                         // TODO: We need to scan locks into batch
                         //       in the future.
-<<<<<<< HEAD
-                        result = super::super::util::check_lock(
-                            &current_user_key,
-                            ts,
-                            lock,
-                            &self.cfg.bypass_locks,
-                        )
-                        .map(|_| None);
-=======
-                        result = lock.check_ts_conflict(&current_user_key, ts).map(|_| None);
->>>>>>> 1999eaf8
+                        result = lock
+                            .check_ts_conflict(&current_user_key, ts, &self.cfg.bypass_locks)
+                            .map(|_| None);
                     }
                     IsolationLevel::Rc => {}
                 }
