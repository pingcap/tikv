// Copyright 2018 PingCAP, Inc.
//
// Licensed under the Apache License, Version 2.0 (the "License");
// you may not use this file except in compliance with the License.
// You may obtain a copy of the License at
//
//     http://www.apache.org/licenses/LICENSE-2.0
//
// Unless required by applicable law or agreed to in writing, software
// distributed under the License is distributed on an "AS IS" BASIS,
// See the License for the specific language governing permissions and
// limitations under the License.

use std::cmp::Ordering;

use kvproto::kvrpcpb::IsolationLevel;

use storage::mvcc::write::{Write, WriteType};
use storage::mvcc::{Lock, Result};
use storage::{Cursor, CursorBuilder, Key, Snapshot, Statistics, Value};
use storage::{CF_DEFAULT, CF_LOCK, CF_WRITE};
use util::codec::number;

pub struct ForwardScannerBuilder<S: Snapshot> {
    snapshot: S,
    fill_cache: bool,
    omit_value: bool,
    isolation_level: IsolationLevel,
    lower_bound: Option<Vec<u8>>,
    upper_bound: Option<Vec<u8>>,
    ts: u64,
}

/// `ForwardScanner` factory.
impl<S: Snapshot> ForwardScannerBuilder<S> {
    /// Initialize a new `ForwardScanner`
    pub fn new(snapshot: S, ts: u64) -> Self {
        Self {
            snapshot,
            fill_cache: true,
            omit_value: false,
            isolation_level: IsolationLevel::SI,
            lower_bound: None,
            upper_bound: None,
            ts,
        }
    }

    /// Set whether or not read operations should fill the cache.
    ///
    /// Defaults to `true`.
    #[inline]
    pub fn fill_cache(mut self, fill_cache: bool) -> Self {
        self.fill_cache = fill_cache;
        self
    }

    /// Set whether values of the user key should be omitted. When `omit_value` is `true`, the
    /// length of returned value will be 0.
    ///
    /// Previously this option is called `key_only`.
    ///
    /// Defaults to `false`.
    #[inline]
    pub fn omit_value(mut self, omit_value: bool) -> Self {
        self.omit_value = omit_value;
        self
    }

    /// Set the isolation level.
    ///
    /// Defaults to `IsolationLevel::SI`.
    #[inline]
    pub fn isolation_level(mut self, isolation_level: IsolationLevel) -> Self {
        self.isolation_level = isolation_level;
        self
    }

    /// Limit the range to `[lower_bound, upper_bound)` in which the `ForwardScanner` should seek.
    /// `None` means unbounded.
    ///
    /// Default is `(None, None)`.
    #[inline]
    pub fn range(mut self, lower_bound: Option<Vec<u8>>, upper_bound: Option<Vec<u8>>) -> Self {
        self.lower_bound = lower_bound;
        self.upper_bound = upper_bound;
        self
    }

    /// Build `ForwardScanner` from the current configuration.
    pub fn build(self) -> Result<ForwardScanner<S>> {
        let lock_cursor = CursorBuilder::new(&self.snapshot, CF_LOCK)
            .bound(self.lower_bound.clone(), self.upper_bound.clone())
            .fill_cache(self.fill_cache)
            .build()?;

        let write_cursor = CursorBuilder::new(&self.snapshot, CF_WRITE)
            .bound(self.lower_bound.clone(), self.upper_bound.clone())
            .fill_cache(self.fill_cache)
            .build()?;

        Ok(ForwardScanner {
            snapshot: self.snapshot,
            fill_cache: self.fill_cache,
            omit_value: self.omit_value,
            isolation_level: self.isolation_level,
            lower_bound: self.lower_bound,
            upper_bound: self.upper_bound,
            ts: self.ts,
            lock_cursor,
            write_cursor,
            default_cursor: None,
            is_started: false,
            statistics: Statistics::default(),
        })
    }
}

/// This struct can be used to scan keys starting from the given user key (greater than or equal).
///
/// Internally, for each key, rollbacks are ignored and smaller version will be tried. If the
/// isolation level is SI, locks will be checked first.
///
/// Use `ForwardScannerBuilder` to build `ForwardScanner`.
pub struct ForwardScanner<S: Snapshot> {
    snapshot: S,
    fill_cache: bool,
    omit_value: bool,
    isolation_level: IsolationLevel,

    /// `lower_bound` and `upper_bound` is only used to create `default_cursor`. It will be consumed
    /// after default_cursor's being created.
    lower_bound: Option<Vec<u8>>,
    upper_bound: Option<Vec<u8>>,

    ts: u64,

    lock_cursor: Cursor<S::Iter>,
    write_cursor: Cursor<S::Iter>,

    /// `default cursor` is lazy created only when it's needed.
    default_cursor: Option<Cursor<S::Iter>>,

    /// Is iteration started
    is_started: bool,

    statistics: Statistics,
}

impl<S: Snapshot> ForwardScanner<S> {
    /// Take out and reset the statistics collected so far.
    pub fn take_statistics(&mut self) -> Statistics {
        ::std::mem::replace(&mut self.statistics, Statistics::default())
    }

    /// Get reference of the statics collected so far.
    // TODO: Remove this function once `BackwardScanner` is landed.
    pub fn get_statistics(&self) -> &Statistics {
        &self.statistics
    }

    /// Get the next key-value pair, in forward order.
    pub fn read_next(&mut self) -> Result<Option<(Key, Value)>> {
        if !self.is_started {
            self.write_cursor.seek_to_first(&mut self.statistics.write);
            self.lock_cursor.seek_to_first(&mut self.statistics.lock);
            self.is_started = true;
        }

        loop {
            let (key, has_write, has_lock) = {
                let w_key = if self.write_cursor.valid() {
                    Some(self.write_cursor.key(&mut self.statistics.write))
                } else {
                    None
                };
                let l_key = if self.lock_cursor.valid() {
                    Some(self.lock_cursor.key(&mut self.statistics.lock))
                } else {
                    None
                };
                match (w_key, l_key) {
                    (None, None) => return Ok(None),
<<<<<<< HEAD
                    (None, Some(lk)) => (lk.to_vec(), false, true),
                    (Some(wk), None) => (truncate_ts(wk).to_vec(), true, false),
                    (Some(wk), Some(lk)) => match truncate_ts(wk).cmp(lk) {
=======
                    (None, Some(k)) => (Key::from_encoded(k.to_vec()), false, true),
                    (Some(k), None) => (Key::from_encoded(k.to_vec()).truncate_ts()?, true, false),
                    (Some(wk), Some(lk)) => match Key::truncate_ts_for(wk)?.cmp(lk) {
>>>>>>> 41ac8775
                        // Lock greater than `wk`, so `wk` must not have lock.
                        Ordering::Less => (truncate_ts(wk).to_vec(), true, false),
                        Ordering::Greater => (lk.to_vec(), false, true),
                        Ordering::Equal => (lk.to_vec(), true, true),
                    },
                }
            };

            let key = Key::from_encoded(key);

            let lock = if has_lock {
                Some(self.lock_cursor.value(&mut self.statistics.lock).to_vec())
            } else {
                None
            };
            // Don't return error here. We need to seek to the next position then.
            let res = self.get(&key, lock);

            if has_write {
                let next_seek_key = key.clone().append_ts(0);
                self.write_cursor
                    .near_seek(&next_seek_key, false, &mut self.statistics.write)?;
            }
            if has_lock {
                self.lock_cursor.next(&mut self.statistics.lock);
            }

            if let Some(v) = res? {
                return Ok(Some((key, v)));
            }
        }
    }

    /// Try to get the value of a key. Returns empty value if `omit_value` is set. Returns `None` if
    /// No valid value on this key.
    fn get(&mut self, user_key: &Key, lock: Option<Vec<u8>>) -> Result<Option<Value>> {
        let mut ts = self.ts;

        match self.isolation_level {
            IsolationLevel::SI => {
                if let Some(lock) = lock {
                    let lock = Lock::parse(&lock)?;
                    ts = super::util::check_lock(user_key, ts, &lock)?
                }
            }
            IsolationLevel::RC => {}
        }

        // TODO: following code is very similar with PointGetter::read_next but different
        let encoded_user_key = user_key.encoded();

        // First seek to `${user_key}_${ts}`.
        self.write_cursor.near_seek(
            &user_key.clone().append_ts(ts),
            false,
            &mut self.statistics.write,
        )?;

        loop {
            if !self.write_cursor.valid() {
                // Key space ended.
                return Ok(None);
            }
            // We may move forward / seek to another key. In this case, the scan ends.
            {
                let cursor_key = self.write_cursor.key(&mut self.statistics.write);
                if cursor_key.len() != encoded_user_key.len() + number::U64_SIZE
                    || !cursor_key.starts_with(encoded_user_key)
                {
                    // Meet another key.
                    return Ok(None);
                }
            }

            let write = Write::parse(self.write_cursor.value(&mut self.statistics.write))?;
            self.statistics.write.processed += 1;

            match write.write_type {
                WriteType::Put => {
                    if self.omit_value {
                        return Ok(Some(vec![]));
                    }
                    match write.short_value {
                        Some(value) => {
                            // Value is carried in `write`.
                            return Ok(Some(value));
                        }
                        None => {
                            // Value is in the default CF.
                            self.ensure_default_cursor()?;
                            let value = super::util::near_load_data_by_write(
                                &mut self.default_cursor.as_mut().unwrap(),
                                user_key,
                                write,
                                &mut self.statistics,
                            )?;
                            return Ok(Some(value));
                        }
                    }
                }
                WriteType::Delete => return Ok(None),
                WriteType::Lock | WriteType::Rollback => {
                    // Continue iterate next `write`.
                }
            }

            self.write_cursor.next(&mut self.statistics.write);
        }
    }

    /// Create the default cursor if it doesn't exist.
    fn ensure_default_cursor(&mut self) -> Result<()> {
        if self.default_cursor.is_some() {
            return Ok(());
        }
        let cursor = CursorBuilder::new(&self.snapshot, CF_DEFAULT)
            .bound(self.lower_bound.take(), self.upper_bound.take())
            .fill_cache(self.fill_cache)
            .build()?;
        self.default_cursor = Some(cursor);
        Ok(())
    }
}<|MERGE_RESOLUTION|>--- conflicted
+++ resolved
@@ -181,17 +181,11 @@
                 };
                 match (w_key, l_key) {
                     (None, None) => return Ok(None),
-<<<<<<< HEAD
                     (None, Some(lk)) => (lk.to_vec(), false, true),
-                    (Some(wk), None) => (truncate_ts(wk).to_vec(), true, false),
-                    (Some(wk), Some(lk)) => match truncate_ts(wk).cmp(lk) {
-=======
-                    (None, Some(k)) => (Key::from_encoded(k.to_vec()), false, true),
-                    (Some(k), None) => (Key::from_encoded(k.to_vec()).truncate_ts()?, true, false),
+                    (Some(wk), None) => (Key::truncate_ts_for(wk)?.to_vec(), true, false),
                     (Some(wk), Some(lk)) => match Key::truncate_ts_for(wk)?.cmp(lk) {
->>>>>>> 41ac8775
                         // Lock greater than `wk`, so `wk` must not have lock.
-                        Ordering::Less => (truncate_ts(wk).to_vec(), true, false),
+                        Ordering::Less => (Key::truncate_ts_for(wk)?.to_vec(), true, false),
                         Ordering::Greater => (lk.to_vec(), false, true),
                         Ordering::Equal => (lk.to_vec(), true, true),
                     },
