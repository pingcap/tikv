// Copyright 2016 TiKV Project Authors. Licensed under Apache-2.0.

use super::super::types::Value;
use super::lock::LockType;
use super::{Error, ErrorInner, Result};
use crate::storage::{SHORT_VALUE_MAX_LEN, SHORT_VALUE_PREFIX};
use codec::prelude::NumberDecoder;
use tikv_util::codec::number::{NumberEncoder, MAX_VAR_U64_LEN};

#[derive(Debug, Clone, Copy, PartialEq)]
pub enum WriteType {
    Put,
    Delete,
    Lock,
    Rollback,
}

const FLAG_PUT: u8 = b'P';
const FLAG_DELETE: u8 = b'D';
const FLAG_LOCK: u8 = b'L';
const FLAG_ROLLBACK: u8 = b'R';

/// The short value for rollback records which are protected from being collapsed.
const PROTECTED_ROLLBACK_SHORT_VALUE: &[u8] = b"p";

impl WriteType {
    pub fn from_lock_type(tp: LockType) -> Option<WriteType> {
        match tp {
            LockType::Put => Some(WriteType::Put),
            LockType::Delete => Some(WriteType::Delete),
            LockType::Lock => Some(WriteType::Lock),
            LockType::Pessimistic => None,
        }
    }

    pub fn from_u8(b: u8) -> Option<WriteType> {
        match b {
            FLAG_PUT => Some(WriteType::Put),
            FLAG_DELETE => Some(WriteType::Delete),
            FLAG_LOCK => Some(WriteType::Lock),
            FLAG_ROLLBACK => Some(WriteType::Rollback),
            _ => None,
        }
    }

    fn to_u8(self) -> u8 {
        match self {
            WriteType::Put => FLAG_PUT,
            WriteType::Delete => FLAG_DELETE,
            WriteType::Lock => FLAG_LOCK,
            WriteType::Rollback => FLAG_ROLLBACK,
        }
    }
}

#[derive(PartialEq, Clone)]
pub struct Write {
    pub write_type: WriteType,
    pub start_ts: u64,
    pub short_value: Option<Value>,
}

impl std::fmt::Debug for Write {
    fn fmt(&self, f: &mut std::fmt::Formatter<'_>) -> std::fmt::Result {
        f.debug_struct("Write")
            .field("write_type", &self.write_type)
            .field("start_ts", &self.start_ts)
            .field(
                "short_value",
                &self
                    .short_value
                    .as_ref()
                    .map(|v| hex::encode_upper(v))
                    .unwrap_or_else(|| "None".to_owned()),
            )
            .finish()
    }
}

impl Write {
    /// Creates a new `Write` record.
    #[inline]
    pub fn new(write_type: WriteType, start_ts: u64, short_value: Option<Value>) -> Write {
        Write {
            write_type,
            start_ts,
            short_value,
        }
    }

    #[inline]
    pub fn new_rollback(start_ts: u64, protected: bool) -> Write {
        let short_value = if protected {
            Some(PROTECTED_ROLLBACK_SHORT_VALUE.to_vec())
        } else {
            None
        };

        Write {
            write_type: WriteType::Rollback,
            start_ts,
            short_value,
        }
    }

    #[inline]
    pub fn parse_type(mut b: &[u8]) -> Result<WriteType> {
        let write_type_bytes = b.read_u8().map_err(|_| Error::BadFormatWrite)?;
        WriteType::from_u8(write_type_bytes).ok_or(Error::BadFormatWrite)
    }

<<<<<<< HEAD
    pub fn parse(mut b: &[u8]) -> Result<Write> {
        if b.is_empty() {
            return Err(ErrorInner::BadFormatWrite.into());
        }
        let write_type = WriteType::from_u8(b.read_u8()?).ok_or(ErrorInner::BadFormatWrite)?;
        let start_ts = number::decode_var_u64(&mut b)?;
=======
    #[inline]
    pub fn as_ref(&self) -> WriteRef<'_> {
        WriteRef {
            write_type: self.write_type,
            start_ts: self.start_ts,
            short_value: self.short_value.as_ref().map(|v| v.as_slice()),
        }
    }
}

#[derive(PartialEq, Clone)]
pub struct WriteRef<'a> {
    pub write_type: WriteType,
    pub start_ts: u64,
    pub short_value: Option<&'a [u8]>,
}

impl WriteRef<'_> {
    pub fn parse(mut b: &[u8]) -> Result<WriteRef<'_>> {
        let write_type_bytes = b.read_u8().map_err(|_| Error::BadFormatWrite)?;
        let write_type = WriteType::from_u8(write_type_bytes).ok_or(Error::BadFormatWrite)?;
        let start_ts = b.read_var_u64().map_err(|_| Error::BadFormatWrite)?;
>>>>>>> 88d3badd
        if b.is_empty() {
            return Ok(WriteRef {
                write_type,
                start_ts,
                short_value: None,
            });
        }

        let flag = b.read_u8().map_err(|_| Error::BadFormatWrite)?;
        assert_eq!(flag, SHORT_VALUE_PREFIX, "invalid flag [{}] in write", flag);

        let len = b.read_u8().map_err(|_| Error::BadFormatWrite)?;
        if len as usize != b.len() {
            panic!(
                "short value len [{}] not equal to content len [{}]",
                len,
                b.len()
            );
        }

        Ok(WriteRef {
            write_type,
            start_ts,
            short_value: Some(b),
        })
    }

<<<<<<< HEAD
    pub fn parse_type(mut b: &[u8]) -> Result<WriteType> {
        WriteType::from_u8(b.read_u8()?).ok_or_else(|| Error::from(ErrorInner::BadFormatWrite))
=======
    pub fn to_bytes(&self) -> Vec<u8> {
        let mut b = Vec::with_capacity(1 + MAX_VAR_U64_LEN + SHORT_VALUE_MAX_LEN + 2);
        b.push(self.write_type.to_u8());
        b.encode_var_u64(self.start_ts).unwrap();
        if let Some(v) = self.short_value {
            b.push(SHORT_VALUE_PREFIX);
            b.push(v.len() as u8);
            b.extend_from_slice(v);
        }
        b
>>>>>>> 88d3badd
    }

    #[inline]
    pub fn is_protected(&self) -> bool {
        self.write_type == WriteType::Rollback
            && self
                .short_value
                .as_ref()
                .map(|v| *v == PROTECTED_ROLLBACK_SHORT_VALUE)
                .unwrap_or_default()
    }

    #[inline]
    pub fn to_owned(&self) -> Write {
        Write::new(
            self.write_type,
            self.start_ts,
            self.short_value.map(|v| v.to_owned()),
        )
    }
}

#[cfg(test)]
mod tests {
    use super::super::LockType;
    use super::*;

    #[test]
    fn test_write_type() {
        let mut tests = vec![
            (Some(LockType::Put), WriteType::Put, FLAG_PUT),
            (Some(LockType::Delete), WriteType::Delete, FLAG_DELETE),
            (Some(LockType::Lock), WriteType::Lock, FLAG_LOCK),
            (None, WriteType::Rollback, FLAG_ROLLBACK),
        ];
        for (i, (lock_type, write_type, flag)) in tests.drain(..).enumerate() {
            if let Some(lock_type) = lock_type {
                let wt = WriteType::from_lock_type(lock_type).unwrap();
                assert_eq!(
                    wt, write_type,
                    "#{}, expect from_lock_type({:?}) returns {:?}, but got {:?}",
                    i, lock_type, write_type, wt
                );
            }
            let f = write_type.to_u8();
            assert_eq!(
                f, flag,
                "#{}, expect {:?}.to_u8() returns {:?}, but got {:?}",
                i, write_type, flag, f
            );
            let wt = WriteType::from_u8(flag).unwrap();
            assert_eq!(
                wt, write_type,
                "#{}, expect from_u8({:?}) returns {:?}, but got {:?}",
                i, flag, write_type, wt
            );
        }
    }

    #[test]
    fn test_write() {
        // Test `Write::to_bytes()` and `Write::parse()` works as a pair.
        let mut writes = vec![
            Write::new(WriteType::Put, 0, Some(b"short_value".to_vec())),
            Write::new(WriteType::Delete, 1 << 20, None),
            Write::new_rollback(1 << 40, true),
            Write::new(WriteType::Rollback, 1 << 41, None),
        ];
        for (i, write) in writes.drain(..).enumerate() {
            let v = write.as_ref().to_bytes();
            let w = WriteRef::parse(&v[..])
                .unwrap_or_else(|e| panic!("#{} parse() err: {:?}", i, e))
                .to_owned();
            assert_eq!(w, write, "#{} expect {:?}, but got {:?}", i, write, w);
            assert_eq!(Write::parse_type(&v).unwrap(), w.write_type);
        }

        // Test `Write::parse()` handles incorrect input.
        assert!(WriteRef::parse(b"").is_err());

        let lock = Write::new(WriteType::Lock, 1, Some(b"short_value".to_vec()));
        let v = lock.as_ref().to_bytes();
        assert!(WriteRef::parse(&v[..1]).is_err());
        assert_eq!(Write::parse_type(&v).unwrap(), lock.write_type);
    }

    #[test]
    fn test_is_protected() {
        assert!(Write::new_rollback(1, true).as_ref().is_protected());
        assert!(!Write::new_rollback(2, false).as_ref().is_protected());
        assert!(!Write::new(
            WriteType::Put,
            3,
            Some(PROTECTED_ROLLBACK_SHORT_VALUE.to_vec())
        )
        .as_ref()
        .is_protected());
    }
}<|MERGE_RESOLUTION|>--- conflicted
+++ resolved
@@ -109,14 +109,6 @@
         WriteType::from_u8(write_type_bytes).ok_or(Error::BadFormatWrite)
     }
 
-<<<<<<< HEAD
-    pub fn parse(mut b: &[u8]) -> Result<Write> {
-        if b.is_empty() {
-            return Err(ErrorInner::BadFormatWrite.into());
-        }
-        let write_type = WriteType::from_u8(b.read_u8()?).ok_or(ErrorInner::BadFormatWrite)?;
-        let start_ts = number::decode_var_u64(&mut b)?;
-=======
     #[inline]
     pub fn as_ref(&self) -> WriteRef<'_> {
         WriteRef {
@@ -139,7 +131,6 @@
         let write_type_bytes = b.read_u8().map_err(|_| Error::BadFormatWrite)?;
         let write_type = WriteType::from_u8(write_type_bytes).ok_or(Error::BadFormatWrite)?;
         let start_ts = b.read_var_u64().map_err(|_| Error::BadFormatWrite)?;
->>>>>>> 88d3badd
         if b.is_empty() {
             return Ok(WriteRef {
                 write_type,
@@ -167,10 +158,6 @@
         })
     }
 
-<<<<<<< HEAD
-    pub fn parse_type(mut b: &[u8]) -> Result<WriteType> {
-        WriteType::from_u8(b.read_u8()?).ok_or_else(|| Error::from(ErrorInner::BadFormatWrite))
-=======
     pub fn to_bytes(&self) -> Vec<u8> {
         let mut b = Vec::with_capacity(1 + MAX_VAR_U64_LEN + SHORT_VALUE_MAX_LEN + 2);
         b.push(self.write_type.to_u8());
@@ -181,7 +168,6 @@
             b.extend_from_slice(v);
         }
         b
->>>>>>> 88d3badd
     }
 
     #[inline]
