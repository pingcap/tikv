--- conflicted
+++ resolved
@@ -142,12 +142,7 @@
         let snapshot = self.get_snapshot(ctx)?;
         let mut txn = MvccTxn::new(snapshot, 0, !ctx.get_not_fill_cache()).unwrap();
         for k in keys {
-<<<<<<< HEAD
-            let gc_info = txn.gc(&k, safe_point)?;
-=======
-            // TODO: Duplicated code in scheduler.rs
             let gc_info = txn.gc(k.clone(), safe_point)?;
->>>>>>> 95898169
 
             if gc_info.found_versions >= GC_LOG_FOUND_VERSION_THRESHOLD {
                 info!(
