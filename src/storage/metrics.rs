// Copyright 2016 TiKV Project Authors. Licensed under Apache-2.0.

use prometheus::*;
use prometheus_static_metric::*;

make_static_metric! {
    pub label_enum CommandKind {
        prewrite,
        acquire_pessimistic_lock,
        commit,
        cleanup,
        rollback,
        pessimistic_rollback,
<<<<<<< HEAD
        check_txn_status,
=======
        txn_heart_beat,
>>>>>>> 5ad30cba
        scan_lock,
        resolve_lock,
        resolve_lock_lite,
        gc,
        unsafe_destroy_range,
        delete_range,
        pause,
        key_mvcc,
        start_ts_mvcc,
        raw_get,
        raw_batch_get,
        raw_scan,
        raw_batch_scan,
        raw_put,
        raw_batch_put,
        raw_delete,
        raw_delete_range,
        raw_batch_delete,
    }

    pub label_enum CommandStageKind {
        new,
        snapshot,
        async_snapshot_err,
        snapshot_ok,
        snapshot_err,
        read_finish,
        next_cmd,
        lock_wait,
        process,
        prepare_write_err,
        write,
        write_finish,
        async_write_err,
        error,
    }

    pub label_enum CommandPriority {
        low,
        normal,
        high,
    }

    pub struct SchedDurationVec: Histogram {
        "type" => CommandKind,
    }

    pub struct KvCommandCounterVec: IntCounter {
        "type" => CommandKind,
    }

    pub struct SchedStageCounterVec: IntCounter {
        "type" => CommandKind,
        "stage" => CommandStageKind,
    }

    pub struct SchedLatchDurationVec: Histogram {
        "type" => CommandKind,
    }

    pub struct KvCommandKeysWrittenVec: Histogram {
        "type" => CommandKind,
    }

    pub struct SchedTooBusyVec: IntCounter {
        "type" => CommandKind,
    }

    pub struct SchedCommandPriCounterVec: IntCounter {
        "priority" => CommandPriority,
    }
}

lazy_static! {
    pub static ref KV_COMMAND_COUNTER_VEC: IntCounterVec = register_int_counter_vec!(
        "tikv_storage_command_total",
        "Total number of commands received.",
        &["type"]
    )
    .unwrap();
    pub static ref KV_COMMAND_COUNTER_VEC_STATIC: KvCommandCounterVec =
        KvCommandCounterVec::from(&KV_COMMAND_COUNTER_VEC);
    pub static ref SCHED_STAGE_COUNTER_VEC: SchedStageCounterVec = {
        register_static_int_counter_vec!(
            SchedStageCounterVec,
            "tikv_scheduler_stage_total",
            "Total number of commands on each stage.",
            &["type", "stage"]
        )
        .unwrap()
    };
    pub static ref SCHED_WRITING_BYTES_GAUGE: IntGauge = register_int_gauge!(
        "tikv_scheduler_writing_bytes",
        "Total number of writing kv."
    )
    .unwrap();
    pub static ref SCHED_CONTEX_GAUGE: IntGauge = register_int_gauge!(
        "tikv_scheduler_contex_total",
        "Total number of pending commands."
    )
    .unwrap();
    pub static ref SCHED_HISTOGRAM_VEC: HistogramVec = register_histogram_vec!(
        "tikv_scheduler_command_duration_seconds",
        "Bucketed histogram of command execution",
        &["type"],
        exponential_buckets(0.0005, 2.0, 20).unwrap()
    )
    .unwrap();
    pub static ref SCHED_HISTOGRAM_VEC_STATIC: SchedDurationVec =
        SchedDurationVec::from(&SCHED_HISTOGRAM_VEC);
    pub static ref SCHED_LATCH_HISTOGRAM_VEC: SchedLatchDurationVec =
        register_static_histogram_vec!(
            SchedLatchDurationVec,
            "tikv_scheduler_latch_wait_duration_seconds",
            "Bucketed histogram of latch wait",
            &["type"],
            exponential_buckets(0.0005, 2.0, 20).unwrap()
        )
        .unwrap();
    pub static ref SCHED_PROCESSING_READ_HISTOGRAM_VEC: HistogramVec = register_histogram_vec!(
        "tikv_scheduler_processing_read_duration_seconds",
        "Bucketed histogram of processing read duration",
        &["type"],
        exponential_buckets(0.0005, 2.0, 20).unwrap()
    )
    .unwrap();
    pub static ref SCHED_PROCESSING_WRITE_HISTOGRAM_VEC: HistogramVec = register_histogram_vec!(
        "tikv_scheduler_processing_write_duration_seconds",
        "Bucketed histogram of processing write duration",
        &["type"],
        exponential_buckets(0.0005, 2.0, 20).unwrap()
    )
    .unwrap();
    pub static ref SCHED_TOO_BUSY_COUNTER_VEC: SchedTooBusyVec = register_static_int_counter_vec!(
        SchedTooBusyVec,
        "tikv_scheduler_too_busy_total",
        "Total count of scheduler too busy",
        &["type"]
    )
    .unwrap();
    pub static ref SCHED_COMMANDS_PRI_COUNTER_VEC_STATIC: SchedCommandPriCounterVec =
        SchedCommandPriCounterVec::from(&SCHED_COMMANDS_PRI_COUNTER_VEC);
    pub static ref SCHED_COMMANDS_PRI_COUNTER_VEC: IntCounterVec = register_int_counter_vec!(
        "tikv_scheduler_commands_pri_total",
        "Total count of different priority commands",
        &["priority"]
    )
    .unwrap();
    pub static ref KV_COMMAND_KEYREAD_HISTOGRAM_VEC: HistogramVec = register_histogram_vec!(
        "tikv_scheduler_kv_command_key_read",
        "Bucketed histogram of keys read of a kv command",
        &["type"],
        exponential_buckets(1.0, 2.0, 21).unwrap()
    )
    .unwrap();
    pub static ref KV_COMMAND_SCAN_DETAILS: IntCounterVec = register_int_counter_vec!(
        "tikv_scheduler_kv_scan_details",
        "Bucketed counter of kv keys scan details for each cf",
        &["req", "cf", "tag"]
    )
    .unwrap();
    pub static ref KV_COMMAND_KEYWRITE_HISTOGRAM_VEC: KvCommandKeysWrittenVec =
        register_static_histogram_vec!(
            KvCommandKeysWrittenVec,
            "tikv_scheduler_kv_command_key_write",
            "Bucketed histogram of keys write of a kv command",
            &["type"],
            exponential_buckets(1.0, 2.0, 21).unwrap()
        )
        .unwrap();
    pub static ref KV_GC_EMPTY_RANGE_COUNTER: IntCounter = register_int_counter!(
        "tikv_storage_gc_empty_range_total",
        "Total number of empty range found by gc"
    )
    .unwrap();
    pub static ref KV_GC_SKIPPED_COUNTER: IntCounter = register_int_counter!(
        "tikv_storage_gc_skipped_counter",
        "Total number of gc command skipped owing to optimization"
    )
    .unwrap();
    pub static ref GC_TASK_DURATION_HISTOGRAM_VEC: HistogramVec = register_histogram_vec!(
        "tikv_gcworker_gc_task_duration_vec",
        "Duration of gc tasks execution",
        &["task"],
        exponential_buckets(0.0005, 2.0, 20).unwrap()
    )
    .unwrap();
    pub static ref GC_GCTASK_COUNTER_VEC: IntCounterVec = register_int_counter_vec!(
        "tikv_gcworker_gc_tasks_vec",
        "Counter of gc tasks processed by gc_worker",
        &["task"]
    )
    .unwrap();
    pub static ref GC_GCTASK_FAIL_COUNTER_VEC: IntCounterVec = register_int_counter_vec!(
        "tikv_gcworker_gc_task_fail_vec",
        "Counter of gc tasks that is failed",
        &["task"]
    )
    .unwrap();
    pub static ref GC_TOO_BUSY_COUNTER: IntCounter = register_int_counter!(
        "tikv_gc_worker_too_busy",
        "Counter of occurrence of gc_worker being too busy"
    )
    .unwrap();
    pub static ref GC_KEYS_COUNTER_VEC: IntCounterVec = register_int_counter_vec!(
        "tikv_gcworker_gc_keys",
        "Counter of keys affected during gc",
        &["cf", "tag"]
    )
    .unwrap();
    pub static ref AUTO_GC_STATUS_GAUGE_VEC: IntGaugeVec = register_int_gauge_vec!(
        "tikv_gcworker_autogc_status",
        "State of the auto gc manager",
        &["state"]
    )
    .unwrap();
    pub static ref AUTO_GC_SAFE_POINT_GAUGE: IntGauge = register_int_gauge!(
        "tikv_gcworker_autogc_safe_point",
        "Safe point used for auto gc"
    )
    .unwrap();
    pub static ref AUTO_GC_PROCESSED_REGIONS_GAUGE_VEC: IntGaugeVec = register_int_gauge_vec!(
        "tikv_gcworker_autogc_processed_regions",
        "Processed regions by auto gc",
        &["type"]
    )
    .unwrap();
    pub static ref REQUEST_EXCEED_BOUND: IntCounter = register_int_counter!(
        "tikv_request_exceed_bound",
        "Counter of request exceed bound"
    )
    .unwrap();
}<|MERGE_RESOLUTION|>--- conflicted
+++ resolved
@@ -11,11 +11,8 @@
         cleanup,
         rollback,
         pessimistic_rollback,
-<<<<<<< HEAD
+        txn_heart_beat,
         check_txn_status,
-=======
-        txn_heart_beat,
->>>>>>> 5ad30cba
         scan_lock,
         resolve_lock,
         resolve_lock_lite,
