--- conflicted
+++ resolved
@@ -28,15 +28,6 @@
 ) -> Result<(TimeStamp, OldValue)> {
     let mut mutation = PrewriteMutation::from_mutation(mutation, secondary_keys, txn_props)?;
 
-<<<<<<< HEAD
-    let _fail_point = if txn_props.is_pessimistic() {
-        "pessimistic_prewrite"
-    } else {
-        "prewrite"
-    };
-    fail_point!(_fail_point, |err| Err(
-        crate::storage::mvcc::txn::make_txn_error(err, &mutation.key, mutation.txn_props.start_ts)
-=======
     #[cfg(feature = "failpoints")]
     {
         let fail_point = if txn_props.is_pessimistic() {
@@ -50,7 +41,6 @@
                 &mutation.key,
                 mutation.txn_props.start_ts
             )
->>>>>>> e89639e4
             .into()
         ));
     }
