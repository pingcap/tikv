--- conflicted
+++ resolved
@@ -11,12 +11,6 @@
 // See the License for the specific language governing permissions and
 // limitations under the License.
 
-<<<<<<< HEAD
-use std::collections::BTreeMap;
-use std::ops::Bound;
-
-=======
->>>>>>> be3bae00
 use kvproto::kvrpcpb::IsolationLevel;
 
 use storage::mvcc::{
@@ -189,11 +183,11 @@
 
 /// A Store that reads on fixtures.
 pub struct FixtureStore {
-    data: BTreeMap<Key, Result<Vec<u8>>>,
+    data: ::std::collections::BTreeMap<Key, Result<Vec<u8>>>,
 }
 
 impl FixtureStore {
-    pub fn new(data: BTreeMap<Key, Result<Vec<u8>>>) -> Self {
+    pub fn new(data: ::std::collections::BTreeMap<Key, Result<Vec<u8>>>) -> Self {
         FixtureStore { data }
     }
 }
@@ -224,6 +218,8 @@
         lower_bound: Option<Key>,
         upper_bound: Option<Key>,
     ) -> Result<FixtureStoreScanner> {
+        use std::ops::Bound;
+
         let lower = lower_bound.as_ref().map_or(Bound::Unbounded, |v| {
             if !desc {
                 Bound::Included(v)
@@ -293,137 +289,15 @@
 }
 
 #[cfg(test)]
-use std::collections::BTreeMap;
-#[cfg(test)]
-use std::ops::Bound;
-
-/// A Store that reads on fixtures.
-#[cfg(test)]
-pub struct FixtureStore {
-    data: BTreeMap<Key, Result<Vec<u8>>>,
-}
-
-#[cfg(test)]
-impl FixtureStore {
-    pub fn new(data: BTreeMap<Key, Result<Vec<u8>>>) -> Self {
-        FixtureStore { data }
-    }
-}
-
-#[cfg(test)]
-impl Store for FixtureStore {
-    type Scanner = FixtureStoreScanner;
-
-    #[inline]
-    fn get(&self, key: &Key, _statistics: &mut Statistics) -> Result<Option<Vec<u8>>> {
-        let r = self.data.get(key);
-        match r {
-            None => Ok(None),
-            Some(Ok(v)) => Ok(Some(v.clone())),
-            Some(Err(e)) => Err(e.maybe_clone().unwrap()),
-        }
-    }
-
-    #[inline]
-    fn batch_get(&self, keys: &[Key], statistics: &mut Statistics) -> Vec<Result<Option<Vec<u8>>>> {
-        keys.iter().map(|key| self.get(key, statistics)).collect()
-    }
-
-    #[inline]
-    fn scanner(
-        &self,
-        desc: bool,
-        key_only: bool,
-        lower_bound: Option<Key>,
-        upper_bound: Option<Key>,
-    ) -> Result<FixtureStoreScanner> {
-        let lower = lower_bound.as_ref().map_or(Bound::Unbounded, |v| {
-            if !desc {
-                Bound::Included(v)
-            } else {
-                Bound::Excluded(v)
-            }
-        });
-        let upper = upper_bound.as_ref().map_or(Bound::Unbounded, |v| {
-            if desc {
-                Bound::Included(v)
-            } else {
-                Bound::Excluded(v)
-            }
-        });
-
-        let mut vec: Vec<_> = self
-            .data
-            .range((lower, upper))
-            .map(|(k, v)| {
-                let owned_k = k.clone();
-                let owned_v = if key_only {
-                    match v {
-                        Ok(_v) => Ok(vec![]),
-                        Err(e) => Err(e.maybe_clone().unwrap()),
-                    }
-                } else {
-                    match v {
-                        Ok(v) => Ok(v.clone()),
-                        Err(e) => Err(e.maybe_clone().unwrap()),
-                    }
-                };
-                (owned_k, owned_v)
-            })
-            .collect();
-
-        if desc {
-            vec.reverse();
-        }
-
-        Ok(FixtureStoreScanner {
-            // TODO: Remove clone when GATs is available. See rust-lang/rfcs#1598.
-            data: vec.into_iter(),
-        })
-    }
-}
-
-/// A Scanner that scans on fixtures.
-#[cfg(test)]
-pub struct FixtureStoreScanner {
-    data: ::std::vec::IntoIter<(Key, Result<Vec<u8>>)>,
-}
-
-#[cfg(test)]
-impl Scanner for FixtureStoreScanner {
-    #[inline]
-    fn next(&mut self) -> Result<Option<(Key, Vec<u8>)>> {
-        let value = self.data.next();
-        match value {
-            None => Ok(None),
-            Some((k, Ok(v))) => Ok(Some((k, v))),
-            Some((_k, Err(e))) => Err(e),
-        }
-    }
-
-    #[inline]
-    fn take_statistics(&mut self) -> Statistics {
-        Statistics::default()
-    }
-}
-
-#[cfg(test)]
 mod tests {
     use super::Error;
     use super::{FixtureStore, Scanner, SnapshotStore, Store};
 
     use kvproto::kvrpcpb::{Context, IsolationLevel};
-<<<<<<< HEAD
-    use storage::engine::{self, Engine, RocksEngine, RocksSnapshot, TEMP_DIR};
-    use storage::mvcc::Error as MvccError;
-    use storage::mvcc::MvccTxn;
-    use storage::{Key, KvPair, Mutation, Options, Statistics, ALL_CFS};
-=======
     use storage::engine::{Engine, RocksEngine, RocksSnapshot};
     use storage::mvcc::Error as MvccError;
     use storage::mvcc::MvccTxn;
     use storage::{Key, KvPair, Mutation, Options, Statistics, TestEngineBuilder};
->>>>>>> be3bae00
 
     const KEY_PREFIX: &str = "key_prefix";
     const START_TS: u64 = 10;
