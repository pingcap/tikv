--- conflicted
+++ resolved
@@ -13,26 +13,16 @@
 
 use std::time::Duration;
 use std::boxed::Box;
-<<<<<<< HEAD
-use std::sync::Arc;
 use threadpool::ThreadPool;
 use storage::{Engine, Command, Snapshot, CallbackType, Result as StorageResult,
               Error as StorageError};
-=======
-use storage::{Engine, Command, Snapshot};
->>>>>>> 5b1d1b72
 use kvproto::kvrpcpb::Context;
 use storage::mvcc::{MvccTxn, Error as MvccError};
 use storage::{Key, Value, KvPair};
 use std::collections::HashMap;
 use mio::{self, EventLoop};
-<<<<<<< HEAD
+use util::transport::SendCh;
 use storage::engine::{Result as EngineResult, Callback as EngineCallback, Modify};
-=======
-
-use storage::engine::{Result as EngineResult, Callback};
-use util::transport::SendCh;
->>>>>>> 5b1d1b72
 use super::Result;
 use super::Error;
 use super::store::SnapshotStore;
@@ -142,11 +132,7 @@
     }
 }
 
-<<<<<<< HEAD
-fn make_engine_cb(cid: u64, pr: ProcessResult, ch: SchedCh) -> EngineCallback<()> {
-=======
-fn make_write_cb(pr: ProcessResult, cid: u64, ch: SendCh<Msg>) -> Callback<()> {
->>>>>>> 5b1d1b72
+fn make_engine_cb(cid: u64, pr: ProcessResult, ch: SendCh<Msg>) -> EngineCallback<()> {
     Box::new(move |result: EngineResult<()>| {
         if let Err(e) = ch.send(Msg::WriteFinished {
             cid: cid,
@@ -178,7 +164,21 @@
     worker_pool: ThreadPool,
 }
 
-fn process_read(cid: u64, cmd: Command, ch: SchedCh, snapshot: Box<Snapshot>) {
+impl Scheduler {
+    pub fn new(engine: Box<Engine>, schedch: SendCh<Msg>, concurrency: usize) -> Scheduler {
+        Scheduler {
+            engine: engine,
+            cmd_ctxs: HashMap::new(),
+            schedch: schedch,
+            id_alloc: 0,
+            latches: Latches::new(concurrency),
+            worker_pool: ThreadPool::new_with_name(thd_name!("sched-worker-pool"),
+                                                   DEFAULT_WOKER_POOL_SIZES),
+        }
+    }
+}
+
+fn process_read(cid: u64, cmd: Command, ch: SendCh<Msg>, snapshot: Box<Snapshot>) {
     debug!("process read cmd(cid={}) in worker pool.", cid);
     let pr = match cmd {
         Command::Get { ref key, start_ts, .. } => {
@@ -233,7 +233,7 @@
     }
 }
 
-fn process_write(cid: u64, cmd: Command, ch: SchedCh, snapshot: Box<Snapshot>) {
+fn process_write(cid: u64, cmd: Command, ch: SendCh<Msg>, snapshot: Box<Snapshot>) {
     if let Err(e) = process_write_impl(cid, cmd, ch.clone(), snapshot.as_ref()) {
         if let Err(err) = ch.send(Msg::PrepareWriteFailed { cid: cid, err: e }) {
             error!("send PrepareWriteFailed message to channel failed. cid={}, err={:?}",
@@ -243,8 +243,8 @@
     }
 }
 
-fn process_write_impl(cid: u64, cmd: Command, ch: SchedCh, snapshot: &Snapshot) -> Result<()> {
-    if let Err(e) = match cmd {
+fn process_write_impl(cid: u64, cmd: Command, ch: SendCh<Msg>, snapshot: &Snapshot) -> Result<()> {
+    box_try!(match cmd {
         Command::Prewrite { ref mutations, ref primary, start_ts, .. } => {
             let mut txn = MvccTxn::new(snapshot, start_ts);
             let mut results = vec![];
@@ -323,27 +323,12 @@
             })
         }
         _ => panic!("unsupported write command"),
-    } {
-        error!("process write impl send msg to channel failed, cid={}", cid);
-        return Err(e);
-    }
+    });
 
     Ok(())
 }
 
 impl Scheduler {
-    pub fn new(engine: Box<Engine>, schedch: SendCh<Msg>, concurrency: usize) -> Scheduler {
-        Scheduler {
-            engine: engine,
-            cmd_ctxs: HashMap::new(),
-            schedch: schedch,
-            id_alloc: 0,
-            latches: Latches::new(concurrency),
-            worker_pool: ThreadPool::new_with_name(thd_name!("sched-worker-pool"),
-                                                   DEFAULT_WOKER_POOL_SIZES),
-        }
-    }
-
     fn gen_id(&mut self) -> u64 {
         self.id_alloc += 1;
         self.id_alloc
