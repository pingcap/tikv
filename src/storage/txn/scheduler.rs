// Copyright 2016 TiKV Project Authors. Licensed under Apache-2.0.

//! Scheduler which schedules the execution of `storage::Command`s.
//!
//! There is one scheduler for each store. It receives commands from clients, executes them against
//! the MVCC layer storage engine.
//!
//! Logically, the data organization hierarchy from bottom to top is row -> region -> store ->
//! database. But each region is replicated onto N stores for reliability, the replicas form a Raft
//! group, one of which acts as the leader. When the client read or write a row, the command is
//! sent to the scheduler which is on the region leader's store.
//!
//! Scheduler runs in a single-thread event loop, but command executions are delegated to a pool of
//! worker thread.
//!
//! Scheduler keeps track of all the running commands and uses latches to ensure serialized access
//! to the overlapping rows involved in concurrent commands. But note that scheduler only ensures
//! serialized access to the overlapping rows at command level, but a transaction may consist of
//! multiple commands, therefore conflicts may happen at transaction level. Transaction semantics
//! is ensured by the transaction protocol implemented in the client library, which is transparent
//! to the scheduler.

use spin::Mutex;
use std::fmt::{self, Debug, Display, Formatter};
use std::sync::atomic::{AtomicU64, AtomicUsize, Ordering};
use std::sync::Arc;
use std::u64;

use kvproto::kvrpcpb::CommandPri;
use prometheus::HistogramTimer;
use tikv_util::{collections::HashMap, time::SlowTimer};

use crate::storage::kv::{with_tls_engine, Result as EngineResult};
use crate::storage::lock_manager::{self, LockManager};
use crate::storage::txn::latch::{Latches, Lock};
use crate::storage::txn::process::{Executor, MsgScheduler, Task};
use crate::storage::txn::sched_pool::SchedPool;
use crate::storage::txn::Error;
use crate::storage::{
    metrics::{
        self, SCHED_COMMANDS_PRI_COUNTER_VEC_STATIC, SCHED_CONTEX_GAUGE,
        SCHED_HISTOGRAM_VEC_STATIC, SCHED_LATCH_HISTOGRAM_VEC, SCHED_STAGE_COUNTER_VEC,
        SCHED_TOO_BUSY_COUNTER_VEC, SCHED_WRITING_BYTES_GAUGE,
    },
    types::ProcessResult,
    Key,
};
use crate::storage::{
<<<<<<< HEAD
    Command, CommandKind, Engine, Error as StorageError, ErrorInner as StorageErrorInner, StorageCb,
=======
    Command, CommandKind, Engine, Error as StorageError, StorageCallback, TimeStamp,
>>>>>>> 84986fc2
};

const TASKS_SLOTS_NUM: usize = 1 << 12; // 4096 slots.

/// Message types for the scheduler event loop.
pub enum Msg {
    RawCmd {
        cmd: Command,
        cb: StorageCallback,
    },
    ReadFinished {
        cid: u64,
        pr: ProcessResult,
        tag: metrics::CommandKind,
    },
    WriteFinished {
        cid: u64,
        pr: ProcessResult,
        result: EngineResult<()>,
        tag: metrics::CommandKind,
    },
    FinishedWithErr {
        cid: u64,
        err: Error,
        tag: metrics::CommandKind,
    },
    WaitForLock {
        cid: u64,
        start_ts: TimeStamp,
        pr: ProcessResult,
        lock: lock_manager::Lock,
        is_first_lock: bool,
        wait_timeout: i64,
    },
}

/// Debug for messages.
impl Debug for Msg {
    fn fmt(&self, f: &mut Formatter<'_>) -> fmt::Result {
        write!(f, "{}", self)
    }
}

/// Display for messages.
impl Display for Msg {
    fn fmt(&self, f: &mut Formatter<'_>) -> fmt::Result {
        match *self {
            Msg::RawCmd { ref cmd, .. } => write!(f, "RawCmd {}", cmd),
            Msg::ReadFinished { cid, .. } => write!(f, "ReadFinished [cid={}]", cid),
            Msg::WriteFinished { cid, .. } => write!(f, "WriteFinished [cid={}]", cid),
            Msg::FinishedWithErr { cid, .. } => write!(f, "FinishedWithErr [cid={}]", cid),
            Msg::WaitForLock { cid, .. } => write!(f, "WaitForLock [cid={}]", cid),
        }
    }
}

// It stores context of a task.
struct TaskContext {
    task: Option<Task>,

    lock: Lock,
    cb: StorageCallback,
    write_bytes: usize,
    tag: metrics::CommandKind,
    // How long it waits on latches.
    latch_timer: Option<HistogramTimer>,
    // Total duration of a command.
    _cmd_timer: HistogramTimer,
}

impl TaskContext {
    fn new(task: Task, latches: &Latches, cb: StorageCallback) -> TaskContext {
        let tag = task.cmd().tag();
        let lock = gen_command_lock(latches, task.cmd());
        // Write command should acquire write lock.
        if !task.cmd().readonly() && !lock.is_write_lock() {
            panic!("write lock is expected for command {}", task.cmd());
        }
        let write_bytes = if lock.is_write_lock() {
            task.cmd().write_bytes()
        } else {
            0
        };

        TaskContext {
            task: Some(task),
            lock,
            cb,
            write_bytes,
            tag,
            latch_timer: Some(SCHED_LATCH_HISTOGRAM_VEC.get(tag).start_coarse_timer()),
            _cmd_timer: SCHED_HISTOGRAM_VEC_STATIC.get(tag).start_coarse_timer(),
        }
    }

    fn on_schedule(&mut self) {
        self.latch_timer.take();
    }
}

struct SchedulerInner<L: LockManager> {
    // slot_id -> { cid -> `TaskContext` } in the slot.
    task_contexts: Vec<Mutex<HashMap<u64, TaskContext>>>,

    // cmd id generator
    id_alloc: AtomicU64,

    // write concurrency control
    latches: Latches,

    sched_pending_write_threshold: usize,

    // worker pool
    worker_pool: SchedPool,

    // high priority commands and system commands will be delivered to this pool
    high_priority_pool: SchedPool,

    // used to control write flow
    running_write_bytes: AtomicUsize,

    lock_mgr: Option<L>,
}

#[inline]
fn id_index(cid: u64) -> usize {
    cid as usize % TASKS_SLOTS_NUM
}

impl<L: LockManager> SchedulerInner<L> {
    /// Generates the next command ID.
    #[inline]
    fn gen_id(&self) -> u64 {
        let id = self.id_alloc.fetch_add(1, Ordering::Relaxed);
        id + 1
    }

    fn dequeue_task(&self, cid: u64) -> Task {
        let mut tasks = self.task_contexts[id_index(cid)].lock();
        let task = tasks.get_mut(&cid).unwrap().task.take().unwrap();
        assert_eq!(task.cid, cid);
        task
    }

    fn enqueue_task(&self, task: Task, callback: StorageCallback) {
        let cid = task.cid;
        let tctx = TaskContext::new(task, &self.latches, callback);

        let running_write_bytes = self
            .running_write_bytes
            .fetch_add(tctx.write_bytes, Ordering::AcqRel) as i64;
        SCHED_WRITING_BYTES_GAUGE.set(running_write_bytes + tctx.write_bytes as i64);
        SCHED_CONTEX_GAUGE.inc();

        let mut tasks = self.task_contexts[id_index(cid)].lock();
        if tasks.insert(cid, tctx).is_some() {
            panic!("TaskContext cid={} shouldn't exist", cid);
        }
    }

    fn dequeue_task_context(&self, cid: u64) -> TaskContext {
        let tctx = self.task_contexts[id_index(cid)]
            .lock()
            .remove(&cid)
            .unwrap();

        let running_write_bytes = self
            .running_write_bytes
            .fetch_sub(tctx.write_bytes, Ordering::AcqRel) as i64;
        SCHED_WRITING_BYTES_GAUGE.set(running_write_bytes - tctx.write_bytes as i64);
        SCHED_CONTEX_GAUGE.dec();

        tctx
    }

    fn too_busy(&self) -> bool {
        fail_point!("txn_scheduler_busy", |_| true);
        self.running_write_bytes.load(Ordering::Acquire) >= self.sched_pending_write_threshold
    }

    /// Tries to acquire all the required latches for a command.
    ///
    /// Returns `true` if successful; returns `false` otherwise.
    fn acquire_lock(&self, cid: u64) -> bool {
        let mut task_contexts = self.task_contexts[id_index(cid)].lock();
        let tctx = task_contexts.get_mut(&cid).unwrap();
        if self.latches.acquire(&mut tctx.lock, cid) {
            tctx.on_schedule();
            return true;
        }
        false
    }
}

/// Scheduler which schedules the execution of `storage::Command`s.
#[derive(Clone)]
pub struct Scheduler<E: Engine, L: LockManager> {
    // `engine` is `None` means currently the program is in scheduler worker threads.
    engine: Option<E>,
    inner: Arc<SchedulerInner<L>>,
}

unsafe impl<E: Engine, L: LockManager> Send for Scheduler<E, L> {}

impl<E: Engine, L: LockManager> Scheduler<E, L> {
    /// Creates a scheduler.
    pub fn new(
        engine: E,
        lock_mgr: Option<L>,
        concurrency: usize,
        worker_pool_size: usize,
        sched_pending_write_threshold: usize,
    ) -> Self {
        // Add 2 logs records how long is need to initialize TASKS_SLOTS_NUM * 2048000 `Mutex`es.
        // In a 3.5G Hz machine it needs 1.3s, which is a notable duration during start-up.
        let t = SlowTimer::new();
        let mut task_contexts = Vec::with_capacity(TASKS_SLOTS_NUM);
        for _ in 0..TASKS_SLOTS_NUM {
            task_contexts.push(Mutex::new(Default::default()));
        }

        let inner = Arc::new(SchedulerInner {
            task_contexts,
            id_alloc: AtomicU64::new(0),
            latches: Latches::new(concurrency),
            running_write_bytes: AtomicUsize::new(0),
            sched_pending_write_threshold,
            worker_pool: SchedPool::new(engine.clone(), worker_pool_size, "sched-worker-pool"),
            high_priority_pool: SchedPool::new(
                engine.clone(),
                std::cmp::max(1, worker_pool_size / 2),
                "sched-high-pri-pool",
            ),
            lock_mgr,
        });

        slow_log!(t, "initialized the transaction scheduler");
        Scheduler {
            engine: Some(engine),
            inner,
        }
    }

    pub fn run_cmd(&self, cmd: Command, callback: StorageCallback) {
        self.on_receive_new_cmd(cmd, callback);
    }
}

impl<E: Engine, L: LockManager> Scheduler<E, L> {
    fn fetch_executor(&self, priority: CommandPri, is_sys_cmd: bool) -> Executor<E, Self, L> {
        let pool = if priority == CommandPri::High || is_sys_cmd {
            self.inner.high_priority_pool.clone()
        } else {
            self.inner.worker_pool.clone()
        };
        let scheduler = Scheduler {
            engine: None,
            inner: Arc::clone(&self.inner),
        };
        Executor::new(scheduler, pool, self.inner.lock_mgr.clone())
    }

    /// Releases all the latches held by a command.
    fn release_lock(&self, lock: &Lock, cid: u64) {
        let wakeup_list = self.inner.latches.release(lock, cid);
        for wcid in wakeup_list {
            self.try_to_wake_up(wcid);
        }
    }

    fn schedule_command(&self, cmd: Command, callback: StorageCallback) {
        let cid = self.inner.gen_id();
        debug!("received new command"; "cid" => cid, "cmd" => ?cmd);

        let tag = cmd.tag();
        let priority_tag = cmd.priority_tag();
        let task = Task::new(cid, cmd);
        // TODO: enqueue_task should return an reference of the tctx.
        self.inner.enqueue_task(task, callback);
        self.try_to_wake_up(cid);
        SCHED_STAGE_COUNTER_VEC.get(tag).new.inc();
        SCHED_COMMANDS_PRI_COUNTER_VEC_STATIC
            .get(priority_tag)
            .inc();
    }

    /// Tries to acquire all the necessary latches. If all the necessary latches are acquired,
    /// the method initiates a get snapshot operation for further processing.
    fn try_to_wake_up(&self, cid: u64) {
        if self.inner.acquire_lock(cid) {
            self.get_snapshot(cid);
        }
    }

    fn on_receive_new_cmd(&self, cmd: Command, callback: StorageCallback) {
        // write flow control
        if cmd.need_flow_control() && self.inner.too_busy() {
            SCHED_TOO_BUSY_COUNTER_VEC.get(cmd.tag()).inc();
<<<<<<< HEAD
            execute_callback(
                callback,
                ProcessResult::Failed {
                    err: StorageError(box StorageErrorInner::SchedTooBusy),
                },
            );
=======
            callback.execute(ProcessResult::Failed {
                err: StorageError::SchedTooBusy,
            });
>>>>>>> 84986fc2
            return;
        }
        self.schedule_command(cmd, callback);
    }

    /// Initiates an async operation to get a snapshot from the storage engine, then posts a
    /// `SnapshotFinished` message back to the event loop when it finishes.
    fn get_snapshot(&self, cid: u64) {
        let task = self.inner.dequeue_task(cid);
        let tag = task.tag;
        let ctx = task.context().clone();
        let executor = self.fetch_executor(task.priority(), task.cmd().is_sys_cmd());

        let cb = Box::new(move |(cb_ctx, snapshot)| {
            executor.execute(cb_ctx, snapshot, task);
        });

        let f = |engine: &E| {
            if let Err(e) = engine.async_snapshot(&ctx, cb) {
                SCHED_STAGE_COUNTER_VEC.get(tag).async_snapshot_err.inc();

                info!("engine async_snapshot failed"; "err" => ?e);
                self.finish_with_err(cid, e.into());
            } else {
                SCHED_STAGE_COUNTER_VEC.get(tag).snapshot.inc();
            }
        };

        if let Some(engine) = self.engine.as_ref() {
            f(engine)
        } else {
            // The program is currently in scheduler worker threads.
            // Safety: `self.inner.worker_pool` should ensure that a TLS engine exists.
            unsafe { with_tls_engine(f) }
        }
    }

    /// Calls the callback with an error.
    fn finish_with_err(&self, cid: u64, err: Error) {
        debug!("write command finished with error"; "cid" => cid);
        let tctx = self.inner.dequeue_task_context(cid);

        SCHED_STAGE_COUNTER_VEC.get(tctx.tag).error.inc();

        let pr = ProcessResult::Failed {
            err: StorageError::from(err),
        };
        tctx.cb.execute(pr);

        self.release_lock(&tctx.lock, cid);
    }

    /// Event handler for the success of read.
    ///
    /// If a next command is present, continues to execute; otherwise, delivers the result to the
    /// callback.
    fn on_read_finished(&self, cid: u64, pr: ProcessResult, tag: metrics::CommandKind) {
        SCHED_STAGE_COUNTER_VEC.get(tag).read_finish.inc();

        debug!("read command finished"; "cid" => cid);
        let tctx = self.inner.dequeue_task_context(cid);
        if let ProcessResult::NextCommand { cmd } = pr {
            SCHED_STAGE_COUNTER_VEC.get(tag).next_cmd.inc();
            self.schedule_command(cmd, tctx.cb);
        } else {
            tctx.cb.execute(pr);
        }

        self.release_lock(&tctx.lock, cid);
    }

    /// Event handler for the success of write.
    fn on_write_finished(
        &self,
        cid: u64,
        pr: ProcessResult,
        result: EngineResult<()>,
        tag: metrics::CommandKind,
    ) {
        SCHED_STAGE_COUNTER_VEC.get(tag).write_finish.inc();

        debug!("write command finished"; "cid" => cid);
        let tctx = self.inner.dequeue_task_context(cid);
        let pr = match result {
            Ok(()) => pr,
            Err(e) => ProcessResult::Failed {
                err: StorageError::from(e),
            },
        };
        if let ProcessResult::NextCommand { cmd } = pr {
            SCHED_STAGE_COUNTER_VEC.get(tag).next_cmd.inc();
            self.schedule_command(cmd, tctx.cb);
        } else {
            tctx.cb.execute(pr);
        }

        self.release_lock(&tctx.lock, cid);
    }

    /// Event handler for the request of waiting for lock
    fn on_wait_for_lock(
        &self,
        cid: u64,
        start_ts: TimeStamp,
        pr: ProcessResult,
        lock: lock_manager::Lock,
        is_first_lock: bool,
        wait_timeout: i64,
    ) {
        debug!("command waits for lock released"; "cid" => cid);
        let tctx = self.inner.dequeue_task_context(cid);
        SCHED_STAGE_COUNTER_VEC.get(tctx.tag).lock_wait.inc();
        self.inner.lock_mgr.as_ref().unwrap().wait_for(
            start_ts,
            tctx.cb,
            pr,
            lock,
            is_first_lock,
            wait_timeout,
        );
        self.release_lock(&tctx.lock, cid);
    }
}

impl<E: Engine, L: LockManager> MsgScheduler for Scheduler<E, L> {
    fn on_msg(&self, task: Msg) {
        match task {
            Msg::ReadFinished { cid, tag, pr } => self.on_read_finished(cid, pr, tag),
            Msg::WriteFinished {
                cid,
                tag,
                pr,
                result,
            } => self.on_write_finished(cid, pr, result, tag),
            Msg::FinishedWithErr { cid, err, .. } => self.finish_with_err(cid, err),
            Msg::WaitForLock {
                cid,
                start_ts,
                pr,
                lock,
                is_first_lock,
                wait_timeout,
            } => self.on_wait_for_lock(cid, start_ts, pr, lock, is_first_lock, wait_timeout),
            _ => unreachable!(),
        }
    }
}

fn gen_command_lock(latches: &Latches, cmd: &Command) -> Lock {
    match cmd.kind {
        CommandKind::Prewrite { ref mutations, .. } => {
            let keys: Vec<&Key> = mutations.iter().map(|x| x.key()).collect();
            latches.gen_lock(&keys)
        }
        CommandKind::ResolveLock { ref key_locks, .. } => {
            let keys: Vec<&Key> = key_locks.iter().map(|x| &x.0).collect();
            latches.gen_lock(&keys)
        }
        CommandKind::AcquirePessimisticLock { ref keys, .. } => {
            let keys: Vec<&Key> = keys.iter().map(|x| &x.0).collect();
            latches.gen_lock(&keys)
        }
        CommandKind::ResolveLockLite {
            ref resolve_keys, ..
        } => latches.gen_lock(resolve_keys),
        CommandKind::Commit { ref keys, .. }
        | CommandKind::Rollback { ref keys, .. }
        | CommandKind::PessimisticRollback { ref keys, .. } => latches.gen_lock(keys),
        CommandKind::Cleanup { ref key, .. } => latches.gen_lock(&[key]),
        CommandKind::Pause { ref keys, .. } => latches.gen_lock(keys),
        CommandKind::TxnHeartBeat {
            ref primary_key, ..
        } => latches.gen_lock(&[primary_key]),
        CommandKind::CheckTxnStatus {
            ref primary_key, ..
        } => latches.gen_lock(&[primary_key]),

        // Avoid using wildcard _ here to avoid forgetting add new commands here.
        CommandKind::ScanLock { .. }
        | CommandKind::DeleteRange { .. }
        | CommandKind::MvccByKey { .. }
        | CommandKind::MvccByStartTs { .. } => Lock::new(vec![]),
    }
}

#[cfg(test)]
mod tests {
    use super::*;
    use crate::storage::mvcc;
    use crate::storage::txn::latch::*;
    use crate::storage::{Key, Mutation, Options};
    use kvproto::kvrpcpb::Context;
    use tikv_util::collections::HashMap;

    #[test]
    fn test_command_latches() {
        let mut temp_map = HashMap::default();
        temp_map.insert(10.into(), 20.into());
        let readonly_cmds = vec![
            Command {
                ctx: Context::default(),
                kind: CommandKind::ScanLock {
                    max_ts: 5.into(),
                    start_key: None,
                    limit: 0,
                },
            },
            Command {
                ctx: Context::default(),
                kind: CommandKind::ResolveLock {
                    txn_status: temp_map.clone(),
                    scan_key: None,
                    key_locks: vec![],
                },
            },
            Command {
                ctx: Context::default(),
                kind: CommandKind::MvccByKey {
                    key: Key::from_raw(b"k"),
                },
            },
            Command {
                ctx: Context::default(),
                kind: CommandKind::MvccByStartTs {
                    start_ts: 25.into(),
                },
            },
        ];
        let write_cmds = vec![
            Command {
                ctx: Context::default(),
                kind: CommandKind::Prewrite {
                    mutations: vec![Mutation::Put((Key::from_raw(b"k"), b"v".to_vec()))],
                    primary: b"k".to_vec(),
                    start_ts: 10.into(),
                    options: Options::default(),
                },
            },
            Command {
                ctx: Context::default(),
                kind: CommandKind::AcquirePessimisticLock {
                    keys: vec![(Key::from_raw(b"k"), false)],
                    primary: b"k".to_vec(),
                    start_ts: 10.into(),
                    options: Options::default(),
                },
            },
            Command {
                ctx: Context::default(),
                kind: CommandKind::Commit {
                    keys: vec![Key::from_raw(b"k")],
                    lock_ts: 10.into(),
                    commit_ts: 20.into(),
                },
            },
            Command {
                ctx: Context::default(),
                kind: CommandKind::Cleanup {
                    key: Key::from_raw(b"k"),
                    start_ts: 10.into(),
                    current_ts: 20.into(),
                },
            },
            Command {
                ctx: Context::default(),
                kind: CommandKind::Rollback {
                    keys: vec![Key::from_raw(b"k")],
                    start_ts: 10.into(),
                },
            },
            Command {
                ctx: Context::default(),
                kind: CommandKind::PessimisticRollback {
                    keys: vec![Key::from_raw(b"k")],
                    start_ts: 10.into(),
                    for_update_ts: 20.into(),
                },
            },
            Command {
                ctx: Context::default(),
                kind: CommandKind::ResolveLock {
                    txn_status: temp_map.clone(),
                    scan_key: None,
                    key_locks: vec![(
                        Key::from_raw(b"k"),
                        mvcc::Lock::new(
                            mvcc::LockType::Put,
                            b"k".to_vec(),
                            10.into(),
                            20,
                            None,
                            TimeStamp::zero(),
                            0,
                            TimeStamp::zero(),
                        ),
                    )],
                },
            },
            Command {
                ctx: Context::default(),
                kind: CommandKind::ResolveLockLite {
                    start_ts: 10.into(),
                    commit_ts: TimeStamp::zero(),
                    resolve_keys: vec![Key::from_raw(b"k")],
                },
            },
            Command {
                ctx: Context::default(),
                kind: CommandKind::TxnHeartBeat {
                    primary_key: Key::from_raw(b"k"),
                    start_ts: 10.into(),
                    advise_ttl: 100,
                },
            },
        ];

        let latches = Latches::new(1024);
        let write_locks: Vec<Lock> = write_cmds
            .into_iter()
            .enumerate()
            .map(|(id, cmd)| {
                let mut lock = gen_command_lock(&latches, &cmd);
                assert_eq!(latches.acquire(&mut lock, id as u64), id == 0);
                lock
            })
            .collect();

        for (id, cmd) in readonly_cmds.iter().enumerate() {
            let mut lock = gen_command_lock(&latches, cmd);
            assert!(latches.acquire(&mut lock, id as u64));
        }

        // acquire/release locks one by one.
        let max_id = write_locks.len() as u64 - 1;
        for (id, mut lock) in write_locks.into_iter().enumerate() {
            let id = id as u64;
            if id != 0 {
                assert!(latches.acquire(&mut lock, id));
            }
            let unlocked = latches.release(&lock, id);
            if id as u64 == max_id {
                assert!(unlocked.is_empty());
            } else {
                assert_eq!(unlocked, vec![id + 1]);
            }
        }
    }
}<|MERGE_RESOLUTION|>--- conflicted
+++ resolved
@@ -46,11 +46,8 @@
     Key,
 };
 use crate::storage::{
-<<<<<<< HEAD
     Command, CommandKind, Engine, Error as StorageError, ErrorInner as StorageErrorInner, StorageCb,
-=======
-    Command, CommandKind, Engine, Error as StorageError, StorageCallback, TimeStamp,
->>>>>>> 84986fc2
+    StorageCallback, TimeStamp,
 };
 
 const TASKS_SLOTS_NUM: usize = 1 << 12; // 4096 slots.
@@ -349,18 +346,9 @@
         // write flow control
         if cmd.need_flow_control() && self.inner.too_busy() {
             SCHED_TOO_BUSY_COUNTER_VEC.get(cmd.tag()).inc();
-<<<<<<< HEAD
-            execute_callback(
-                callback,
-                ProcessResult::Failed {
-                    err: StorageError(box StorageErrorInner::SchedTooBusy),
-                },
-            );
-=======
             callback.execute(ProcessResult::Failed {
-                err: StorageError::SchedTooBusy,
+                err: StorageError(box StorageErrorInner::SchedTooBusy),
             });
->>>>>>> 84986fc2
             return;
         }
         self.schedule_command(cmd, callback);
