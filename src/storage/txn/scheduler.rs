// Copyright 2016 TiKV Project Authors. Licensed under Apache-2.0.

//! Scheduler which schedules the execution of `storage::Command`s.
//!
//! There is one scheduler for each store. It receives commands from clients, executes them against
//! the MVCC layer storage engine.
//!
//! Logically, the data organization hierarchy from bottom to top is row -> region -> store ->
//! database. But each region is replicated onto N stores for reliability, the replicas form a Raft
//! group, one of which acts as the leader. When the client read or write a row, the command is
//! sent to the scheduler which is on the region leader's store.
//!
//! Scheduler runs in a single-thread event loop, but command executions are delegated to a pool of
//! worker thread.
//!
//! Scheduler keeps track of all the running commands and uses latches to ensure serialized access
//! to the overlapping rows involved in concurrent commands. But note that scheduler only ensures
//! serialized access to the overlapping rows at command level, but a transaction may consist of
//! multiple commands, therefore conflicts may happen at transaction level. Transaction semantics
//! is ensured by the transaction protocol implemented in the client library, which is transparent
//! to the scheduler.

<<<<<<< HEAD
use futures::future;
use parking_lot::Mutex;
use std::sync::atomic::{AtomicBool, AtomicU64, AtomicUsize, Ordering};
=======
use crossbeam::utils::CachePadded;
use parking_lot::{Mutex, MutexGuard};
use std::sync::atomic::{AtomicU64, AtomicUsize, Ordering};
>>>>>>> 482bd121
use std::sync::Arc;
use std::u64;

use concurrency_manager::{ConcurrencyManager, KeyHandleGuard};
use kvproto::kvrpcpb::{CommandPri, ExtraOp};
use tikv_util::{callback::must_call, collections::HashMap, time::Instant};
use txn_types::TimeStamp;

use crate::storage::kv::{
    drop_snapshot_callback, with_tls_engine, Engine, ExtCallback, Result as EngineResult,
    Statistics,
};
use crate::storage::lock_manager::{self, LockManager, WaitTimeout};
use crate::storage::metrics::{
    self, KV_COMMAND_KEYWRITE_HISTOGRAM_VEC, SCHED_COMMANDS_PRI_COUNTER_VEC_STATIC,
    SCHED_CONTEX_GAUGE, SCHED_HISTOGRAM_VEC_STATIC, SCHED_LATCH_HISTOGRAM_VEC,
    SCHED_STAGE_COUNTER_VEC, SCHED_TOO_BUSY_COUNTER_VEC, SCHED_WRITING_BYTES_GAUGE,
};
use crate::storage::txn::commands::{WriteContext, WriteResult};
use crate::storage::txn::{
    commands::Command,
    latch::{Latches, Lock},
    sched_pool::{tls_collect_read_duration, tls_collect_scan_details, SchedPool},
    Error, ProcessResult,
};
use crate::storage::{
    get_priority_tag, types::StorageCallback, Error as StorageError,
    ErrorInner as StorageErrorInner,
};

const TASKS_SLOTS_NUM: usize = 1 << 12; // 4096 slots.

/// Task is a running command.
pub(super) struct Task {
    pub(super) cid: u64,
    pub(super) cmd: Command,
    pub(super) extra_op: ExtraOp,
}

impl Task {
    /// Creates a task for a running command.
    pub(super) fn new(cid: u64, cmd: Command) -> Task {
        Task {
            cid,
            cmd,
            extra_op: ExtraOp::Noop,
        }
    }
}

struct CmdTimer {
    tag: metrics::CommandKind,
    begin: Instant,
}

impl Drop for CmdTimer {
    fn drop(&mut self) {
        SCHED_HISTOGRAM_VEC_STATIC
            .get(self.tag)
            .observe(self.begin.elapsed_secs());
    }
}

// It stores context of a task.
struct TaskContext {
    task: Option<Task>,

    lock: Lock,
    cb: Option<StorageCallback>,
    write_bytes: usize,
    tag: metrics::CommandKind,
    // How long it waits on latches.
    // latch_timer: Option<Instant>,
    latch_timer: Instant,
    // Total duration of a command.
    _cmd_timer: CmdTimer,
}

impl TaskContext {
    fn new(task: Task, latches: &Latches, cb: StorageCallback) -> TaskContext {
        let tag = task.cmd.tag();
        let lock = task.cmd.gen_lock(latches);
        // Write command should acquire write lock.
        if !task.cmd.readonly() && !lock.is_write_lock() {
            panic!("write lock is expected for command {}", task.cmd);
        }
        let write_bytes = if lock.is_write_lock() {
            task.cmd.write_bytes()
        } else {
            0
        };

        TaskContext {
            task: Some(task),
            lock,
            cb: Some(cb),
            write_bytes,
            tag,
            latch_timer: Instant::now_coarse(),
            _cmd_timer: CmdTimer {
                tag,
                begin: Instant::now_coarse(),
            },
        }
    }

    fn on_schedule(&mut self) {
        SCHED_LATCH_HISTOGRAM_VEC
            .get(self.tag)
            .observe(self.latch_timer.elapsed_secs());
    }
}

struct SchedulerInner<L: LockManager> {
    // slot_id -> { cid -> `TaskContext` } in the slot.
    task_slots: Vec<CachePadded<Mutex<HashMap<u64, TaskContext>>>>,

    // cmd id generator
    id_alloc: CachePadded<AtomicU64>,

    // write concurrency control
    latches: Latches,

    sched_pending_write_threshold: usize,

    // worker pool
    worker_pool: SchedPool,

    // high priority commands and system commands will be delivered to this pool
    high_priority_pool: SchedPool,

    // used to control write flow
    running_write_bytes: CachePadded<AtomicUsize>,

    lock_mgr: L,

    concurrency_manager: ConcurrencyManager,

    pipelined_pessimistic_lock: Arc<AtomicBool>,
}

#[inline]
fn id_index(cid: u64) -> usize {
    cid as usize % TASKS_SLOTS_NUM
}

impl<L: LockManager> SchedulerInner<L> {
    /// Generates the next command ID.
    #[inline]
    fn gen_id(&self) -> u64 {
        let id = self.id_alloc.fetch_add(1, Ordering::Relaxed);
        id + 1
    }

    #[inline]
    fn get_task_slot(&self, cid: u64) -> MutexGuard<HashMap<u64, TaskContext>> {
        self.task_slots[id_index(cid)].lock()
    }

    fn new_task_context(&self, task: Task, callback: StorageCallback) -> TaskContext {
        let tctx = TaskContext::new(task, &self.latches, callback);
        let running_write_bytes = self
            .running_write_bytes
            .fetch_add(tctx.write_bytes, Ordering::AcqRel) as i64;
        SCHED_WRITING_BYTES_GAUGE.set(running_write_bytes + tctx.write_bytes as i64);
        SCHED_CONTEX_GAUGE.inc();
        tctx
    }

    fn dequeue_task_context(&self, cid: u64) -> TaskContext {
        let tctx = self.get_task_slot(cid).remove(&cid).unwrap();

        let running_write_bytes = self
            .running_write_bytes
            .fetch_sub(tctx.write_bytes, Ordering::AcqRel) as i64;
        SCHED_WRITING_BYTES_GAUGE.set(running_write_bytes - tctx.write_bytes as i64);
        SCHED_CONTEX_GAUGE.dec();

        tctx
    }

    fn take_task_cb(&self, cid: u64) -> Option<StorageCallback> {
        self.get_task_slot(cid)
            .get_mut(&cid)
            .and_then(|tctx| tctx.cb.take())
    }

    fn too_busy(&self) -> bool {
        fail_point!("txn_scheduler_busy", |_| true);
        self.running_write_bytes.load(Ordering::Acquire) >= self.sched_pending_write_threshold
    }

    /// Tries to acquire all the required latches for a command.
    ///
    /// Returns the `Task` if successful; returns `None` otherwise.
    fn acquire_lock(&self, cid: u64) -> Option<Task> {
        let mut task_slot = self.get_task_slot(cid);
        let tctx = task_slot.get_mut(&cid).unwrap();
        if self.latches.acquire(&mut tctx.lock, cid) {
            tctx.on_schedule();
            return tctx.task.take();
        }
        None
    }
}

/// Scheduler which schedules the execution of `storage::Command`s.
pub struct Scheduler<E: Engine, L: LockManager> {
    // `engine` is `None` means currently the program is in scheduler worker threads.
    engine: Option<E>,
    inner: Arc<SchedulerInner<L>>,
}

unsafe impl<E: Engine, L: LockManager> Send for Scheduler<E, L> {}

impl<E: Engine, L: LockManager> Scheduler<E, L> {
    /// Creates a scheduler.
    pub(in crate::storage) fn new(
        engine: E,
        lock_mgr: L,

        concurrency_manager: ConcurrencyManager,
        concurrency: usize,
        worker_pool_size: usize,
        sched_pending_write_threshold: usize,
        pipelined_pessimistic_lock: Arc<AtomicBool>,
    ) -> Self {
        let t = Instant::now_coarse();
        let mut task_slots = Vec::with_capacity(TASKS_SLOTS_NUM);
        for _ in 0..TASKS_SLOTS_NUM {
            task_slots.push(Mutex::new(Default::default()).into());
        }

        let inner = Arc::new(SchedulerInner {
            task_slots,
            id_alloc: AtomicU64::new(0).into(),
            latches: Latches::new(concurrency),
            running_write_bytes: AtomicUsize::new(0).into(),
            sched_pending_write_threshold,
            worker_pool: SchedPool::new(engine.clone(), worker_pool_size, "sched-worker-pool"),
            high_priority_pool: SchedPool::new(
                engine.clone(),
                std::cmp::max(1, worker_pool_size / 2),
                "sched-high-pri-pool",
            ),
            lock_mgr,
            concurrency_manager,
            pipelined_pessimistic_lock,
        });

        slow_log!(t.elapsed(), "initialized the transaction scheduler");
        Scheduler {
            engine: Some(engine),
            inner,
        }
    }

    pub(in crate::storage) fn run_cmd(&self, cmd: Command, callback: StorageCallback) {
        // write flow control
        if cmd.need_flow_control() && self.inner.too_busy() {
            SCHED_TOO_BUSY_COUNTER_VEC.get(cmd.tag()).inc();
            callback.execute(ProcessResult::Failed {
                err: StorageError::from(StorageErrorInner::SchedTooBusy),
            });
            return;
        }
        self.schedule_command(cmd, callback);
    }

    /// Releases all the latches held by a command.
    fn release_lock(&self, lock: &Lock, cid: u64) {
        let wakeup_list = self.inner.latches.release(lock, cid);
        for wcid in wakeup_list {
            self.try_to_wake_up(wcid);
        }
    }

    fn schedule_command(&self, cmd: Command, callback: StorageCallback) {
        let cid = self.inner.gen_id();
        debug!("received new command"; "cid" => cid, "cmd" => ?cmd);

        let tag = cmd.tag();
        let priority_tag = get_priority_tag(cmd.priority());
        SCHED_STAGE_COUNTER_VEC.get(tag).new.inc();
        SCHED_COMMANDS_PRI_COUNTER_VEC_STATIC
            .get(priority_tag)
            .inc();

        let mut task_slot = self.inner.get_task_slot(cid);
        let tctx = task_slot
            .entry(cid)
            .or_insert_with(|| self.inner.new_task_context(Task::new(cid, cmd), callback));
        if self.inner.latches.acquire(&mut tctx.lock, cid) {
            tctx.on_schedule();
            let task = tctx.task.take().unwrap();
            drop(task_slot);
            self.execute(task);
        }
    }

    /// Tries to acquire all the necessary latches. If all the necessary latches are acquired,
    /// the method initiates a get snapshot operation for further processing.
    fn try_to_wake_up(&self, cid: u64) {
        if let Some(task) = self.inner.acquire_lock(cid) {
            self.execute(task);
        }
    }

    fn get_sched_pool(&self, priority: CommandPri) -> &SchedPool {
        if priority == CommandPri::High {
            &self.inner.high_priority_pool
        } else {
            &self.inner.worker_pool
        }
    }

    /// Initiates an async operation to get a snapshot from the storage engine, then execute the
    /// task in the sched pool.
    fn execute(&self, mut task: Task) {
        let cid = task.cid;
        let tag = task.cmd.tag();
        let ctx = task.cmd.ctx().clone();
        let sched = self.clone();

        let cb = must_call(
            move |(cb_ctx, snapshot)| {
                debug!(
                    "receive snapshot finish msg";
                    "cid" => task.cid, "cb_ctx" => ?cb_ctx
                );

                match snapshot {
                    Ok(snapshot) => {
                        SCHED_STAGE_COUNTER_VEC.get(tag).snapshot_ok.inc();

                        if let Some(term) = cb_ctx.term {
                            task.cmd.ctx_mut().set_term(term);
                        }
                        task.extra_op = cb_ctx.txn_extra_op;

                        debug!(
                            "process cmd with snapshot";
                            "cid" => task.cid, "cb_ctx" => ?cb_ctx
                        );
                        sched.process_by_worker(snapshot, task);
                    }
                    Err(err) => {
                        SCHED_STAGE_COUNTER_VEC.get(tag).snapshot_err.inc();

                        info!("get snapshot failed"; "cid" => task.cid, "err" => ?err);
                        sched
                            .get_sched_pool(task.cmd.priority())
                            .clone()
                            .pool
                            .spawn(async move {
                                sched.finish_with_err(task.cid, Error::from(err));
                            })
                            .unwrap();
                    }
                }
            },
            drop_snapshot_callback::<E>,
        );

        let f = |engine: &E| {
            if let Err(e) = engine.async_snapshot(&ctx, None, cb) {
                SCHED_STAGE_COUNTER_VEC.get(tag).async_snapshot_err.inc();

                info!("engine async_snapshot failed"; "err" => ?e);
                self.finish_with_err(cid, e.into());
            } else {
                SCHED_STAGE_COUNTER_VEC.get(tag).snapshot.inc();
            }
        };

        if let Some(engine) = self.engine.as_ref() {
            f(engine)
        } else {
            // The program is currently in scheduler worker threads.
            // Safety: `self.inner.worker_pool` should ensure that a TLS engine exists.
            unsafe { with_tls_engine(f) }
        }
    }

    /// Calls the callback with an error.
    fn finish_with_err(&self, cid: u64, err: Error) {
        debug!("write command finished with error"; "cid" => cid);
        let tctx = self.inner.dequeue_task_context(cid);

        SCHED_STAGE_COUNTER_VEC.get(tctx.tag).error.inc();

        let pr = ProcessResult::Failed {
            err: StorageError::from(err),
        };
        tctx.cb.unwrap().execute(pr);

        self.release_lock(&tctx.lock, cid);
    }

    /// Event handler for the success of read.
    ///
    /// If a next command is present, continues to execute; otherwise, delivers the result to the
    /// callback.
    fn on_read_finished(&self, cid: u64, pr: ProcessResult, tag: metrics::CommandKind) {
        SCHED_STAGE_COUNTER_VEC.get(tag).read_finish.inc();

        debug!("read command finished"; "cid" => cid);
        let tctx = self.inner.dequeue_task_context(cid);
        if let ProcessResult::NextCommand { cmd } = pr {
            SCHED_STAGE_COUNTER_VEC.get(tag).next_cmd.inc();
            self.schedule_command(cmd, tctx.cb.unwrap());
        } else {
            tctx.cb.unwrap().execute(pr);
        }

        self.release_lock(&tctx.lock, cid);
    }

    /// Event handler for the success of write.
    fn on_write_finished(
        &self,
        cid: u64,
        pr: ProcessResult,
        result: EngineResult<()>,
        lock_guards: Vec<KeyHandleGuard>,
        pipelined: bool,
        tag: metrics::CommandKind,
    ) {
        if !pipelined {
            SCHED_STAGE_COUNTER_VEC.get(tag).write_finish.inc();
        } else {
            SCHED_STAGE_COUNTER_VEC
                .get(tag)
                .pipelined_write_finish
                .inc();
        }

        debug!("write command finished"; "cid" => cid, "pipelined" => pipelined);
        drop(lock_guards);
        let tctx = self.inner.dequeue_task_context(cid);

        // It's possible we receive a Msg::WriteFinished before Msg::PipelinedWrite.
        if let Some(cb) = tctx.cb {
            let pr = match result {
                Ok(()) => pr,
                Err(e) => ProcessResult::Failed {
                    err: StorageError::from(e),
                },
            };
            if let ProcessResult::NextCommand { cmd } = pr {
                SCHED_STAGE_COUNTER_VEC.get(tag).next_cmd.inc();
                self.schedule_command(cmd, cb);
            } else {
                cb.execute(pr);
            }
        } else {
            assert!(pipelined);
        }

        self.release_lock(&tctx.lock, cid);
    }

    /// Event handler for the request of waiting for lock
    fn on_wait_for_lock(
        &self,
        cid: u64,
        start_ts: TimeStamp,
        pr: ProcessResult,
        lock: lock_manager::Lock,
        is_first_lock: bool,
        wait_timeout: Option<WaitTimeout>,
    ) {
        debug!("command waits for lock released"; "cid" => cid);
        let tctx = self.inner.dequeue_task_context(cid);
        SCHED_STAGE_COUNTER_VEC.get(tctx.tag).lock_wait.inc();
        self.inner.lock_mgr.wait_for(
            start_ts,
            tctx.cb.unwrap(),
            pr,
            lock,
            is_first_lock,
            wait_timeout,
        );
        self.release_lock(&tctx.lock, cid);
    }

    fn on_pipelined_write(&self, cid: u64, pr: ProcessResult, tag: metrics::CommandKind) {
        debug!("pipelined write"; "cid" => cid);
        SCHED_STAGE_COUNTER_VEC.get(tag).pipelined_write.inc();
        // It's possible we receive a Msg::WriteFinished before Msg::PipelinedWrite.
        // The task ctx has been dequeued.
        if let Some(cb) = self.inner.take_task_cb(cid) {
            cb.execute(pr);
        }
        // It won't release locks here until write finished.
    }

    /// Delivers a command to a worker thread for processing.
    fn process_by_worker(self, snapshot: E::Snap, task: Task) {
        let tag = task.cmd.tag();

        self.get_sched_pool(task.cmd.priority())
            .clone()
            .pool
            .spawn(async move {
                fail_point!("scheduler_async_snapshot_finish");
                SCHED_STAGE_COUNTER_VEC.get(tag).process.inc();

                let read_duration = Instant::now_coarse();

                let region_id = task.cmd.ctx().get_region_id();
                let ts = task.cmd.ts();
                let timer = Instant::now_coarse();
                let mut statistics = Statistics::default();

                if task.cmd.readonly() {
                    self.process_read(snapshot, task, &mut statistics);
                } else {
                    // Safety: `self.sched_pool` ensures a TLS engine exists.
                    unsafe {
                        with_tls_engine(|engine| {
                            self.process_write(engine, snapshot, task, &mut statistics)
                        });
                    }
                };
                tls_collect_scan_details(tag.get_str(), &statistics);
                slow_log!(
                    timer.elapsed(),
                    "[region {}] scheduler handle command: {}, ts: {}",
                    region_id,
                    tag,
                    ts
                );

                tls_collect_read_duration(tag.get_str(), read_duration.elapsed());
            })
            .unwrap();
    }

    /// Processes a read command within a worker thread, then posts `ReadFinished` message back to the
    /// `Scheduler`.
    fn process_read(self, snapshot: E::Snap, task: Task, statistics: &mut Statistics) {
        fail_point!("txn_before_process_read");
        debug!("process read cmd in worker pool"; "cid" => task.cid);

        let tag = task.cmd.tag();

        let pr = task
            .cmd
            .process_read(snapshot, statistics)
            .unwrap_or_else(|e| ProcessResult::Failed { err: e.into() });
        self.on_read_finished(task.cid, pr, tag);
    }

    /// Processes a write command within a worker thread, then posts either a `WriteFinished`
    /// message if successful or a `FinishedWithErr` message back to the `Scheduler`.
    fn process_write(self, engine: &E, snapshot: E::Snap, task: Task, statistics: &mut Statistics) {
        fail_point!("txn_before_process_write");
        let tag = task.cmd.tag();
        let cid = task.cid;
        let priority = task.cmd.priority();
        let ts = task.cmd.ts();
        let scheduler = self.clone();
        let pipelined_pessimistic_lock = self
            .inner
            .pipelined_pessimistic_lock
            .load(Ordering::Relaxed);
        let pipelined = pipelined_pessimistic_lock && task.cmd.can_be_pipelined();

        let context = WriteContext {
            lock_mgr: &self.inner.lock_mgr,
            concurrency_manager: self.inner.concurrency_manager.clone(),
            extra_op: task.extra_op,
            statistics,
            pipelined_pessimistic_lock,
        };

        match task.cmd.process_write(snapshot, context) {
            // Initiates an async write operation on the storage engine, there'll be a `WriteFinished`
            // message when it finishes.
            Ok(WriteResult {
                ctx,
                to_be_write,
                rows,
                pr,
                lock_info,
                lock_guards,
            }) => {
                SCHED_STAGE_COUNTER_VEC.get(tag).write.inc();

                if let Some((lock, is_first_lock, wait_timeout)) = lock_info {
                    scheduler.on_wait_for_lock(cid, ts, pr, lock, is_first_lock, wait_timeout);
                } else if to_be_write.modifies.is_empty() {
                    scheduler.on_write_finished(cid, pr, Ok(()), lock_guards, false, tag);
                } else {
                    let proposed_cb: Option<ExtCallback> = if pipelined {
                        // The normal write process is respond to clients and release latches
                        // after async write finished. If pipelined pessimistic locking is enabled,
                        // the process becomes parallel and there are two msgs for one command:
                        //   1. Msg::PipelinedWrite: respond to clients
                        //   2. Msg::WriteFinished: deque context and release latches
                        // The order between these two msgs is uncertain due to thread scheduling
                        // so we clone the result for each msg.
                        let pipelined_write_pr = pr.maybe_clone().unwrap();
                        let sched = scheduler.clone();
                        let sched_pool = scheduler.get_sched_pool(priority).pool.clone();
                        Some(Box::new(move || {
                            sched_pool
                                .spawn(async move {
                                    fail_point!("scheduler_pipelined_write_finish");
                                    // The write task is proposed to the raftstore successfully.
                                    // Respond to client early.
                                    sched.on_pipelined_write(cid, pipelined_write_pr, tag);
                                })
                                .unwrap()
                        }))
                    } else {
                        None
                    };

                    let sched = scheduler.clone();
                    let sched_pool = scheduler.get_sched_pool(priority).pool.clone();
                    // The callback to receive async results of write prepare from the storage engine.
                    let engine_cb = Box::new(move |(_, result)| {
                        sched_pool
                            .spawn(async move {
                                fail_point!("scheduler_async_write_finish");

                                sched.on_write_finished(
                                    cid,
                                    pr,
                                    result,
                                    lock_guards,
                                    pipelined,
                                    tag,
                                );
                                KV_COMMAND_KEYWRITE_HISTOGRAM_VEC
                                    .get(tag)
                                    .observe(rows as f64);
                            })
                            .unwrap()
                    });

                    if let Err(e) =
                        engine.async_write_ext(&ctx, to_be_write, engine_cb, proposed_cb)
                    {
                        SCHED_STAGE_COUNTER_VEC.get(tag).async_write_err.inc();

                        info!("engine async_write failed"; "cid" => cid, "err" => ?e);
                        scheduler.finish_with_err(cid, e.into());
                    }
                }
            }
            // Write prepare failure typically means conflicting transactions are detected. Delivers the
            // error to the callback, and releases the latches.
            Err(err) => {
                SCHED_STAGE_COUNTER_VEC.get(tag).prepare_write_err.inc();

                debug!("write command failed at prewrite"; "cid" => cid);
                scheduler.finish_with_err(cid, err);
            }
        }
    }
}

impl<E: Engine, L: LockManager> Clone for Scheduler<E, L> {
    fn clone(&self) -> Self {
        Scheduler {
            engine: self.engine.clone(),
            inner: self.inner.clone(),
        }
    }
}

#[cfg(test)]
mod tests {
    use super::*;
    use crate::storage::mvcc::{self, Mutation};
    use crate::storage::txn::{commands, latch::*};
    use kvproto::kvrpcpb::Context;
    use txn_types::Key;

    #[test]
    fn test_command_latches() {
        let mut temp_map = HashMap::default();
        temp_map.insert(10.into(), 20.into());
        let readonly_cmds: Vec<Command> = vec![
            commands::ScanLock::new(5.into(), None, 0, Context::default()).into(),
            commands::ResolveLockReadPhase::new(temp_map.clone(), None, Context::default()).into(),
            commands::MvccByKey::new(Key::from_raw(b"k"), Context::default()).into(),
            commands::MvccByStartTs::new(25.into(), Context::default()).into(),
        ];
        let write_cmds: Vec<Command> = vec![
            commands::Prewrite::with_defaults(
                vec![Mutation::Put((Key::from_raw(b"k"), b"v".to_vec()))],
                b"k".to_vec(),
                10.into(),
            )
            .into(),
            commands::AcquirePessimisticLock::new(
                vec![(Key::from_raw(b"k"), false)],
                b"k".to_vec(),
                10.into(),
                0,
                false,
                TimeStamp::default(),
                Some(WaitTimeout::Default),
                false,
                TimeStamp::default(),
                Context::default(),
            )
            .into(),
            commands::Commit::new(
                vec![Key::from_raw(b"k")],
                10.into(),
                20.into(),
                Context::default(),
            )
            .into(),
            commands::Cleanup::new(
                Key::from_raw(b"k"),
                10.into(),
                20.into(),
                Context::default(),
            )
            .into(),
            commands::Rollback::new(vec![Key::from_raw(b"k")], 10.into(), Context::default())
                .into(),
            commands::PessimisticRollback::new(
                vec![Key::from_raw(b"k")],
                10.into(),
                20.into(),
                Context::default(),
            )
            .into(),
            commands::ResolveLock::new(
                temp_map,
                None,
                vec![(
                    Key::from_raw(b"k"),
                    mvcc::Lock::new(
                        mvcc::LockType::Put,
                        b"k".to_vec(),
                        10.into(),
                        20,
                        None,
                        TimeStamp::zero(),
                        0,
                        TimeStamp::zero(),
                    ),
                )],
                Context::default(),
            )
            .into(),
            commands::ResolveLockLite::new(
                10.into(),
                TimeStamp::zero(),
                vec![Key::from_raw(b"k")],
                Context::default(),
            )
            .into(),
            commands::TxnHeartBeat::new(Key::from_raw(b"k"), 10.into(), 100, Context::default())
                .into(),
        ];

        let latches = Latches::new(1024);
        let write_locks: Vec<Lock> = write_cmds
            .into_iter()
            .enumerate()
            .map(|(id, cmd)| {
                let mut lock = cmd.gen_lock(&latches);
                assert_eq!(latches.acquire(&mut lock, id as u64), id == 0);
                lock
            })
            .collect();

        for (id, cmd) in readonly_cmds.iter().enumerate() {
            let mut lock = cmd.gen_lock(&latches);
            assert!(latches.acquire(&mut lock, id as u64));
        }

        // acquire/release locks one by one.
        let max_id = write_locks.len() as u64 - 1;
        for (id, mut lock) in write_locks.into_iter().enumerate() {
            let id = id as u64;
            if id != 0 {
                assert!(latches.acquire(&mut lock, id));
            }
            let unlocked = latches.release(&lock, id);
            if id as u64 == max_id {
                assert!(unlocked.is_empty());
            } else {
                assert_eq!(unlocked, vec![id + 1]);
            }
        }
    }
}<|MERGE_RESOLUTION|>--- conflicted
+++ resolved
@@ -20,15 +20,9 @@
 //! is ensured by the transaction protocol implemented in the client library, which is transparent
 //! to the scheduler.
 
-<<<<<<< HEAD
-use futures::future;
-use parking_lot::Mutex;
-use std::sync::atomic::{AtomicBool, AtomicU64, AtomicUsize, Ordering};
-=======
 use crossbeam::utils::CachePadded;
 use parking_lot::{Mutex, MutexGuard};
-use std::sync::atomic::{AtomicU64, AtomicUsize, Ordering};
->>>>>>> 482bd121
+use std::sync::atomic::{AtomicBool, AtomicU64, AtomicUsize, Ordering};
 use std::sync::Arc;
 use std::u64;
 
