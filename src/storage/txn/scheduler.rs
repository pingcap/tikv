--- conflicted
+++ resolved
@@ -1169,11 +1169,7 @@
                     .with_label_values(&[tag])
                     .start_coarse_timer();
 
-<<<<<<< HEAD
-                let s = process_read(cid, cmd, scheduler, snapshot);
-=======
-                let s = process_read(ctx, cid, cmd, ch, snapshot);
->>>>>>> 4e4db1e6
+                let s = process_read(ctx, cid, cmd, scheduler, snapshot);
                 ctx.add_statistics(tag, &s);
             });
         } else {
