--- conflicted
+++ resolved
@@ -31,6 +31,7 @@
 use tikv_util::collections::HashMap;
 
 use crate::storage::kv::Result as EngineResult;
+use crate::storage::lock_manager::{self, DetectorScheduler, WaiterMgrScheduler};
 use crate::storage::txn::latch::{Latches, Lock};
 use crate::storage::txn::process::{
     execute_callback, notify_scheduler, Executor, MsgScheduler, ProcessResult, Task,
@@ -40,18 +41,8 @@
 use crate::storage::{metrics::*, Key};
 use crate::storage::{Command, Engine, Error as StorageError, StorageCb};
 
-<<<<<<< HEAD
-use super::super::metrics::*;
-use super::latch::{Latches, Lock};
-use super::process::{execute_callback, Executor, ProcessResult, Task};
-use super::sched_pool::*;
-use super::Error;
-use crate::storage::lock_manager::{self, DetectorScheduler, WaiterMgrScheduler};
-
-pub const CMD_BATCH_SIZE: usize = 256;
-=======
 const TASKS_SLOTS_NUM: usize = 1 << 10; // 1024 slots.
->>>>>>> 4aacf5b3
+                                        // >>>>>>> 4aacf5b3a07915b47a85960424886009519c9602
 
 /// Message types for the scheduler event loop.
 pub enum Msg {
@@ -154,10 +145,6 @@
     // slot_id -> { cid -> `TaskContext` } in the slot.
     task_contexts: Vec<Mutex<HashMap<u64, TaskContext>>>,
 
-    waiter_mgr_scheduler: Option<WaiterMgrScheduler>,
-
-    detector_scheduler: Option<DetectorScheduler>,
-
     // cmd id generator
     id_alloc: AtomicU64,
 
@@ -174,6 +161,10 @@
 
     // used to control write flow
     running_write_bytes: AtomicUsize,
+
+    waiter_mgr_scheduler: Option<WaiterMgrScheduler>,
+
+    detector_scheduler: Option<DetectorScheduler>,
 }
 
 #[inline]
@@ -260,27 +251,12 @@
     /// Creates a scheduler.
     pub fn new(
         engine: E,
-<<<<<<< HEAD
-        scheduler: worker::Scheduler<Msg>,
         waiter_mgr_scheduler: Option<WaiterMgrScheduler>,
         detector_scheduler: Option<DetectorScheduler>,
-=======
->>>>>>> 4aacf5b3
         concurrency: usize,
         worker_pool_size: usize,
         sched_pending_write_threshold: usize,
     ) -> Self {
-<<<<<<< HEAD
-        Scheduler {
-            engine: engine.clone(),
-            // TODO: GC these two maps.
-            pending_tasks: Default::default(),
-            task_contexts: Default::default(),
-            scheduler,
-            waiter_mgr_scheduler,
-            detector_scheduler,
-            id_alloc: 0,
-=======
         // Add 2 logs records how long is need to initialize TASKS_SLOTS_NUM * 2048000 `Mutex`es.
         // In a 3.5G Hz machine it needs 1.3s, which is a notable duration during start-up.
         info!("Scheduler::new is called to initialize the transaction scheduler");
@@ -292,7 +268,6 @@
         let inner = Arc::new(SchedulerInner {
             task_contexts,
             id_alloc: AtomicU64::new(0),
->>>>>>> 4aacf5b3
             latches: Latches::new(concurrency),
             running_write_bytes: AtomicUsize::new(0),
             sched_pending_write_threshold,
@@ -302,6 +277,8 @@
                 std::cmp::max(1, worker_pool_size / 2),
                 "sched-high-pri-pool",
             ),
+            waiter_mgr_scheduler,
+            detector_scheduler,
         });
 
         info!("Scheduler::new is finished, the transaction scheduler is initialized");
@@ -320,16 +297,12 @@
         } else {
             self.inner.worker_pool.clone()
         };
-<<<<<<< HEAD
         Executor::new(
+            self.clone(),
             pool,
-            self.scheduler.clone(),
-            self.waiter_mgr_scheduler.clone(),
-            self.detector_scheduler.clone(),
+            self.inner.waiter_mgr_scheduler.clone(),
+            self.inner.detector_scheduler.clone(),
         )
-=======
-        Executor::new(self.clone(), pool)
->>>>>>> 4aacf5b3
     }
 
     /// Releases all the latches held by a command.
@@ -488,11 +461,10 @@
 
         self.release_lock(&tctx.lock, cid);
     }
-<<<<<<< HEAD
 
     /// Event handler for the request of waiting for lock
     fn on_wait_for_lock(
-        &mut self,
+        &self,
         cid: u64,
         start_ts: u64,
         pr: ProcessResult,
@@ -500,12 +472,12 @@
         is_first_lock: bool,
     ) {
         debug!("command waits for lock released"; "cid" => cid);
-        let tctx = self.dequeue_task_context(cid);
+        let tctx = self.inner.dequeue_task_context(cid);
         SCHED_STAGE_COUNTER_VEC
             .with_label_values(&[tctx.tag, "lock_wait"])
             .inc();
         // TODO: timeout config
-        self.waiter_mgr_scheduler.as_ref().unwrap().wait_for(
+        self.inner.waiter_mgr_scheduler.as_ref().unwrap().wait_for(
             start_ts,
             tctx.cb,
             pr,
@@ -515,58 +487,6 @@
         );
         self.release_lock(&tctx.lock, cid);
     }
-
-    /// Generates the lock for a command.
-    ///
-    /// Basically, read-only commands require no latches, write commands require latches hashed
-    /// by the referenced keys.
-    fn gen_lock(&self, cmd: &Command) -> Lock {
-        gen_command_lock(&self.latches, cmd)
-    }
-
-    /// Tries to acquire all the required latches for a command.
-    ///
-    /// Returns `Some(TaskContext)` if successful; returns `None` otherwise.
-    fn acquire_lock(&mut self, cid: u64) -> Option<&mut TaskContext> {
-        let tctx = self.task_contexts.get_mut(&cid).unwrap();
-        if self.latches.acquire(&mut tctx.lock, cid) {
-            Some(tctx)
-        } else {
-            None
-        }
-    }
-
-    /// Releases all the latches held by a command.
-    fn release_lock(&mut self, lock: &Lock, cid: u64) {
-        let wakeup_list = self.latches.release(lock, cid);
-        for wcid in wakeup_list {
-            self.try_to_wake_up(wcid);
-        }
-    }
-}
-
-impl<E: Engine> Runnable<Msg> for Scheduler<E> {
-    fn run_batch(&mut self, msgs: &mut Vec<Msg>) {
-        for msg in msgs.drain(..) {
-            match msg {
-                Msg::RawCmd { cmd, cb } => self.on_receive_new_cmd(cmd, cb),
-                Msg::ReadFinished { cid, tag, pr } => self.on_read_finished(cid, pr, tag),
-                Msg::WriteFinished {
-                    cid,
-                    tag,
-                    pr,
-                    result,
-                } => self.on_write_finished(cid, pr, result, tag),
-                Msg::FinishedWithErr { cid, err, .. } => self.finish_with_err(cid, err),
-                Msg::WaitForLock {
-                    cid,
-                    start_ts,
-                    pr,
-                    lock,
-                    is_first_lock,
-                } => self.on_wait_for_lock(cid, start_ts, pr, lock, is_first_lock),
-            }
-=======
 }
 
 impl<E: Engine> MsgScheduler for Scheduler<E> {
@@ -580,8 +500,14 @@
                 result,
             } => self.on_write_finished(cid, pr, result, tag),
             Msg::FinishedWithErr { cid, err, .. } => self.finish_with_err(cid, err),
+            Msg::WaitForLock {
+                cid,
+                start_ts,
+                pr,
+                lock,
+                is_first_lock,
+            } => self.on_wait_for_lock(cid, start_ts, pr, lock, is_first_lock),
             _ => unreachable!(),
->>>>>>> 4aacf5b3
         }
     }
 }
