--- conflicted
+++ resolved
@@ -1208,15 +1208,12 @@
         let ok = self.latches.acquire(&mut ctx.lock, cid);
         if ok {
             ctx.latch_timer.take();
-<<<<<<< HEAD
             ctx.get_snapshot_timer = Some(
                 SCHED_GET_SNAPSHOT_HISTOGRAM_VEC
                     .with_label_values(&[ctx.tag])
                     .start_coarse_timer(),
             );
-=======
             ctx.slow_timer = Some(SlowTimer::new());
->>>>>>> ecf81609
         }
         ok
     }
