--- conflicted
+++ resolved
@@ -535,17 +535,11 @@
             let mut txn = MvccTxn::new(snapshot, start_ts, !ctx.get_not_fill_cache())?;
             let mut locks = vec![];
             let rows = mutations.len();
-<<<<<<< HEAD
-            for (i, m) in mutations.into_iter().enumerate() {
-                // If `options.for_update_ts` is 0, the transaction is optimistic
-                // or else pessimistic.
-                if options.for_update_ts == 0 {
-=======
-            // If `options.is_pessimistic_lock` is empty, the transaction is optimistic
+
+            // If `options.for_update_ts` is 0, the transaction is optimistic
             // or else pessimistic.
-            if options.is_pessimistic_lock.is_empty() {
+            if options.for_update_ts == 0 {
                 for m in mutations {
->>>>>>> d442fa8f
                     match txn.prewrite(m, &primary, &options) {
                         Ok(_) => {}
                         e @ Err(MvccError::KeyIsLocked { .. }) => {
