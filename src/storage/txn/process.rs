--- conflicted
+++ resolved
@@ -7,31 +7,17 @@
 use kvproto::kvrpcpb::{CommandPri, Context, LockInfo};
 
 use crate::storage::kv::{CbContext, Modify, Result as EngineResult};
+use crate::storage::lock_manager::{self, DetectorScheduler, WaiterMgrScheduler};
 use crate::storage::mvcc::{
     Error as MvccError, Lock as MvccLock, MvccReader, MvccTxn, Write, MAX_TXN_WRITE_SIZE,
 };
 use crate::storage::txn::{sched_pool::*, scheduler::Msg, Error, Result};
 use crate::storage::{
-<<<<<<< HEAD
-    Command, Engine, Error as StorageError, Key, MvccInfo, Result as StorageResult, ScanMode,
-    Snapshot, Statistics, StorageCb, Value,
-};
-use tikv_util::collections::HashMap;
-use tikv_util::time::Instant;
-use tikv_util::time::SlowTimer;
-use tikv_util::worker::{self, ScheduleError};
-
-use super::super::metrics::*;
-use super::sched_pool::*;
-use super::scheduler::Msg;
-use super::{Error, Result};
-use crate::storage::lock_manager::{self, DetectorScheduler, WaiterMgrScheduler};
-=======
     metrics::*, Command, Engine, Error as StorageError, Key, MvccInfo, Result as StorageResult,
     ScanMode, Snapshot, Statistics, StorageCb, Value,
 };
+use tikv_util::collections::HashMap;
 use tikv_util::time::{Instant, SlowTimer};
->>>>>>> 4aacf5b3
 
 // To resolve a key, the write size is about 100~150 bytes, depending on key and value length.
 // The write batch will be around 32KB if we scan 256 keys each time.
@@ -122,44 +108,32 @@
     // We put time consuming tasks to the thread pool.
     sched_pool: Option<SchedPool<E>>,
     // And the tasks completes we post a completion to the `Scheduler`.
-<<<<<<< HEAD
-    scheduler: Option<worker::Scheduler<Msg>>,
+    scheduler: Option<S>,
     // If the task releases some locks, we wake up waiters waiting for them.
     waiter_mgr_scheduler: Option<WaiterMgrScheduler>,
     detector_scheduler: Option<DetectorScheduler>,
 }
 
-impl<E: Engine> Executor<E> {
+impl<E: Engine, S: MsgScheduler> Executor<E, S> {
     pub fn new(
-        sched_pool: SchedPool<E>,
-        scheduler: worker::Scheduler<Msg>,
+        scheduler: S,
+        pool: SchedPool<E>,
         waiter_mgr_scheduler: Option<WaiterMgrScheduler>,
         detector_scheduler: Option<DetectorScheduler>,
     ) -> Self {
-=======
-    scheduler: Option<S>,
-}
-
-impl<E: Engine, S: MsgScheduler> Executor<E, S> {
-    pub fn new(scheduler: S, pool: SchedPool<E>) -> Self {
->>>>>>> 4aacf5b3
         Executor {
-            sched_pool: Some(sched_pool),
+            sched_pool: Some(pool),
             scheduler: Some(scheduler),
             waiter_mgr_scheduler,
             detector_scheduler,
         }
     }
 
-<<<<<<< HEAD
     fn take_pool(&mut self) -> SchedPool<E> {
         self.sched_pool.take().unwrap()
     }
 
-    fn take_scheduler(&mut self) -> worker::Scheduler<Msg> {
-=======
     fn take_scheduler(&mut self) -> S {
->>>>>>> 4aacf5b3
         self.scheduler.take().unwrap()
     }
 
