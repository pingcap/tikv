--- conflicted
+++ resolved
@@ -307,7 +307,6 @@
         let mut statistics = Statistics::default();
         let scheduler = self.take_scheduler();
         let lock_mgr = self.take_lock_mgr();
-<<<<<<< HEAD
         match task.cmd {
             cmd @ Command::Batch { .. } => {
                 match process_batch_write_impl(cid, cmd, snapshot, &mut statistics) {
@@ -416,29 +415,6 @@
                                 scheduler.on_batch_completed(cid);
                             }
                         }
-=======
-        let msg = match process_write_impl(task.cmd, snapshot, lock_mgr, &mut statistics) {
-            // Initiates an async write operation on the storage engine, there'll be a `WriteFinished`
-            // message when it finishes.
-            Ok(WriteResult {
-                ctx,
-                to_be_write,
-                rows,
-                pr,
-                lock_info,
-            }) => {
-                SCHED_STAGE_COUNTER_VEC.get(tag).write.inc();
-
-                if let Some(lock_info) = lock_info {
-                    let (lock, is_first_lock, wait_timeout) = lock_info;
-                    Msg::WaitForLock {
-                        cid,
-                        start_ts: ts,
-                        pr,
-                        lock,
-                        is_first_lock,
-                        wait_timeout,
->>>>>>> bc5614d9
                     }
                     Err(e) => {
                         error!("write command failed at batch write"; "err" => ?e);
@@ -460,13 +436,14 @@
                         SCHED_STAGE_COUNTER_VEC.get(tag).write.inc();
 
                         if let Some(lock_info) = lock_info {
-                            let (lock, is_first_lock) = lock_info;
+                            let (lock, is_first_lock, wait_timeout) = lock_info;
                             Msg::WaitForLock {
                                 cid,
                                 start_ts: ts,
                                 pr,
                                 lock,
                                 is_first_lock,
+                                wait_timeout,
                             }
                         } else if to_be_write.is_empty() {
                             Msg::WriteFinished {
