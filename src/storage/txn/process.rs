--- conflicted
+++ resolved
@@ -725,24 +725,12 @@
         }) => {
             let mut txn = MvccTxn::new(snapshot, start_ts, !cmd.ctx.get_not_fill_cache());
 
-<<<<<<< HEAD
+            let mut released_locks = ReleasedLocks::new(start_ts, TimeStamp::zero());
             // The rollback must be protected, see more on
             // [issue #7364](https://github.com/tikv/tikv/issues/7364)
-            let is_pessimistic_txn = txn.cleanup(keys.pop().unwrap(), current_ts, true)?;
-
-            wake_up_waiters_if_needed(
-                &lock_mgr,
-                start_ts,
-                key_hashes,
-                TimeStamp::zero(),
-                is_pessimistic_txn,
-            );
-=======
-            let mut released_locks = ReleasedLocks::new(start_ts, TimeStamp::zero());
-            released_locks.push(txn.cleanup(key, current_ts)?);
+            released_locks.push(txn.cleanup(key, current_ts, true)?);
             released_locks.wake_up(lock_mgr.as_ref());
 
->>>>>>> b64b286c
             statistics.add(&txn.take_statistics());
             (ProcessResult::Res, txn.into_modifies(), 1, cmd.ctx, None)
         }
