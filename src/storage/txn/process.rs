--- conflicted
+++ resolved
@@ -1014,21 +1014,15 @@
             // The lock is possibly resolved here only when the `check_txn_status` cleaned up the
             // lock, and this may happen only when it returns `TtlExpire` or `LockNotExist`.
             match txn_status {
-<<<<<<< HEAD
-                TxnStatus::Rollbacked => {
+                TxnStatus::TtlExpire | TxnStatus::LockNotExist => {
                     let key_hashes = gen_key_hashes_if_needed(lock_mgr, &[&primary_key]);
-                    wake_up_waiters_if_needed(lock_mgr, lock_ts, key_hashes, 0, is_pessimistic_txn);
-=======
-                TxnStatus::TtlExpire | TxnStatus::LockNotExist => {
-                    let key_hashes = gen_key_hashes_if_needed(&lock_mgr, &[&primary_key]);
                     wake_up_waiters_if_needed(
-                        &lock_mgr,
+                        lock_mgr,
                         lock_ts,
                         key_hashes,
                         0,
                         is_pessimistic_txn,
                     );
->>>>>>> baf26cd5
                 }
                 TxnStatus::Rollbacked
                 | TxnStatus::Committed { .. }
