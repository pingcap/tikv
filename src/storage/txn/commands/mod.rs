// Copyright 2020 TiKV Project Authors. Licensed under Apache-2.0.

//! Commands used in the transaction system
#[macro_use]
mod macros;
mod acquire_pessimistic_lock;
mod check_secondary_locks;
mod check_txn_status;
mod cleanup;
mod commit;
mod mvcc_by_key;
mod mvcc_by_start_ts;
mod pause;
mod pessimistic_rollback;
mod prewrite;
mod prewrite_pessimistic;
mod resolve_lock_lite;
mod resolve_lock_scan;
mod rollback;
mod scan_lock;
mod txn_heart_beat;

pub use acquire_pessimistic_lock::AcquirePessimisticLock;
pub use check_secondary_locks::CheckSecondaryLocks;
pub use check_txn_status::CheckTxnStatus;
pub use cleanup::Cleanup;
pub use commit::Commit;
pub use mvcc_by_key::MvccByKey;
pub use mvcc_by_start_ts::MvccByStartTs;
pub use pause::Pause;
pub use pessimistic_rollback::PessimisticRollback;
pub use prewrite::Prewrite;
pub use prewrite_pessimistic::PrewritePessimistic;
pub use resolve_lock_lite::ResolveLockLite;
pub use resolve_lock_scan::ResolveLockScan;
pub use rollback::Rollback;
pub use scan_lock::ScanLock;
pub use txn_heart_beat::TxnHeartBeat;

#[cfg(test)]
pub(crate) use prewrite::FORWARD_MIN_MUTATIONS_NUM;

use std::fmt::{self, Debug, Display, Formatter};
use std::iter::{self, FromIterator};
use std::marker::PhantomData;

use kvproto::kvrpcpb::*;
use txn_types::{Key, TimeStamp, Value, Write};

use crate::storage::kv::WriteData;
use crate::storage::lock_manager::{self, LockManager, WaitTimeout};
use crate::storage::mvcc::{Lock as MvccLock, MvccReader, ReleasedLock};
use crate::storage::txn::latch::{self, Latches};
use crate::storage::txn::{ProcessResult, Result};
use crate::storage::types::{
    MvccInfo, PessimisticLockRes, PrewriteResult, SecondaryLocksStatus, StorageCallbackType,
    TxnStatus,
};
use crate::storage::{
    concurrency_manager::{ConcurrencyManager, KeyHandleGuard},
    metrics, Result as StorageResult, Snapshot, Statistics,
};
use tikv_util::collections::HashMap;

/// Store Transaction scheduler commands.
///
/// Learn more about our transaction system at
/// [Deep Dive TiKV: Distributed Transactions](https://tikv.org/docs/deep-dive/distributed-transaction/introduction/)
///
/// These are typically scheduled and used through the [`Storage`](Storage) with functions like
/// [`Storage::prewrite`](Storage::prewrite) trait and are executed asynchronously.
// Logic related to these can be found in the `src/storage/txn/proccess.rs::process_write_impl` function.
pub enum Command {
    Prewrite(Prewrite),
    PrewritePessimistic(PrewritePessimistic),
    AcquirePessimisticLock(AcquirePessimisticLock),
    Commit(Commit),
    Cleanup(Cleanup),
    Rollback(Rollback),
    PessimisticRollback(PessimisticRollback),
    TxnHeartBeat(TxnHeartBeat),
    CheckTxnStatus(CheckTxnStatus),
    CheckSecondaryLocks(CheckSecondaryLocks),
    ScanLock(ScanLock),
    ResolveLockScan(ResolveLockScan),
    ResolveLockLite(ResolveLockLite),
    Pause(Pause),
    MvccByKey(MvccByKey),
    MvccByStartTs(MvccByStartTs),
}

pub struct TypedCommand<T> {
    pub cmd: Command,
    _pd: PhantomData<T>,
}

impl<T: StorageCallbackType> From<Command> for TypedCommand<T> {
    fn from(cmd: Command) -> TypedCommand<T> {
        TypedCommand {
            cmd,
            _pd: PhantomData,
        }
    }
}

impl<T> From<TypedCommand<T>> for Command {
    fn from(t: TypedCommand<T>) -> Command {
        t.cmd
    }
}

impl From<PrewriteRequest> for TypedCommand<PrewriteResult> {
    fn from(mut req: PrewriteRequest) -> Self {
        let for_update_ts = req.get_for_update_ts();
        let secondary_keys = if req.get_use_async_commit() {
            Some(req.get_secondaries().into())
        } else {
            None
        };
        if for_update_ts == 0 {
            Prewrite::new(
                req.take_mutations().into_iter().map(Into::into).collect(),
                req.take_primary_lock(),
                req.get_start_version().into(),
                req.get_lock_ttl(),
                req.get_skip_constraint_check(),
                req.get_txn_size(),
                req.get_min_commit_ts().into(),
                secondary_keys,
                req.take_context(),
            )
        } else {
            let is_pessimistic_lock = req.take_is_pessimistic_lock();
            let mutations = req
                .take_mutations()
                .into_iter()
                .map(Into::into)
                .zip(is_pessimistic_lock.into_iter())
                .collect();
            PrewritePessimistic::new(
                mutations,
                req.take_primary_lock(),
                req.get_start_version().into(),
                req.get_lock_ttl(),
                for_update_ts.into(),
                req.get_txn_size(),
                req.get_min_commit_ts().into(),
                secondary_keys,
                req.take_context(),
            )
        }
    }
}

impl From<PessimisticLockRequest> for TypedCommand<StorageResult<PessimisticLockRes>> {
    fn from(mut req: PessimisticLockRequest) -> Self {
        let keys = req
            .take_mutations()
            .into_iter()
            .map(|x| match x.get_op() {
                Op::PessimisticLock => (
                    Key::from_raw(x.get_key()),
                    x.get_assertion() == Assertion::NotExist,
                ),
                _ => panic!("mismatch Op in pessimistic lock mutations"),
            })
            .collect();

        AcquirePessimisticLock::new(
            keys,
            req.take_primary_lock(),
            req.get_start_version().into(),
            req.get_lock_ttl(),
            req.get_is_first_lock(),
            req.get_for_update_ts().into(),
            WaitTimeout::from_encoded(req.get_wait_timeout()),
            req.get_return_values(),
            req.get_min_commit_ts().into(),
            req.take_context(),
        )
    }
}

impl From<CommitRequest> for TypedCommand<TxnStatus> {
    fn from(mut req: CommitRequest) -> Self {
        let keys = req.get_keys().iter().map(|x| Key::from_raw(x)).collect();

        Commit::new(
            keys,
            req.get_start_version().into(),
            req.get_commit_version().into(),
            req.take_context(),
        )
    }
}

impl From<CleanupRequest> for TypedCommand<()> {
    fn from(mut req: CleanupRequest) -> Self {
        Cleanup::new(
            Key::from_raw(req.get_key()),
            req.get_start_version().into(),
            req.get_current_ts().into(),
            req.take_context(),
        )
    }
}

impl From<BatchRollbackRequest> for TypedCommand<()> {
    fn from(mut req: BatchRollbackRequest) -> Self {
        let keys = req.get_keys().iter().map(|x| Key::from_raw(x)).collect();
        Rollback::new(keys, req.get_start_version().into(), req.take_context())
    }
}

impl From<PessimisticRollbackRequest> for TypedCommand<Vec<StorageResult<()>>> {
    fn from(mut req: PessimisticRollbackRequest) -> Self {
        let keys = req.get_keys().iter().map(|x| Key::from_raw(x)).collect();

        PessimisticRollback::new(
            keys,
            req.get_start_version().into(),
            req.get_for_update_ts().into(),
            req.take_context(),
        )
    }
}

impl From<TxnHeartBeatRequest> for TypedCommand<TxnStatus> {
    fn from(mut req: TxnHeartBeatRequest) -> Self {
        TxnHeartBeat::new(
            Key::from_raw(req.get_primary_lock()),
            req.get_start_version().into(),
            req.get_advise_lock_ttl(),
            req.take_context(),
        )
    }
}

impl From<CheckTxnStatusRequest> for TypedCommand<TxnStatus> {
    fn from(mut req: CheckTxnStatusRequest) -> Self {
        CheckTxnStatus::new(
            Key::from_raw(req.get_primary_key()),
            req.get_lock_ts().into(),
            req.get_caller_start_ts().into(),
            req.get_current_ts().into(),
            req.get_rollback_if_not_exist(),
            req.take_context(),
        )
    }
}

impl From<CheckSecondaryLocksRequest> for TypedCommand<SecondaryLocksStatus> {
    fn from(mut req: CheckSecondaryLocksRequest) -> Self {
        CheckSecondaryLocks::new(
            req.take_keys()
                .into_iter()
                .map(|k| Key::from_raw(&k))
                .collect(),
            req.get_start_version().into(),
            req.take_context(),
        )
    }
}

impl From<ScanLockRequest> for TypedCommand<Vec<LockInfo>> {
    fn from(mut req: ScanLockRequest) -> Self {
        let start_key = if req.get_start_key().is_empty() {
            None
        } else {
            Some(Key::from_raw(req.get_start_key()))
        };

        ScanLock::new(
            req.get_max_version().into(),
            start_key,
            req.get_limit() as usize,
            req.take_context(),
        )
    }
}

impl From<ResolveLockRequest> for TypedCommand<()> {
    fn from(mut req: ResolveLockRequest) -> Self {
        let resolve_keys: Vec<Key> = req
            .get_keys()
            .iter()
            .map(|key| Key::from_raw(key))
            .collect();
        let txn_status = if req.get_start_version() > 0 {
            HashMap::from_iter(iter::once((
                req.get_start_version().into(),
                req.get_commit_version().into(),
            )))
        } else {
            HashMap::from_iter(
                req.take_txn_infos()
                    .into_iter()
                    .map(|info| (info.txn.into(), info.status.into())),
            )
        };

        if resolve_keys.is_empty() {
            ResolveLockScan::new(txn_status, None, req.take_context())
        } else {
            let start_ts: TimeStamp = req.get_start_version().into();
            assert!(!start_ts.is_zero());
            let commit_ts = req.get_commit_version().into();
            ResolveLockLite::new(start_ts, commit_ts, resolve_keys, req.take_context())
        }
    }
}

impl From<MvccGetByKeyRequest> for TypedCommand<MvccInfo> {
    fn from(mut req: MvccGetByKeyRequest) -> Self {
        MvccByKey::new(Key::from_raw(req.get_key()), req.take_context())
    }
}

impl From<MvccGetByStartTsRequest> for TypedCommand<Option<(Key, MvccInfo)>> {
    fn from(mut req: MvccGetByStartTsRequest) -> Self {
        MvccByStartTs::new(req.get_start_ts().into(), req.take_context())
    }
}

#[derive(Default)]
struct ReleasedLocks {
    start_ts: TimeStamp,
    commit_ts: TimeStamp,
    hashes: Vec<u64>,
    pessimistic: bool,
}

pub(super) struct WriteResult {
    pub ctx: Context,
    pub to_be_write: WriteData,
    pub rows: usize,
    pub pr: ProcessResult,
    // (lock, is_first_lock, wait_timeout)
    pub lock_info: Option<(lock_manager::Lock, bool, Option<WaitTimeout>)>,
    pub lock_guards: Vec<KeyHandleGuard>,
}

impl ReleasedLocks {
    pub fn new(start_ts: TimeStamp, commit_ts: TimeStamp) -> Self {
        Self {
            start_ts,
            commit_ts,
            ..Default::default()
        }
    }

    pub fn push(&mut self, lock: Option<ReleasedLock>) {
        if let Some(lock) = lock {
            self.hashes.push(lock.hash);
            if !self.pessimistic {
                self.pessimistic = lock.pessimistic;
            }
        }
    }

    // Wake up pessimistic transactions that waiting for these locks.
    pub fn wake_up<L: LockManager>(self, lock_mgr: &L) {
        lock_mgr.wake_up(self.start_ts, self.hashes, self.commit_ts, self.pessimistic);
    }
}

type LockWritesVals = (
    Option<MvccLock>,
    Vec<(TimeStamp, Write)>,
    Vec<(TimeStamp, Value)>,
);

fn find_mvcc_infos_by_key<S: Snapshot>(
    reader: &mut MvccReader<S>,
    key: &Key,
    mut ts: TimeStamp,
) -> Result<LockWritesVals> {
    let mut writes = vec![];
    let mut values = vec![];
    let lock = reader.load_lock(key)?;
    loop {
        let opt = reader.seek_write(key, ts)?;
        match opt {
            Some((commit_ts, write)) => {
                ts = commit_ts.prev();
                writes.push((commit_ts, write));
            }
            None => break,
        };
    }
    for (ts, v) in reader.scan_values_in_default(key)? {
        values.push((ts, v));
    }
    Ok((lock, writes, values))
}

pub trait CommandExt: Display {
    fn tag(&self) -> metrics::CommandKind;

    fn get_ctx(&self) -> &Context;

    fn get_ctx_mut(&mut self) -> &mut Context;

    fn incr_cmd_metric(&self);

    fn ts(&self) -> TimeStamp {
        TimeStamp::zero()
    }

    fn readonly(&self) -> bool {
        false
    }

    fn is_sys_cmd(&self) -> bool {
        false
    }

    fn can_be_pipelined(&self) -> bool {
        false
    }

    fn write_bytes(&self) -> usize;

    fn gen_lock(&self, _latches: &Latches) -> latch::Lock;
}

<<<<<<< HEAD
pub struct WriteContext<'a, L: LockManager, P: PdClient + 'static> {
    pub cid: u64,
    pub latches: &'a Latches,
=======
pub struct WriteContext<'a, L: LockManager> {
>>>>>>> d9219efe
    pub lock_mgr: &'a L,
    pub concurrency_manager: ConcurrencyManager,
    pub extra_op: ExtraOp,
    pub statistics: &'a mut Statistics,
    pub pipelined_pessimistic_lock: bool,
}

impl Command {
    // These two are for backward compatibility, after some other refactors are done
    // we can remove Command totally and use `&dyn CommandExt` instead
    fn command_ext(&self) -> &dyn CommandExt {
        match &self {
            Command::Prewrite(t) => t,
            Command::PrewritePessimistic(t) => t,
            Command::AcquirePessimisticLock(t) => t,
            Command::Commit(t) => t,
            Command::Cleanup(t) => t,
            Command::Rollback(t) => t,
            Command::PessimisticRollback(t) => t,
            Command::TxnHeartBeat(t) => t,
            Command::CheckTxnStatus(t) => t,
            Command::CheckSecondaryLocks(t) => t,
            Command::ScanLock(t) => t,
            Command::ResolveLockScan(t) => t,
            Command::ResolveLockLite(t) => t,
            Command::Pause(t) => t,
            Command::MvccByKey(t) => t,
            Command::MvccByStartTs(t) => t,
        }
    }

    fn command_ext_mut(&mut self) -> &mut dyn CommandExt {
        match self {
            Command::Prewrite(t) => t,
            Command::PrewritePessimistic(t) => t,
            Command::AcquirePessimisticLock(t) => t,
            Command::Commit(t) => t,
            Command::Cleanup(t) => t,
            Command::Rollback(t) => t,
            Command::PessimisticRollback(t) => t,
            Command::TxnHeartBeat(t) => t,
            Command::CheckTxnStatus(t) => t,
            Command::CheckSecondaryLocks(t) => t,
            Command::ScanLock(t) => t,
            Command::ResolveLockScan(t) => t,
            Command::ResolveLockLite(t) => t,
            Command::Pause(t) => t,
            Command::MvccByKey(t) => t,
            Command::MvccByStartTs(t) => t,
        }
    }

    pub(super) fn process_read<S: Snapshot>(
        self,
        snapshot: S,
        statistics: &mut Statistics,
    ) -> Result<ProcessResult> {
        match self {
            Command::ScanLock(t) => t.process_read(snapshot, statistics),
            Command::MvccByKey(t) => t.process_read(snapshot, statistics),
            Command::MvccByStartTs(t) => t.process_read(snapshot, statistics),
            _ => panic!("unsupported read command"),
        }
    }

    pub(super) fn process_write<S: Snapshot, L: LockManager>(
        self,
        snapshot: S,
        context: WriteContext<'_, L>,
    ) -> Result<WriteResult> {
        match self {
            Command::Prewrite(t) => t.process_write(snapshot, context),
            Command::PrewritePessimistic(t) => t.process_write(snapshot, context),
            Command::AcquirePessimisticLock(t) => t.process_write(snapshot, context),
            Command::Commit(t) => t.process_write(snapshot, context),
            Command::Cleanup(t) => t.process_write(snapshot, context),
            Command::Rollback(t) => t.process_write(snapshot, context),
            Command::PessimisticRollback(t) => t.process_write(snapshot, context),
            Command::ResolveLockScan(t) => t.process_write(snapshot, context),
            Command::ResolveLockLite(t) => t.process_write(snapshot, context),
            Command::TxnHeartBeat(t) => t.process_write(snapshot, context),
            Command::CheckTxnStatus(t) => t.process_write(snapshot, context),
            Command::CheckSecondaryLocks(t) => t.process_write(snapshot, context),
            Command::Pause(t) => t.process_write(snapshot, context),
            _ => panic!("unsupported write command"),
        }
    }

    pub fn readonly(&self) -> bool {
        self.command_ext().readonly()
    }

    pub fn incr_cmd_metric(&self) {
        self.command_ext().incr_cmd_metric()
    }

    pub fn priority(&self) -> CommandPri {
        if self.command_ext().is_sys_cmd() {
            return CommandPri::High;
        }
        self.command_ext().get_ctx().get_priority()
    }

    pub fn need_flow_control(&self) -> bool {
        !self.readonly() && self.priority() != CommandPri::High
    }

    pub fn tag(&self) -> metrics::CommandKind {
        self.command_ext().tag()
    }

    pub fn ts(&self) -> TimeStamp {
        self.command_ext().ts()
    }

    pub fn write_bytes(&self) -> usize {
        self.command_ext().write_bytes()
    }

    pub fn gen_lock(&self, latches: &Latches) -> latch::Lock {
        self.command_ext().gen_lock(latches)
    }

    pub fn can_be_pipelined(&self) -> bool {
        self.command_ext().can_be_pipelined()
    }

    pub fn ctx(&self) -> &Context {
        self.command_ext().get_ctx()
    }

    pub fn ctx_mut(&mut self) -> &mut Context {
        self.command_ext_mut().get_ctx_mut()
    }
}

impl Display for Command {
    fn fmt(&self, f: &mut Formatter<'_>) -> fmt::Result {
        self.command_ext().fmt(f)
    }
}

impl Debug for Command {
    fn fmt(&self, f: &mut Formatter<'_>) -> fmt::Result {
        self.command_ext().fmt(f)
    }
}

pub trait ReadCommand<S: Snapshot>: CommandExt {
    fn process_read(self, snapshot: S, statistics: &mut Statistics) -> Result<ProcessResult>;
}

pub(super) trait WriteCommand<S: Snapshot, L: LockManager>: CommandExt {
    fn process_write(self, snapshot: S, context: WriteContext<'_, L>) -> Result<WriteResult>;
}<|MERGE_RESOLUTION|>--- conflicted
+++ resolved
@@ -424,13 +424,9 @@
     fn gen_lock(&self, _latches: &Latches) -> latch::Lock;
 }
 
-<<<<<<< HEAD
-pub struct WriteContext<'a, L: LockManager, P: PdClient + 'static> {
+pub struct WriteContext<'a, L: LockManager> {
     pub cid: u64,
     pub latches: &'a Latches,
-=======
-pub struct WriteContext<'a, L: LockManager> {
->>>>>>> d9219efe
     pub lock_mgr: &'a L,
     pub concurrency_manager: ConcurrencyManager,
     pub extra_op: ExtraOp,
