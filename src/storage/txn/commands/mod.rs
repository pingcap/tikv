// Copyright 2020 TiKV Project Authors. Licensed under Apache-2.0.

//! Commands used in the transaction system
#[macro_use]
mod macros;
mod acquire_pessimistic_lock;
mod check_secondary_locks;
mod check_txn_status;
mod cleanup;
mod commit;
mod mvcc_by_key;
mod mvcc_by_start_ts;
mod pause;
mod pessimistic_rollback;
mod prewrite;
mod prewrite_pessimistic;
mod resolve_lock;
mod resolve_lock_lite;
mod resolve_lock_readphase;
mod rollback;
mod scan_lock;
mod txn_heart_beat;

pub use acquire_pessimistic_lock::AcquirePessimisticLock;
pub use check_secondary_locks::CheckSecondaryLocks;
pub use check_txn_status::CheckTxnStatus;
pub use cleanup::Cleanup;
pub use commit::Commit;
pub use mvcc_by_key::MvccByKey;
pub use mvcc_by_start_ts::MvccByStartTs;
pub use pause::Pause;
pub use pessimistic_rollback::PessimisticRollback;
pub use prewrite::Prewrite;
pub use prewrite_pessimistic::PrewritePessimistic;
pub use resolve_lock::ResolveLock;
pub use resolve_lock_lite::ResolveLockLite;
pub use resolve_lock_readphase::ResolveLockReadPhase;
pub use rollback::Rollback;
pub use scan_lock::ScanLock;
pub use txn_heart_beat::TxnHeartBeat;

#[cfg(test)]
pub(crate) use prewrite::FORWARD_MIN_MUTATIONS_NUM;

pub use resolve_lock::RESOLVE_LOCK_BATCH_SIZE;

use std::fmt::{self, Debug, Display, Formatter};
use std::iter::{self, FromIterator};
use std::marker::PhantomData;

use kvproto::kvrpcpb::*;
use txn_types::{Key, TimeStamp, Value, Write};

use crate::storage::kv::WriteData;
use crate::storage::lock_manager::{self, LockManager, WaitTimeout};
use crate::storage::mvcc::{Lock as MvccLock, MvccReader, ReleasedLock};
use crate::storage::txn::latch::{self, Latches};
use crate::storage::txn::{ProcessResult, Result};
use crate::storage::types::{
    MvccInfo, PessimisticLockRes, PrewriteResult, SecondaryLocksStatus, StorageCallbackType,
    TxnStatus,
};
use crate::storage::{
    concurrency_manager::{ConcurrencyManager, KeyHandleGuard},
    metrics, Result as StorageResult, Snapshot, Statistics,
};
use tikv_util::collections::HashMap;

/// Store Transaction scheduler commands.
///
/// Learn more about our transaction system at
/// [Deep Dive TiKV: Distributed Transactions](https://tikv.org/docs/deep-dive/distributed-transaction/introduction/)
///
/// These are typically scheduled and used through the [`Storage`](Storage) with functions like
/// [`Storage::prewrite`](Storage::prewrite) trait and are executed asynchronously.
// Logic related to these can be found in the `src/storage/txn/proccess.rs::process_write_impl` function.
pub enum Command {
    Prewrite(Prewrite),
    PrewritePessimistic(PrewritePessimistic),
    AcquirePessimisticLock(AcquirePessimisticLock),
    Commit(Commit),
    Cleanup(Cleanup),
    Rollback(Rollback),
    PessimisticRollback(PessimisticRollback),
    TxnHeartBeat(TxnHeartBeat),
    CheckTxnStatus(CheckTxnStatus),
    CheckSecondaryLocks(CheckSecondaryLocks),
    ScanLock(ScanLock),
    ResolveLockReadPhase(ResolveLockReadPhase),
    ResolveLock(ResolveLock),
    ResolveLockLite(ResolveLockLite),
    Pause(Pause),
    MvccByKey(MvccByKey),
    MvccByStartTs(MvccByStartTs),
}

pub struct TypedCommand<T> {
    pub cmd: Command,
    _pd: PhantomData<T>,
}

impl<T: StorageCallbackType> From<Command> for TypedCommand<T> {
    fn from(cmd: Command) -> TypedCommand<T> {
        TypedCommand {
            cmd,
            _pd: PhantomData,
        }
    }
}

impl<T> From<TypedCommand<T>> for Command {
    fn from(t: TypedCommand<T>) -> Command {
        t.cmd
    }
}

impl From<PrewriteRequest> for TypedCommand<PrewriteResult> {
    fn from(mut req: PrewriteRequest) -> Self {
        let for_update_ts = req.get_for_update_ts();
        let secondary_keys = if req.get_use_async_commit() {
            Some(req.get_secondaries().into())
        } else {
            None
        };
        if for_update_ts == 0 {
            Prewrite::new(
                req.take_mutations().into_iter().map(Into::into).collect(),
                req.take_primary_lock(),
                req.get_start_version().into(),
                req.get_lock_ttl(),
                req.get_skip_constraint_check(),
                req.get_txn_size(),
                req.get_min_commit_ts().into(),
                secondary_keys,
                req.take_context(),
            )
        } else {
            let is_pessimistic_lock = req.take_is_pessimistic_lock();
            let mutations = req
                .take_mutations()
                .into_iter()
                .map(Into::into)
                .zip(is_pessimistic_lock.into_iter())
                .collect();
            PrewritePessimistic::new(
                mutations,
                req.take_primary_lock(),
                req.get_start_version().into(),
                req.get_lock_ttl(),
                for_update_ts.into(),
                req.get_txn_size(),
                req.get_min_commit_ts().into(),
                secondary_keys,
                false,
                req.take_context(),
            )
        }
    }
}

impl From<PessimisticLockRequest> for TypedCommand<StorageResult<PessimisticLockRes>> {
    fn from(mut req: PessimisticLockRequest) -> Self {
        let keys = req
            .take_mutations()
            .into_iter()
            .map(|x| match x.get_op() {
                Op::PessimisticLock => (
                    Key::from_raw(x.get_key()),
                    x.get_assertion() == Assertion::NotExist,
                ),
                _ => panic!("mismatch Op in pessimistic lock mutations"),
            })
            .collect();

        AcquirePessimisticLock::new(
            keys,
            req.take_primary_lock(),
            req.get_start_version().into(),
            req.get_lock_ttl(),
            req.get_is_first_lock(),
            req.get_for_update_ts().into(),
            WaitTimeout::from_encoded(req.get_wait_timeout()),
            req.get_return_values(),
            req.get_min_commit_ts().into(),
            false,
            req.take_context(),
        )
    }
}

impl From<CommitRequest> for TypedCommand<TxnStatus> {
    fn from(mut req: CommitRequest) -> Self {
        let keys = req.get_keys().iter().map(|x| Key::from_raw(x)).collect();

        Commit::new(
            keys,
            req.get_start_version().into(),
            req.get_commit_version().into(),
            req.take_context(),
        )
    }
}

impl From<CleanupRequest> for TypedCommand<()> {
    fn from(mut req: CleanupRequest) -> Self {
        Cleanup::new(
            Key::from_raw(req.get_key()),
            req.get_start_version().into(),
            req.get_current_ts().into(),
            req.take_context(),
        )
    }
}

impl From<BatchRollbackRequest> for TypedCommand<()> {
    fn from(mut req: BatchRollbackRequest) -> Self {
        let keys = req.get_keys().iter().map(|x| Key::from_raw(x)).collect();
        Rollback::new(keys, req.get_start_version().into(), req.take_context())
    }
}

impl From<PessimisticRollbackRequest> for TypedCommand<Vec<StorageResult<()>>> {
    fn from(mut req: PessimisticRollbackRequest) -> Self {
        let keys = req.get_keys().iter().map(|x| Key::from_raw(x)).collect();

        PessimisticRollback::new(
            keys,
            req.get_start_version().into(),
            req.get_for_update_ts().into(),
            req.take_context(),
        )
    }
}

impl From<TxnHeartBeatRequest> for TypedCommand<TxnStatus> {
    fn from(mut req: TxnHeartBeatRequest) -> Self {
        TxnHeartBeat::new(
            Key::from_raw(req.get_primary_lock()),
            req.get_start_version().into(),
            req.get_advise_lock_ttl(),
            req.take_context(),
        )
    }
}

impl From<CheckTxnStatusRequest> for TypedCommand<TxnStatus> {
    fn from(mut req: CheckTxnStatusRequest) -> Self {
        CheckTxnStatus::new(
            Key::from_raw(req.get_primary_key()),
            req.get_lock_ts().into(),
            req.get_caller_start_ts().into(),
            req.get_current_ts().into(),
            req.get_rollback_if_not_exist(),
            req.take_context(),
        )
    }
}

impl From<CheckSecondaryLocksRequest> for TypedCommand<SecondaryLocksStatus> {
    fn from(mut req: CheckSecondaryLocksRequest) -> Self {
        CheckSecondaryLocks::new(
            req.take_keys()
                .into_iter()
                .map(|k| Key::from_raw(&k))
                .collect(),
            req.get_start_version().into(),
            req.take_context(),
        )
    }
}

impl From<ScanLockRequest> for TypedCommand<Vec<LockInfo>> {
    fn from(mut req: ScanLockRequest) -> Self {
        let start_key = if req.get_start_key().is_empty() {
            None
        } else {
            Some(Key::from_raw(req.get_start_key()))
        };

        ScanLock::new(
            req.get_max_version().into(),
            start_key,
            req.get_limit() as usize,
            req.take_context(),
        )
    }
}

impl From<ResolveLockRequest> for TypedCommand<()> {
    fn from(mut req: ResolveLockRequest) -> Self {
        let resolve_keys: Vec<Key> = req
            .get_keys()
            .iter()
            .map(|key| Key::from_raw(key))
            .collect();
        let txn_status = if req.get_start_version() > 0 {
            HashMap::from_iter(iter::once((
                req.get_start_version().into(),
                req.get_commit_version().into(),
            )))
        } else {
            HashMap::from_iter(
                req.take_txn_infos()
                    .into_iter()
                    .map(|info| (info.txn.into(), info.status.into())),
            )
        };

        if resolve_keys.is_empty() {
            ResolveLockReadPhase::new(txn_status, None, req.take_context())
        } else {
            let start_ts: TimeStamp = req.get_start_version().into();
            assert!(!start_ts.is_zero());
            let commit_ts = req.get_commit_version().into();
            ResolveLockLite::new(start_ts, commit_ts, resolve_keys, req.take_context())
        }
    }
}

impl From<MvccGetByKeyRequest> for TypedCommand<MvccInfo> {
    fn from(mut req: MvccGetByKeyRequest) -> Self {
        MvccByKey::new(Key::from_raw(req.get_key()), req.take_context())
    }
}

impl From<MvccGetByStartTsRequest> for TypedCommand<Option<(Key, MvccInfo)>> {
    fn from(mut req: MvccGetByStartTsRequest) -> Self {
        MvccByStartTs::new(req.get_start_ts().into(), req.take_context())
    }
}

#[derive(Default)]
struct ReleasedLocks {
    start_ts: TimeStamp,
    commit_ts: TimeStamp,
    hashes: Vec<u64>,
    pessimistic: bool,
}

pub(super) struct WriteResult {
    pub ctx: Context,
    pub to_be_write: WriteData,
    pub rows: usize,
    pub pr: ProcessResult,
    // (lock, is_first_lock, wait_timeout)
    pub lock_info: Option<(lock_manager::Lock, bool, Option<WaitTimeout>)>,
    pub lock_guards: Vec<KeyHandleGuard>,
}

impl ReleasedLocks {
    pub fn new(start_ts: TimeStamp, commit_ts: TimeStamp) -> Self {
        Self {
            start_ts,
            commit_ts,
            ..Default::default()
        }
    }

    pub fn push(&mut self, lock: Option<ReleasedLock>) {
        if let Some(lock) = lock {
            self.hashes.push(lock.hash);
            if !self.pessimistic {
                self.pessimistic = lock.pessimistic;
            }
        }
    }

    // Wake up pessimistic transactions that waiting for these locks.
    pub fn wake_up<L: LockManager>(self, lock_mgr: &L) {
        lock_mgr.wake_up(self.start_ts, self.hashes, self.commit_ts, self.pessimistic);
    }
}

type LockWritesVals = (
    Option<MvccLock>,
    Vec<(TimeStamp, Write)>,
    Vec<(TimeStamp, Value)>,
);

fn find_mvcc_infos_by_key<S: Snapshot>(
    reader: &mut MvccReader<S>,
    key: &Key,
    mut ts: TimeStamp,
) -> Result<LockWritesVals> {
    let mut writes = vec![];
    let mut values = vec![];
    let lock = reader.load_lock(key)?;
    loop {
        let opt = reader.seek_write(key, ts)?;
        match opt {
            Some((commit_ts, write)) => {
                ts = commit_ts.prev();
                writes.push((commit_ts, write));
            }
            None => break,
        };
    }
    for (ts, v) in reader.scan_values_in_default(key)? {
        values.push((ts, v));
    }
    Ok((lock, writes, values))
}

pub trait CommandExt: Display {
    fn tag(&self) -> metrics::CommandKind;

    fn get_ctx(&self) -> &Context;

    fn get_ctx_mut(&mut self) -> &mut Context;

    fn incr_cmd_metric(&self);

    fn ts(&self) -> TimeStamp {
        TimeStamp::zero()
    }

    fn readonly(&self) -> bool {
        false
    }

    fn is_sys_cmd(&self) -> bool {
        false
    }

    fn enable_pipeline(&mut self) {}

    fn pipelined(&self) -> bool {
        false
    }

    fn write_bytes(&self) -> usize;

    fn gen_lock(&self, _latches: &Latches) -> latch::Lock;
}

pub struct WriteContext<'a, L: LockManager> {
    pub lock_mgr: &'a L,
    pub concurrency_manager: ConcurrencyManager,
    pub extra_op: ExtraOp,
    pub statistics: &'a mut Statistics,
<<<<<<< HEAD
    pub latches: &'a Latches,
=======
    pub pipelined_pessimistic_lock: bool,
    pub enable_async_commit: bool,
>>>>>>> a2816828
}

impl Command {
    // These two are for backward compatibility, after some other refactors are done
    // we can remove Command totally and use `&dyn CommandExt` instead
    fn command_ext(&self) -> &dyn CommandExt {
        match &self {
            Command::Prewrite(t) => t,
            Command::PrewritePessimistic(t) => t,
            Command::AcquirePessimisticLock(t) => t,
            Command::Commit(t) => t,
            Command::Cleanup(t) => t,
            Command::Rollback(t) => t,
            Command::PessimisticRollback(t) => t,
            Command::TxnHeartBeat(t) => t,
            Command::CheckTxnStatus(t) => t,
            Command::CheckSecondaryLocks(t) => t,
            Command::ScanLock(t) => t,
            Command::ResolveLockReadPhase(t) => t,
            Command::ResolveLock(t) => t,
            Command::ResolveLockLite(t) => t,
            Command::Pause(t) => t,
            Command::MvccByKey(t) => t,
            Command::MvccByStartTs(t) => t,
        }
    }

    fn command_ext_mut(&mut self) -> &mut dyn CommandExt {
        match self {
            Command::Prewrite(t) => t,
            Command::PrewritePessimistic(t) => t,
            Command::AcquirePessimisticLock(t) => t,
            Command::Commit(t) => t,
            Command::Cleanup(t) => t,
            Command::Rollback(t) => t,
            Command::PessimisticRollback(t) => t,
            Command::TxnHeartBeat(t) => t,
            Command::CheckTxnStatus(t) => t,
            Command::CheckSecondaryLocks(t) => t,
            Command::ScanLock(t) => t,
            Command::ResolveLockReadPhase(t) => t,
            Command::ResolveLock(t) => t,
            Command::ResolveLockLite(t) => t,
            Command::Pause(t) => t,
            Command::MvccByKey(t) => t,
            Command::MvccByStartTs(t) => t,
        }
    }

    pub(super) fn process_read<S: Snapshot>(
        self,
        snapshot: S,
        statistics: &mut Statistics,
    ) -> Result<ProcessResult> {
        match self {
            Command::ScanLock(t) => t.process_read(snapshot, statistics),
            Command::ResolveLockReadPhase(t) => t.process_read(snapshot, statistics),
            Command::MvccByKey(t) => t.process_read(snapshot, statistics),
            Command::MvccByStartTs(t) => t.process_read(snapshot, statistics),
            _ => panic!("unsupported read command"),
        }
    }

    pub(super) fn process_write<S: Snapshot, L: LockManager>(
        self,
        snapshot: S,
        context: WriteContext<'_, L>,
    ) -> Result<WriteResult> {
        match self {
            Command::Prewrite(t) => t.process_write(snapshot, context),
            Command::PrewritePessimistic(t) => t.process_write(snapshot, context),
            Command::AcquirePessimisticLock(t) => t.process_write(snapshot, context),
            Command::Commit(t) => t.process_write(snapshot, context),
            Command::Cleanup(t) => t.process_write(snapshot, context),
            Command::Rollback(t) => t.process_write(snapshot, context),
            Command::PessimisticRollback(t) => t.process_write(snapshot, context),
            Command::ResolveLock(t) => t.process_write(snapshot, context),
            Command::ResolveLockLite(t) => t.process_write(snapshot, context),
            Command::TxnHeartBeat(t) => t.process_write(snapshot, context),
            Command::CheckTxnStatus(t) => t.process_write(snapshot, context),
            Command::CheckSecondaryLocks(t) => t.process_write(snapshot, context),
            Command::Pause(t) => t.process_write(snapshot, context),
            _ => panic!("unsupported write command"),
        }
    }

    pub fn readonly(&self) -> bool {
        self.command_ext().readonly()
    }

    pub fn incr_cmd_metric(&self) {
        self.command_ext().incr_cmd_metric()
    }

    pub fn priority(&self) -> CommandPri {
        if self.command_ext().is_sys_cmd() {
            return CommandPri::High;
        }
        self.command_ext().get_ctx().get_priority()
    }

    pub fn need_flow_control(&self) -> bool {
        !self.readonly() && self.priority() != CommandPri::High
    }

    pub fn tag(&self) -> metrics::CommandKind {
        self.command_ext().tag()
    }

    pub fn ts(&self) -> TimeStamp {
        self.command_ext().ts()
    }

    pub fn write_bytes(&self) -> usize {
        self.command_ext().write_bytes()
    }

    pub fn gen_lock(&self, latches: &Latches) -> latch::Lock {
        self.command_ext().gen_lock(latches)
    }

    pub fn enable_pipeline(&mut self) {
        self.command_ext_mut().enable_pipeline();
    }

    pub fn pipelined(&self) -> bool {
        self.command_ext().pipelined()
    }

    pub fn ctx(&self) -> &Context {
        self.command_ext().get_ctx()
    }

    pub fn ctx_mut(&mut self) -> &mut Context {
        self.command_ext_mut().get_ctx_mut()
    }
}

impl Display for Command {
    fn fmt(&self, f: &mut Formatter<'_>) -> fmt::Result {
        self.command_ext().fmt(f)
    }
}

impl Debug for Command {
    fn fmt(&self, f: &mut Formatter<'_>) -> fmt::Result {
        self.command_ext().fmt(f)
    }
}

pub trait ReadCommand<S: Snapshot>: CommandExt {
    fn process_read(self, snapshot: S, statistics: &mut Statistics) -> Result<ProcessResult>;
}

pub(super) trait WriteCommand<S: Snapshot, L: LockManager>: CommandExt {
    fn process_write(self, snapshot: S, context: WriteContext<'_, L>) -> Result<WriteResult>;
}<|MERGE_RESOLUTION|>--- conflicted
+++ resolved
@@ -438,12 +438,8 @@
     pub concurrency_manager: ConcurrencyManager,
     pub extra_op: ExtraOp,
     pub statistics: &'a mut Statistics,
-<<<<<<< HEAD
     pub latches: &'a Latches,
-=======
-    pub pipelined_pessimistic_lock: bool,
     pub enable_async_commit: bool,
->>>>>>> a2816828
 }
 
 impl Command {
