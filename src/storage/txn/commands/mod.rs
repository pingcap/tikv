--- conflicted
+++ resolved
@@ -458,11 +458,7 @@
     pub concurrency_manager: ConcurrencyManager,
     pub extra_op: ExtraOp,
     pub statistics: &'a mut Statistics,
-<<<<<<< HEAD
-=======
-    pub pipelined_pessimistic_lock: bool,
     pub async_apply_prewrite: bool,
->>>>>>> 20406a8e
 }
 
 impl Command {
@@ -675,7 +671,6 @@
             concurrency_manager: cm,
             extra_op: ExtraOp::Noop,
             statistics,
-            pipelined_pessimistic_lock: false,
             async_apply_prewrite: false,
         };
         let ret = cmd.cmd.process_write(snap, context)?;
@@ -750,7 +745,6 @@
             concurrency_manager: cm,
             extra_op: ExtraOp::Noop,
             statistics,
-            pipelined_pessimistic_lock: false,
             async_apply_prewrite: false,
         };
         let ret = cmd.cmd.process_write(snap, context)?;
@@ -792,7 +786,6 @@
             concurrency_manager,
             extra_op: ExtraOp::Noop,
             statistics,
-            pipelined_pessimistic_lock: false,
             async_apply_prewrite: false,
         };
 
@@ -817,7 +810,6 @@
             concurrency_manager,
             extra_op: ExtraOp::Noop,
             statistics,
-            pipelined_pessimistic_lock: false,
             async_apply_prewrite: false,
         };
 
