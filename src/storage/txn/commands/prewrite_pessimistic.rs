--- conflicted
+++ resolved
@@ -170,11 +170,7 @@
                 self.txn_size,
                 self.min_commit_ts,
                 self.max_commit_ts,
-<<<<<<< HEAD
-=======
-                context.pipelined_pessimistic_lock,
                 self.try_one_pc,
->>>>>>> 20406a8e
             ) {
                 Ok(ts) => {
                     if (secondaries.is_some() || self.try_one_pc) && final_min_commit_ts < ts {
