// Copyright 2020 TiKV Project Authors. Licensed under Apache-2.0.

use txn_types::{Key, TimeStamp};

use crate::storage::kv::WriteData;
use crate::storage::lock_manager::LockManager;
use crate::storage::mvcc::metrics::MVCC_CHECK_TXN_STATUS_COUNTER_VEC;
use crate::storage::mvcc::txn::MissingLockAction;
use crate::storage::mvcc::MvccTxn;
use crate::storage::txn::commands::{
    Command, CommandExt, ReleasedLocks, TypedCommand, WriteCommand, WriteContext, WriteResult,
};
use crate::storage::txn::Result;
use crate::storage::{ProcessResult, Snapshot, TxnStatus};
use std::mem;

command! {
    /// Check the status of a transaction. This is usually invoked by a transaction that meets
    /// another transaction's lock. If the primary lock is expired, it will rollback the primary
    /// lock. If the primary lock exists but is not expired, it may update the transaction's
    /// `min_commit_ts`. Returns a [`TxnStatus`](TxnStatus) to represent the status.
    ///
    /// This is invoked on a transaction's primary lock. The lock may be generated by either
    /// [`AcquirePessimisticLock`](Command::AcquirePessimisticLock) or
    /// [`Prewrite`](Command::Prewrite).
    CheckTxnStatus:
        cmd_ty => TxnStatus,
        display => "kv::command::check_txn_status {} @ {} curr({}, {}) | {:?}", (primary_key, lock_ts, caller_start_ts, current_ts, ctx),
        content => {
            /// The primary key of the transaction.
            primary_key: Key,
            /// The lock's ts, namely the transaction's start_ts.
            lock_ts: TimeStamp,
            /// The start_ts of the transaction that invokes this command.
            caller_start_ts: TimeStamp,
            /// The approximate current_ts when the command is invoked.
            current_ts: TimeStamp,
            /// Specifies the behavior when neither commit/rollback record nor lock is found. If true,
            /// rollbacks that transaction; otherwise returns an error.
            rollback_if_not_exist: bool,
        }
}

impl CommandExt for CheckTxnStatus {
    ctx!();
    tag!(check_txn_status);
    ts!(lock_ts);
    write_bytes!(primary_key);
    gen_lock!(primary_key);
}

impl<S: Snapshot, L: LockManager> WriteCommand<S, L> for CheckTxnStatus {
    /// checks whether a transaction has expired its primary lock's TTL, rollback the
    /// transaction if expired, or update the transaction's min_commit_ts according to the metadata
    /// in the primary lock.
    /// When transaction T1 meets T2's lock, it may invoke this on T2's primary key. In this
    /// situation, `self.start_ts` is T2's `start_ts`, `caller_start_ts` is T1's `start_ts`, and
    /// the `current_ts` is literally the timestamp when this function is invoked. It may not be
    /// accurate.
    fn process_write(mut self, snapshot: S, context: WriteContext<'_, L>) -> Result<WriteResult> {
        let mut new_max_ts = self.lock_ts;
        if !self.current_ts.is_max() && self.current_ts > new_max_ts {
            new_max_ts = self.current_ts;
        }
        if !self.caller_start_ts.is_max() && self.caller_start_ts > new_max_ts {
            new_max_ts = self.caller_start_ts;
        }
        context.concurrency_manager.update_max_ts(new_max_ts);

        let mut txn = MvccTxn::new(
            snapshot,
            self.lock_ts,
            !self.ctx.get_not_fill_cache(),
            context.concurrency_manager,
        );

        let mut released_locks = ReleasedLocks::new(self.lock_ts, TimeStamp::zero());
        let ctx = mem::take(&mut self.ctx);
        fail_point!("check_txn_status", |err| Err(
            crate::storage::mvcc::Error::from(crate::storage::mvcc::txn::make_txn_error(
                err,
                &self.primary_key,
                self.lock_ts
            ))
            .into()
        ));

        let result = match txn.reader.load_lock(&self.primary_key)? {
            Some(mut lock) if lock.ts == self.lock_ts => {
                if lock.use_async_commit
                    && (!self.caller_start_ts.is_zero() || !self.current_ts.is_zero())
                {
                    warn!(
                        "check async commit txn status with non-zero caller_start_ts or current_ts";
                        "caller_start_ts" => self.caller_start_ts,
                        "current_ts" => self.current_ts
                    );
                    self.caller_start_ts = TimeStamp::zero();
                    self.current_ts = TimeStamp::zero();
                }

                let is_pessimistic_txn = !lock.for_update_ts.is_zero();

                if lock.ts.physical() + lock.ttl < self.current_ts.physical() {
                    // If the lock is expired, clean it up.
                    let released = txn.check_write_and_rollback_lock(
                        self.primary_key,
                        &lock,
                        is_pessimistic_txn,
                    )?;
                    MVCC_CHECK_TXN_STATUS_COUNTER_VEC.rollback.inc();
                    Ok((TxnStatus::TtlExpire, released))
                } else {
                    // Although we won't really push forward min_commit_ts when caller_start_ts is max,
                    // we should return MinCommitTsPushed result to the client to keep backward
                    // compatibility.
                    let mut min_commit_ts_pushed = self.caller_start_ts.is_max();

                    // If lock.min_commit_ts is 0, it's not a large transaction and we can't push forward
                    // its min_commit_ts otherwise the transaction can't be committed by old version TiDB
                    // during rolling update.
                    if !lock.min_commit_ts.is_zero()
                        // If the caller_start_ts is max, it's a point get in the autocommit transaction.
                        // We don't push forward lock's min_commit_ts and the point get can ignore the lock
                        // next time because it's not committed.
                        && !self.caller_start_ts.is_max()
                        // Push forward the min_commit_ts so that reading won't be blocked by locks.
                        && self.caller_start_ts >= lock.min_commit_ts
                    {
                        assert!(!lock.use_async_commit);
                        lock.min_commit_ts = self.caller_start_ts.next();

                        if lock.min_commit_ts < self.current_ts {
                            lock.min_commit_ts = self.current_ts;
                        }

                        txn.put_lock(self.primary_key, &lock);
                        min_commit_ts_pushed = true;
                        MVCC_CHECK_TXN_STATUS_COUNTER_VEC.update_ts.inc();
                    }

                    Ok((TxnStatus::uncommitted(lock, min_commit_ts_pushed), None))
                }
            }
            // The rollback must be protected, see more on
            // [issue #7364](https://github.com/tikv/tikv/issues/7364)
            l => txn
                .check_txn_status_missing_lock(
                    self.primary_key,
                    l,
                    MissingLockAction::rollback(self.rollback_if_not_exist),
                )
                .map(|s| (s, None)),
        };
        let (txn_status, released) = result?;

        released_locks.push(released);
        // The lock is released here only when the `check_txn_status` returns `TtlExpire`.
        if let TxnStatus::TtlExpire = txn_status {
            released_locks.wake_up(context.lock_mgr);
        }

        context.statistics.add(&txn.take_statistics());
        let pr = ProcessResult::TxnStatus { txn_status };
        let write_data = WriteData::from_modifies(txn.into_modifies());
        Ok(WriteResult {
            ctx,
            to_be_write: write_data,
            rows: 1,
            pr,
            lock_info: None,
            lock_guards: vec![],
        })
    }
}

#[cfg(test)]
pub mod tests {
    use super::TxnStatus::*;
    use super::*;
    use crate::storage::kv::Engine;
    use crate::storage::lock_manager::DummyLockManager;
    use crate::storage::mvcc::tests::*;
    use crate::storage::txn::commands::{pessimistic_rollback, WriteCommand, WriteContext};
    use crate::storage::txn::tests::*;
    use crate::storage::{types::TxnStatus, ProcessResult, TestEngineBuilder};
    use concurrency_manager::ConcurrencyManager;
    use kvproto::kvrpcpb::Context;
    use txn_types::Key;
    use txn_types::WriteType;

    pub fn must_success<E: Engine>(
        engine: &E,
        primary_key: &[u8],
        lock_ts: impl Into<TimeStamp>,
        caller_start_ts: impl Into<TimeStamp>,
        current_ts: impl Into<TimeStamp>,
        rollback_if_not_exist: bool,
        status_pred: impl FnOnce(TxnStatus) -> bool,
    ) {
        let ctx = Context::default();
        let snapshot = engine.snapshot(&ctx).unwrap();
        let current_ts = current_ts.into();
        let cm = ConcurrencyManager::new(current_ts);
        let lock_ts: TimeStamp = lock_ts.into();
        let command = crate::storage::txn::commands::CheckTxnStatus {
            ctx: Context::default(),
            primary_key: Key::from_raw(primary_key),
            lock_ts,
            caller_start_ts: caller_start_ts.into(),
            current_ts,
            rollback_if_not_exist,
        };
        let result = command
            .process_write(
                snapshot,
                WriteContext {
                    lock_mgr: &DummyLockManager,
                    concurrency_manager: cm,
                    extra_op: Default::default(),
                    statistics: &mut Default::default(),
                },
            )
            .unwrap();
        if let ProcessResult::TxnStatus { txn_status } = result.pr {
            assert!(status_pred(txn_status));
        } else {
            unreachable!();
        }
        write(engine, &ctx, result.to_be_write.modifies);
    }

    pub fn must_err<E: Engine>(
        engine: &E,
        primary_key: &[u8],
        lock_ts: impl Into<TimeStamp>,
        caller_start_ts: impl Into<TimeStamp>,
        current_ts: impl Into<TimeStamp>,
        rollback_if_not_exist: bool,
    ) {
        let ctx = Context::default();
        let snapshot = engine.snapshot(&ctx).unwrap();
        let current_ts = current_ts.into();
        let cm = ConcurrencyManager::new(current_ts);
        let lock_ts: TimeStamp = lock_ts.into();
        let command = crate::storage::txn::commands::CheckTxnStatus {
            ctx,
            primary_key: Key::from_raw(primary_key),
            lock_ts,
            caller_start_ts: caller_start_ts.into(),
            current_ts,
            rollback_if_not_exist,
        };
        assert!(command
            .process_write(
                snapshot,
                WriteContext {
                    lock_mgr: &DummyLockManager,
                    concurrency_manager: cm,
                    extra_op: Default::default(),
                    statistics: &mut Default::default(),
                },
            )
            .is_err());
    }

    fn committed(commit_ts: impl Into<TimeStamp>) -> impl FnOnce(TxnStatus) -> bool {
        move |s| {
            s == TxnStatus::Committed {
                commit_ts: commit_ts.into(),
            }
        }
    }

    fn uncommitted(
        ttl: u64,
        min_commit_ts: impl Into<TimeStamp>,
        should_be_pushed: bool,
    ) -> impl FnOnce(TxnStatus) -> bool {
        move |s| {
            if let TxnStatus::Uncommitted {
                lock,
                min_commit_ts_pushed,
            } = s
            {
                lock.ttl == ttl
                    && lock.min_commit_ts == min_commit_ts.into()
                    && min_commit_ts_pushed == should_be_pushed
            } else {
                false
            }
        }
    }

    #[test]
    fn test_check_async_commit_txn_status() {
        let do_test = |rollback_if_not_exist: bool| {
            let engine = TestEngineBuilder::new().build().unwrap();
            let r = rollback_if_not_exist;

            // case 1: primary is prewritten (optimistic)
            must_prewrite_put_async_commit(&engine, b"k1", b"v", b"k1", &Some(vec![]), 1, 2);
            // All following check_txn_status should return the unchanged lock information
            // caller_start_ts == current_ts == 0
            must_success(&engine, b"k1", 1, 0, 0, r, uncommitted(100, 2, false));
            // caller_start_ts != 0
            must_success(&engine, b"k1", 1, 5, 0, r, uncommitted(100, 2, false));
            // current_ts != 0
            must_success(&engine, b"k1", 1, 0, 8, r, uncommitted(100, 2, false));
            // caller_start_ts != 0 && current_ts != 0
            must_success(&engine, b"k1", 1, 10, 12, r, uncommitted(100, 2, false));
            // caller_start_ts == u64::MAX
            must_success(
                &engine,
                b"k1",
                1,
                TimeStamp::max(),
                12,
                r,
                uncommitted(100, 2, false),
            );
            // current_ts == u64::MAX
            must_success(
                &engine,
                b"k1",
                1,
                12,
                TimeStamp::max(),
                r,
                uncommitted(100, 2, false),
            );

            // case 2: primary is prewritten (pessimistic)
            must_acquire_pessimistic_lock(&engine, b"k2", b"k2", 15, 15);
            must_pessimistic_prewrite_put_async_commit(
                &engine,
                b"k2",
                b"v",
                b"k2",
                &Some(vec![]),
                15,
                16,
                true,
                17,
            );
            // All following check_txn_status should return the unchanged lock information
            // caller_start_ts == current_ts == 0
            must_success(&engine, b"k2", 15, 0, 0, r, uncommitted(100, 17, false));
            // caller_start_ts != 0
            must_success(&engine, b"k2", 15, 18, 0, r, uncommitted(100, 17, false));
            // current_ts != 0
            must_success(&engine, b"k2", 15, 0, 18, r, uncommitted(100, 17, false));
            // caller_start_ts != 0 && current_ts != 0
            must_success(&engine, b"k2", 15, 19, 20, r, uncommitted(100, 17, false));
            // caller_start_ts == u64::MAX
            must_success(
                &engine,
                b"k2",
                15,
                TimeStamp::max(),
                20,
                r,
                uncommitted(100, 17, false),
            );
            // current_ts == u64::MAX
            must_success(
                &engine,
                b"k2",
                15,
                20,
                TimeStamp::max(),
                r,
                uncommitted(100, 17, false),
            );

            // case 3: pessimistic transaction with two keys (large txn), secondary is prewritten first
            must_acquire_pessimistic_lock_for_large_txn(&engine, b"k3", b"k3", 20, 20, 100);
            must_acquire_pessimistic_lock_for_large_txn(&engine, b"k4", b"k3", 20, 25, 100);
            must_pessimistic_prewrite_put_async_commit(
                &engine,
                b"k4",
                b"v",
                b"k3",
                &Some(vec![]),
                20,
                25,
                true,
                28,
            );
            // the client must call check_txn_status with caller_start_ts == current_ts == 0, should not push
            must_success(&engine, b"k3", 20, 0, 0, r, uncommitted(100, 21, false));

            // case 4: pessimistic transaction with two keys (not large txn), secondary is prewritten first
            must_acquire_pessimistic_lock_with_ttl(&engine, b"k5", b"k5", 30, 30, 100);
            must_acquire_pessimistic_lock_with_ttl(&engine, b"k6", b"k5", 30, 35, 100);
            must_pessimistic_prewrite_put_async_commit(
                &engine,
                b"k6",
                b"v",
                b"k5",
                &Some(vec![]),
                30,
                35,
                true,
                36,
            );
            // the client must call check_txn_status with caller_start_ts == current_ts == 0, should not push
            must_success(&engine, b"k5", 30, 0, 0, r, uncommitted(100, 0, false));
        };

        do_test(true);
        do_test(false);
    }

    fn test_check_txn_status_impl(rollback_if_not_exist: bool) {
        let engine = TestEngineBuilder::new().build().unwrap();

        let (k, v) = (b"k1", b"v1");

        let r = rollback_if_not_exist;

        let ts = TimeStamp::compose;

        // Try to check a not exist thing.
        if r {
            must_success(&engine, k, ts(3, 0), ts(3, 1), ts(3, 2), r, |s| {
                s == LockNotExist
            });
            // A protected rollback record will be written.
            must_get_rollback_protected(&engine, k, ts(3, 0), true);
        } else {
            must_err(&engine, k, ts(3, 0), ts(3, 1), ts(3, 2), r);
        }

        // Lock the key with TTL=100.
        must_prewrite_put_for_large_txn(&engine, k, v, k, ts(5, 0), 100, 0);
        // The initial min_commit_ts is start_ts + 1.
        must_large_txn_locked(&engine, k, ts(5, 0), 100, ts(5, 1), false);

        // CheckTxnStatus with caller_start_ts = 0 and current_ts = 0 should just return the
        // information of the lock without changing it.
        must_success(
            &engine,
            k,
            ts(5, 0),
            0,
            0,
            r,
            uncommitted(100, ts(5, 1), false),
        );

        // Update min_commit_ts to current_ts.
        must_success(
            &engine,
            k,
            ts(5, 0),
            ts(6, 0),
            ts(7, 0),
            r,
            uncommitted(100, ts(7, 0), true),
        );
        must_large_txn_locked(&engine, k, ts(5, 0), 100, ts(7, 0), false);

        // Update min_commit_ts to caller_start_ts + 1 if current_ts < caller_start_ts.
        // This case should be impossible. But if it happens, we prevents it.
        must_success(
            &engine,
            k,
            ts(5, 0),
            ts(9, 0),
            ts(8, 0),
            r,
            uncommitted(100, ts(9, 1), true),
        );
        must_large_txn_locked(&engine, k, ts(5, 0), 100, ts(9, 1), false);

        // caller_start_ts < lock.min_commit_ts < current_ts
        // When caller_start_ts < lock.min_commit_ts, no need to update it.
        must_success(
            &engine,
            k,
            ts(5, 0),
            ts(8, 0),
            ts(10, 0),
            r,
            uncommitted(100, ts(9, 1), false),
        );
        must_large_txn_locked(&engine, k, ts(5, 0), 100, ts(9, 1), false);

        // current_ts < lock.min_commit_ts < caller_start_ts
        must_success(
            &engine,
            k,
            ts(5, 0),
            ts(11, 0),
            ts(9, 0),
            r,
            uncommitted(100, ts(11, 1), true),
        );
        must_large_txn_locked(&engine, k, ts(5, 0), 100, ts(11, 1), false);

        // For same caller_start_ts and current_ts, update min_commit_ts to caller_start_ts + 1
        must_success(
            &engine,
            k,
            ts(5, 0),
            ts(12, 0),
            ts(12, 0),
            r,
            uncommitted(100, ts(12, 1), true),
        );
        must_large_txn_locked(&engine, k, ts(5, 0), 100, ts(12, 1), false);

        // Logical time is also considered in the comparing
        must_success(
            &engine,
            k,
            ts(5, 0),
            ts(13, 1),
            ts(13, 3),
            r,
            uncommitted(100, ts(13, 3), true),
        );
        must_large_txn_locked(&engine, k, ts(5, 0), 100, ts(13, 3), false);

        must_commit(&engine, k, ts(5, 0), ts(15, 0));
        must_unlocked(&engine, k);

        // Check committed key will get the commit ts.
        must_success(
            &engine,
            k,
            ts(5, 0),
            ts(12, 0),
            ts(12, 0),
            r,
            committed(ts(15, 0)),
        );
        must_unlocked(&engine, k);

        must_prewrite_put_for_large_txn(&engine, k, v, k, ts(20, 0), 100, 0);

        // Check a committed transaction when there is another lock. Expect getting the commit ts.
        must_success(
            &engine,
            k,
            ts(5, 0),
            ts(12, 0),
            ts(12, 0),
            r,
            committed(ts(15, 0)),
        );

        // Check a not existing transaction, the result depends on whether `rollback_if_not_exist`
        // is set.
        if r {
            must_success(&engine, k, ts(6, 0), ts(12, 0), ts(12, 0), r, |s| {
                s == LockNotExist
            });
            // And a rollback record will be written.
            must_seek_write(
                &engine,
                k,
                ts(6, 0),
                ts(6, 0),
                ts(6, 0),
                WriteType::Rollback,
            );
        } else {
            must_err(&engine, k, ts(6, 0), ts(12, 0), ts(12, 0), r);
        }

        // TTL check is based on physical time (in ms). When logical time's difference is larger
        // than TTL, the lock won't be resolved.
        must_success(
            &engine,
            k,
            ts(20, 0),
            ts(21, 105),
            ts(21, 105),
            r,
            uncommitted(100, ts(21, 106), true),
        );
        must_large_txn_locked(&engine, k, ts(20, 0), 100, ts(21, 106), false);

        // If physical time's difference exceeds TTL, lock will be resolved.
        must_success(&engine, k, ts(20, 0), ts(121, 0), ts(121, 0), r, |s| {
            s == TtlExpire
        });
        must_unlocked(&engine, k);
        must_seek_write(
            &engine,
            k,
            TimeStamp::max(),
            ts(20, 0),
            ts(20, 0),
            WriteType::Rollback,
        );

        // Push the min_commit_ts of pessimistic locks.
        must_acquire_pessimistic_lock_for_large_txn(&engine, k, k, ts(4, 0), ts(130, 0), 200);
        must_large_txn_locked(&engine, k, ts(4, 0), 200, ts(130, 1), true);
        must_success(
            &engine,
            k,
            ts(4, 0),
            ts(135, 0),
            ts(135, 0),
            r,
            uncommitted(200, ts(135, 1), true),
        );
        must_large_txn_locked(&engine, k, ts(4, 0), 200, ts(135, 1), true);

        // Commit the key.
        must_pessimistic_prewrite_put(&engine, k, v, k, ts(4, 0), ts(130, 0), true);
        must_commit(&engine, k, ts(4, 0), ts(140, 0));
        must_unlocked(&engine, k);
        must_get_commit_ts(&engine, k, ts(4, 0), ts(140, 0));

        // Now the transactions are intersecting:
        // T1: start_ts = 5, commit_ts = 15
        // T2: start_ts = 20, rollback
        // T3: start_ts = 4, commit_ts = 140
        must_success(
            &engine,
            k,
            ts(4, 0),
            ts(10, 0),
            ts(10, 0),
            r,
            committed(ts(140, 0)),
        );
        must_success(
            &engine,
            k,
            ts(5, 0),
            ts(10, 0),
            ts(10, 0),
            r,
            committed(ts(15, 0)),
        );
        must_success(&engine, k, ts(20, 0), ts(10, 0), ts(10, 0), r, |s| {
            s == RolledBack
        });

        // Rollback expired pessimistic lock.
        must_acquire_pessimistic_lock_for_large_txn(&engine, k, k, ts(150, 0), ts(150, 0), 100);
        must_success(
            &engine,
            k,
            ts(150, 0),
            ts(160, 0),
            ts(160, 0),
            r,
            uncommitted(100, ts(160, 1), true),
        );
        must_large_txn_locked(&engine, k, ts(150, 0), 100, ts(160, 1), true);
        must_success(&engine, k, ts(150, 0), ts(160, 0), ts(260, 0), r, |s| {
            s == TtlExpire
        });
        must_unlocked(&engine, k);
        // Rolling back a pessimistic lock should leave Rollback mark.
        must_seek_write(
            &engine,
            k,
            TimeStamp::max(),
            ts(150, 0),
            ts(150, 0),
            WriteType::Rollback,
        );

        // Rollback when current_ts is u64::max_value()
        must_prewrite_put_for_large_txn(&engine, k, v, k, ts(270, 0), 100, 0);
        must_large_txn_locked(&engine, k, ts(270, 0), 100, ts(270, 1), false);
        must_success(
            &engine,
            k,
            ts(270, 0),
            ts(271, 0),
            TimeStamp::max(),
            r,
            |s| s == TtlExpire,
        );
        must_unlocked(&engine, k);
        must_seek_write(
            &engine,
            k,
            TimeStamp::max(),
            ts(270, 0),
            ts(270, 0),
            WriteType::Rollback,
        );

        must_acquire_pessimistic_lock_for_large_txn(&engine, k, k, ts(280, 0), ts(280, 0), 100);
        must_large_txn_locked(&engine, k, ts(280, 0), 100, ts(280, 1), true);
        must_success(
            &engine,
            k,
            ts(280, 0),
            ts(281, 0),
            TimeStamp::max(),
            r,
            |s| s == TtlExpire,
        );
        must_unlocked(&engine, k);
        must_seek_write(
            &engine,
            k,
            TimeStamp::max(),
            ts(280, 0),
            ts(280, 0),
            WriteType::Rollback,
        );

        // Don't push forward the min_commit_ts if the min_commit_ts of the lock is 0.
        must_acquire_pessimistic_lock_with_ttl(&engine, k, k, ts(290, 0), ts(290, 0), 100);
        must_success(
            &engine,
            k,
            ts(290, 0),
            ts(300, 0),
            ts(300, 0),
            r,
            uncommitted(100, TimeStamp::zero(), false),
        );
        must_large_txn_locked(&engine, k, ts(290, 0), 100, TimeStamp::zero(), true);
        pessimistic_rollback::tests::must_success(&engine, k, ts(290, 0), ts(290, 0));

        must_prewrite_put_impl(
            &engine,
            k,
            v,
            k,
            &None,
            ts(300, 0),
            false,
            100,
            TimeStamp::zero(),
            1,
            /* min_commit_ts */ TimeStamp::zero(),
<<<<<<< HEAD
=======
            /* max_commit_ts */ TimeStamp::zero(),
            false,
>>>>>>> 8c7d117e
        );
        must_success(
            &engine,
            k,
            ts(300, 0),
            ts(310, 0),
            ts(310, 0),
            r,
            uncommitted(100, TimeStamp::zero(), false),
        );
        must_large_txn_locked(&engine, k, ts(300, 0), 100, TimeStamp::zero(), false);
        must_rollback(&engine, k, ts(300, 0));

        must_prewrite_put_for_large_txn(&engine, k, v, k, ts(310, 0), 100, 0);
        must_large_txn_locked(&engine, k, ts(310, 0), 100, ts(310, 1), false);
        // Don't push forward the min_commit_ts if caller_start_ts is max, but pushed should be true.
        must_success(
            &engine,
            k,
            ts(310, 0),
            TimeStamp::max(),
            ts(320, 0),
            r,
            uncommitted(100, ts(310, 1), true),
        );
        must_commit(&engine, k, ts(310, 0), ts(315, 0));
        must_success(
            &engine,
            k,
            ts(310, 0),
            TimeStamp::max(),
            ts(320, 0),
            r,
            committed(ts(315, 0)),
        );
    }

    #[test]
    fn test_check_txn_status() {
        test_check_txn_status_impl(false);
        test_check_txn_status_impl(true);
    }
}<|MERGE_RESOLUTION|>--- conflicted
+++ resolved
@@ -738,11 +738,7 @@
             TimeStamp::zero(),
             1,
             /* min_commit_ts */ TimeStamp::zero(),
-<<<<<<< HEAD
-=======
             /* max_commit_ts */ TimeStamp::zero(),
-            false,
->>>>>>> 8c7d117e
         );
         must_success(
             &engine,
