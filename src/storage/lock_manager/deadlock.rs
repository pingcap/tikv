--- conflicted
+++ resolved
@@ -12,11 +12,7 @@
     self, DuplexSink, RequestStream, RpcContext, RpcStatus, RpcStatusCode, UnarySink, WriteFlags,
 };
 use kvproto::deadlock::*;
-<<<<<<< HEAD
-use kvproto::deadlock_grpc;
 use kvproto::metapb::Region;
-=======
->>>>>>> 8ff1e2ef
 use pd_client::{RpcClient, INVALID_ID};
 use raft::StateRole;
 use std::cell::RefCell;
@@ -603,13 +599,8 @@
     ) {
         if !self.is_leader() {
             let status = RpcStatus::new(
-<<<<<<< HEAD
-                GRPC_STATUS_FAILED_PRECONDITION,
+                RpcStatusCode::FAILED_PRECONDITION,
                 Some("I'm not the leader of deadlock detector".to_string()),
-=======
-                RpcStatusCode::FAILED_PRECONDITION,
-                Some("i'm not the leader of deadlock detector".to_string()),
->>>>>>> 8ff1e2ef
             );
             handle.spawn(sink.fail(status).map_err(|_| ()));
             ERROR_COUNTER_VEC.not_leader.inc();
