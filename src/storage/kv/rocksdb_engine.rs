--- conflicted
+++ resolved
@@ -369,15 +369,9 @@
 
     fn iter(&self, iter_opt: IterOptions, mode: ScanMode) -> Result<Cursor<Self::Iter>> {
         trace!("RocksSnapshot: create iterator");
-<<<<<<< HEAD
-        let use_prefix_seek = !iter_opt.total_order_seek_used();
-        let iter = self.iterator_opt(iter_opt)?;
-        Ok(Cursor::new(iter, mode, use_prefix_seek))
-=======
         let prefix_seek = iter_opt.prefix_seek_used();
         let iter = self.iterator_opt(iter_opt)?;
         Ok(Cursor::new(iter, mode, prefix_seek))
->>>>>>> cef51c92
     }
 
     fn iter_cf(
@@ -387,15 +381,9 @@
         mode: ScanMode,
     ) -> Result<Cursor<Self::Iter>> {
         trace!("RocksSnapshot: create cf iterator");
-<<<<<<< HEAD
-        let use_prefix_seek = !iter_opt.total_order_seek_used();
-        let iter = self.iterator_cf_opt(cf, iter_opt)?;
-        Ok(Cursor::new(iter, mode, use_prefix_seek))
-=======
         let prefix_seek = iter_opt.prefix_seek_used();
         let iter = self.iterator_cf_opt(cf, iter_opt)?;
         Ok(Cursor::new(iter, mode, prefix_seek))
->>>>>>> cef51c92
     }
 }
 
