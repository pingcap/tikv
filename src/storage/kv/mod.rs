--- conflicted
+++ resolved
@@ -193,27 +193,21 @@
 impl ErrorInner {
     pub fn maybe_clone(&self) -> Option<ErrorInner> {
         match *self {
-<<<<<<< HEAD
-            Error::Request(ref e) => Some(Error::Request(e.clone())),
-            Error::Timeout(d) => Some(Error::Timeout(d)),
-            Error::EmptyRequest => Some(Error::EmptyRequest),
-            Error::Other(_) | Error::OtherFlattened(_) => None,
-        }
-    }
-
-    pub fn must_clone(&self) -> Error {
-        match *self {
-            Error::Request(ref e) => Error::Request(e.clone()),
-            Error::Timeout(d) => Error::Timeout(d),
-            Error::EmptyRequest => Error::EmptyRequest,
-            Error::Other(ref e) => Error::OtherFlattened(e.description().to_owned()),
-            Error::OtherFlattened(ref d) => Error::OtherFlattened(d.clone()),
-=======
             ErrorInner::Request(ref e) => Some(ErrorInner::Request(e.clone())),
             ErrorInner::Timeout(d) => Some(ErrorInner::Timeout(d)),
             ErrorInner::EmptyRequest => Some(ErrorInner::EmptyRequest),
+            ErrorInner::OtherFlattened(ref d) => Some(ErrorInner::OtherFlattened(d.clone())),
             ErrorInner::Other(_) => None,
->>>>>>> 4b6c4d91
+        }
+    }
+
+    pub fn must_clone(&self) -> ErrorInner {
+        match *self {
+            ErrorInner::Request(ref e) => ErrorInner::Request(e.clone()),
+            ErrorInner::Timeout(d) => ErrorInner::Timeout(d),
+            ErrorInner::EmptyRequest => ErrorInner::EmptyRequest,
+            ErrorInner::Other(ref e) => ErrorInner::OtherFlattened(e.description().to_owned()),
+            ErrorInner::OtherFlattened(ref d) => ErrorInner::OtherFlattened(d.clone()),
         }
     }
 }
