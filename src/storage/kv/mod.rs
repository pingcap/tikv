// Copyright 2016 TiKV Project Authors. Licensed under Apache-2.0.

//! There are multiple [`Engine`](kv::Engine) implementations, [`RaftKv`](crate::server::raftkv::RaftKv)
//! is used by the [`Server`](crate::server::Server). The [`BTreeEngine`](kv::BTreeEngine) and
//! [`RocksEngine`](RocksEngine) are used for testing only.

mod btree_engine;
mod cursor;
mod perf_context;
mod rocksdb_engine;
mod stats;

use std::cell::UnsafeCell;
use std::fmt;
use std::time::Duration;
use std::{error, ptr, result};

use engine_rocks::RocksTablePropertiesCollection;
use engine_traits::{CfName, CF_DEFAULT};
use engine_traits::{IterOptions, KvEngine as LocalEngine, MvccProperties, ReadOptions};
use futures::prelude::*;
use kvproto::errorpb::Error as ErrorHeader;
<<<<<<< HEAD
use kvproto::kvrpcpb::{Context, ExtraOp as TxnExtraOp};
=======
use kvproto::kvrpcpb::{Context, ExtraOp as TxnExtraOp, KeyRange};
>>>>>>> 2890d09a
use txn_types::{Key, TimeStamp, TxnExtra, Value};

pub use self::btree_engine::{BTreeEngine, BTreeEngineIterator, BTreeEngineSnapshot};
pub use self::cursor::{Cursor, CursorBuilder};
pub use self::perf_context::{PerfStatisticsDelta, PerfStatisticsInstant};
pub use self::rocksdb_engine::{write_modifies, RocksEngine, RocksSnapshot, TestEngineBuilder};
pub use self::stats::{
    CfStatistics, FlowStatistics, FlowStatsReporter, Statistics, StatisticsSummary,
};
use error_code::{self, ErrorCode, ErrorCodeExt};
use into_other::IntoOther;
use tikv_util::time::ThreadReadId;

pub const SEEK_BOUND: u64 = 8;
const DEFAULT_TIMEOUT_SECS: u64 = 5;

pub type Callback<T> = Box<dyn FnOnce((CbContext, Result<T>)) + Send>;
pub type ExtCallback = Box<dyn FnOnce() + Send>;
pub type Result<T> = result::Result<T, Error>;

#[derive(Debug)]
pub struct CbContext {
    pub term: Option<u64>,
    pub txn_extra_op: TxnExtraOp,
}

impl CbContext {
    pub fn new() -> CbContext {
        CbContext {
            term: None,
            txn_extra_op: TxnExtraOp::Noop,
        }
    }
}

#[derive(Debug)]
pub enum Modify {
    Delete(CfName, Key),
    Put(CfName, Key, Value),
    // cf_name, start_key, end_key, notify_only
    DeleteRange(CfName, Key, Key, bool),

    Prewrite {
        key: Key,
        value: Value,
        lock: Value,
        start_ts: TimeStamp,
    },
    Commit {
        key: Key,
        start_ts: TimeStamp,
        commit_ts: TimeStamp,
    },
}

impl Modify {
    pub fn size(&self) -> usize {
        let cf = match self {
            Modify::Delete(cf, _) => cf,
            Modify::Put(cf, ..) => cf,
            Modify::DeleteRange(..) => return 0,
            Modify::Prewrite { .. } | Modify::Commit { .. } => &CF_DEFAULT,
        };
        let cf_size = if cf == &CF_DEFAULT { 0 } else { cf.len() };

        match self {
            Modify::Delete(_, k) => cf_size + k.as_encoded().len(),
            Modify::Put(_, k, v) => cf_size + k.as_encoded().len() + v.len(),
            Modify::Prewrite {
                key, value, lock, ..
            } => {
                key.as_encoded().len() + value.len() + lock.len() + std::mem::size_of::<TimeStamp>()
            }
            Modify::Commit { key, .. } => {
                key.as_encoded().len() + std::mem::size_of::<TimeStamp>() * 2
            }
            Modify::DeleteRange(..) => unreachable!(),
        }
    }

    pub fn cf_size(&self) -> (CfName, usize) {
        let cf = match self {
            Modify::Delete(cf, _) => cf,
            Modify::Put(cf, ..) => cf,
            Modify::DeleteRange(..) => return (CF_DEFAULT, 0),
            Modify::Prewrite { .. } | Modify::Commit { .. } => &CF_DEFAULT,
        };
        let cf_size = if cf == &CF_DEFAULT { 0 } else { cf.len() };

        match self {
            Modify::Delete(_, k) => (cf, cf_size + k.as_encoded().len()),
            Modify::Put(_, k, v) => (cf, cf_size + k.as_encoded().len() + v.len()),
            Modify::DeleteRange(..) => unreachable!(),
            _ => (cf, self.size()),
        }
    }
}

#[derive(Default)]
pub struct WriteData {
    pub modifies: Vec<Modify>,
    pub extra: TxnExtra,
}

impl WriteData {
    pub fn new(modifies: Vec<Modify>, extra: TxnExtra) -> Self {
        Self { modifies, extra }
    }

    pub fn from_modifies(modifies: Vec<Modify>) -> Self {
        Self::new(modifies, TxnExtra::default())
    }
}

#[derive(Debug, Clone)]
pub struct SnapContext<'a> {
    pub pb_ctx: &'a Context,
    pub read_id: Option<ThreadReadId>,
    // `start_ts` and `key_ranges` are used in replica read. They are sent to
    // the leader via raft "read index" to check memory locks.
    pub start_ts: TimeStamp,
    pub key_ranges: Vec<KeyRange>,
}

impl<'a> Default for SnapContext<'a> {
    fn default() -> Self {
        SnapContext {
            #[cfg(feature = "protobuf-codec")]
            pb_ctx: Default::default(),
            #[cfg(feature = "prost-codec")]
            pb_ctx: Context::default_ref(),
            read_id: None,
            start_ts: Default::default(),
            key_ranges: Default::default(),
        }
    }
}

/// Engine defines the common behaviour for a storage engine type.
pub trait Engine: Send + Clone + 'static {
    type Snap: Snapshot;
    type Local: LocalEngine;

    /// Local storage engine.
    fn kv_engine(&self) -> Self::Local;

    fn snapshot_on_kv_engine(&self, start_key: &[u8], end_key: &[u8]) -> Result<Self::Snap>;

    /// Write modifications into internal local engine directly.
    fn modify_on_kv_engine(&self, modifies: Vec<Modify>) -> Result<()>;

    fn async_snapshot(&self, ctx: SnapContext<'_>, cb: Callback<Self::Snap>) -> Result<()>;

    fn async_write(&self, ctx: &Context, batch: WriteData, write_cb: Callback<()>) -> Result<()>;

    /// Writes data to the engine asynchronously with some extensions.
    ///
    /// When the write request is proposed successfully, the `proposed_cb` is invoked.
    /// When the write request is finished, the `write_cb` is invoked.
    fn async_write_ext(
        &self,
        ctx: &Context,
        batch: WriteData,
        write_cb: Callback<()>,
        _proposed_cb: Option<ExtCallback>,
        _committed_cb: Option<ExtCallback>,
    ) -> Result<()> {
        self.async_write(ctx, batch, write_cb)
    }

    fn write(&self, ctx: &Context, batch: WriteData) -> Result<()> {
        let timeout = Duration::from_secs(DEFAULT_TIMEOUT_SECS);
        match wait_op!(|cb| self.async_write(ctx, batch, cb), timeout) {
            Some((_, res)) => res,
            None => Err(Error::from(ErrorInner::Timeout(timeout))),
        }
    }

    fn release_snapshot(&self) {}

    fn snapshot(&self, ctx: SnapContext<'_>) -> Result<Self::Snap> {
        let timeout = Duration::from_secs(DEFAULT_TIMEOUT_SECS);
        match wait_op!(|cb| self.async_snapshot(ctx, cb), timeout) {
            Some((_, res)) => res,
            None => Err(Error::from(ErrorInner::Timeout(timeout))),
        }
    }

    fn put(&self, ctx: &Context, key: Key, value: Value) -> Result<()> {
        self.put_cf(ctx, CF_DEFAULT, key, value)
    }

    fn put_cf(&self, ctx: &Context, cf: CfName, key: Key, value: Value) -> Result<()> {
        self.write(
            ctx,
            WriteData::from_modifies(vec![Modify::Put(cf, key, value)]),
        )
    }

    fn delete(&self, ctx: &Context, key: Key) -> Result<()> {
        self.delete_cf(ctx, CF_DEFAULT, key)
    }

    fn delete_cf(&self, ctx: &Context, cf: CfName, key: Key) -> Result<()> {
        self.write(ctx, WriteData::from_modifies(vec![Modify::Delete(cf, key)]))
    }

    fn get_properties(&self, start: &[u8], end: &[u8]) -> Result<RocksTablePropertiesCollection> {
        self.get_properties_cf(CF_DEFAULT, start, end)
    }

    fn get_properties_cf(
        &self,
        _: CfName,
        _start: &[u8],
        _end: &[u8],
    ) -> Result<RocksTablePropertiesCollection> {
        Err(box_err!("no user properties"))
    }

    fn get_mvcc_properties_cf(
        &self,
        _: CfName,
        _safe_point: TimeStamp,
        _start: &[u8],
        _end: &[u8],
    ) -> Option<MvccProperties> {
        None
    }
}

pub trait Snapshot: Sync + Send + Clone {
    type Iter: Iterator;

    fn get(&self, key: &Key) -> Result<Option<Value>>;
    fn get_cf(&self, cf: CfName, key: &Key) -> Result<Option<Value>>;
    fn get_cf_opt(&self, opts: ReadOptions, cf: CfName, key: &Key) -> Result<Option<Value>>;
    fn iter(&self, iter_opt: IterOptions, mode: ScanMode) -> Result<Cursor<Self::Iter>>;
    fn iter_cf(
        &self,
        cf: CfName,
        iter_opt: IterOptions,
        mode: ScanMode,
    ) -> Result<Cursor<Self::Iter>>;
    // The minimum key this snapshot can retrieve.
    #[inline]
    fn lower_bound(&self) -> Option<&[u8]> {
        None
    }
    // The maximum key can be fetched from the snapshot should less than the upper bound.
    #[inline]
    fn upper_bound(&self) -> Option<&[u8]> {
        None
    }

    /// Retrieves a version that represents the modification status of the underlying data.
    /// Version should be changed when underlying data is changed.
    ///
    /// If the engine does not support data version, then `None` is returned.
    #[inline]
    fn get_data_version(&self) -> Option<u64> {
        None
    }

    fn is_max_ts_synced(&self) -> bool {
        // If the snapshot does not come from a multi-raft engine, max ts
        // needn't be updated.
        true
    }
}

pub trait Iterator: Send {
    fn next(&mut self) -> Result<bool>;
    fn prev(&mut self) -> Result<bool>;
    fn seek(&mut self, key: &Key) -> Result<bool>;
    fn seek_for_prev(&mut self, key: &Key) -> Result<bool>;
    fn seek_to_first(&mut self) -> Result<bool>;
    fn seek_to_last(&mut self) -> Result<bool>;
    fn valid(&self) -> Result<bool>;

    fn validate_key(&self, _: &Key) -> Result<()> {
        Ok(())
    }

    /// Only be called when `self.valid() == Ok(true)`.
    fn key(&self) -> &[u8];
    /// Only be called when `self.valid() == Ok(true)`.
    fn value(&self) -> &[u8];
}

#[derive(Debug, PartialEq, Clone, Copy)]
pub enum ScanMode {
    Forward,
    Backward,
    Mixed,
}

quick_error! {
    #[derive(Debug)]
    pub enum ErrorInner {
        Request(err: ErrorHeader) {
            from()
            description(err.get_message())
            display("{:?}", err)
        }
        Timeout(d: Duration) {
            display("timeout after {:?}", d)
        }
        EmptyRequest {
            display("an empty request")
        }
        Other(err: Box<dyn error::Error + Send + Sync>) {
            from()
            cause(err.as_ref())
            display("unknown error {:?}", err)
        }
    }
}

impl From<engine_traits::Error> for ErrorInner {
    fn from(err: engine_traits::Error) -> ErrorInner {
        ErrorInner::Request(err.into_other())
    }
}

impl ErrorInner {
    pub fn maybe_clone(&self) -> Option<ErrorInner> {
        match *self {
            ErrorInner::Request(ref e) => Some(ErrorInner::Request(e.clone())),
            ErrorInner::Timeout(d) => Some(ErrorInner::Timeout(d)),
            ErrorInner::EmptyRequest => Some(ErrorInner::EmptyRequest),
            ErrorInner::Other(_) => None,
        }
    }
}

pub struct Error(pub Box<ErrorInner>);

impl Error {
    pub fn maybe_clone(&self) -> Option<Error> {
        self.0.maybe_clone().map(Error::from)
    }
}

impl fmt::Debug for Error {
    fn fmt(&self, f: &mut fmt::Formatter<'_>) -> fmt::Result {
        fmt::Debug::fmt(&self.0, f)
    }
}

impl fmt::Display for Error {
    fn fmt(&self, f: &mut fmt::Formatter<'_>) -> fmt::Result {
        fmt::Display::fmt(&self.0, f)
    }
}

impl std::error::Error for Error {
    fn source(&self) -> Option<&(dyn std::error::Error + 'static)> {
        std::error::Error::source(&self.0)
    }
}

impl From<ErrorInner> for Error {
    #[inline]
    fn from(e: ErrorInner) -> Self {
        Error(Box::new(e))
    }
}

impl<T: Into<ErrorInner>> From<T> for Error {
    #[inline]
    default fn from(err: T) -> Self {
        let err = err.into();
        err.into()
    }
}

impl ErrorCodeExt for Error {
    fn error_code(&self) -> ErrorCode {
        match self.0.as_ref() {
            ErrorInner::Request(e) => e.error_code(),
            ErrorInner::Timeout(_) => error_code::storage::TIMEOUT,
            ErrorInner::EmptyRequest => error_code::storage::EMPTY_REQUEST,
            ErrorInner::Other(_) => error_code::storage::UNKNOWN,
        }
    }
}

thread_local! {
    // A pointer to thread local engine. Use raw pointer and `UnsafeCell` to reduce runtime check.
    static TLS_ENGINE_ANY: UnsafeCell<*mut ()> = UnsafeCell::new(ptr::null_mut());
}

/// Execute the closure on the thread local engine.
///
/// # Safety
///
/// Precondition: `TLS_ENGINE_ANY` is non-null.
pub unsafe fn with_tls_engine<E: Engine, F, R>(f: F) -> R
where
    F: FnOnce(&E) -> R,
{
    TLS_ENGINE_ANY.with(|e| {
        let engine = &*(*e.get() as *const E);
        f(engine)
    })
}

/// Set the thread local engine.
///
/// Postcondition: `TLS_ENGINE_ANY` is non-null.
pub fn set_tls_engine<E: Engine>(engine: E) {
    // Safety: we check that `TLS_ENGINE_ANY` is null to ensure we don't leak an existing
    // engine; we ensure there are no other references to `engine`.
    TLS_ENGINE_ANY.with(move |e| unsafe {
        if (*e.get()).is_null() {
            let engine = Box::into_raw(Box::new(engine)) as *mut ();
            *e.get() = engine;
        }
    });
}

/// Destroy the thread local engine.
///
/// Postcondition: `TLS_ENGINE_ANY` is null.
///
/// # Safety
///
/// The current tls engine must have the same type as `E` (or at least
/// there destructors must be compatible).
pub unsafe fn destroy_tls_engine<E: Engine>() {
    // Safety: we check that `TLS_ENGINE_ANY` is non-null, we must ensure that references
    // to `TLS_ENGINE_ANY` can never be stored outside of `TLS_ENGINE_ANY`.
    TLS_ENGINE_ANY.with(|e| {
        let ptr = *e.get();
        if !ptr.is_null() {
            drop(Box::from_raw(ptr as *mut E));
            *e.get() = ptr::null_mut();
        }
    });
}

/// Get a snapshot of `engine`.
pub fn snapshot<E: Engine>(
    engine: &E,
    ctx: SnapContext<'_>,
) -> impl std::future::Future<Output = Result<E::Snap>> {
    let (callback, future) =
        tikv_util::future::paired_must_called_future_callback(drop_snapshot_callback::<E>);
    let val = engine.async_snapshot(ctx, callback);
    // make engine not cross yield point
    async move {
        val?; // propagate error
        let (_ctx, result) = future
            .map_err(|cancel| Error::from(ErrorInner::Other(box_err!(cancel))))
            .await?;
        fail_point!("after-snapshot");
        result
    }
}

pub fn drop_snapshot_callback<E: Engine>() -> (CbContext, Result<E::Snap>) {
    let bt = backtrace::Backtrace::new();
    warn!("async snapshot callback is dropped"; "backtrace" => ?bt);
    let mut err = ErrorHeader::default();
    err.set_message("async snapshot callback is dropped".to_string());
    (CbContext::new(), Err(Error::from(ErrorInner::Request(err))))
}

#[cfg(test)]
pub mod tests {
    use super::*;
    use tikv_util::codec::bytes;

    pub const TEST_ENGINE_CFS: &[CfName] = &["cf"];

    pub fn must_put<E: Engine>(engine: &E, key: &[u8], value: &[u8]) {
        engine
            .put(&Context::default(), Key::from_raw(key), value.to_vec())
            .unwrap();
    }

    pub fn must_put_cf<E: Engine>(engine: &E, cf: CfName, key: &[u8], value: &[u8]) {
        engine
            .put_cf(&Context::default(), cf, Key::from_raw(key), value.to_vec())
            .unwrap();
    }

    pub fn must_delete<E: Engine>(engine: &E, key: &[u8]) {
        engine
            .delete(&Context::default(), Key::from_raw(key))
            .unwrap();
    }

    pub fn must_delete_cf<E: Engine>(engine: &E, cf: CfName, key: &[u8]) {
        engine
            .delete_cf(&Context::default(), cf, Key::from_raw(key))
            .unwrap();
    }

    pub fn assert_has<E: Engine>(engine: &E, key: &[u8], value: &[u8]) {
        let snapshot = engine.snapshot(Default::default()).unwrap();
        assert_eq!(snapshot.get(&Key::from_raw(key)).unwrap().unwrap(), value);
    }

    pub fn assert_has_cf<E: Engine>(engine: &E, cf: CfName, key: &[u8], value: &[u8]) {
        let snapshot = engine.snapshot(Default::default()).unwrap();
        assert_eq!(
            snapshot.get_cf(cf, &Key::from_raw(key)).unwrap().unwrap(),
            value
        );
    }

    pub fn assert_none<E: Engine>(engine: &E, key: &[u8]) {
        let snapshot = engine.snapshot(Default::default()).unwrap();
        assert_eq!(snapshot.get(&Key::from_raw(key)).unwrap(), None);
    }

    pub fn assert_none_cf<E: Engine>(engine: &E, cf: CfName, key: &[u8]) {
        let snapshot = engine.snapshot(Default::default()).unwrap();
        assert_eq!(snapshot.get_cf(cf, &Key::from_raw(key)).unwrap(), None);
    }

    fn assert_seek<E: Engine>(engine: &E, key: &[u8], pair: (&[u8], &[u8])) {
        let snapshot = engine.snapshot(Default::default()).unwrap();
        let mut cursor = snapshot
            .iter(IterOptions::default(), ScanMode::Mixed)
            .unwrap();
        let mut statistics = CfStatistics::default();
        cursor.seek(&Key::from_raw(key), &mut statistics).unwrap();
        assert_eq!(cursor.key(&mut statistics), &*bytes::encode_bytes(pair.0));
        assert_eq!(cursor.value(&mut statistics), pair.1);
    }

    fn assert_reverse_seek<E: Engine>(engine: &E, key: &[u8], pair: (&[u8], &[u8])) {
        let snapshot = engine.snapshot(Default::default()).unwrap();
        let mut cursor = snapshot
            .iter(IterOptions::default(), ScanMode::Mixed)
            .unwrap();
        let mut statistics = CfStatistics::default();
        cursor
            .reverse_seek(&Key::from_raw(key), &mut statistics)
            .unwrap();
        assert_eq!(cursor.key(&mut statistics), &*bytes::encode_bytes(pair.0));
        assert_eq!(cursor.value(&mut statistics), pair.1);
    }

    fn assert_near_seek<I: Iterator>(cursor: &mut Cursor<I>, key: &[u8], pair: (&[u8], &[u8])) {
        let mut statistics = CfStatistics::default();
        assert!(
            cursor
                .near_seek(&Key::from_raw(key), &mut statistics)
                .unwrap(),
            hex::encode_upper(key)
        );
        assert_eq!(cursor.key(&mut statistics), &*bytes::encode_bytes(pair.0));
        assert_eq!(cursor.value(&mut statistics), pair.1);
    }

    fn assert_near_reverse_seek<I: Iterator>(
        cursor: &mut Cursor<I>,
        key: &[u8],
        pair: (&[u8], &[u8]),
    ) {
        let mut statistics = CfStatistics::default();
        assert!(
            cursor
                .near_reverse_seek(&Key::from_raw(key), &mut statistics)
                .unwrap(),
            hex::encode_upper(key)
        );
        assert_eq!(cursor.key(&mut statistics), &*bytes::encode_bytes(pair.0));
        assert_eq!(cursor.value(&mut statistics), pair.1);
    }

    pub fn test_base_curd_options<E: Engine>(engine: &E) {
        test_get_put(engine);
        test_batch(engine);
        test_empty_seek(engine);
        test_seek(engine);
        test_near_seek(engine);
        test_cf(engine);
        test_empty_write(engine);
    }

    fn test_get_put<E: Engine>(engine: &E) {
        assert_none(engine, b"x");
        must_put(engine, b"x", b"1");
        assert_has(engine, b"x", b"1");
        must_put(engine, b"x", b"2");
        assert_has(engine, b"x", b"2");
    }

    fn test_batch<E: Engine>(engine: &E) {
        engine
            .write(
                &Context::default(),
                WriteData::from_modifies(vec![
                    Modify::Put(CF_DEFAULT, Key::from_raw(b"x"), b"1".to_vec()),
                    Modify::Put(CF_DEFAULT, Key::from_raw(b"y"), b"2".to_vec()),
                ]),
            )
            .unwrap();
        assert_has(engine, b"x", b"1");
        assert_has(engine, b"y", b"2");

        engine
            .write(
                &Context::default(),
                WriteData::from_modifies(vec![
                    Modify::Delete(CF_DEFAULT, Key::from_raw(b"x")),
                    Modify::Delete(CF_DEFAULT, Key::from_raw(b"y")),
                ]),
            )
            .unwrap();
        assert_none(engine, b"y");
        assert_none(engine, b"y");
    }

    fn test_seek<E: Engine>(engine: &E) {
        must_put(engine, b"x", b"1");
        assert_seek(engine, b"x", (b"x", b"1"));
        assert_seek(engine, b"a", (b"x", b"1"));
        assert_reverse_seek(engine, b"x1", (b"x", b"1"));
        must_put(engine, b"z", b"2");
        assert_seek(engine, b"y", (b"z", b"2"));
        assert_seek(engine, b"x\x00", (b"z", b"2"));
        assert_reverse_seek(engine, b"y", (b"x", b"1"));
        assert_reverse_seek(engine, b"z", (b"x", b"1"));
        let snapshot = engine.snapshot(Default::default()).unwrap();
        let mut iter = snapshot
            .iter(IterOptions::default(), ScanMode::Mixed)
            .unwrap();
        let mut statistics = CfStatistics::default();
        assert!(!iter
            .seek(&Key::from_raw(b"z\x00"), &mut statistics)
            .unwrap());
        assert!(!iter
            .reverse_seek(&Key::from_raw(b"x"), &mut statistics)
            .unwrap());
        must_delete(engine, b"x");
        must_delete(engine, b"z");
    }

    fn test_near_seek<E: Engine>(engine: &E) {
        must_put(engine, b"x", b"1");
        must_put(engine, b"z", b"2");
        let snapshot = engine.snapshot(Default::default()).unwrap();
        let mut cursor = snapshot
            .iter(IterOptions::default(), ScanMode::Mixed)
            .unwrap();
        assert_near_seek(&mut cursor, b"x", (b"x", b"1"));
        assert_near_seek(&mut cursor, b"a", (b"x", b"1"));
        assert_near_reverse_seek(&mut cursor, b"z1", (b"z", b"2"));
        assert_near_reverse_seek(&mut cursor, b"x1", (b"x", b"1"));
        assert_near_seek(&mut cursor, b"y", (b"z", b"2"));
        assert_near_seek(&mut cursor, b"x\x00", (b"z", b"2"));
        let mut statistics = CfStatistics::default();
        assert!(!cursor
            .near_seek(&Key::from_raw(b"z\x00"), &mut statistics)
            .unwrap());
        // Insert many key-values between 'x' and 'z' then near_seek will fallback to seek.
        for i in 0..super::SEEK_BOUND {
            let key = format!("y{}", i);
            must_put(engine, key.as_bytes(), b"3");
        }
        let snapshot = engine.snapshot(Default::default()).unwrap();
        let mut cursor = snapshot
            .iter(IterOptions::default(), ScanMode::Mixed)
            .unwrap();
        assert_near_seek(&mut cursor, b"x", (b"x", b"1"));
        assert_near_seek(&mut cursor, b"z", (b"z", b"2"));

        must_delete(engine, b"x");
        must_delete(engine, b"z");
        for i in 0..super::SEEK_BOUND {
            let key = format!("y{}", i);
            must_delete(engine, key.as_bytes());
        }
    }

    fn test_empty_seek<E: Engine>(engine: &E) {
        let snapshot = engine.snapshot(Default::default()).unwrap();
        let mut cursor = snapshot
            .iter(IterOptions::default(), ScanMode::Mixed)
            .unwrap();
        let mut statistics = CfStatistics::default();
        assert!(!cursor
            .near_reverse_seek(&Key::from_raw(b"x"), &mut statistics)
            .unwrap());
        assert!(!cursor
            .near_reverse_seek(&Key::from_raw(b"z"), &mut statistics)
            .unwrap());
        assert!(!cursor
            .near_reverse_seek(&Key::from_raw(b"w"), &mut statistics)
            .unwrap());
        assert!(!cursor
            .near_seek(&Key::from_raw(b"x"), &mut statistics)
            .unwrap());
        assert!(!cursor
            .near_seek(&Key::from_raw(b"z"), &mut statistics)
            .unwrap());
        assert!(!cursor
            .near_seek(&Key::from_raw(b"w"), &mut statistics)
            .unwrap());
    }

    macro_rules! assert_seek {
        ($cursor:ident, $func:ident, $k:expr, $res:ident) => {{
            let mut statistics = CfStatistics::default();
            assert_eq!(
                $cursor.$func(&$k, &mut statistics).unwrap(),
                $res.is_some(),
                "assert_seek {} failed exp {:?}",
                $k,
                $res
            );
            if let Some((ref k, ref v)) = $res {
                assert_eq!(
                    $cursor.key(&mut statistics),
                    bytes::encode_bytes(k.as_bytes()).as_slice()
                );
                assert_eq!($cursor.value(&mut statistics), v.as_bytes());
            }
        }};
    }

    #[derive(PartialEq, Eq, Clone, Copy)]
    enum SeekMode {
        Normal,
        Reverse,
        ForPrev,
    }

    // use step to control the distance between target key and current key in cursor.
    fn test_linear_seek<S: Snapshot>(
        snapshot: &S,
        mode: ScanMode,
        seek_mode: SeekMode,
        start_idx: usize,
        step: usize,
    ) {
        let mut cursor = snapshot.iter(IterOptions::default(), mode).unwrap();
        let mut near_cursor = snapshot.iter(IterOptions::default(), mode).unwrap();
        let limit = (SEEK_BOUND as usize * 10 + 50 - 1) * 2;

        for (_, mut i) in (start_idx..(SEEK_BOUND as usize * 30))
            .enumerate()
            .filter(|&(i, _)| i % step == 0)
        {
            if seek_mode != SeekMode::Normal {
                i = SEEK_BOUND as usize * 30 - 1 - i;
            }
            let key = format!("key_{:03}", i);
            let seek_key = Key::from_raw(key.as_bytes());
            let exp_kv = if i <= 100 {
                match seek_mode {
                    SeekMode::Reverse => None,
                    SeekMode::ForPrev if i < 100 => None,
                    SeekMode::Normal | SeekMode::ForPrev => {
                        Some(("key_100".to_owned(), "value_50".to_owned()))
                    }
                }
            } else if i <= limit {
                if seek_mode == SeekMode::Reverse {
                    Some((
                        format!("key_{}", (i - 1) / 2 * 2),
                        format!("value_{}", (i - 1) / 2),
                    ))
                } else if seek_mode == SeekMode::ForPrev {
                    Some((format!("key_{}", i / 2 * 2), format!("value_{}", i / 2)))
                } else {
                    Some((
                        format!("key_{}", (i + 1) / 2 * 2),
                        format!("value_{}", (i + 1) / 2),
                    ))
                }
            } else if seek_mode != SeekMode::Normal {
                Some((
                    format!("key_{:03}", limit),
                    format!("value_{:03}", limit / 2),
                ))
            } else {
                None
            };

            match seek_mode {
                SeekMode::Reverse => {
                    assert_seek!(cursor, reverse_seek, seek_key, exp_kv);
                    assert_seek!(near_cursor, near_reverse_seek, seek_key, exp_kv);
                }
                SeekMode::Normal => {
                    assert_seek!(cursor, seek, seek_key, exp_kv);
                    assert_seek!(near_cursor, near_seek, seek_key, exp_kv);
                }
                SeekMode::ForPrev => {
                    assert_seek!(cursor, seek_for_prev, seek_key, exp_kv);
                    assert_seek!(near_cursor, near_seek_for_prev, seek_key, exp_kv);
                }
            }
        }
    }

    pub fn test_linear<E: Engine>(engine: &E) {
        for i in 50..50 + SEEK_BOUND * 10 {
            let key = format!("key_{}", i * 2);
            let value = format!("value_{}", i);
            must_put(engine, key.as_bytes(), value.as_bytes());
        }
        let snapshot = engine.snapshot(Default::default()).unwrap();

        for step in 1..SEEK_BOUND as usize * 3 {
            for start in 0..10 {
                test_linear_seek(
                    &snapshot,
                    ScanMode::Forward,
                    SeekMode::Normal,
                    start * SEEK_BOUND as usize,
                    step,
                );
                test_linear_seek(
                    &snapshot,
                    ScanMode::Backward,
                    SeekMode::Reverse,
                    start * SEEK_BOUND as usize,
                    step,
                );
                test_linear_seek(
                    &snapshot,
                    ScanMode::Backward,
                    SeekMode::ForPrev,
                    start * SEEK_BOUND as usize,
                    step,
                );
            }
        }
        for &seek_mode in &[SeekMode::Reverse, SeekMode::Normal, SeekMode::ForPrev] {
            for step in 1..SEEK_BOUND as usize * 3 {
                for start in 0..10 {
                    test_linear_seek(
                        &snapshot,
                        ScanMode::Mixed,
                        seek_mode,
                        start * SEEK_BOUND as usize,
                        step,
                    );
                }
            }
        }
    }

    fn test_cf<E: Engine>(engine: &E) {
        assert_none_cf(engine, "cf", b"key");
        must_put_cf(engine, "cf", b"key", b"value");
        assert_has_cf(engine, "cf", b"key", b"value");
        must_delete_cf(engine, "cf", b"key");
        assert_none_cf(engine, "cf", b"key");
    }

    fn test_empty_write<E: Engine>(engine: &E) {
        engine
            .write(&Context::default(), WriteData::default())
            .unwrap_err();
    }

    pub fn test_cfs_statistics<E: Engine>(engine: &E) {
        must_put(engine, b"foo", b"bar1");
        must_put(engine, b"foo2", b"bar2");
        must_put(engine, b"foo3", b"bar3"); // deleted
        must_put(engine, b"foo4", b"bar4");
        must_put(engine, b"foo42", b"bar42"); // deleted
        must_put(engine, b"foo5", b"bar5"); // deleted
        must_put(engine, b"foo6", b"bar6");
        must_delete(engine, b"foo3");
        must_delete(engine, b"foo42");
        must_delete(engine, b"foo5");

        let snapshot = engine.snapshot(Default::default()).unwrap();
        let mut iter = snapshot
            .iter(IterOptions::default(), ScanMode::Forward)
            .unwrap();

        let mut statistics = CfStatistics::default();
        iter.seek(&Key::from_raw(b"foo30"), &mut statistics)
            .unwrap();

        assert_eq!(iter.key(&mut statistics), &*bytes::encode_bytes(b"foo4"));
        assert_eq!(iter.value(&mut statistics), b"bar4");
        assert_eq!(statistics.seek, 1);

        let mut statistics = CfStatistics::default();
        iter.near_seek(&Key::from_raw(b"foo55"), &mut statistics)
            .unwrap();

        assert_eq!(iter.key(&mut statistics), &*bytes::encode_bytes(b"foo6"));
        assert_eq!(iter.value(&mut statistics), b"bar6");
        assert_eq!(statistics.seek, 0);
        assert_eq!(statistics.next, 1);

        let mut statistics = CfStatistics::default();
        iter.prev(&mut statistics);

        assert_eq!(iter.key(&mut statistics), &*bytes::encode_bytes(b"foo4"));
        assert_eq!(iter.value(&mut statistics), b"bar4");
        assert_eq!(statistics.prev, 1);

        iter.prev(&mut statistics);
        assert_eq!(iter.key(&mut statistics), &*bytes::encode_bytes(b"foo2"));
        assert_eq!(iter.value(&mut statistics), b"bar2");
        assert_eq!(statistics.prev, 2);

        iter.prev(&mut statistics);
        assert_eq!(iter.key(&mut statistics), &*bytes::encode_bytes(b"foo"));
        assert_eq!(iter.value(&mut statistics), b"bar1");
        assert_eq!(statistics.prev, 3);
    }
}<|MERGE_RESOLUTION|>--- conflicted
+++ resolved
@@ -20,11 +20,7 @@
 use engine_traits::{IterOptions, KvEngine as LocalEngine, MvccProperties, ReadOptions};
 use futures::prelude::*;
 use kvproto::errorpb::Error as ErrorHeader;
-<<<<<<< HEAD
-use kvproto::kvrpcpb::{Context, ExtraOp as TxnExtraOp};
-=======
 use kvproto::kvrpcpb::{Context, ExtraOp as TxnExtraOp, KeyRange};
->>>>>>> 2890d09a
 use txn_types::{Key, TimeStamp, TxnExtra, Value};
 
 pub use self::btree_engine::{BTreeEngine, BTreeEngineIterator, BTreeEngineSnapshot};
@@ -69,7 +65,7 @@
 
     Prewrite {
         key: Key,
-        value: Value,
+        value: Option<Value>,
         lock: Value,
         start_ts: TimeStamp,
     },
