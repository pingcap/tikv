--- conflicted
+++ resolved
@@ -569,11 +569,7 @@
             iter_opt.set_hint_max_ts(Bound::Included(ts.into_inner()));
         }
         iter_opt.set_key_only(self.key_only);
-<<<<<<< HEAD
-        iter_opt = iter_opt.set_max_skippable_internal_keys(self.max_skippable_internal_keys);
-=======
         iter_opt.set_max_skippable_internal_keys(self.max_skippable_internal_keys);
->>>>>>> ffd68126
 
         // prefix_seek is only used for single key, so set prefix_same_as_start for safety.
         if self.prefix_seek {
