--- conflicted
+++ resolved
@@ -92,18 +92,7 @@
                   self.scheduler_concurrency, MAX_SCHED_CONCURRENCY);
             self.scheduler_concurrency = MAX_SCHED_CONCURRENCY;
         }
-<<<<<<< HEAD
-        if self.reserve_space.0 > ReadableSize::gb(MAX_RESERVED_SPACE_GB).0 {
-            self.reserve_space = ReadableSize::gb(MAX_RESERVED_SPACE_GB);
-            warn!(
-                "reserve-space is too large, sanitized to {:?}",
-                self.reserve_space
-            );
-        }
         self.io_rate_limit.validate()
-=======
-        Ok(())
->>>>>>> 3d6ce486
     }
 }
 
