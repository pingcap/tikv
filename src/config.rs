--- conflicted
+++ resolved
@@ -2258,14 +2258,11 @@
     pub incremental_scan_threads: usize,
     pub incremental_scan_concurrency: usize,
     pub incremental_scan_speed_limit: ReadableSize,
-<<<<<<< HEAD
+    pub sink_memory_quota: ReadableSize,
     pub old_value_cache_memory_quota: ReadableSize,
     // Deprecated! preserved for compatibility check.
     #[doc(hidden)]
     pub old_value_cache_size: usize,
-=======
-    pub sink_memory_quota: ReadableSize,
->>>>>>> 396bf57f
 }
 
 impl Default for CdcConfig {
@@ -2280,24 +2277,18 @@
             // TiCDC requires a SSD, the typical write speed of SSD
             // is more than 500MB/s, so 128MB/s is enough.
             incremental_scan_speed_limit: ReadableSize::mb(128),
-<<<<<<< HEAD
+            // 512MB memory for CDC sink.
+            sink_memory_quota: ReadableSize::mb(512),
             // 512MB memory for old value cache.
             old_value_cache_memory_quota: ReadableSize::mb(512),
             // Deprecated! preserved for compatibility check.
             old_value_cache_size: 0,
-=======
-            // 512MB memory for CDC sink.
-            sink_memory_quota: ReadableSize::mb(512),
->>>>>>> 396bf57f
         }
     }
 }
 
 impl CdcConfig {
     fn validate(&mut self) -> Result<(), Box<dyn Error>> {
-        if self.old_value_cache_size == 0 {
-            return Err("cdc.old-value-cache-size can't be 0".into());
-        }
         if self.min_ts_interval == ReadableDuration::secs(0) {
             return Err("cdc.min-ts-interval can't be 0s".into());
         }
