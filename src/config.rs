// Copyright 2017 TiKV Project Authors. Licensed under Apache-2.0.

//! Configuration for the entire server.
//!
//! TiKV is configured through the `TiKvConfig` type, which is in turn
//! made up of many other configuration types.

use std::cmp;
use std::collections::HashMap;
use std::error::Error;
use std::fs;
use std::i32;
use std::io::Error as IoError;
use std::io::Write;
use std::path::Path;
use std::sync::{Arc, RwLock};
use std::usize;

use configuration::{ConfigChange, ConfigManager, ConfigValue, Configuration, Result as CfgResult};
use engine_rocks::config::{self as rocks_config, BlobRunMode, CompressionType, LogLevel};
use engine_rocks::properties::MvccPropertiesCollectorFactory;
use engine_rocks::raw::{
    BlockBasedOptions, Cache, ColumnFamilyOptions, CompactionFilterFactory, CompactionPriority,
    DBCompactionStyle, DBCompressionType, DBOptions, DBRateLimiterMode, DBRecoveryMode,
    LRUCacheOptions, TitanDBOptions,
};
use engine_rocks::raw_util::CFOptions;
use engine_rocks::util::{
    FixedPrefixSliceTransform, FixedSuffixSliceTransform, NoopSliceTransform,
};
use engine_rocks::{
    RaftDBLogger, RangePropertiesCollectorFactory, RocksEngine, RocksEventListener,
    RocksSstPartitionerFactory, RocksdbLogger, TtlPropertiesCollectorFactory,
    DEFAULT_PROP_KEYS_INDEX_DISTANCE, DEFAULT_PROP_SIZE_INDEX_DISTANCE,
};
use engine_traits::{CFOptionsExt, ColumnFamilyOptions as ColumnFamilyOptionsTrait, DBOptionsExt};
use engine_traits::{CF_DEFAULT, CF_LOCK, CF_RAFT, CF_WRITE};
use keys::region_raft_prefix_len;
use pd_client::Config as PdConfig;
use raft_log_engine::RaftEngineConfig as RawRaftEngineConfig;
use raft_log_engine::RaftLogEngine;
use raftstore::coprocessor::{Config as CopConfig, RegionInfoAccessor};
use raftstore::store::Config as RaftstoreConfig;
use raftstore::store::{CompactionGuardGeneratorFactory, SplitConfig};
use security::SecurityConfig;
use tikv_util::config::{
    self, LogFormat, OptionReadableSize, ReadableDuration, ReadableSize, TomlWriter, GIB, MIB,
};
use tikv_util::sys::SysQuota;
use tikv_util::time::duration_to_sec;
use tikv_util::yatp_pool;

use crate::coprocessor_v2::Config as CoprocessorV2Config;
use crate::import::Config as ImportConfig;
use crate::server::gc_worker::GcConfig;
use crate::server::gc_worker::WriteCompactionFilterFactory;
use crate::server::lock_manager::Config as PessimisticTxnConfig;
use crate::server::ttl::TTLCompactionFilterFactory;
use crate::server::Config as ServerConfig;
use crate::server::CONFIG_ROCKSDB_GAUGE;
use crate::storage::config::{Config as StorageConfig, DEFAULT_DATA_DIR};

pub const DEFAULT_ROCKSDB_SUB_DIR: &str = "db";

const LOCKCF_MIN_MEM: usize = 256 * MIB as usize;
const LOCKCF_MAX_MEM: usize = GIB as usize;
const RAFT_MIN_MEM: usize = 256 * MIB as usize;
const RAFT_MAX_MEM: usize = 2 * GIB as usize;
const LAST_CONFIG_FILE: &str = "last_tikv.toml";
const TMP_CONFIG_FILE: &str = "tmp_tikv.toml";
const MAX_BLOCK_SIZE: usize = 32 * MIB as usize;

<<<<<<< HEAD
fn memory_limit_for_cf(is_raft_db: bool, cf: &str, total_mem: u64) -> ReadableSize {
=======
fn memory_mb_for_cf(is_raft_db: bool, cf: &str) -> usize {
    let total_mem = SysQuota::memory_limit_in_bytes();
>>>>>>> 4add04c1
    let (ratio, min, max) = match (is_raft_db, cf) {
        (true, CF_DEFAULT) => (0.02, RAFT_MIN_MEM, RAFT_MAX_MEM),
        (false, CF_DEFAULT) => (0.25, 0, usize::MAX),
        (false, CF_LOCK) => (0.02, LOCKCF_MIN_MEM, LOCKCF_MAX_MEM),
        (false, CF_WRITE) => (0.15, 0, usize::MAX),
        _ => unreachable!(),
    };
    let mut size = (total_mem as f64 * ratio) as usize;
    if size < min {
        size = min;
    } else if size > max {
        size = max;
    }
    ReadableSize::mb(size as u64 / MIB)
}

#[derive(Clone, Serialize, Deserialize, PartialEq, Debug, Configuration)]
#[serde(default)]
#[serde(rename_all = "kebab-case")]
pub struct TitanCfConfig {
    #[config(skip)]
    pub min_blob_size: ReadableSize,
    #[config(skip)]
    pub blob_file_compression: CompressionType,
    #[config(skip)]
    pub blob_cache_size: ReadableSize,
    #[config(skip)]
    pub min_gc_batch_size: ReadableSize,
    #[config(skip)]
    pub max_gc_batch_size: ReadableSize,
    #[config(skip)]
    pub discardable_ratio: f64,
    #[config(skip)]
    pub sample_ratio: f64,
    #[config(skip)]
    pub merge_small_file_threshold: ReadableSize,
    pub blob_run_mode: BlobRunMode,
    #[config(skip)]
    pub level_merge: bool,
    #[config(skip)]
    pub range_merge: bool,
    #[config(skip)]
    pub max_sorted_runs: i32,
    #[config(skip)]
    pub gc_merge_rewrite: bool,
}

impl Default for TitanCfConfig {
    fn default() -> Self {
        Self {
            min_blob_size: ReadableSize::kb(1), // disable titan default
            blob_file_compression: CompressionType::Lz4,
            blob_cache_size: ReadableSize::mb(0),
            min_gc_batch_size: ReadableSize::mb(16),
            max_gc_batch_size: ReadableSize::mb(64),
            discardable_ratio: 0.5,
            sample_ratio: 0.1,
            merge_small_file_threshold: ReadableSize::mb(8),
            blob_run_mode: BlobRunMode::Normal,
            level_merge: false,
            range_merge: true,
            max_sorted_runs: 20,
            gc_merge_rewrite: false,
        }
    }
}

impl TitanCfConfig {
    fn build_opts(&self) -> TitanDBOptions {
        let mut opts = TitanDBOptions::new();
        opts.set_min_blob_size(self.min_blob_size.0 as u64);
        opts.set_blob_file_compression(self.blob_file_compression.into());
        opts.set_blob_cache(self.blob_cache_size.0 as usize, -1, false, 0.0);
        opts.set_min_gc_batch_size(self.min_gc_batch_size.0 as u64);
        opts.set_max_gc_batch_size(self.max_gc_batch_size.0 as u64);
        opts.set_discardable_ratio(self.discardable_ratio);
        opts.set_sample_ratio(self.sample_ratio);
        opts.set_merge_small_file_threshold(self.merge_small_file_threshold.0 as u64);
        opts.set_blob_run_mode(self.blob_run_mode.into());
        opts.set_level_merge(self.level_merge);
        opts.set_range_merge(self.range_merge);
        opts.set_max_sorted_runs(self.max_sorted_runs);
        opts.set_gc_merge_rewrite(self.gc_merge_rewrite);
        opts
    }
}

#[derive(Clone, Copy, Debug, Eq, PartialEq)]
struct BackgroundJobLimits {
    max_background_jobs: u32,
    max_background_flushes: u32,
    max_sub_compactions: u32,
    max_titan_background_gc: u32,
}

const KVDB_DEFAULT_BACKGROUND_JOB_LIMITS: BackgroundJobLimits = BackgroundJobLimits {
    max_background_jobs: 10,
    max_background_flushes: 4,
    max_sub_compactions: 3,
    max_titan_background_gc: 4,
};

const RAFTDB_DEFAULT_BACKGROUND_JOB_LIMITS: BackgroundJobLimits = BackgroundJobLimits {
    max_background_jobs: 4,
    max_background_flushes: 1,
    max_sub_compactions: 2,
    max_titan_background_gc: 4,
};

fn get_background_job_limits_impl(
    cpu_num: u32,
    defaults: &BackgroundJobLimits,
) -> BackgroundJobLimits {
    // At the minimum, we should have two background jobs: one for flush and one for compaction.
    // Otherwise, the number of background jobs should not exceed cpu_num - 1.
    // By default, rocksdb assign (max_background_jobs / 4) threads dedicated for flush, and
    // the rest shared by flush and compaction.
    let max_background_jobs = cmp::max(2, cmp::min(defaults.max_background_jobs, cpu_num));
    // Scale flush threads proportionally to cpu cores. Also make sure the number of flush
    // threads doesn't exceed total jobs.
    let max_background_flushes = cmp::min(
        (max_background_jobs + 2) / 3,
        defaults.max_background_flushes,
    );
    // Cap max_sub_compactions to allow at least two compactions.
    let max_compactions = max_background_jobs - max_background_flushes;
    let max_sub_compactions: u32 = cmp::max(
        1,
        cmp::min(defaults.max_sub_compactions, (max_compactions - 1) as u32),
    );
    // Maximum background GC threads for Titan
    let max_titan_background_gc = cmp::min(defaults.max_titan_background_gc, cpu_num);

    BackgroundJobLimits {
        max_background_jobs,
        max_background_flushes,
        max_sub_compactions,
        max_titan_background_gc,
    }
}

fn get_background_job_limits(defaults: &BackgroundJobLimits) -> BackgroundJobLimits {
    let cpu_num = cmp::max(SysQuota::cpu_cores_quota() as u32, 1);
    get_background_job_limits_impl(cpu_num, defaults)
}

macro_rules! cf_config {
    ($name:ident) => {
        #[derive(Clone, Serialize, Deserialize, PartialEq, Debug, Configuration)]
        #[serde(default)]
        #[serde(rename_all = "kebab-case")]
        pub struct $name {
            #[config(skip)]
            pub block_size: ReadableSize,
            pub block_cache_size: ReadableSize,
            #[config(skip)]
            pub disable_block_cache: bool,
            #[config(skip)]
            pub cache_index_and_filter_blocks: bool,
            #[config(skip)]
            pub pin_l0_filter_and_index_blocks: bool,
            #[config(skip)]
            pub use_bloom_filter: bool,
            #[config(skip)]
            pub optimize_filters_for_hits: bool,
            #[config(skip)]
            pub whole_key_filtering: bool,
            #[config(skip)]
            pub bloom_filter_bits_per_key: i32,
            #[config(skip)]
            pub block_based_bloom_filter: bool,
            #[config(skip)]
            pub read_amp_bytes_per_bit: u32,
            #[serde(with = "rocks_config::compression_type_level_serde")]
            #[config(skip)]
            pub compression_per_level: [DBCompressionType; 7],
            pub write_buffer_size: ReadableSize,
            pub max_write_buffer_number: i32,
            #[config(skip)]
            pub min_write_buffer_number_to_merge: i32,
            pub max_bytes_for_level_base: ReadableSize,
            pub target_file_size_base: ReadableSize,
            pub level0_file_num_compaction_trigger: i32,
            pub level0_slowdown_writes_trigger: i32,
            pub level0_stop_writes_trigger: i32,
            pub max_compaction_bytes: ReadableSize,
            #[serde(with = "rocks_config::compaction_pri_serde")]
            #[config(skip)]
            pub compaction_pri: CompactionPriority,
            #[config(skip)]
            pub dynamic_level_bytes: bool,
            #[config(skip)]
            pub num_levels: i32,
            pub max_bytes_for_level_multiplier: i32,
            #[serde(with = "rocks_config::compaction_style_serde")]
            #[config(skip)]
            pub compaction_style: DBCompactionStyle,
            pub disable_auto_compactions: bool,
            pub soft_pending_compaction_bytes_limit: ReadableSize,
            pub hard_pending_compaction_bytes_limit: ReadableSize,
            #[config(skip)]
            pub force_consistency_checks: bool,
            #[config(skip)]
            pub prop_size_index_distance: u64,
            #[config(skip)]
            pub prop_keys_index_distance: u64,
            #[config(skip)]
            pub enable_doubly_skiplist: bool,
            #[config(skip)]
            pub enable_compaction_guard: bool,
            #[config(skip)]
            pub compaction_guard_min_output_file_size: ReadableSize,
            #[config(skip)]
            pub compaction_guard_max_output_file_size: ReadableSize,
            #[serde(with = "rocks_config::compression_type_serde")]
            #[config(skip)]
            pub bottommost_level_compression: DBCompressionType,
            #[config(skip)]
            pub bottommost_zstd_compression_dict_size: i32,
            #[config(skip)]
            pub bottommost_zstd_compression_sample_size: i32,
            #[config(submodule)]
            pub titan: TitanCfConfig,
        }

        impl $name {
            fn validate(&self) -> Result<(), Box<dyn Error>> {
                if self.block_size.0 as usize > MAX_BLOCK_SIZE {
                    return Err(format!(
                        "invalid block-size {} for {}, exceed max size {}",
                        self.block_size.0,
                        stringify!($name),
                        MAX_BLOCK_SIZE
                    )
                    .into());
                }
                Ok(())
            }
        }
    };
}

macro_rules! write_into_metrics {
    ($cf:expr, $tag:expr, $metrics:expr) => {{
        $metrics
            .with_label_values(&[$tag, "block_size"])
            .set($cf.block_size.0 as f64);
        $metrics
            .with_label_values(&[$tag, "block_cache_size"])
            .set($cf.block_cache_size.0 as f64);
        $metrics
            .with_label_values(&[$tag, "disable_block_cache"])
            .set(($cf.disable_block_cache as i32).into());

        $metrics
            .with_label_values(&[$tag, "cache_index_and_filter_blocks"])
            .set(($cf.cache_index_and_filter_blocks as i32).into());
        $metrics
            .with_label_values(&[$tag, "pin_l0_filter_and_index_blocks"])
            .set(($cf.pin_l0_filter_and_index_blocks as i32).into());

        $metrics
            .with_label_values(&[$tag, "use_bloom_filter"])
            .set(($cf.use_bloom_filter as i32).into());
        $metrics
            .with_label_values(&[$tag, "optimize_filters_for_hits"])
            .set(($cf.optimize_filters_for_hits as i32).into());
        $metrics
            .with_label_values(&[$tag, "whole_key_filtering"])
            .set(($cf.whole_key_filtering as i32).into());
        $metrics
            .with_label_values(&[$tag, "bloom_filter_bits_per_key"])
            .set($cf.bloom_filter_bits_per_key.into());
        $metrics
            .with_label_values(&[$tag, "block_based_bloom_filter"])
            .set(($cf.block_based_bloom_filter as i32).into());

        $metrics
            .with_label_values(&[$tag, "read_amp_bytes_per_bit"])
            .set($cf.read_amp_bytes_per_bit.into());
        $metrics
            .with_label_values(&[$tag, "write_buffer_size"])
            .set($cf.write_buffer_size.0 as f64);
        $metrics
            .with_label_values(&[$tag, "max_write_buffer_number"])
            .set($cf.max_write_buffer_number.into());
        $metrics
            .with_label_values(&[$tag, "min_write_buffer_number_to_merge"])
            .set($cf.min_write_buffer_number_to_merge.into());
        $metrics
            .with_label_values(&[$tag, "max_bytes_for_level_base"])
            .set($cf.max_bytes_for_level_base.0 as f64);
        $metrics
            .with_label_values(&[$tag, "target_file_size_base"])
            .set($cf.target_file_size_base.0 as f64);
        $metrics
            .with_label_values(&[$tag, "level0_file_num_compaction_trigger"])
            .set($cf.level0_file_num_compaction_trigger.into());
        $metrics
            .with_label_values(&[$tag, "level0_slowdown_writes_trigger"])
            .set($cf.level0_slowdown_writes_trigger.into());
        $metrics
            .with_label_values(&[$tag, "level0_stop_writes_trigger"])
            .set($cf.level0_stop_writes_trigger.into());
        $metrics
            .with_label_values(&[$tag, "max_compaction_bytes"])
            .set($cf.max_compaction_bytes.0 as f64);
        $metrics
            .with_label_values(&[$tag, "dynamic_level_bytes"])
            .set(($cf.dynamic_level_bytes as i32).into());
        $metrics
            .with_label_values(&[$tag, "num_levels"])
            .set($cf.num_levels.into());
        $metrics
            .with_label_values(&[$tag, "max_bytes_for_level_multiplier"])
            .set($cf.max_bytes_for_level_multiplier.into());

        $metrics
            .with_label_values(&[$tag, "disable_auto_compactions"])
            .set(($cf.disable_auto_compactions as i32).into());
        $metrics
            .with_label_values(&[$tag, "soft_pending_compaction_bytes_limit"])
            .set($cf.soft_pending_compaction_bytes_limit.0 as f64);
        $metrics
            .with_label_values(&[$tag, "hard_pending_compaction_bytes_limit"])
            .set($cf.hard_pending_compaction_bytes_limit.0 as f64);
        $metrics
            .with_label_values(&[$tag, "force_consistency_checks"])
            .set(($cf.force_consistency_checks as i32).into());
        $metrics
            .with_label_values(&[$tag, "enable_doubly_skiplist"])
            .set(($cf.enable_doubly_skiplist as i32).into());
        $metrics
            .with_label_values(&[$tag, "titan_min_blob_size"])
            .set($cf.titan.min_blob_size.0 as f64);
        $metrics
            .with_label_values(&[$tag, "titan_blob_cache_size"])
            .set($cf.titan.blob_cache_size.0 as f64);
        $metrics
            .with_label_values(&[$tag, "titan_min_gc_batch_size"])
            .set($cf.titan.min_gc_batch_size.0 as f64);
        $metrics
            .with_label_values(&[$tag, "titan_max_gc_batch_size"])
            .set($cf.titan.max_gc_batch_size.0 as f64);
        $metrics
            .with_label_values(&[$tag, "titan_discardable_ratio"])
            .set($cf.titan.discardable_ratio);
        $metrics
            .with_label_values(&[$tag, "titan_sample_ratio"])
            .set($cf.titan.sample_ratio);
        $metrics
            .with_label_values(&[$tag, "titan_merge_small_file_threshold"])
            .set($cf.titan.merge_small_file_threshold.0 as f64);
    }};
}

macro_rules! build_cf_opt {
    ($opt:ident, $cf_name:ident, $cache:ident, $region_info_provider:ident) => {{
        let mut block_base_opts = BlockBasedOptions::new();
        block_base_opts.set_block_size($opt.block_size.0 as usize);
        block_base_opts.set_no_block_cache($opt.disable_block_cache);
        if let Some(cache) = $cache {
            block_base_opts.set_block_cache(cache);
        } else {
            let mut cache_opts = LRUCacheOptions::new();
            cache_opts.set_capacity($opt.block_cache_size.0 as usize);
            block_base_opts.set_block_cache(&Cache::new_lru_cache(cache_opts));
        }
        block_base_opts.set_cache_index_and_filter_blocks($opt.cache_index_and_filter_blocks);
        block_base_opts
            .set_pin_l0_filter_and_index_blocks_in_cache($opt.pin_l0_filter_and_index_blocks);
        if $opt.use_bloom_filter {
            block_base_opts.set_bloom_filter(
                $opt.bloom_filter_bits_per_key,
                $opt.block_based_bloom_filter,
            );
            block_base_opts.set_whole_key_filtering($opt.whole_key_filtering);
        }
        block_base_opts.set_read_amp_bytes_per_bit($opt.read_amp_bytes_per_bit);
        let mut cf_opts = ColumnFamilyOptions::new();
        cf_opts.set_block_based_table_factory(&block_base_opts);
        cf_opts.set_num_levels($opt.num_levels);
        assert!($opt.compression_per_level.len() >= $opt.num_levels as usize);
        let compression_per_level = $opt.compression_per_level[..$opt.num_levels as usize].to_vec();
        cf_opts.compression_per_level(compression_per_level.as_slice());
        cf_opts.bottommost_compression($opt.bottommost_level_compression);
        // To set for bottommost level sst compression. The first 3 parameters refer to the
        // default value in `CompressionOptions` in `rocksdb/include/rocksdb/advanced_options.h`.
        cf_opts.set_bottommost_level_compression_options(
            -14,   /* window_bits */
            32767, /* level */
            0,     /* strategy */
            $opt.bottommost_zstd_compression_dict_size,
            $opt.bottommost_zstd_compression_sample_size,
        );
        cf_opts.set_write_buffer_size($opt.write_buffer_size.0);
        cf_opts.set_max_write_buffer_number($opt.max_write_buffer_number);
        cf_opts.set_min_write_buffer_number_to_merge($opt.min_write_buffer_number_to_merge);
        cf_opts.set_max_bytes_for_level_base($opt.max_bytes_for_level_base.0);
        cf_opts.set_target_file_size_base($opt.target_file_size_base.0);
        cf_opts.set_level_zero_file_num_compaction_trigger($opt.level0_file_num_compaction_trigger);
        cf_opts.set_level_zero_slowdown_writes_trigger($opt.level0_slowdown_writes_trigger);
        cf_opts.set_level_zero_stop_writes_trigger($opt.level0_stop_writes_trigger);
        cf_opts.set_max_compaction_bytes($opt.max_compaction_bytes.0);
        cf_opts.compaction_priority($opt.compaction_pri);
        cf_opts.set_level_compaction_dynamic_level_bytes($opt.dynamic_level_bytes);
        cf_opts.set_max_bytes_for_level_multiplier($opt.max_bytes_for_level_multiplier);
        cf_opts.set_compaction_style($opt.compaction_style);
        cf_opts.set_disable_auto_compactions($opt.disable_auto_compactions);
        cf_opts.set_soft_pending_compaction_bytes_limit($opt.soft_pending_compaction_bytes_limit.0);
        cf_opts.set_hard_pending_compaction_bytes_limit($opt.hard_pending_compaction_bytes_limit.0);
        cf_opts.set_optimize_filters_for_hits($opt.optimize_filters_for_hits);
        cf_opts.set_force_consistency_checks($opt.force_consistency_checks);
        if $opt.enable_doubly_skiplist {
            cf_opts.set_doubly_skiplist();
        }
        if $opt.enable_compaction_guard {
            if let Some(provider) = $region_info_provider {
                let factory = CompactionGuardGeneratorFactory::new(
                    $cf_name,
                    provider.clone(),
                    $opt.compaction_guard_min_output_file_size.0,
                )
                .unwrap();
                cf_opts.set_sst_partitioner_factory(RocksSstPartitionerFactory(factory));
                cf_opts.set_target_file_size_base($opt.compaction_guard_max_output_file_size.0);
            } else {
                warn!("compaction guard is disabled due to region info provider not available")
            }
        }
        cf_opts
    }};
}

cf_config!(DefaultCfConfig);

impl Default for DefaultCfConfig {
    fn default() -> DefaultCfConfig {
        let total_mem = TiKvConfig::default_memory_usage_limit().0;

        DefaultCfConfig {
            block_size: ReadableSize::kb(64),
            block_cache_size: memory_limit_for_cf(false, CF_DEFAULT, total_mem),
            disable_block_cache: false,
            cache_index_and_filter_blocks: true,
            pin_l0_filter_and_index_blocks: true,
            use_bloom_filter: true,
            optimize_filters_for_hits: true,
            whole_key_filtering: true,
            bloom_filter_bits_per_key: 10,
            block_based_bloom_filter: false,
            read_amp_bytes_per_bit: 0,
            compression_per_level: [
                DBCompressionType::No,
                DBCompressionType::No,
                DBCompressionType::Lz4,
                DBCompressionType::Lz4,
                DBCompressionType::Lz4,
                DBCompressionType::Zstd,
                DBCompressionType::Zstd,
            ],
            write_buffer_size: ReadableSize::mb(128),
            max_write_buffer_number: 5,
            min_write_buffer_number_to_merge: 1,
            max_bytes_for_level_base: ReadableSize::mb(512),
            target_file_size_base: ReadableSize::mb(8),
            level0_file_num_compaction_trigger: 4,
            level0_slowdown_writes_trigger: 20,
            level0_stop_writes_trigger: 36,
            max_compaction_bytes: ReadableSize::gb(2),
            compaction_pri: CompactionPriority::MinOverlappingRatio,
            dynamic_level_bytes: true,
            num_levels: 7,
            max_bytes_for_level_multiplier: 10,
            compaction_style: DBCompactionStyle::Level,
            disable_auto_compactions: false,
            soft_pending_compaction_bytes_limit: ReadableSize::gb(64),
            hard_pending_compaction_bytes_limit: ReadableSize::gb(256),
            force_consistency_checks: false,
            prop_size_index_distance: DEFAULT_PROP_SIZE_INDEX_DISTANCE,
            prop_keys_index_distance: DEFAULT_PROP_KEYS_INDEX_DISTANCE,
            enable_doubly_skiplist: true,
            enable_compaction_guard: true,
            compaction_guard_min_output_file_size: ReadableSize::mb(8),
            compaction_guard_max_output_file_size: ReadableSize::mb(128),
            titan: TitanCfConfig::default(),
            bottommost_level_compression: DBCompressionType::Zstd,
            bottommost_zstd_compression_dict_size: 0,
            bottommost_zstd_compression_sample_size: 0,
        }
    }
}

impl DefaultCfConfig {
    pub fn build_opt(
        &self,
        cache: &Option<Cache>,
        region_info_accessor: Option<&RegionInfoAccessor>,
        enable_ttl: bool,
    ) -> ColumnFamilyOptions {
        let mut cf_opts = build_cf_opt!(self, CF_DEFAULT, cache, region_info_accessor);
        let f = Box::new(RangePropertiesCollectorFactory {
            prop_size_index_distance: self.prop_size_index_distance,
            prop_keys_index_distance: self.prop_keys_index_distance,
        });
        cf_opts.add_table_properties_collector_factory("tikv.range-properties-collector", f);
        if enable_ttl {
            cf_opts.add_table_properties_collector_factory(
                "tikv.ttl-properties-collector",
                Box::new(TtlPropertiesCollectorFactory {}),
            );
            cf_opts
                .set_compaction_filter_factory(
                    "ttl_compaction_filter_factory",
                    Box::new(TTLCompactionFilterFactory {}) as Box<dyn CompactionFilterFactory>,
                )
                .unwrap();
        }
        cf_opts.set_titandb_options(&self.titan.build_opts());
        cf_opts
    }
}

cf_config!(WriteCfConfig);

impl Default for WriteCfConfig {
    fn default() -> WriteCfConfig {
        let total_mem = TiKvConfig::default_memory_usage_limit().0;

        // Setting blob_run_mode=read_only effectively disable Titan.
        let titan = TitanCfConfig {
            blob_run_mode: BlobRunMode::ReadOnly,
            ..Default::default()
        };

        WriteCfConfig {
            block_size: ReadableSize::kb(64),
            block_cache_size: memory_limit_for_cf(false, CF_WRITE, total_mem),
            disable_block_cache: false,
            cache_index_and_filter_blocks: true,
            pin_l0_filter_and_index_blocks: true,
            use_bloom_filter: true,
            optimize_filters_for_hits: false,
            whole_key_filtering: false,
            bloom_filter_bits_per_key: 10,
            block_based_bloom_filter: false,
            read_amp_bytes_per_bit: 0,
            compression_per_level: [
                DBCompressionType::No,
                DBCompressionType::No,
                DBCompressionType::Lz4,
                DBCompressionType::Lz4,
                DBCompressionType::Lz4,
                DBCompressionType::Zstd,
                DBCompressionType::Zstd,
            ],
            write_buffer_size: ReadableSize::mb(128),
            max_write_buffer_number: 5,
            min_write_buffer_number_to_merge: 1,
            max_bytes_for_level_base: ReadableSize::mb(512),
            target_file_size_base: ReadableSize::mb(8),
            level0_file_num_compaction_trigger: 4,
            level0_slowdown_writes_trigger: 20,
            level0_stop_writes_trigger: 36,
            max_compaction_bytes: ReadableSize::gb(2),
            compaction_pri: CompactionPriority::MinOverlappingRatio,
            dynamic_level_bytes: true,
            num_levels: 7,
            max_bytes_for_level_multiplier: 10,
            compaction_style: DBCompactionStyle::Level,
            disable_auto_compactions: false,
            soft_pending_compaction_bytes_limit: ReadableSize::gb(64),
            hard_pending_compaction_bytes_limit: ReadableSize::gb(256),
            force_consistency_checks: false,
            prop_size_index_distance: DEFAULT_PROP_SIZE_INDEX_DISTANCE,
            prop_keys_index_distance: DEFAULT_PROP_KEYS_INDEX_DISTANCE,
            enable_doubly_skiplist: true,
            enable_compaction_guard: true,
            compaction_guard_min_output_file_size: ReadableSize::mb(8),
            compaction_guard_max_output_file_size: ReadableSize::mb(128),
            titan,
            bottommost_level_compression: DBCompressionType::Zstd,
            bottommost_zstd_compression_dict_size: 0,
            bottommost_zstd_compression_sample_size: 0,
        }
    }
}

impl WriteCfConfig {
    pub fn build_opt(
        &self,
        cache: &Option<Cache>,
        region_info_accessor: Option<&RegionInfoAccessor>,
    ) -> ColumnFamilyOptions {
        let mut cf_opts = build_cf_opt!(self, CF_WRITE, cache, region_info_accessor);
        // Prefix extractor(trim the timestamp at tail) for write cf.
        let e = Box::new(FixedSuffixSliceTransform::new(8));
        cf_opts
            .set_prefix_extractor("FixedSuffixSliceTransform", e)
            .unwrap();
        // Create prefix bloom filter for memtable.
        cf_opts.set_memtable_prefix_bloom_size_ratio(0.1);
        // Collects user defined properties.
        let f = Box::new(MvccPropertiesCollectorFactory::default());
        cf_opts.add_table_properties_collector_factory("tikv.mvcc-properties-collector", f);
        let f = Box::new(RangePropertiesCollectorFactory {
            prop_size_index_distance: self.prop_size_index_distance,
            prop_keys_index_distance: self.prop_keys_index_distance,
        });
        cf_opts.add_table_properties_collector_factory("tikv.range-properties-collector", f);
        cf_opts
            .set_compaction_filter_factory(
                "write_compaction_filter_factory",
                Box::new(WriteCompactionFilterFactory {}) as Box<dyn CompactionFilterFactory>,
            )
            .unwrap();
        cf_opts.set_titandb_options(&self.titan.build_opts());
        cf_opts
    }
}

cf_config!(LockCfConfig);

impl Default for LockCfConfig {
    fn default() -> LockCfConfig {
        let total_mem = TiKvConfig::default_memory_usage_limit().0;

        // Setting blob_run_mode=read_only effectively disable Titan.
        let titan = TitanCfConfig {
            blob_run_mode: BlobRunMode::ReadOnly,
            ..Default::default()
        };

        LockCfConfig {
            block_size: ReadableSize::kb(16),
            block_cache_size: memory_limit_for_cf(false, CF_LOCK, total_mem),
            disable_block_cache: false,
            cache_index_and_filter_blocks: true,
            pin_l0_filter_and_index_blocks: true,
            use_bloom_filter: true,
            optimize_filters_for_hits: false,
            whole_key_filtering: true,
            bloom_filter_bits_per_key: 10,
            block_based_bloom_filter: false,
            read_amp_bytes_per_bit: 0,
            compression_per_level: [DBCompressionType::No; 7],
            write_buffer_size: ReadableSize::mb(32),
            max_write_buffer_number: 5,
            min_write_buffer_number_to_merge: 1,
            max_bytes_for_level_base: ReadableSize::mb(128),
            target_file_size_base: ReadableSize::mb(8),
            level0_file_num_compaction_trigger: 1,
            level0_slowdown_writes_trigger: 20,
            level0_stop_writes_trigger: 36,
            max_compaction_bytes: ReadableSize::gb(2),
            compaction_pri: CompactionPriority::ByCompensatedSize,
            dynamic_level_bytes: true,
            num_levels: 7,
            max_bytes_for_level_multiplier: 10,
            compaction_style: DBCompactionStyle::Level,
            disable_auto_compactions: false,
            soft_pending_compaction_bytes_limit: ReadableSize::gb(64),
            hard_pending_compaction_bytes_limit: ReadableSize::gb(256),
            force_consistency_checks: false,
            prop_size_index_distance: DEFAULT_PROP_SIZE_INDEX_DISTANCE,
            prop_keys_index_distance: DEFAULT_PROP_KEYS_INDEX_DISTANCE,
            enable_doubly_skiplist: true,
            enable_compaction_guard: false,
            compaction_guard_min_output_file_size: ReadableSize::mb(8),
            compaction_guard_max_output_file_size: ReadableSize::mb(128),
            titan,
            bottommost_level_compression: DBCompressionType::Disable,
            bottommost_zstd_compression_dict_size: 0,
            bottommost_zstd_compression_sample_size: 0,
        }
    }
}

impl LockCfConfig {
    pub fn build_opt(&self, cache: &Option<Cache>) -> ColumnFamilyOptions {
        let no_region_info_accessor: Option<&RegionInfoAccessor> = None;
        let mut cf_opts = build_cf_opt!(self, CF_LOCK, cache, no_region_info_accessor);
        let f = Box::new(NoopSliceTransform);
        cf_opts
            .set_prefix_extractor("NoopSliceTransform", f)
            .unwrap();
        let f = Box::new(RangePropertiesCollectorFactory {
            prop_size_index_distance: self.prop_size_index_distance,
            prop_keys_index_distance: self.prop_keys_index_distance,
        });
        cf_opts.add_table_properties_collector_factory("tikv.range-properties-collector", f);
        cf_opts.set_memtable_prefix_bloom_size_ratio(0.1);
        cf_opts.set_titandb_options(&self.titan.build_opts());
        cf_opts
    }
}

cf_config!(RaftCfConfig);

impl Default for RaftCfConfig {
    fn default() -> RaftCfConfig {
        // Setting blob_run_mode=read_only effectively disable Titan.
        let titan = TitanCfConfig {
            blob_run_mode: BlobRunMode::ReadOnly,
            ..Default::default()
        };
        RaftCfConfig {
            block_size: ReadableSize::kb(16),
            block_cache_size: ReadableSize::mb(128),
            disable_block_cache: false,
            cache_index_and_filter_blocks: true,
            pin_l0_filter_and_index_blocks: true,
            use_bloom_filter: true,
            optimize_filters_for_hits: true,
            whole_key_filtering: true,
            bloom_filter_bits_per_key: 10,
            block_based_bloom_filter: false,
            read_amp_bytes_per_bit: 0,
            compression_per_level: [DBCompressionType::No; 7],
            write_buffer_size: ReadableSize::mb(128),
            max_write_buffer_number: 5,
            min_write_buffer_number_to_merge: 1,
            max_bytes_for_level_base: ReadableSize::mb(128),
            target_file_size_base: ReadableSize::mb(8),
            level0_file_num_compaction_trigger: 1,
            level0_slowdown_writes_trigger: 20,
            level0_stop_writes_trigger: 36,
            max_compaction_bytes: ReadableSize::gb(2),
            compaction_pri: CompactionPriority::ByCompensatedSize,
            dynamic_level_bytes: true,
            num_levels: 7,
            max_bytes_for_level_multiplier: 10,
            compaction_style: DBCompactionStyle::Level,
            disable_auto_compactions: false,
            soft_pending_compaction_bytes_limit: ReadableSize::gb(64),
            hard_pending_compaction_bytes_limit: ReadableSize::gb(256),
            force_consistency_checks: false,
            prop_size_index_distance: DEFAULT_PROP_SIZE_INDEX_DISTANCE,
            prop_keys_index_distance: DEFAULT_PROP_KEYS_INDEX_DISTANCE,
            enable_doubly_skiplist: true,
            enable_compaction_guard: false,
            compaction_guard_min_output_file_size: ReadableSize::mb(8),
            compaction_guard_max_output_file_size: ReadableSize::mb(128),
            titan,
            bottommost_level_compression: DBCompressionType::Disable,
            bottommost_zstd_compression_dict_size: 0,
            bottommost_zstd_compression_sample_size: 0,
        }
    }
}

impl RaftCfConfig {
    pub fn build_opt(&self, cache: &Option<Cache>) -> ColumnFamilyOptions {
        let no_region_info_accessor: Option<&RegionInfoAccessor> = None;
        let mut cf_opts = build_cf_opt!(self, CF_RAFT, cache, no_region_info_accessor);
        let f = Box::new(NoopSliceTransform);
        cf_opts
            .set_prefix_extractor("NoopSliceTransform", f)
            .unwrap();
        cf_opts.set_memtable_prefix_bloom_size_ratio(0.1);
        cf_opts.set_titandb_options(&self.titan.build_opts());
        cf_opts
    }
}

#[derive(Clone, Serialize, Deserialize, PartialEq, Debug)]
#[serde(default)]
#[serde(rename_all = "kebab-case")]
// Note that Titan is still an experimental feature. Once enabled, it can't fall back.
// Forced fallback may result in data loss.
pub struct TitanDBConfig {
    pub enabled: bool,
    pub dirname: String,
    pub disable_gc: bool,
    pub max_background_gc: i32,
    // The value of this field will be truncated to seconds.
    pub purge_obsolete_files_period: ReadableDuration,
}

impl Default for TitanDBConfig {
    fn default() -> Self {
        Self {
            enabled: false,
            dirname: "".to_owned(),
            disable_gc: false,
            max_background_gc: 4,
            purge_obsolete_files_period: ReadableDuration::secs(10),
        }
    }
}

impl TitanDBConfig {
    fn build_opts(&self) -> TitanDBOptions {
        let mut opts = TitanDBOptions::new();
        opts.set_dirname(&self.dirname);
        opts.set_disable_background_gc(self.disable_gc);
        opts.set_max_background_gc(self.max_background_gc);
        opts.set_purge_obsolete_files_period(self.purge_obsolete_files_period.as_secs() as usize);
        opts
    }

    fn validate(&self) -> Result<(), Box<dyn Error>> {
        Ok(())
    }
}

#[derive(Clone, Serialize, Deserialize, PartialEq, Debug, Configuration)]
#[serde(default)]
#[serde(rename_all = "kebab-case")]
pub struct DbConfig {
    #[config(skip)]
    pub info_log_level: LogLevel,
    #[serde(with = "rocks_config::recovery_mode_serde")]
    #[config(skip)]
    pub wal_recovery_mode: DBRecoveryMode,
    #[config(skip)]
    pub wal_dir: String,
    #[config(skip)]
    pub wal_ttl_seconds: u64,
    #[config(skip)]
    pub wal_size_limit: ReadableSize,
    pub max_total_wal_size: ReadableSize,
    pub max_background_jobs: i32,
    pub max_background_flushes: i32,
    #[config(skip)]
    pub max_manifest_file_size: ReadableSize,
    #[config(skip)]
    pub create_if_missing: bool,
    pub max_open_files: i32,
    #[config(skip)]
    pub enable_statistics: bool,
    #[config(skip)]
    pub stats_dump_period: ReadableDuration,
    pub compaction_readahead_size: ReadableSize,
    #[config(skip)]
    pub info_log_max_size: ReadableSize,
    #[config(skip)]
    pub info_log_roll_time: ReadableDuration,
    #[config(skip)]
    pub info_log_keep_log_file_num: u64,
    #[config(skip)]
    pub info_log_dir: String,
    pub rate_bytes_per_sec: ReadableSize,
    #[config(skip)]
    pub rate_limiter_refill_period: ReadableDuration,
    #[serde(with = "rocks_config::rate_limiter_mode_serde")]
    #[config(skip)]
    pub rate_limiter_mode: DBRateLimiterMode,
    // deprecated. use rate_limiter_auto_tuned.
    #[config(skip)]
    #[doc(hidden)]
    #[serde(skip_serializing)]
    pub auto_tuned: Option<bool>,
    pub rate_limiter_auto_tuned: bool,
    pub bytes_per_sync: ReadableSize,
    pub wal_bytes_per_sync: ReadableSize,
    #[config(skip)]
    pub max_sub_compactions: u32,
    pub writable_file_max_buffer_size: ReadableSize,
    #[config(skip)]
    pub use_direct_io_for_flush_and_compaction: bool,
    #[config(skip)]
    pub enable_pipelined_write: bool,
    #[config(skip)]
    pub enable_multi_batch_write: bool,
    #[config(skip)]
    pub enable_unordered_write: bool,
    #[config(submodule)]
    pub defaultcf: DefaultCfConfig,
    #[config(submodule)]
    pub writecf: WriteCfConfig,
    #[config(submodule)]
    pub lockcf: LockCfConfig,
    #[config(submodule)]
    pub raftcf: RaftCfConfig,
    #[config(skip)]
    pub titan: TitanDBConfig,
}

impl Default for DbConfig {
    fn default() -> DbConfig {
        let bg_job_limits = get_background_job_limits(&KVDB_DEFAULT_BACKGROUND_JOB_LIMITS);
        let titan_config = TitanDBConfig {
            max_background_gc: bg_job_limits.max_titan_background_gc as i32,
            ..Default::default()
        };
        DbConfig {
            wal_recovery_mode: DBRecoveryMode::PointInTime,
            wal_dir: "".to_owned(),
            wal_ttl_seconds: 0,
            wal_size_limit: ReadableSize::kb(0),
            max_total_wal_size: ReadableSize::gb(4),
            max_background_jobs: bg_job_limits.max_background_jobs as i32,
            max_background_flushes: bg_job_limits.max_background_flushes as i32,
            max_manifest_file_size: ReadableSize::mb(128),
            create_if_missing: true,
            max_open_files: 40960,
            enable_statistics: true,
            stats_dump_period: ReadableDuration::minutes(10),
            compaction_readahead_size: ReadableSize::kb(0),
            info_log_max_size: ReadableSize::gb(1),
            info_log_roll_time: ReadableDuration::secs(0),
            info_log_keep_log_file_num: 10,
            info_log_dir: "".to_owned(),
            info_log_level: LogLevel::Info,
            rate_bytes_per_sec: ReadableSize::gb(10),
            rate_limiter_refill_period: ReadableDuration::millis(100),
            rate_limiter_mode: DBRateLimiterMode::WriteOnly,
            auto_tuned: None, // deprecated
            rate_limiter_auto_tuned: true,
            bytes_per_sync: ReadableSize::mb(1),
            wal_bytes_per_sync: ReadableSize::kb(512),
            max_sub_compactions: bg_job_limits.max_sub_compactions as u32,
            writable_file_max_buffer_size: ReadableSize::mb(1),
            use_direct_io_for_flush_and_compaction: false,
            enable_pipelined_write: true,
            enable_multi_batch_write: true,
            enable_unordered_write: false,
            defaultcf: DefaultCfConfig::default(),
            writecf: WriteCfConfig::default(),
            lockcf: LockCfConfig::default(),
            raftcf: RaftCfConfig::default(),
            titan: titan_config,
        }
    }
}

impl DbConfig {
    pub fn build_opt(&self) -> DBOptions {
        let mut opts = DBOptions::new();
        opts.set_wal_recovery_mode(self.wal_recovery_mode);
        if !self.wal_dir.is_empty() {
            opts.set_wal_dir(&self.wal_dir);
        }
        opts.set_wal_ttl_seconds(self.wal_ttl_seconds);
        opts.set_wal_size_limit_mb(self.wal_size_limit.as_mb());
        opts.set_max_total_wal_size(self.max_total_wal_size.0);
        opts.set_max_background_jobs(self.max_background_jobs);
        // RocksDB will cap flush and compaction threads to at least one
        opts.set_max_background_flushes(self.max_background_flushes);
        opts.set_max_background_compactions(self.max_background_jobs - self.max_background_flushes);
        opts.set_max_manifest_file_size(self.max_manifest_file_size.0);
        opts.create_if_missing(self.create_if_missing);
        opts.set_max_open_files(self.max_open_files);
        opts.enable_statistics(self.enable_statistics);
        opts.set_stats_dump_period_sec(self.stats_dump_period.as_secs() as usize);
        opts.set_compaction_readahead_size(self.compaction_readahead_size.0);
        opts.set_max_log_file_size(self.info_log_max_size.0);
        opts.set_log_file_time_to_roll(self.info_log_roll_time.as_secs());
        opts.set_keep_log_file_num(self.info_log_keep_log_file_num);
        if self.rate_bytes_per_sec.0 > 0 {
            if self.rate_limiter_auto_tuned {
                opts.set_writeampbasedratelimiter_with_auto_tuned(
                    self.rate_bytes_per_sec.0 as i64,
                    (self.rate_limiter_refill_period.as_millis() * 1000) as i64,
                    self.rate_limiter_mode,
                    self.rate_limiter_auto_tuned,
                );
            } else {
                opts.set_ratelimiter_with_auto_tuned(
                    self.rate_bytes_per_sec.0 as i64,
                    (self.rate_limiter_refill_period.as_millis() * 1000) as i64,
                    self.rate_limiter_mode,
                    self.rate_limiter_auto_tuned,
                );
            }
        }

        opts.set_bytes_per_sync(self.bytes_per_sync.0 as u64);
        opts.set_wal_bytes_per_sync(self.wal_bytes_per_sync.0 as u64);
        opts.set_max_subcompactions(self.max_sub_compactions);
        opts.set_writable_file_max_buffer_size(self.writable_file_max_buffer_size.0 as i32);
        opts.set_use_direct_io_for_flush_and_compaction(
            self.use_direct_io_for_flush_and_compaction,
        );
        opts.enable_pipelined_write(
            (self.enable_pipelined_write || self.enable_multi_batch_write)
                && !self.enable_unordered_write,
        );
        opts.enable_multi_batch_write(self.enable_multi_batch_write);
        opts.enable_unordered_write(self.enable_unordered_write);
        opts.add_event_listener(RocksEventListener::new("kv"));
        opts.set_info_log(RocksdbLogger::default());
        opts.set_info_log_level(self.info_log_level.into());
        if self.titan.enabled {
            opts.set_titandb_options(&self.titan.build_opts());
        }
        opts
    }

    pub fn build_cf_opts(
        &self,
        cache: &Option<Cache>,
        region_info_accessor: Option<&RegionInfoAccessor>,
        enable_ttl: bool,
    ) -> Vec<CFOptions<'_>> {
        vec![
            CFOptions::new(
                CF_DEFAULT,
                self.defaultcf
                    .build_opt(cache, region_info_accessor, enable_ttl),
            ),
            CFOptions::new(CF_LOCK, self.lockcf.build_opt(cache)),
            CFOptions::new(
                CF_WRITE,
                self.writecf.build_opt(cache, region_info_accessor),
            ),
            // TODO: remove CF_RAFT.
            CFOptions::new(CF_RAFT, self.raftcf.build_opt(cache)),
        ]
    }

    fn validate(&mut self) -> Result<(), Box<dyn Error>> {
        self.defaultcf.validate()?;
        self.lockcf.validate()?;
        self.writecf.validate()?;
        self.raftcf.validate()?;
        self.titan.validate()?;
        if self.enable_unordered_write {
            if self.titan.enabled {
                return Err("RocksDB.unordered_write does not support Titan".into());
            }
            if self.enable_pipelined_write || self.enable_multi_batch_write {
                return Err("pipelined_write is not compatible with unordered_write".into());
            }
        }
        Ok(())
    }

    fn adjust_memory_usage_limit(&mut self, limit: ReadableSize) {
        assert!(limit.0 > 0);
        self.defaultcf.block_cache_size = memory_limit_for_cf(false, CF_DEFAULT, limit.0);
        self.writecf.block_cache_size = memory_limit_for_cf(false, CF_WRITE, limit.0);
        self.lockcf.block_cache_size = memory_limit_for_cf(false, CF_LOCK, limit.0);
    }

    fn write_into_metrics(&self) {
        write_into_metrics!(self.defaultcf, CF_DEFAULT, CONFIG_ROCKSDB_GAUGE);
        write_into_metrics!(self.lockcf, CF_LOCK, CONFIG_ROCKSDB_GAUGE);
        write_into_metrics!(self.writecf, CF_WRITE, CONFIG_ROCKSDB_GAUGE);
        write_into_metrics!(self.raftcf, CF_RAFT, CONFIG_ROCKSDB_GAUGE);
    }
}

cf_config!(RaftDefaultCfConfig);

impl Default for RaftDefaultCfConfig {
    fn default() -> RaftDefaultCfConfig {
        let total_mem = TiKvConfig::default_memory_usage_limit().0;

        RaftDefaultCfConfig {
            block_size: ReadableSize::kb(64),
            block_cache_size: memory_limit_for_cf(true, CF_DEFAULT, total_mem),
            disable_block_cache: false,
            cache_index_and_filter_blocks: true,
            pin_l0_filter_and_index_blocks: true,
            use_bloom_filter: false,
            optimize_filters_for_hits: true,
            whole_key_filtering: true,
            bloom_filter_bits_per_key: 10,
            block_based_bloom_filter: false,
            read_amp_bytes_per_bit: 0,
            compression_per_level: [
                DBCompressionType::No,
                DBCompressionType::No,
                DBCompressionType::Lz4,
                DBCompressionType::Lz4,
                DBCompressionType::Lz4,
                DBCompressionType::Zstd,
                DBCompressionType::Zstd,
            ],
            write_buffer_size: ReadableSize::mb(128),
            max_write_buffer_number: 5,
            min_write_buffer_number_to_merge: 1,
            max_bytes_for_level_base: ReadableSize::mb(512),
            target_file_size_base: ReadableSize::mb(8),
            level0_file_num_compaction_trigger: 4,
            level0_slowdown_writes_trigger: 20,
            level0_stop_writes_trigger: 36,
            max_compaction_bytes: ReadableSize::gb(2),
            compaction_pri: CompactionPriority::ByCompensatedSize,
            dynamic_level_bytes: true,
            num_levels: 7,
            max_bytes_for_level_multiplier: 10,
            compaction_style: DBCompactionStyle::Level,
            disable_auto_compactions: false,
            soft_pending_compaction_bytes_limit: ReadableSize::gb(64),
            hard_pending_compaction_bytes_limit: ReadableSize::gb(256),
            force_consistency_checks: false,
            prop_size_index_distance: DEFAULT_PROP_SIZE_INDEX_DISTANCE,
            prop_keys_index_distance: DEFAULT_PROP_KEYS_INDEX_DISTANCE,
            enable_doubly_skiplist: true,
            enable_compaction_guard: false,
            compaction_guard_min_output_file_size: ReadableSize::mb(8),
            compaction_guard_max_output_file_size: ReadableSize::mb(128),
            titan: TitanCfConfig::default(),
            bottommost_level_compression: DBCompressionType::Disable,
            bottommost_zstd_compression_dict_size: 0,
            bottommost_zstd_compression_sample_size: 0,
        }
    }
}

impl RaftDefaultCfConfig {
    pub fn build_opt(&self, cache: &Option<Cache>) -> ColumnFamilyOptions {
        let no_region_info_accessor: Option<&RegionInfoAccessor> = None;
        let mut cf_opts = build_cf_opt!(self, CF_DEFAULT, cache, no_region_info_accessor);
        let f = Box::new(FixedPrefixSliceTransform::new(region_raft_prefix_len()));
        cf_opts
            .set_memtable_insert_hint_prefix_extractor("RaftPrefixSliceTransform", f)
            .unwrap();
        cf_opts.set_titandb_options(&self.titan.build_opts());
        cf_opts
    }
}

// RocksDB Env associate thread pools of multiple instances from the same process.
// When construct Options, options.env is set to same singleton Env::Default() object.
// So total max_background_jobs = max(rocksdb.max_background_jobs, raftdb.max_background_jobs)
// But each instance will limit their background jobs according to their own max_background_jobs
#[derive(Clone, Serialize, Deserialize, PartialEq, Debug, Configuration)]
#[serde(default)]
#[serde(rename_all = "kebab-case")]
pub struct RaftDbConfig {
    #[serde(with = "rocks_config::recovery_mode_serde")]
    #[config(skip)]
    pub wal_recovery_mode: DBRecoveryMode,
    #[config(skip)]
    pub wal_dir: String,
    #[config(skip)]
    pub wal_ttl_seconds: u64,
    #[config(skip)]
    pub wal_size_limit: ReadableSize,
    pub max_total_wal_size: ReadableSize,
    pub max_background_jobs: i32,
    pub max_background_flushes: i32,
    #[config(skip)]
    pub max_manifest_file_size: ReadableSize,
    #[config(skip)]
    pub create_if_missing: bool,
    pub max_open_files: i32,
    #[config(skip)]
    pub enable_statistics: bool,
    #[config(skip)]
    pub stats_dump_period: ReadableDuration,
    pub compaction_readahead_size: ReadableSize,
    #[config(skip)]
    pub info_log_max_size: ReadableSize,
    #[config(skip)]
    pub info_log_roll_time: ReadableDuration,
    #[config(skip)]
    pub info_log_keep_log_file_num: u64,
    #[config(skip)]
    pub info_log_dir: String,
    #[config(skip)]
    pub info_log_level: LogLevel,
    #[config(skip)]
    pub max_sub_compactions: u32,
    pub writable_file_max_buffer_size: ReadableSize,
    #[config(skip)]
    pub use_direct_io_for_flush_and_compaction: bool,
    #[config(skip)]
    pub enable_pipelined_write: bool,
    #[config(skip)]
    pub enable_unordered_write: bool,
    #[config(skip)]
    pub allow_concurrent_memtable_write: bool,
    pub bytes_per_sync: ReadableSize,
    pub wal_bytes_per_sync: ReadableSize,
    #[config(submodule)]
    pub defaultcf: RaftDefaultCfConfig,
    #[config(skip)]
    pub titan: TitanDBConfig,
}

impl Default for RaftDbConfig {
    fn default() -> RaftDbConfig {
        let bg_job_limits = get_background_job_limits(&RAFTDB_DEFAULT_BACKGROUND_JOB_LIMITS);
        let titan_config = TitanDBConfig {
            max_background_gc: bg_job_limits.max_titan_background_gc as i32,
            ..Default::default()
        };
        RaftDbConfig {
            wal_recovery_mode: DBRecoveryMode::PointInTime,
            wal_dir: "".to_owned(),
            wal_ttl_seconds: 0,
            wal_size_limit: ReadableSize::kb(0),
            max_total_wal_size: ReadableSize::gb(4),
            max_background_jobs: bg_job_limits.max_background_jobs as i32,
            max_background_flushes: bg_job_limits.max_background_flushes as i32,
            max_manifest_file_size: ReadableSize::mb(20),
            create_if_missing: true,
            max_open_files: 40960,
            enable_statistics: true,
            stats_dump_period: ReadableDuration::minutes(10),
            compaction_readahead_size: ReadableSize::kb(0),
            info_log_max_size: ReadableSize::gb(1),
            info_log_roll_time: ReadableDuration::secs(0),
            info_log_keep_log_file_num: 10,
            info_log_dir: "".to_owned(),
            info_log_level: LogLevel::Info,
            max_sub_compactions: bg_job_limits.max_sub_compactions as u32,
            writable_file_max_buffer_size: ReadableSize::mb(1),
            use_direct_io_for_flush_and_compaction: false,
            enable_pipelined_write: true,
            enable_unordered_write: false,
            allow_concurrent_memtable_write: true,
            bytes_per_sync: ReadableSize::mb(1),
            wal_bytes_per_sync: ReadableSize::kb(512),
            defaultcf: RaftDefaultCfConfig::default(),
            titan: titan_config,
        }
    }
}

impl RaftDbConfig {
    pub fn build_opt(&self) -> DBOptions {
        let mut opts = DBOptions::new();
        opts.set_wal_recovery_mode(self.wal_recovery_mode);
        if !self.wal_dir.is_empty() {
            opts.set_wal_dir(&self.wal_dir);
        }
        opts.set_wal_ttl_seconds(self.wal_ttl_seconds);
        opts.set_wal_size_limit_mb(self.wal_size_limit.as_mb());
        opts.set_max_background_jobs(self.max_background_jobs);
        opts.set_max_background_flushes(self.max_background_flushes);
        opts.set_max_background_compactions(self.max_background_jobs - self.max_background_flushes);
        opts.set_max_total_wal_size(self.max_total_wal_size.0);
        opts.set_max_manifest_file_size(self.max_manifest_file_size.0);
        opts.create_if_missing(self.create_if_missing);
        opts.set_max_open_files(self.max_open_files);
        opts.enable_statistics(self.enable_statistics);
        opts.set_stats_dump_period_sec(self.stats_dump_period.as_secs() as usize);
        opts.set_compaction_readahead_size(self.compaction_readahead_size.0);
        opts.set_max_log_file_size(self.info_log_max_size.0);
        opts.set_log_file_time_to_roll(self.info_log_roll_time.as_secs());
        opts.set_keep_log_file_num(self.info_log_keep_log_file_num);
        opts.set_info_log(RaftDBLogger::default());
        opts.set_info_log_level(self.info_log_level.into());
        opts.set_max_subcompactions(self.max_sub_compactions);
        opts.set_writable_file_max_buffer_size(self.writable_file_max_buffer_size.0 as i32);
        opts.set_use_direct_io_for_flush_and_compaction(
            self.use_direct_io_for_flush_and_compaction,
        );
        opts.enable_pipelined_write(self.enable_pipelined_write);
        opts.enable_unordered_write(self.enable_unordered_write);
        opts.allow_concurrent_memtable_write(self.allow_concurrent_memtable_write);
        opts.add_event_listener(RocksEventListener::new("raft"));
        opts.set_bytes_per_sync(self.bytes_per_sync.0 as u64);
        opts.set_wal_bytes_per_sync(self.wal_bytes_per_sync.0 as u64);
        // TODO maybe create a new env for raft engine
        if self.titan.enabled {
            opts.set_titandb_options(&self.titan.build_opts());
        }

        opts
    }

    pub fn build_cf_opts(&self, cache: &Option<Cache>) -> Vec<CFOptions<'_>> {
        vec![CFOptions::new(CF_DEFAULT, self.defaultcf.build_opt(cache))]
    }

    fn validate(&mut self) -> Result<(), Box<dyn Error>> {
        self.defaultcf.validate()?;
        if self.enable_unordered_write {
            if self.titan.enabled {
                return Err("raftdb: unordered_write is not compatible with Titan".into());
            }
            if self.enable_pipelined_write {
                return Err(
                    "raftdb: pipelined_write is not compatible with unordered_write".into(),
                );
            }
        }
        Ok(())
    }

    pub fn adjust_memory_usage_limit(&mut self, limit: ReadableSize) {
        assert!(limit.0 > 0);
        self.defaultcf.block_cache_size = memory_limit_for_cf(true, CF_DEFAULT, limit.0);
    }
}

#[derive(Clone, Serialize, Deserialize, Debug, PartialEq, Default)]
#[serde(default, rename_all = "kebab-case")]
pub struct RaftEngineConfig {
    pub enable: bool,
    #[serde(flatten)]
    config: RawRaftEngineConfig,
}

impl RaftEngineConfig {
    fn validate(&mut self) -> Result<(), Box<dyn Error>> {
        self.config.validate().map_err(Box::new)?;
        Ok(())
    }

    pub fn config(&self) -> RawRaftEngineConfig {
        self.config.clone()
    }

    pub fn mut_config(&mut self) -> &mut RawRaftEngineConfig {
        &mut self.config
    }
}

#[derive(Clone, Copy, Debug)]
pub enum DBType {
    Kv,
    Raft,
}

pub struct DBConfigManger {
    db: RocksEngine,
    db_type: DBType,
    shared_block_cache: bool,
}

impl DBConfigManger {
    pub fn new(db: RocksEngine, db_type: DBType, shared_block_cache: bool) -> Self {
        DBConfigManger {
            db,
            db_type,
            shared_block_cache,
        }
    }
}

impl DBConfigManger {
    fn set_db_config(&self, opts: &[(&str, &str)]) -> Result<(), Box<dyn Error>> {
        self.db.set_db_options(opts)?;
        Ok(())
    }

    fn set_cf_config(&self, cf: &str, opts: &[(&str, &str)]) -> Result<(), Box<dyn Error>> {
        self.validate_cf(cf)?;
        self.db.set_options_cf(cf, opts)?;
        // Write config to metric
        for (cfg_name, cfg_value) in opts {
            let cfg_value = match cfg_value {
                v if *v == "true" => Ok(1f64),
                v if *v == "false" => Ok(0f64),
                v => v.parse::<f64>(),
            };
            if let Ok(v) = cfg_value {
                CONFIG_ROCKSDB_GAUGE
                    .with_label_values(&[cf, cfg_name])
                    .set(v);
            }
        }
        Ok(())
    }

    fn set_block_cache_size(&self, cf: &str, size: ReadableSize) -> Result<(), Box<dyn Error>> {
        self.validate_cf(cf)?;
        if self.shared_block_cache {
            return Err("shared block cache is enabled, change cache size through \
                 block-cache.capacity in storage module instead"
                .into());
        }
        let opt = self.db.get_options_cf(cf)?;
        opt.set_block_cache_capacity(size.0)?;
        // Write config to metric
        CONFIG_ROCKSDB_GAUGE
            .with_label_values(&[cf, "block_cache_size"])
            .set(size.0 as f64);
        Ok(())
    }

    fn set_rate_bytes_per_sec(&self, rate_bytes_per_sec: i64) -> Result<(), Box<dyn Error>> {
        let mut opt = self.db.as_inner().get_db_options();
        opt.set_rate_bytes_per_sec(rate_bytes_per_sec)?;
        Ok(())
    }

    fn set_rate_limiter_auto_tuned(
        &self,
        rate_limiter_auto_tuned: bool,
    ) -> Result<(), Box<dyn Error>> {
        let mut opt = self.db.as_inner().get_db_options();
        opt.set_auto_tuned(rate_limiter_auto_tuned)?;
        // double check the new state
        let new_auto_tuned = opt.get_auto_tuned();
        if new_auto_tuned.is_none() || new_auto_tuned.unwrap() != rate_limiter_auto_tuned {
            return Err("fail to set rate_limiter_auto_tuned".into());
        }
        Ok(())
    }

    fn set_max_background_jobs(&self, max_background_jobs: i32) -> Result<(), Box<dyn Error>> {
        let opt = self.db.as_inner().get_db_options();
        if max_background_jobs < opt.get_max_background_jobs() {
            return Err("unable to shrink background jobs while the instance is running".into());
        }
        self.set_db_config(&[("max_background_jobs", &max_background_jobs.to_string())])?;
        Ok(())
    }

    fn set_max_background_flushes(
        &self,
        max_background_flushes: i32,
    ) -> Result<(), Box<dyn Error>> {
        let opt = self.db.as_inner().get_db_options();
        if max_background_flushes < opt.get_max_background_flushes() {
            return Err("unable to shrink background jobs while the instance is running".into());
        }
        self.set_db_config(&[(
            "max_background_flushes",
            &max_background_flushes.to_string(),
        )])?;
        Ok(())
    }

    fn validate_cf(&self, cf: &str) -> Result<(), Box<dyn Error>> {
        match (self.db_type, cf) {
            (DBType::Kv, CF_DEFAULT)
            | (DBType::Kv, CF_WRITE)
            | (DBType::Kv, CF_LOCK)
            | (DBType::Kv, CF_RAFT)
            | (DBType::Raft, CF_DEFAULT) => Ok(()),
            _ => Err(format!("invalid cf {:?} for db {:?}", cf, self.db_type).into()),
        }
    }
}

impl ConfigManager for DBConfigManger {
    fn dispatch(&mut self, change: ConfigChange) -> Result<(), Box<dyn Error>> {
        let change_str = format!("{:?}", change);
        let mut change: Vec<(String, ConfigValue)> = change.into_iter().collect();
        let cf_config = change.drain_filter(|(name, _)| name.ends_with("cf"));
        for (cf_name, cf_change) in cf_config {
            if let ConfigValue::Module(mut cf_change) = cf_change {
                // defaultcf -> default
                let cf_name = &cf_name[..(cf_name.len() - 2)];
                if let Some(v) = cf_change.remove("block_cache_size") {
                    // currently we can't modify block_cache_size via set_options_cf
                    self.set_block_cache_size(&cf_name, v.into())?;
                }
                if let Some(ConfigValue::Module(titan_change)) = cf_change.remove("titan") {
                    for (name, value) in titan_change {
                        cf_change.insert(name, value);
                    }
                }
                if !cf_change.is_empty() {
                    let cf_change = config_value_to_string(cf_change.into_iter().collect());
                    let cf_change_slice = config_to_slice(&cf_change);
                    self.set_cf_config(&cf_name, &cf_change_slice)?;
                }
            }
        }

        if let Some(rate_bytes_config) = change
            .drain_filter(|(name, _)| name == "rate_bytes_per_sec")
            .next()
        {
            let rate_bytes_per_sec: ReadableSize = rate_bytes_config.1.into();
            self.set_rate_bytes_per_sec(rate_bytes_per_sec.0 as i64)?;
        }

        if let Some(rate_bytes_config) = change
            .drain_filter(|(name, _)| name == "rate_limiter_auto_tuned")
            .next()
        {
            let rate_limiter_auto_tuned: bool = rate_bytes_config.1.into();
            self.set_rate_limiter_auto_tuned(rate_limiter_auto_tuned)?;
        }

        if let Some(background_jobs_config) = change
            .drain_filter(|(name, _)| name == "max_background_jobs")
            .next()
        {
            let max_background_jobs = background_jobs_config.1.into();
            self.set_max_background_jobs(max_background_jobs)?;
        }

        if let Some(background_flushes_config) = change
            .drain_filter(|(name, _)| name == "max_background_flushes")
            .next()
        {
            let max_background_flushes = background_flushes_config.1.into();
            self.set_max_background_flushes(max_background_flushes)?;
        }

        if !change.is_empty() {
            let change = config_value_to_string(change);
            let change_slice = config_to_slice(&change);
            self.set_db_config(&change_slice)?;
        }
        info!(
            "rocksdb config changed";
            "db" => ?self.db_type,
            "change" => change_str
        );
        Ok(())
    }
}

fn config_to_slice(config_change: &[(String, String)]) -> Vec<(&str, &str)> {
    config_change
        .iter()
        .map(|(name, value)| (name.as_str(), value.as_str()))
        .collect()
}

// Convert `ConfigValue` to formatted String that can pass to `DB::set_db_options`
fn config_value_to_string(config_change: Vec<(String, ConfigValue)>) -> Vec<(String, String)> {
    config_change
        .into_iter()
        .filter_map(|(name, value)| {
            let v = match value {
                d @ ConfigValue::Duration(_) => {
                    let d: ReadableDuration = d.into();
                    Some(d.as_secs().to_string())
                }
                s @ ConfigValue::Size(_) => {
                    let s: ReadableSize = s.into();
                    Some(s.0.to_string())
                }
                s @ ConfigValue::OptionSize(_) => {
                    let s: OptionReadableSize = s.into();
                    s.0.map(|v| v.0.to_string())
                }
                ConfigValue::Module(_) => unreachable!(),
                v => Some(format!("{}", v)),
            };
            v.map(|v| (name, v))
        })
        .collect()
}

#[derive(Clone, Serialize, Deserialize, PartialEq, Debug)]
#[serde(default)]
#[serde(rename_all = "kebab-case")]
pub struct MetricConfig {
    pub job: String,

    // Push is deprecated.
    #[doc(hidden)]
    #[serde(skip_serializing)]
    pub interval: ReadableDuration,

    #[doc(hidden)]
    #[serde(skip_serializing)]
    pub address: String,
}

impl Default for MetricConfig {
    fn default() -> MetricConfig {
        MetricConfig {
            interval: ReadableDuration::secs(15),
            address: "".to_owned(),
            job: "tikv".to_owned(),
        }
    }
}

pub mod log_level_serde {
    use serde::{
        de::{Error, Unexpected},
        Deserialize, Deserializer, Serialize, Serializer,
    };
    use slog::Level;
    use tikv_util::logger::{get_level_by_string, get_string_by_level};

    pub fn deserialize<'de, D>(deserializer: D) -> Result<Level, D::Error>
    where
        D: Deserializer<'de>,
    {
        let string = String::deserialize(deserializer)?;
        get_level_by_string(&string)
            .ok_or_else(|| D::Error::invalid_value(Unexpected::Str(&string), &"a valid log level"))
    }

    #[allow(clippy::trivially_copy_pass_by_ref)]
    pub fn serialize<S>(value: &Level, serializer: S) -> Result<S::Ok, S::Error>
    where
        S: Serializer,
    {
        get_string_by_level(*value).serialize(serializer)
    }
}

#[derive(Clone, Copy, Serialize, Deserialize, PartialEq, Debug)]
#[serde(default)]
#[serde(rename_all = "kebab-case")]
pub struct UnifiedReadPoolConfig {
    pub min_thread_count: usize,
    pub max_thread_count: usize,
    pub stack_size: ReadableSize,
    pub max_tasks_per_worker: usize,
    // FIXME: Add more configs when they are effective in yatp
}

impl UnifiedReadPoolConfig {
    fn validate(&self) -> Result<(), Box<dyn Error>> {
        if self.min_thread_count == 0 {
            return Err("readpool.unified.min-thread-count should be > 0"
                .to_string()
                .into());
        }
        if self.max_thread_count < self.min_thread_count {
            return Err(
                "readpool.unified.max-thread-count should be >= readpool.unified.min-thread-count"
                    .to_string()
                    .into(),
            );
        }
        if self.stack_size.0 < ReadableSize::mb(2).0 {
            return Err("readpool.unified.stack-size should be >= 2mb"
                .to_string()
                .into());
        }
        if self.max_tasks_per_worker <= 1 {
            return Err("readpool.unified.max-tasks-per-worker should be > 1"
                .to_string()
                .into());
        }
        Ok(())
    }
}

const UNIFIED_READPOOL_MIN_CONCURRENCY: usize = 4;

// FIXME: Use macros to generate it if yatp is used elsewhere besides readpool.
impl Default for UnifiedReadPoolConfig {
    fn default() -> UnifiedReadPoolConfig {
        let cpu_num = SysQuota::cpu_cores_quota();
        let mut concurrency = (cpu_num * 0.8) as usize;
        concurrency = cmp::max(UNIFIED_READPOOL_MIN_CONCURRENCY, concurrency);
        Self {
            min_thread_count: 1,
            max_thread_count: concurrency,
            stack_size: ReadableSize::mb(DEFAULT_READPOOL_STACK_SIZE_MB),
            max_tasks_per_worker: DEFAULT_READPOOL_MAX_TASKS_PER_WORKER,
        }
    }
}

#[cfg(test)]
mod unified_read_pool_tests {
    use super::*;

    #[test]
    fn test_validate() {
        let cfg = UnifiedReadPoolConfig {
            min_thread_count: 1,
            max_thread_count: 2,
            stack_size: ReadableSize::mb(2),
            max_tasks_per_worker: 2000,
        };
        assert!(cfg.validate().is_ok());

        let invalid_cfg = UnifiedReadPoolConfig {
            min_thread_count: 0,
            ..cfg
        };
        assert!(invalid_cfg.validate().is_err());

        let invalid_cfg = UnifiedReadPoolConfig {
            min_thread_count: 2,
            max_thread_count: 1,
            ..cfg
        };
        assert!(invalid_cfg.validate().is_err());

        let invalid_cfg = UnifiedReadPoolConfig {
            stack_size: ReadableSize::mb(1),
            ..cfg
        };
        assert!(invalid_cfg.validate().is_err());

        let invalid_cfg = UnifiedReadPoolConfig {
            max_tasks_per_worker: 1,
            ..cfg
        };
        assert!(invalid_cfg.validate().is_err());
    }
}

macro_rules! readpool_config {
    ($struct_name:ident, $test_mod_name:ident, $display_name:expr) => {
        #[derive(Clone, Copy, Serialize, Deserialize, PartialEq, Debug)]
        #[serde(default)]
        #[serde(rename_all = "kebab-case")]
        pub struct $struct_name {
            pub use_unified_pool: Option<bool>,
            pub high_concurrency: usize,
            pub normal_concurrency: usize,
            pub low_concurrency: usize,
            pub max_tasks_per_worker_high: usize,
            pub max_tasks_per_worker_normal: usize,
            pub max_tasks_per_worker_low: usize,
            pub stack_size: ReadableSize,
        }

        impl $struct_name {
            /// Builds configurations for low, normal and high priority pools.
            pub fn to_yatp_pool_configs(self) -> Vec<yatp_pool::Config> {
                vec![
                    yatp_pool::Config {
                        workers: self.low_concurrency,
                        max_tasks_per_worker: self.max_tasks_per_worker_low,
                        stack_size: self.stack_size.0 as usize,
                    },
                    yatp_pool::Config {
                        workers: self.normal_concurrency,
                        max_tasks_per_worker: self.max_tasks_per_worker_normal,
                        stack_size: self.stack_size.0 as usize,
                    },
                    yatp_pool::Config {
                        workers: self.high_concurrency,
                        max_tasks_per_worker: self.max_tasks_per_worker_high,
                        stack_size: self.stack_size.0 as usize,
                    },
                ]
            }

            pub fn default_for_test() -> Self {
                Self {
                    use_unified_pool: None,
                    high_concurrency: 2,
                    normal_concurrency: 2,
                    low_concurrency: 2,
                    max_tasks_per_worker_high: 2000,
                    max_tasks_per_worker_normal: 2000,
                    max_tasks_per_worker_low: 2000,
                    stack_size: ReadableSize::mb(1),
                }
            }

            pub fn use_unified_pool(&self) -> bool {
                // The unified pool is used by default unless the corresponding module has
                // customized configurations.
                self.use_unified_pool
                    .unwrap_or_else(|| *self == Default::default())
            }

            pub fn adjust_use_unified_pool(&mut self) {
                if self.use_unified_pool.is_none() {
                    // The unified pool is used by default unless the corresponding module has customized configurations.
                    if *self == Default::default() {
                        info!("readpool.{}.use-unified-pool is not set, set to true by default", $display_name);
                        self.use_unified_pool = Some(true);
                    } else {
                        info!("readpool.{}.use-unified-pool is not set, set to false because there are other customized configurations", $display_name);
                        self.use_unified_pool = Some(false);
                    }
                }
            }

            pub fn validate(&self) -> Result<(), Box<dyn Error>> {
                if self.use_unified_pool() {
                    return Ok(());
                }
                if self.high_concurrency == 0 {
                    return Err(format!(
                        "readpool.{}.high-concurrency should be > 0",
                        $display_name
                    )
                    .into());
                }
                if self.normal_concurrency == 0 {
                    return Err(format!(
                        "readpool.{}.normal-concurrency should be > 0",
                        $display_name
                    )
                    .into());
                }
                if self.low_concurrency == 0 {
                    return Err(format!(
                        "readpool.{}.low-concurrency should be > 0",
                        $display_name
                    )
                    .into());
                }
                if self.stack_size.0 < ReadableSize::mb(MIN_READPOOL_STACK_SIZE_MB).0 {
                    return Err(format!(
                        "readpool.{}.stack-size should be >= {}mb",
                        $display_name, MIN_READPOOL_STACK_SIZE_MB
                    )
                    .into());
                }
                if self.max_tasks_per_worker_high <= 1 {
                    return Err(format!(
                        "readpool.{}.max-tasks-per-worker-high should be > 1",
                        $display_name
                    )
                    .into());
                }
                if self.max_tasks_per_worker_normal <= 1 {
                    return Err(format!(
                        "readpool.{}.max-tasks-per-worker-normal should be > 1",
                        $display_name
                    )
                    .into());
                }
                if self.max_tasks_per_worker_low <= 1 {
                    return Err(format!(
                        "readpool.{}.max-tasks-per-worker-low should be > 1",
                        $display_name
                    )
                    .into());
                }

                Ok(())
            }
        }

        #[cfg(test)]
        mod $test_mod_name {
            use super::*;

            #[test]
            fn test_validate() {
                let cfg = $struct_name::default();
                assert!(cfg.validate().is_ok());

                let mut invalid_cfg = cfg.clone();
                invalid_cfg.high_concurrency = 0;
                assert!(invalid_cfg.validate().is_err());

                let mut invalid_cfg = cfg.clone();
                invalid_cfg.normal_concurrency = 0;
                assert!(invalid_cfg.validate().is_err());

                let mut invalid_cfg = cfg.clone();
                invalid_cfg.low_concurrency = 0;
                assert!(invalid_cfg.validate().is_err());

                let mut invalid_cfg = cfg.clone();
                invalid_cfg.stack_size = ReadableSize::mb(1);
                assert!(invalid_cfg.validate().is_err());

                let mut invalid_cfg = cfg.clone();
                invalid_cfg.max_tasks_per_worker_high = 0;
                assert!(invalid_cfg.validate().is_err());
                invalid_cfg.max_tasks_per_worker_high = 1;
                assert!(invalid_cfg.validate().is_err());
                invalid_cfg.max_tasks_per_worker_high = 100;
                assert!(cfg.validate().is_ok());

                let mut invalid_cfg = cfg.clone();
                invalid_cfg.max_tasks_per_worker_normal = 0;
                assert!(invalid_cfg.validate().is_err());
                invalid_cfg.max_tasks_per_worker_normal = 1;
                assert!(invalid_cfg.validate().is_err());
                invalid_cfg.max_tasks_per_worker_normal = 100;
                assert!(cfg.validate().is_ok());

                let mut invalid_cfg = cfg.clone();
                invalid_cfg.max_tasks_per_worker_low = 0;
                assert!(invalid_cfg.validate().is_err());
                invalid_cfg.max_tasks_per_worker_low = 1;
                assert!(invalid_cfg.validate().is_err());
                invalid_cfg.max_tasks_per_worker_low = 100;
                assert!(cfg.validate().is_ok());

                let mut invalid_but_unified = cfg.clone();
                invalid_but_unified.use_unified_pool = Some(true);
                invalid_but_unified.low_concurrency = 0;
                assert!(invalid_but_unified.validate().is_ok());
            }
        }
    };
}

const DEFAULT_STORAGE_READPOOL_MIN_CONCURRENCY: usize = 4;
const DEFAULT_STORAGE_READPOOL_MAX_CONCURRENCY: usize = 8;

// Assume a request can be finished in 1ms, a request at position x will wait about
// 0.001 * x secs to be actual started. A server-is-busy error will trigger 2 seconds
// backoff. So when it needs to wait for more than 2 seconds, return error won't causse
// larger latency.
const DEFAULT_READPOOL_MAX_TASKS_PER_WORKER: usize = 2 * 1000;

const MIN_READPOOL_STACK_SIZE_MB: u64 = 2;
const DEFAULT_READPOOL_STACK_SIZE_MB: u64 = 10;

readpool_config!(StorageReadPoolConfig, storage_read_pool_test, "storage");

impl Default for StorageReadPoolConfig {
    fn default() -> Self {
        let cpu_num = SysQuota::cpu_cores_quota();
        let mut concurrency = (cpu_num * 0.5) as usize;
        concurrency = cmp::max(DEFAULT_STORAGE_READPOOL_MIN_CONCURRENCY, concurrency);
        concurrency = cmp::min(DEFAULT_STORAGE_READPOOL_MAX_CONCURRENCY, concurrency);
        Self {
            use_unified_pool: None,
            high_concurrency: concurrency,
            normal_concurrency: concurrency,
            low_concurrency: concurrency,
            max_tasks_per_worker_high: DEFAULT_READPOOL_MAX_TASKS_PER_WORKER,
            max_tasks_per_worker_normal: DEFAULT_READPOOL_MAX_TASKS_PER_WORKER,
            max_tasks_per_worker_low: DEFAULT_READPOOL_MAX_TASKS_PER_WORKER,
            stack_size: ReadableSize::mb(DEFAULT_READPOOL_STACK_SIZE_MB),
        }
    }
}

const DEFAULT_COPROCESSOR_READPOOL_MIN_CONCURRENCY: usize = 2;

readpool_config!(
    CoprReadPoolConfig,
    coprocessor_read_pool_test,
    "coprocessor"
);

impl Default for CoprReadPoolConfig {
    fn default() -> Self {
        let cpu_num = SysQuota::cpu_cores_quota();
        let mut concurrency = (cpu_num * 0.8) as usize;
        concurrency = cmp::max(DEFAULT_COPROCESSOR_READPOOL_MIN_CONCURRENCY, concurrency);
        Self {
            use_unified_pool: None,
            high_concurrency: concurrency,
            normal_concurrency: concurrency,
            low_concurrency: concurrency,
            max_tasks_per_worker_high: DEFAULT_READPOOL_MAX_TASKS_PER_WORKER,
            max_tasks_per_worker_normal: DEFAULT_READPOOL_MAX_TASKS_PER_WORKER,
            max_tasks_per_worker_low: DEFAULT_READPOOL_MAX_TASKS_PER_WORKER,
            stack_size: ReadableSize::mb(DEFAULT_READPOOL_STACK_SIZE_MB),
        }
    }
}

#[derive(Clone, Serialize, Deserialize, Default, PartialEq, Debug)]
#[serde(default)]
#[serde(rename_all = "kebab-case")]
pub struct ReadPoolConfig {
    pub unified: UnifiedReadPoolConfig,
    pub storage: StorageReadPoolConfig,
    pub coprocessor: CoprReadPoolConfig,
}

impl ReadPoolConfig {
    pub fn is_unified_pool_enabled(&self) -> bool {
        self.storage.use_unified_pool() || self.coprocessor.use_unified_pool()
    }

    pub fn adjust_use_unified_pool(&mut self) {
        self.storage.adjust_use_unified_pool();
        self.coprocessor.adjust_use_unified_pool();
    }

    pub fn validate(&self) -> Result<(), Box<dyn Error>> {
        if self.is_unified_pool_enabled() {
            self.unified.validate()?;
        }
        self.storage.validate()?;
        self.coprocessor.validate()?;
        Ok(())
    }
}

#[cfg(test)]
mod readpool_tests {
    use super::*;

    #[test]
    fn test_unified_disabled() {
        // Allow invalid yatp config when yatp is not used.
        let unified = UnifiedReadPoolConfig {
            min_thread_count: 0,
            max_thread_count: 0,
            stack_size: ReadableSize::mb(0),
            max_tasks_per_worker: 0,
        };
        assert!(unified.validate().is_err());
        let storage = StorageReadPoolConfig {
            use_unified_pool: Some(false),
            ..Default::default()
        };
        assert!(storage.validate().is_ok());
        let coprocessor = CoprReadPoolConfig {
            use_unified_pool: Some(false),
            ..Default::default()
        };
        assert!(coprocessor.validate().is_ok());
        let cfg = ReadPoolConfig {
            unified,
            storage,
            coprocessor,
        };
        assert!(!cfg.is_unified_pool_enabled());
        assert!(cfg.validate().is_ok());

        // Storage and coprocessor config must be valid when yatp is not used.
        let unified = UnifiedReadPoolConfig::default();
        assert!(unified.validate().is_ok());
        let storage = StorageReadPoolConfig {
            use_unified_pool: Some(false),
            high_concurrency: 0,
            ..Default::default()
        };
        assert!(storage.validate().is_err());
        let coprocessor = CoprReadPoolConfig {
            use_unified_pool: Some(false),
            ..Default::default()
        };
        let invalid_cfg = ReadPoolConfig {
            unified,
            storage,
            coprocessor,
        };
        assert!(!invalid_cfg.is_unified_pool_enabled());
        assert!(invalid_cfg.validate().is_err());
    }

    #[test]
    fn test_unified_enabled() {
        // Yatp config must be valid when yatp is used.
        let unified = UnifiedReadPoolConfig {
            min_thread_count: 0,
            max_thread_count: 0,
            ..Default::default()
        };
        assert!(unified.validate().is_err());
        let storage = StorageReadPoolConfig {
            use_unified_pool: Some(true),
            ..Default::default()
        };
        assert!(storage.validate().is_ok());
        let coprocessor = CoprReadPoolConfig::default();
        assert!(coprocessor.validate().is_ok());
        let mut cfg = ReadPoolConfig {
            unified,
            storage,
            coprocessor,
        };
        cfg.adjust_use_unified_pool();
        assert!(cfg.is_unified_pool_enabled());
        assert!(cfg.validate().is_err());
    }

    #[test]
    fn test_is_unified() {
        let storage = StorageReadPoolConfig {
            use_unified_pool: Some(false),
            ..Default::default()
        };
        assert!(!storage.use_unified_pool());
        let coprocessor = CoprReadPoolConfig::default();
        assert!(coprocessor.use_unified_pool());

        let mut cfg = ReadPoolConfig {
            storage,
            coprocessor,
            ..Default::default()
        };
        assert!(cfg.is_unified_pool_enabled());

        cfg.storage.use_unified_pool = Some(false);
        cfg.coprocessor.use_unified_pool = Some(false);
        assert!(!cfg.is_unified_pool_enabled());
    }

    #[test]
    fn test_partially_unified() {
        let storage = StorageReadPoolConfig {
            use_unified_pool: Some(false),
            low_concurrency: 0,
            ..Default::default()
        };
        assert!(!storage.use_unified_pool());
        let coprocessor = CoprReadPoolConfig {
            use_unified_pool: Some(true),
            ..Default::default()
        };
        assert!(coprocessor.use_unified_pool());
        let mut cfg = ReadPoolConfig {
            storage,
            coprocessor,
            ..Default::default()
        };
        assert!(cfg.is_unified_pool_enabled());
        assert!(cfg.validate().is_err());
        cfg.storage.low_concurrency = 1;
        assert!(cfg.validate().is_ok());

        let storage = StorageReadPoolConfig {
            use_unified_pool: Some(true),
            ..Default::default()
        };
        assert!(storage.use_unified_pool());
        let coprocessor = CoprReadPoolConfig {
            use_unified_pool: Some(false),
            low_concurrency: 0,
            ..Default::default()
        };
        assert!(!coprocessor.use_unified_pool());
        let mut cfg = ReadPoolConfig {
            storage,
            coprocessor,
            ..Default::default()
        };
        assert!(cfg.is_unified_pool_enabled());
        assert!(cfg.validate().is_err());
        cfg.coprocessor.low_concurrency = 1;
        assert!(cfg.validate().is_ok());
    }
}

#[derive(Clone, Serialize, Deserialize, PartialEq, Debug, Configuration)]
#[serde(default)]
#[serde(rename_all = "kebab-case")]
pub struct BackupConfig {
    pub num_threads: usize,
    pub batch_size: usize,
    pub sst_max_size: ReadableSize,
}

impl BackupConfig {
    pub fn validate(&self) -> Result<(), Box<dyn Error>> {
        if self.num_threads == 0 {
            return Err("backup.num_threads cannot be 0".into());
        }
        if self.batch_size == 0 {
            return Err("backup.batch_size cannot be 0".into());
        }
        Ok(())
    }
}

impl Default for BackupConfig {
    fn default() -> Self {
        let default_coprocessor = CopConfig::default();
        let cpu_num = SysQuota::cpu_cores_quota();
        Self {
            // use at most 75% of vCPU by default
            num_threads: (cpu_num * 0.75).clamp(1.0, 32.0) as usize,
            batch_size: 8,
            sst_max_size: default_coprocessor.region_max_size,
        }
    }
}

// TODO: `CdcConfig` is used by both `cdc` worker and `resolved ts` worker
// should separate it into two configs
#[derive(Clone, Serialize, Deserialize, PartialEq, Debug, Configuration)]
#[serde(default)]
#[serde(rename_all = "kebab-case")]
pub struct CdcConfig {
    pub min_ts_interval: ReadableDuration,
    pub old_value_cache_size: usize,
    pub hibernate_regions_compatible: bool,
    pub scan_lock_pool_size: usize,
    pub incremental_scan_speed_limit: ReadableSize,
}

impl Default for CdcConfig {
    fn default() -> Self {
        Self {
            min_ts_interval: ReadableDuration::secs(1),
            old_value_cache_size: 1024,
            hibernate_regions_compatible: true,
            scan_lock_pool_size: 2,
            // TiCDC requires a SSD, the typical write speed of SSD
            // is more than 500MB/s, so 128MB/s is enough.
            incremental_scan_speed_limit: ReadableSize::mb(128),
        }
    }
}

#[derive(Clone, Serialize, Deserialize, PartialEq, Debug, Configuration)]
#[serde(default)]
#[serde(rename_all = "kebab-case")]
pub struct TiKvConfig {
    #[doc(hidden)]
    #[serde(skip_serializing)]
    #[config(hidden)]
    pub cfg_path: String,

    #[config(skip)]
    #[serde(with = "log_level_serde")]
    pub log_level: slog::Level,

    #[config(skip)]
    pub log_file: String,

    #[config(skip)]
    pub log_format: LogFormat,

    #[config(skip)]
    pub slow_log_file: String,

    #[config(skip)]
    pub slow_log_threshold: ReadableDuration,

    #[config(skip)]
    pub log_rotation_timespan: ReadableDuration,

    #[config(skip)]
    pub log_rotation_size: ReadableSize,

    #[config(hidden)]
    pub panic_when_unexpected_key_or_data: bool,

    #[config(skip)]
    pub enable_io_snoop: bool,

    #[config(skip)]
    pub abort_on_panic: bool,

    #[config(skip)]
    pub memory_usage_limit: ReadableSize,

    #[config(skip)]
    pub memory_usage_high_water: f64,

    #[config(skip)]
    pub readpool: ReadPoolConfig,

    #[config(submodule)]
    pub server: ServerConfig,

    #[config(submodule)]
    pub storage: StorageConfig,

    #[config(skip)]
    pub pd: PdConfig,

    #[config(hidden)]
    pub metric: MetricConfig,

    #[config(submodule)]
    #[serde(rename = "raftstore")]
    pub raft_store: RaftstoreConfig,

    #[config(submodule)]
    pub coprocessor: CopConfig,

    #[config(skip)]
    pub coprocessor_v2: CoprocessorV2Config,

    #[config(submodule)]
    pub rocksdb: DbConfig,

    #[config(submodule)]
    pub raftdb: RaftDbConfig,

    #[config(skip)]
    pub raft_engine: RaftEngineConfig,

    #[config(skip)]
    pub security: SecurityConfig,

    #[config(skip)]
    pub import: ImportConfig,

    #[config(submodule)]
    pub backup: BackupConfig,

    #[config(submodule)]
    pub pessimistic_txn: PessimisticTxnConfig,

    #[config(submodule)]
    pub gc: GcConfig,

    #[config(submodule)]
    pub split: SplitConfig,

    #[config(submodule)]
    pub cdc: CdcConfig,
}

impl Default for TiKvConfig {
    fn default() -> TiKvConfig {
        TiKvConfig {
            cfg_path: "".to_owned(),
            log_level: slog::Level::Info,
            log_file: "".to_owned(),
            log_format: LogFormat::Text,
            slow_log_file: "".to_owned(),
            slow_log_threshold: ReadableDuration::secs(1),
            log_rotation_timespan: ReadableDuration::hours(24),
            log_rotation_size: ReadableSize::mb(300),
            panic_when_unexpected_key_or_data: false,
            enable_io_snoop: true,
            abort_on_panic: false,
            memory_usage_limit: ReadableSize(0),
            memory_usage_high_water: 0.8,
            readpool: ReadPoolConfig::default(),
            server: ServerConfig::default(),
            metric: MetricConfig::default(),
            raft_store: RaftstoreConfig::default(),
            coprocessor: CopConfig::default(),
            coprocessor_v2: CoprocessorV2Config::default(),
            pd: PdConfig::default(),
            rocksdb: DbConfig::default(),
            raftdb: RaftDbConfig::default(),
            raft_engine: RaftEngineConfig::default(),
            storage: StorageConfig::default(),
            security: SecurityConfig::default(),
            import: ImportConfig::default(),
            backup: BackupConfig::default(),
            pessimistic_txn: PessimisticTxnConfig::default(),
            gc: GcConfig::default(),
            split: SplitConfig::default(),
            cdc: CdcConfig::default(),
        }
    }
}

impl TiKvConfig {
    // TODO: change to validate(&self)
    pub fn validate(&mut self) -> Result<(), Box<dyn Error>> {
        self.readpool.validate()?;
        self.storage.validate()?;

        if self.cfg_path.is_empty() {
            self.cfg_path = Path::new(&self.storage.data_dir)
                .join(LAST_CONFIG_FILE)
                .to_str()
                .unwrap()
                .to_owned();
        }

        let default_raftdb_path = config::canonicalize_sub_path(&self.storage.data_dir, "raft")?;
        if self.raft_store.raftdb_path.is_empty() {
            self.raft_store.raftdb_path = default_raftdb_path;
        } else {
            self.raft_store.raftdb_path = config::canonicalize_path(&self.raft_store.raftdb_path)?;
        }

        let default_er_path = config::canonicalize_sub_path(&self.storage.data_dir, "raft-engine")?;
        if self.raft_engine.config.dir.is_empty() {
            self.raft_engine.config.dir = default_er_path;
        } else {
            self.raft_engine.config.dir = config::canonicalize_path(&self.raft_engine.config.dir)?;
        }
        if self.raft_engine.config.dir == self.raft_store.raftdb_path {
            return Err("raft_engine.config.dir can't be same as raft_store.raftdb_path".into());
        }

        let kv_db_path =
            config::canonicalize_sub_path(&self.storage.data_dir, DEFAULT_ROCKSDB_SUB_DIR)?;

        if kv_db_path == self.raft_store.raftdb_path {
            return Err("raft_store.raftdb_path can't be same as storage.data_dir/db".into());
        }

        let kv_db_wal_path = if self.rocksdb.wal_dir.is_empty() {
            config::canonicalize_path(&kv_db_path)?
        } else {
            config::canonicalize_path(&self.rocksdb.wal_dir)?
        };
        let raft_db_wal_path = if self.raftdb.wal_dir.is_empty() {
            config::canonicalize_path(&self.raft_store.raftdb_path)?
        } else {
            config::canonicalize_path(&self.raftdb.wal_dir)?
        };
        if kv_db_wal_path == raft_db_wal_path {
            return Err("raftdb.wal_dir can't be same as rocksdb.wal_dir".into());
        }

        if RocksEngine::exists(&kv_db_path)
            && !RocksEngine::exists(&self.raft_store.raftdb_path)
            && !RaftLogEngine::exists(&self.raft_engine.config.dir)
        {
            return Err("default rocksdb exists, but raftdb and raft engine doesn't exist".into());
        }
        if !RocksEngine::exists(&kv_db_path)
            && (RocksEngine::exists(&self.raft_store.raftdb_path)
                || RaftLogEngine::exists(&self.raft_engine.config.dir))
        {
            return Err("default rocksdb doesn't exist, but raftdb or raft engine exists".into());
        }

        // Check blob file dir is empty when titan is disabled
        if !self.rocksdb.titan.enabled {
            let titandb_path = if self.rocksdb.titan.dirname.is_empty() {
                Path::new(&kv_db_path).join("titandb")
            } else {
                Path::new(&self.rocksdb.titan.dirname).to_path_buf()
            };
            if let Err(e) =
                tikv_util::config::check_data_dir_empty(titandb_path.to_str().unwrap(), "blob")
            {
                return Err(format!(
                    "check: titandb-data-dir-empty; err: \"{}\"; \
                     hint: You have disabled titan when its data directory is not empty. \
                     To properly shutdown titan, please enter fallback blob-run-mode and \
                     wait till titandb files are all safely ingested.",
                    e
                )
                .into());
            }
        }

        let expect_keepalive = self.raft_store.raft_heartbeat_interval() * 2;
        if expect_keepalive > self.server.grpc_keepalive_time.0 {
            return Err(format!(
                "grpc_keepalive_time is too small, it should not less than the double of \
                 raft tick interval (>= {})",
                duration_to_sec(expect_keepalive)
            )
            .into());
        }

        if self.raft_store.hibernate_regions && !self.cdc.hibernate_regions_compatible {
            warn!(
                "raftstore.hibernate-regions was enabled but cdc.hibernate-regions-compatible \
                was disabled, hibernate regions may be broken up if you want to deploy a cdc cluster"
            );
        }

        self.rocksdb.validate()?;
        self.raftdb.validate()?;
        self.raft_engine.validate()?;
        self.server.validate()?;
        self.raft_store.validate()?;
        self.pd.validate()?;
        self.coprocessor.validate()?;
        self.security.validate()?;
        self.import.validate()?;
        self.backup.validate()?;
        self.pessimistic_txn.validate()?;
        self.gc.validate()?;

        let default_memory_usage_limit = Self::default_memory_usage_limit();
        if self.memory_usage_limit.0 == 0 {
            self.memory_usage_limit = default_memory_usage_limit;
            return Ok(());
        }
        match self.memory_usage_limit.0.cmp(&default_memory_usage_limit.0) {
            cmp::Ordering::Less => {
                self.rocksdb
                    .adjust_memory_usage_limit(self.memory_usage_limit);
                self.raftdb
                    .adjust_memory_usage_limit(self.memory_usage_limit);
            }
            cmp::Ordering::Greater => {
                warn!(
                    "memory_usage_limit {:?} is greater than total {:?}, fallback to total",
                    self.memory_usage_limit, default_memory_usage_limit
                );
                self.memory_usage_limit = default_memory_usage_limit;
            }
            _ => {}
        }

        Ok(())
    }

    pub fn compatible_adjust(&mut self) {
        let default_raft_store = RaftstoreConfig::default();
        let default_coprocessor = CopConfig::default();
        if self.raft_store.region_max_size != default_raft_store.region_max_size {
            warn!(
                "deprecated configuration, \
                 raftstore.region-max-size has been moved to coprocessor"
            );
            if self.coprocessor.region_max_size == default_coprocessor.region_max_size {
                warn!(
                    "override coprocessor.region-max-size with raftstore.region-max-size, {:?}",
                    self.raft_store.region_max_size
                );
                self.coprocessor.region_max_size = self.raft_store.region_max_size;
            }
            self.raft_store.region_max_size = default_raft_store.region_max_size;
        }
        if self.raft_store.region_split_size != default_raft_store.region_split_size {
            warn!(
                "deprecated configuration, \
                 raftstore.region-split-size has been moved to coprocessor",
            );
            if self.coprocessor.region_split_size == default_coprocessor.region_split_size {
                warn!(
                    "override coprocessor.region-split-size with raftstore.region-split-size, {:?}",
                    self.raft_store.region_split_size
                );
                self.coprocessor.region_split_size = self.raft_store.region_split_size;
            }
            self.raft_store.region_split_size = default_raft_store.region_split_size;
        }
        if self.server.end_point_concurrency.is_some() {
            warn!(
                "deprecated configuration, {} has been moved to {}",
                "server.end-point-concurrency", "readpool.coprocessor.xxx-concurrency",
            );
            warn!(
                "override {} with {}, {:?}",
                "readpool.coprocessor.xxx-concurrency",
                "server.end-point-concurrency",
                self.server.end_point_concurrency
            );
            let concurrency = self.server.end_point_concurrency.take().unwrap();
            self.readpool.coprocessor.high_concurrency = concurrency;
            self.readpool.coprocessor.normal_concurrency = concurrency;
            self.readpool.coprocessor.low_concurrency = concurrency;
        }
        if self.server.end_point_stack_size.is_some() {
            warn!(
                "deprecated configuration, {} has been moved to {}",
                "server.end-point-stack-size", "readpool.coprocessor.stack-size",
            );
            warn!(
                "override {} with {}, {:?}",
                "readpool.coprocessor.stack-size",
                "server.end-point-stack-size",
                self.server.end_point_stack_size
            );
            self.readpool.coprocessor.stack_size = self.server.end_point_stack_size.take().unwrap();
        }
        if self.server.end_point_max_tasks.is_some() {
            warn!(
                "deprecated configuration, {} is no longer used and ignored, please use {}.",
                "server.end-point-max-tasks", "readpool.coprocessor.max-tasks-per-worker-xxx",
            );
            // Note:
            // Our `end_point_max_tasks` is mostly mistakenly configured, so we don't override
            // new configuration using old values.
            self.server.end_point_max_tasks = None;
        }
        if self.raft_store.clean_stale_peer_delay.as_secs() > 0 {
            warn!(
                "deprecated configuration, {} is no longer used and ignored.",
                "raft_store.clean_stale_peer_delay",
            );
        }
        if self.rocksdb.auto_tuned.is_some() {
            warn!(
                "deprecated configuration, {} is no longer used and ignored, please use {}.",
                "rocksdb.auto_tuned", "rocksdb.rate_limiter_auto_tuned",
            );
            self.rocksdb.auto_tuned = None;
        }
        // When shared block cache is enabled, if its capacity is set, it overrides individual
        // block cache sizes. Otherwise use the sum of block cache size of all column families
        // as the shared cache size.
        let cache_cfg = &mut self.storage.block_cache;
        if cache_cfg.shared && cache_cfg.capacity.0.is_none() {
            cache_cfg.capacity.0 = Some(ReadableSize {
                0: self.rocksdb.defaultcf.block_cache_size.0
                    + self.rocksdb.writecf.block_cache_size.0
                    + self.rocksdb.lockcf.block_cache_size.0
                    + self.raftdb.defaultcf.block_cache_size.0,
            });
        }
        if self.backup.sst_max_size.0 < default_coprocessor.region_max_size.0 / 10 {
            warn!(
                "override backup.sst-max-size with min sst-max-size, {:?}",
                default_coprocessor.region_max_size / 10
            );
            self.backup.sst_max_size = default_coprocessor.region_max_size / 10;
        } else if self.backup.sst_max_size.0 > default_coprocessor.region_max_size.0 * 2 {
            warn!(
                "override backup.sst-max-size with max sst-max-size, {:?}",
                default_coprocessor.region_max_size * 2
            );
            self.backup.sst_max_size = default_coprocessor.region_max_size * 2;
        }

        self.readpool.adjust_use_unified_pool();
    }

    pub fn check_critical_cfg_with(&self, last_cfg: &Self) -> Result<(), String> {
        if last_cfg.rocksdb.wal_dir != self.rocksdb.wal_dir {
            return Err(format!(
                "db wal_dir have been changed, former db wal_dir is '{}', \
                 current db wal_dir is '{}', please guarantee all data wal logs \
                 have been moved to destination directory.",
                last_cfg.rocksdb.wal_dir, self.rocksdb.wal_dir
            ));
        }

        if last_cfg.raftdb.wal_dir != self.raftdb.wal_dir {
            return Err(format!(
                "raftdb wal_dir have been changed, former raftdb wal_dir is '{}', \
                 current raftdb wal_dir is '{}', please guarantee all raft wal logs \
                 have been moved to destination directory.",
                last_cfg.raftdb.wal_dir, self.rocksdb.wal_dir
            ));
        }

        if last_cfg.storage.data_dir != self.storage.data_dir {
            // In tikv 3.0 the default value of storage.data-dir changed
            // from "" to "./"
            let using_default_after_upgrade =
                last_cfg.storage.data_dir.is_empty() && self.storage.data_dir == DEFAULT_DATA_DIR;

            if !using_default_after_upgrade {
                return Err(format!(
                    "storage data dir have been changed, former data dir is {}, \
                     current data dir is {}, please check if it is expected.",
                    last_cfg.storage.data_dir, self.storage.data_dir
                ));
            }
        }

        if last_cfg.raft_store.raftdb_path != self.raft_store.raftdb_path
            && !last_cfg.raft_engine.enable
        {
            return Err(format!(
                "raft db dir have been changed, former is '{}', \
                 current is '{}', please check if it is expected.",
                last_cfg.raft_store.raftdb_path, self.raft_store.raftdb_path
            ));
        }
        if last_cfg.raftdb.wal_dir != self.raftdb.wal_dir && !last_cfg.raft_engine.enable {
            return Err(format!(
                "raft db wal dir have been changed, former is '{}', \
                 current is '{}', please check if it is expected.",
                last_cfg.raftdb.wal_dir, self.raftdb.wal_dir
            ));
        }
        if last_cfg.raft_engine.config.dir != self.raft_engine.config.dir
            && last_cfg.raft_engine.enable
        {
            return Err(format!(
                "raft engine dir have been changed, former is '{}', \
                 current is '{}', please check if it is expected.",
                last_cfg.raft_engine.config.dir, self.raft_engine.config.dir
            ));
        }
        if last_cfg.storage.enable_ttl && !self.storage.enable_ttl {
            return Err("can't disable ttl on a ttl instance".to_owned());
        } else if !last_cfg.storage.enable_ttl && self.storage.enable_ttl {
            return Err("can't enable ttl on a non-ttl instance".to_owned());
        }

        Ok(())
    }

    pub fn from_file(path: &Path, unrecognized_keys: Option<&mut Vec<String>>) -> Self {
        (|| -> Result<Self, Box<dyn Error>> {
            let s = fs::read_to_string(path)?;
            let mut deserializer = toml::Deserializer::new(&s);
            let mut cfg = if let Some(keys) = unrecognized_keys {
                serde_ignored::deserialize(&mut deserializer, |key| keys.push(key.to_string()))
            } else {
                <TiKvConfig as serde::Deserialize>::deserialize(&mut deserializer)
            }?;
            deserializer.end()?;
            cfg.cfg_path = path.display().to_string();
            Ok(cfg)
        })()
        .unwrap_or_else(|e| {
            panic!(
                "invalid auto generated configuration file {}, err {}",
                path.display(),
                e
            );
        })
    }

    pub fn write_to_file<P: AsRef<Path>>(&self, path: P) -> Result<(), IoError> {
        let content = ::toml::to_string(&self).unwrap();
        let mut f = fs::File::create(&path)?;
        f.write_all(content.as_bytes())?;
        f.sync_all()?;

        Ok(())
    }

    pub fn write_into_metrics(&self) {
        self.raft_store.write_into_metrics();
        self.rocksdb.write_into_metrics();
    }

    pub fn with_tmp() -> Result<(TiKvConfig, tempfile::TempDir), IoError> {
        let tmp = tempfile::tempdir()?;
        let mut cfg = TiKvConfig::default();
        cfg.storage.data_dir = tmp.path().display().to_string();
        cfg.cfg_path = tmp.path().join(LAST_CONFIG_FILE).display().to_string();
        Ok((cfg, tmp))
    }

    fn default_memory_usage_limit() -> ReadableSize {
        // TODO: is it necessary to reserve some space?
        let total = SysQuota::new().memory_limit_in_bytes();
        ReadableSize(total)
    }
}

/// Prevents launching with an incompatible configuration
///
/// Loads the previously-loaded configuration from `last_tikv.toml`,
/// compares key configuration items and fails if they are not
/// identical.
pub fn check_critical_config(config: &TiKvConfig) -> Result<(), String> {
    // Check current critical configurations with last time, if there are some
    // changes, user must guarantee relevant works have been done.
    if let Some(mut cfg) = get_last_config(&config.storage.data_dir) {
        cfg.compatible_adjust();
        let _ = cfg.validate();
        config.check_critical_cfg_with(&cfg)?;
    }
    Ok(())
}

fn get_last_config(data_dir: &str) -> Option<TiKvConfig> {
    let store_path = Path::new(data_dir);
    let last_cfg_path = store_path.join(LAST_CONFIG_FILE);
    if last_cfg_path.exists() {
        return Some(TiKvConfig::from_file(&last_cfg_path, None));
    }
    None
}

/// Persists config to `last_tikv.toml`
pub fn persist_config(config: &TiKvConfig) -> Result<(), String> {
    let store_path = Path::new(&config.storage.data_dir);
    let last_cfg_path = store_path.join(LAST_CONFIG_FILE);
    let tmp_cfg_path = store_path.join(TMP_CONFIG_FILE);

    let same_as_last_cfg = fs::read_to_string(&last_cfg_path).map_or(false, |last_cfg| {
        toml::to_string(&config).unwrap() == last_cfg
    });
    if same_as_last_cfg {
        return Ok(());
    }

    // Create parent directory if missing.
    if let Err(e) = fs::create_dir_all(&store_path) {
        return Err(format!(
            "create parent directory '{}' failed: {}",
            store_path.to_str().unwrap(),
            e
        ));
    }

    // Persist current configurations to temporary file.
    if let Err(e) = config.write_to_file(&tmp_cfg_path) {
        return Err(format!(
            "persist config to '{}' failed: {}",
            tmp_cfg_path.to_str().unwrap(),
            e
        ));
    }

    // Rename temporary file to last config file.
    if let Err(e) = fs::rename(&tmp_cfg_path, &last_cfg_path) {
        return Err(format!(
            "rename config file from '{}' to '{}' failed: {}",
            tmp_cfg_path.to_str().unwrap(),
            last_cfg_path.to_str().unwrap(),
            e
        ));
    }

    Ok(())
}

pub fn write_config<P: AsRef<Path>>(path: P, content: &[u8]) -> CfgResult<()> {
    let tmp_cfg_path = match path.as_ref().parent() {
        Some(p) => p.join(TMP_CONFIG_FILE),
        None => {
            return Err(format!(
                "failed to get parent path of config file: {}",
                path.as_ref().display()
            )
            .into());
        }
    };
    {
        let mut f = fs::File::create(&tmp_cfg_path)?;
        f.write_all(content)?;
        f.sync_all()?;
    }
    fs::rename(&tmp_cfg_path, &path)?;
    Ok(())
}

lazy_static! {
    pub static ref TIKVCONFIG_TYPED: ConfigChange = TiKvConfig::default().typed();
}

fn to_config_change(change: HashMap<String, String>) -> CfgResult<ConfigChange> {
    fn helper(
        mut fields: Vec<String>,
        dst: &mut ConfigChange,
        typed: &ConfigChange,
        value: String,
    ) -> CfgResult<()> {
        if let Some(field) = fields.pop() {
            let f = if field == "raftstore" {
                "raft_store".to_owned()
            } else {
                field.replace("-", "_")
            };
            return match typed.get(&f) {
                None => Err(format!("unexpect fields: {}", field).into()),
                Some(ConfigValue::Skip) => {
                    Err(format!("config {} can not be changed", field).into())
                }
                Some(ConfigValue::Module(m)) => {
                    if let ConfigValue::Module(n_dst) = dst
                        .entry(f)
                        .or_insert_with(|| ConfigValue::Module(HashMap::new()))
                    {
                        return helper(fields, n_dst, m, value);
                    }
                    panic!("unexpect config value");
                }
                Some(v) => {
                    if fields.is_empty() {
                        return match to_change_value(&value, v) {
                            Err(_) => Err(format!("failed to parse: {}", value).into()),
                            Ok(v) => {
                                dst.insert(f, v);
                                Ok(())
                            }
                        };
                    }
                    let c: Vec<_> = fields.into_iter().rev().collect();
                    Err(format!("unexpect fields: {}", c[..].join(".")).into())
                }
            };
        }
        Ok(())
    }
    let mut res = HashMap::new();
    for (name, value) in change {
        let fields: Vec<_> = name.as_str().split('.').collect();
        let fields: Vec<_> = fields.into_iter().map(|s| s.to_owned()).rev().collect();
        helper(fields, &mut res, &TIKVCONFIG_TYPED, value)?;
    }
    Ok(res)
}

fn to_change_value(v: &str, typed: &ConfigValue) -> CfgResult<ConfigValue> {
    let v = v.trim_matches('\"');
    let res = match typed {
        ConfigValue::Duration(_) => ConfigValue::from(v.parse::<ReadableDuration>()?),
        ConfigValue::Size(_) => ConfigValue::from(v.parse::<ReadableSize>()?),
        ConfigValue::OptionSize(_) => {
            ConfigValue::from(OptionReadableSize(Some(v.parse::<ReadableSize>()?)))
        }
        ConfigValue::U64(_) => ConfigValue::from(v.parse::<u64>()?),
        ConfigValue::F64(_) => ConfigValue::from(v.parse::<f64>()?),
        ConfigValue::U32(_) => ConfigValue::from(v.parse::<u32>()?),
        ConfigValue::I32(_) => ConfigValue::from(v.parse::<i32>()?),
        ConfigValue::Usize(_) => ConfigValue::from(v.parse::<usize>()?),
        ConfigValue::Bool(_) => ConfigValue::from(v.parse::<bool>()?),
        ConfigValue::BlobRunMode(_) => ConfigValue::from(v.parse::<BlobRunMode>()?),
        ConfigValue::String(_) => ConfigValue::String(v.to_owned()),
        _ => unreachable!(),
    };
    Ok(res)
}

fn to_toml_encode(change: HashMap<String, String>) -> CfgResult<HashMap<String, String>> {
    fn helper(mut fields: Vec<String>, typed: &ConfigChange) -> CfgResult<bool> {
        if let Some(field) = fields.pop() {
            let f = if field == "raftstore" {
                "raft_store".to_owned()
            } else {
                field.replace("-", "_")
            };
            match typed.get(&f) {
                None | Some(ConfigValue::Skip) => {
                    Err(format!("failed to get field: {}", field).into())
                }
                Some(ConfigValue::Module(m)) => helper(fields, m),
                Some(c) => {
                    if !fields.is_empty() {
                        return Err(format!("unexpect fields: {:?}", fields).into());
                    }
                    match c {
                        ConfigValue::Duration(_)
                        | ConfigValue::Size(_)
                        | ConfigValue::OptionSize(_)
                        | ConfigValue::String(_)
                        | ConfigValue::BlobRunMode(_) => Ok(true),
                        _ => Ok(false),
                    }
                }
            }
        } else {
            Err("failed to get field".to_owned().into())
        }
    }
    let mut dst = HashMap::new();
    for (name, value) in change {
        let fields: Vec<_> = name.as_str().split('.').collect();
        let fields: Vec<_> = fields.into_iter().map(|s| s.to_owned()).rev().collect();
        if helper(fields, &TIKVCONFIG_TYPED)? {
            dst.insert(name.replace("_", "-"), format!("\"{}\"", value));
        } else {
            dst.insert(name.replace("_", "-"), value);
        }
    }
    Ok(dst)
}

#[derive(PartialEq, Eq, Hash, Debug, Clone)]
pub enum Module {
    Readpool,
    Server,
    Metric,
    Raftstore,
    Coprocessor,
    Pd,
    Rocksdb,
    Raftdb,
    RaftEngine,
    Storage,
    Security,
    Encryption,
    Import,
    Backup,
    PessimisticTxn,
    Gc,
    Split,
    Unknown(String),
}

impl From<&str> for Module {
    fn from(m: &str) -> Module {
        match m {
            "readpool" => Module::Readpool,
            "server" => Module::Server,
            "metric" => Module::Metric,
            "raft_store" => Module::Raftstore,
            "coprocessor" => Module::Coprocessor,
            "pd" => Module::Pd,
            "split" => Module::Split,
            "rocksdb" => Module::Rocksdb,
            "raftdb" => Module::Raftdb,
            "raft_engine" => Module::RaftEngine,
            "storage" => Module::Storage,
            "security" => Module::Security,
            "import" => Module::Import,
            "backup" => Module::Backup,
            "pessimistic_txn" => Module::PessimisticTxn,
            "gc" => Module::Gc,
            n => Module::Unknown(n.to_owned()),
        }
    }
}

/// ConfigController use to register each module's config manager,
/// and dispatch the change of config to corresponding managers or
/// return the change if the incoming change is invalid.
#[derive(Default, Clone)]
pub struct ConfigController {
    inner: Arc<RwLock<ConfigInner>>,
}

#[derive(Default)]
struct ConfigInner {
    current: TiKvConfig,
    config_mgrs: HashMap<Module, Box<dyn ConfigManager>>,
}

impl ConfigController {
    pub fn new(current: TiKvConfig) -> Self {
        ConfigController {
            inner: Arc::new(RwLock::new(ConfigInner {
                current,
                config_mgrs: HashMap::new(),
            })),
        }
    }

    pub fn update(&self, change: HashMap<String, String>) -> CfgResult<()> {
        let diff = to_config_change(change.clone())?;
        {
            let mut incoming = self.get_current();
            incoming.update(diff.clone());
            incoming.validate()?;
        }
        let mut inner = self.inner.write().unwrap();
        let mut to_update = HashMap::with_capacity(diff.len());
        for (name, change) in diff.into_iter() {
            match change {
                ConfigValue::Module(change) => {
                    // update a submodule's config only if changes had been sucessfully
                    // dispatched to corresponding config manager, to avoid dispatch change twice
                    if let Some(mgr) = inner.config_mgrs.get_mut(&Module::from(name.as_str())) {
                        if let Err(e) = mgr.dispatch(change.clone()) {
                            inner.current.update(to_update);
                            return Err(e);
                        }
                    }
                    to_update.insert(name, ConfigValue::Module(change));
                }
                _ => {
                    let _ = to_update.insert(name, change);
                }
            }
        }
        debug!("all config change had been dispatched"; "change" => ?to_update);
        inner.current.update(to_update);
        // Write change to the config file
        let content = {
            let change = to_toml_encode(change)?;
            let src = if Path::new(&inner.current.cfg_path).exists() {
                fs::read_to_string(&inner.current.cfg_path)?
            } else {
                String::new()
            };
            let mut t = TomlWriter::new();
            t.write_change(src, change);
            t.finish()
        };
        write_config(&inner.current.cfg_path, &content)?;
        Ok(())
    }

    pub fn update_config(&self, name: &str, value: &str) -> CfgResult<()> {
        let mut m = HashMap::new();
        m.insert(name.to_owned(), value.to_owned());
        self.update(m)
    }

    pub fn register(&self, module: Module, cfg_mgr: Box<dyn ConfigManager>) {
        let mut inner = self.inner.write().unwrap();
        if inner.config_mgrs.insert(module.clone(), cfg_mgr).is_some() {
            warn!("config manager for module {:?} already registered", module)
        }
    }

    pub fn get_current(&self) -> TiKvConfig {
        self.inner.read().unwrap().current.clone()
    }
}

#[cfg(test)]
mod tests {
    use itertools::Itertools;
    use tempfile::Builder;

    use super::*;
    use crate::server::ttl::TTLCheckerTask;
    use crate::storage::config::StorageConfigManger;
    use engine_rocks::raw_util::new_engine_opt;
    use engine_traits::DBOptions as DBOptionsTrait;
    use raft_log_engine::RecoveryMode;
    use raftstore::coprocessor::region_info_accessor::MockRegionInfoProvider;
    use slog::Level;
    use std::sync::Arc;
    use std::time::Duration;
    use tikv_util::config::MIB;
    use tikv_util::worker::{dummy_scheduler, ReceiverWrapper};

    #[test]
    fn test_check_critical_cfg_with() {
        let mut tikv_cfg = TiKvConfig::default();
        let mut last_cfg = TiKvConfig::default();
        assert!(tikv_cfg.check_critical_cfg_with(&last_cfg).is_ok());

        tikv_cfg.rocksdb.wal_dir = "/data/wal_dir".to_owned();
        assert!(tikv_cfg.check_critical_cfg_with(&last_cfg).is_err());

        last_cfg.rocksdb.wal_dir = "/data/wal_dir".to_owned();
        assert!(tikv_cfg.check_critical_cfg_with(&last_cfg).is_ok());

        tikv_cfg.raftdb.wal_dir = "/raft/wal_dir".to_owned();
        assert!(tikv_cfg.check_critical_cfg_with(&last_cfg).is_err());

        last_cfg.raftdb.wal_dir = "/raft/wal_dir".to_owned();
        assert!(tikv_cfg.check_critical_cfg_with(&last_cfg).is_ok());

        tikv_cfg.storage.data_dir = "/data1".to_owned();
        assert!(tikv_cfg.check_critical_cfg_with(&last_cfg).is_err());

        last_cfg.storage.data_dir = "/data1".to_owned();
        assert!(tikv_cfg.check_critical_cfg_with(&last_cfg).is_ok());

        tikv_cfg.raft_store.raftdb_path = "/raft_path".to_owned();
        assert!(tikv_cfg.check_critical_cfg_with(&last_cfg).is_err());

        last_cfg.raft_store.raftdb_path = "/raft_path".to_owned();
        assert!(tikv_cfg.check_critical_cfg_with(&last_cfg).is_ok());
    }

    #[test]
    fn test_last_cfg_modified() {
        let (mut cfg, _dir) = TiKvConfig::with_tmp().unwrap();
        let store_path = Path::new(&cfg.storage.data_dir);
        let last_cfg_path = store_path.join(LAST_CONFIG_FILE);

        cfg.write_to_file(&last_cfg_path).unwrap();

        let mut last_cfg_metadata = last_cfg_path.metadata().unwrap();
        let first_modified = last_cfg_metadata.modified().unwrap();

        // not write to file when config is the equivalent of last one.
        assert!(persist_config(&cfg).is_ok());
        last_cfg_metadata = last_cfg_path.metadata().unwrap();
        assert_eq!(last_cfg_metadata.modified().unwrap(), first_modified);

        // write to file when config is the inequivalent of last one.
        cfg.log_level = slog::Level::Warning;
        assert!(persist_config(&cfg).is_ok());
        last_cfg_metadata = last_cfg_path.metadata().unwrap();
        assert_ne!(last_cfg_metadata.modified().unwrap(), first_modified);
    }

    #[test]
    fn test_persist_cfg() {
        let dir = Builder::new().prefix("test_persist_cfg").tempdir().unwrap();
        let path_buf = dir.path().join(LAST_CONFIG_FILE);
        let file = path_buf.as_path();
        let (s1, s2) = ("/xxx/wal_dir".to_owned(), "/yyy/wal_dir".to_owned());

        let mut tikv_cfg = TiKvConfig::default();

        tikv_cfg.rocksdb.wal_dir = s1.clone();
        tikv_cfg.raftdb.wal_dir = s2.clone();
        tikv_cfg.write_to_file(file).unwrap();
        let cfg_from_file = TiKvConfig::from_file(file, None);
        assert_eq!(cfg_from_file.rocksdb.wal_dir, s1);
        assert_eq!(cfg_from_file.raftdb.wal_dir, s2);

        // write critical config when exist.
        tikv_cfg.rocksdb.wal_dir = s2.clone();
        tikv_cfg.raftdb.wal_dir = s1.clone();
        tikv_cfg.write_to_file(file).unwrap();
        let cfg_from_file = TiKvConfig::from_file(file, None);
        assert_eq!(cfg_from_file.rocksdb.wal_dir, s2);
        assert_eq!(cfg_from_file.raftdb.wal_dir, s1);
    }

    #[test]
    fn test_create_parent_dir_if_missing() {
        let root_path = Builder::new()
            .prefix("test_create_parent_dir_if_missing")
            .tempdir()
            .unwrap();
        let path = root_path.path().join("not_exist_dir");

        let mut tikv_cfg = TiKvConfig::default();
        tikv_cfg.storage.data_dir = path.as_path().to_str().unwrap().to_owned();
        assert!(persist_config(&tikv_cfg).is_ok());
    }

    #[test]
    fn test_keepalive_check() {
        let mut tikv_cfg = TiKvConfig::default();
        tikv_cfg.pd.endpoints = vec!["".to_owned()];
        let dur = tikv_cfg.raft_store.raft_heartbeat_interval();
        tikv_cfg.server.grpc_keepalive_time = ReadableDuration(dur);
        assert!(tikv_cfg.validate().is_err());
        tikv_cfg.server.grpc_keepalive_time = ReadableDuration(dur * 2);
        tikv_cfg.validate().unwrap();
    }

    #[test]
    fn test_block_size() {
        let mut tikv_cfg = TiKvConfig::default();
        tikv_cfg.pd.endpoints = vec!["".to_owned()];
        tikv_cfg.rocksdb.defaultcf.block_size = ReadableSize::gb(10);
        tikv_cfg.rocksdb.lockcf.block_size = ReadableSize::gb(10);
        tikv_cfg.rocksdb.writecf.block_size = ReadableSize::gb(10);
        tikv_cfg.rocksdb.raftcf.block_size = ReadableSize::gb(10);
        tikv_cfg.raftdb.defaultcf.block_size = ReadableSize::gb(10);
        assert!(tikv_cfg.validate().is_err());
        tikv_cfg.rocksdb.defaultcf.block_size = ReadableSize::kb(10);
        tikv_cfg.rocksdb.lockcf.block_size = ReadableSize::kb(10);
        tikv_cfg.rocksdb.writecf.block_size = ReadableSize::kb(10);
        tikv_cfg.rocksdb.raftcf.block_size = ReadableSize::kb(10);
        tikv_cfg.raftdb.defaultcf.block_size = ReadableSize::kb(10);
        tikv_cfg.validate().unwrap();
    }

    #[test]
    fn test_parse_log_level() {
        #[derive(Serialize, Deserialize, Debug)]
        struct LevelHolder {
            #[serde(with = "log_level_serde")]
            v: Level,
        }

        let legal_cases = vec![
            ("critical", Level::Critical),
            ("error", Level::Error),
            ("warning", Level::Warning),
            ("debug", Level::Debug),
            ("trace", Level::Trace),
            ("info", Level::Info),
        ];
        for (serialized, deserialized) in legal_cases {
            let holder = LevelHolder { v: deserialized };
            let res_string = toml::to_string(&holder).unwrap();
            let exp_string = format!("v = \"{}\"\n", serialized);
            assert_eq!(res_string, exp_string);
            let res_value: LevelHolder = toml::from_str(&exp_string).unwrap();
            assert_eq!(res_value.v, deserialized);
        }

        let compatibility_cases = vec![("warn", Level::Warning)];
        for (serialized, deserialized) in compatibility_cases {
            let variant_string = format!("v = \"{}\"\n", serialized);
            let res_value: LevelHolder = toml::from_str(&variant_string).unwrap();
            assert_eq!(res_value.v, deserialized);
        }

        let illegal_cases = vec!["foobar", ""];
        for case in illegal_cases {
            let string = format!("v = \"{}\"\n", case);
            toml::from_str::<LevelHolder>(&string).unwrap_err();
        }
    }

    #[test]
    fn test_to_config_change() {
        assert_eq!(
            to_change_value("10h", &ConfigValue::Duration(0)).unwrap(),
            ConfigValue::from(ReadableDuration::hours(10))
        );
        assert_eq!(
            to_change_value("100MB", &ConfigValue::Size(0)).unwrap(),
            ConfigValue::from(ReadableSize::mb(100))
        );
        assert_eq!(
            to_change_value("10000", &ConfigValue::U64(0)).unwrap(),
            ConfigValue::from(10000u64)
        );

        let old = TiKvConfig::default();
        let mut incoming = TiKvConfig::default();
        incoming.coprocessor.region_split_keys = 10000;
        incoming.gc.max_write_bytes_per_sec = ReadableSize::mb(100);
        incoming.rocksdb.defaultcf.block_cache_size = ReadableSize::mb(500);
        let diff = old.diff(&incoming);
        let mut change = HashMap::new();
        change.insert(
            "coprocessor.region-split-keys".to_owned(),
            "10000".to_owned(),
        );
        change.insert("gc.max-write-bytes-per-sec".to_owned(), "100MB".to_owned());
        change.insert(
            "rocksdb.defaultcf.block-cache-size".to_owned(),
            "500MB".to_owned(),
        );
        let res = to_config_change(change).unwrap();
        assert_eq!(diff, res);

        // illegal cases
        let cases = vec![
            // wrong value type
            ("gc.max-write-bytes-per-sec".to_owned(), "10s".to_owned()),
            (
                "pessimistic-txn.wait-for-lock-timeout".to_owned(),
                "1MB".to_owned(),
            ),
            // missing or unknown config fields
            ("xxx.yyy".to_owned(), "12".to_owned()),
            (
                "rocksdb.defaultcf.block-cache-size.xxx".to_owned(),
                "50MB".to_owned(),
            ),
            ("rocksdb.xxx.block-cache-size".to_owned(), "50MB".to_owned()),
            ("rocksdb.block-cache-size".to_owned(), "50MB".to_owned()),
            // not support change config
            (
                "raftstore.raft-heartbeat-ticks".to_owned(),
                "100".to_owned(),
            ),
            ("raftstore.prevote".to_owned(), "false".to_owned()),
        ];
        for (name, value) in cases {
            let mut change = HashMap::new();
            change.insert(name, value);
            assert!(to_config_change(change).is_err());
        }
    }

    #[test]
    fn test_to_toml_encode() {
        let mut change = HashMap::new();
        change.insert(
            "raftstore.pd-heartbeat-tick-interval".to_owned(),
            "1h".to_owned(),
        );
        change.insert(
            "coprocessor.region-split-keys".to_owned(),
            "10000".to_owned(),
        );
        change.insert("gc.max-write-bytes-per-sec".to_owned(), "100MB".to_owned());
        change.insert(
            "rocksdb.defaultcf.titan.blob-run-mode".to_owned(),
            "read-only".to_owned(),
        );
        let res = to_toml_encode(change).unwrap();
        assert_eq!(
            res.get("raftstore.pd-heartbeat-tick-interval"),
            Some(&"\"1h\"".to_owned())
        );
        assert_eq!(
            res.get("coprocessor.region-split-keys"),
            Some(&"10000".to_owned())
        );
        assert_eq!(
            res.get("gc.max-write-bytes-per-sec"),
            Some(&"\"100MB\"".to_owned())
        );
        assert_eq!(
            res.get("rocksdb.defaultcf.titan.blob-run-mode"),
            Some(&"\"read-only\"".to_owned())
        );
    }

    fn new_engines(
        cfg: TiKvConfig,
    ) -> (
        RocksEngine,
        ConfigController,
        ReceiverWrapper<TTLCheckerTask>,
    ) {
        let engine = RocksEngine::from_db(Arc::new(
            new_engine_opt(
                &cfg.storage.data_dir,
                cfg.rocksdb.build_opt(),
                cfg.rocksdb.build_cf_opts(
                    &cfg.storage.block_cache.build_shared_cache(),
                    None,
                    cfg.storage.enable_ttl,
                ),
            )
            .unwrap(),
        ));

        let (shared, cfg_controller) = (cfg.storage.block_cache.shared, ConfigController::new(cfg));
        cfg_controller.register(
            Module::Rocksdb,
            Box::new(DBConfigManger::new(engine.clone(), DBType::Kv, shared)),
        );
        let (scheduler, receiver) = dummy_scheduler();
        cfg_controller.register(
            Module::Storage,
            Box::new(StorageConfigManger::new(engine.clone(), shared, scheduler)),
        );
        (engine, cfg_controller, receiver)
    }

    #[test]
    fn test_change_rocksdb_config() {
        let (mut cfg, _dir) = TiKvConfig::with_tmp().unwrap();
        cfg.rocksdb.max_background_jobs = 4;
        cfg.rocksdb.max_background_flushes = 2;
        cfg.rocksdb.defaultcf.disable_auto_compactions = false;
        cfg.rocksdb.defaultcf.target_file_size_base = ReadableSize::mb(64);
        cfg.rocksdb.defaultcf.block_cache_size = ReadableSize::mb(8);
        cfg.rocksdb.rate_bytes_per_sec = ReadableSize::mb(64);
        cfg.rocksdb.rate_limiter_auto_tuned = false;
        cfg.storage.block_cache.shared = false;
        cfg.validate().unwrap();
        let (db, cfg_controller, _) = new_engines(cfg);

        // update max_background_jobs
        assert_eq!(db.get_db_options().get_max_background_jobs(), 4);

        cfg_controller
            .update_config("rocksdb.max-background-jobs", "8")
            .unwrap();
        assert_eq!(db.get_db_options().get_max_background_jobs(), 8);

        // update max_background_flushes, set to a bigger value
        assert_eq!(db.get_db_options().get_max_background_flushes(), 2);

        cfg_controller
            .update_config("rocksdb.max-background-flushes", "5")
            .unwrap();
        assert_eq!(db.get_db_options().get_max_background_flushes(), 5);

        // update rate_bytes_per_sec
        assert_eq!(
            db.get_db_options().get_rate_bytes_per_sec().unwrap(),
            ReadableSize::mb(64).0 as i64
        );

        cfg_controller
            .update_config("rocksdb.rate-bytes-per-sec", "128MB")
            .unwrap();
        assert_eq!(
            db.get_db_options().get_rate_bytes_per_sec().unwrap(),
            ReadableSize::mb(128).0 as i64
        );

        // update some configs on default cf
        let cf_opts = db.get_options_cf(CF_DEFAULT).unwrap();
        assert_eq!(cf_opts.get_disable_auto_compactions(), false);
        assert_eq!(cf_opts.get_target_file_size_base(), ReadableSize::mb(64).0);
        assert_eq!(cf_opts.get_block_cache_capacity(), ReadableSize::mb(8).0);

        let mut change = HashMap::new();
        change.insert(
            "rocksdb.defaultcf.disable-auto-compactions".to_owned(),
            "true".to_owned(),
        );
        change.insert(
            "rocksdb.defaultcf.target-file-size-base".to_owned(),
            "32MB".to_owned(),
        );
        change.insert(
            "rocksdb.defaultcf.block-cache-size".to_owned(),
            "256MB".to_owned(),
        );
        cfg_controller.update(change).unwrap();

        let cf_opts = db.get_options_cf(CF_DEFAULT).unwrap();
        assert_eq!(cf_opts.get_disable_auto_compactions(), true);
        assert_eq!(cf_opts.get_target_file_size_base(), ReadableSize::mb(32).0);
        assert_eq!(cf_opts.get_block_cache_capacity(), ReadableSize::mb(256).0);

        // Can not update block cache through storage module
        // when shared block cache is disabled
        assert!(
            cfg_controller
                .update_config("storage.block-cache.capacity", "512MB")
                .is_err()
        );
    }

    #[test]
    fn test_change_rate_limiter_auto_tuned() {
        let (mut cfg, _dir) = TiKvConfig::with_tmp().unwrap();
        // vanilla limiter does not support dynamically changing auto-tuned mode.
        cfg.rocksdb.rate_limiter_auto_tuned = true;
        cfg.validate().unwrap();
        let (db, cfg_controller, _) = new_engines(cfg);

        // update rate_limiter_auto_tuned
        assert_eq!(
            db.get_db_options().get_rate_limiter_auto_tuned().unwrap(),
            true
        );

        cfg_controller
            .update_config("rocksdb.rate_limiter_auto_tuned", "false")
            .unwrap();
        assert_eq!(
            db.get_db_options().get_rate_limiter_auto_tuned().unwrap(),
            false
        );
    }

    #[test]
    fn test_change_shared_block_cache() {
        let (mut cfg, _dir) = TiKvConfig::with_tmp().unwrap();
        cfg.storage.block_cache.shared = true;
        cfg.validate().unwrap();
        let (db, cfg_controller, _) = new_engines(cfg);

        // Can not update shared block cache through rocksdb module
        assert!(
            cfg_controller
                .update_config("rocksdb.defaultcf.block-cache-size", "256MB")
                .is_err()
        );

        cfg_controller
            .update_config("storage.block-cache.capacity", "256MB")
            .unwrap();

        let defaultcf_opts = db.get_options_cf(CF_DEFAULT).unwrap();
        assert_eq!(
            defaultcf_opts.get_block_cache_capacity(),
            ReadableSize::mb(256).0
        );
    }

    #[test]
    fn test_dispatch_titan_blob_run_mode_config() {
        let mut cfg = TiKvConfig::default();
        let mut incoming = cfg.clone();
        cfg.rocksdb.defaultcf.titan.blob_run_mode = BlobRunMode::Normal;
        incoming.rocksdb.defaultcf.titan.blob_run_mode = BlobRunMode::Fallback;

        let diff = cfg
            .rocksdb
            .defaultcf
            .titan
            .diff(&incoming.rocksdb.defaultcf.titan);
        assert_eq!(diff.len(), 1);

        let diff = config_value_to_string(diff.into_iter().collect());
        assert_eq!(diff.len(), 1);
        assert_eq!(diff[0].0.as_str(), "blob_run_mode");
        assert_eq!(diff[0].1.as_str(), "kFallback");
    }

    #[test]
    fn test_change_ttl_check_poll_interval() {
        let (mut cfg, _dir) = TiKvConfig::with_tmp().unwrap();
        cfg.storage.block_cache.shared = true;
        cfg.validate().unwrap();
        let (_, cfg_controller, mut rx) = new_engines(cfg);

        // Can not update shared block cache through rocksdb module
        cfg_controller
            .update_config("storage.ttl_check_poll_interval", "10s")
            .unwrap();
        match rx.recv() {
            None => unreachable!(),
            Some(TTLCheckerTask::UpdatePollInterval(d)) => assert_eq!(d, Duration::from_secs(10)),
        }
    }

    #[test]
    fn test_compatible_adjust_validate_equal() {
        // After calling many time of `compatible_adjust` and `validate` should has
        // the same effect as calling `compatible_adjust` and `validate` one time
        let mut c = TiKvConfig::default();
        let mut cfg = c.clone();
        c.compatible_adjust();
        c.validate().unwrap();

        for _ in 0..10 {
            cfg.compatible_adjust();
            cfg.validate().unwrap();
            assert_eq!(c, cfg);
        }
    }

    #[test]
    fn test_readpool_compatible_adjust_config() {
        let content = r#"
        [readpool.storage]
        [readpool.coprocessor]
        "#;
        let mut cfg: TiKvConfig = toml::from_str(content).unwrap();
        cfg.compatible_adjust();
        assert_eq!(cfg.readpool.storage.use_unified_pool, Some(true));
        assert_eq!(cfg.readpool.coprocessor.use_unified_pool, Some(true));

        let content = r#"
        [readpool.storage]
        stack-size = "1MB"
        [readpool.coprocessor]
        normal-concurrency = 1
        "#;
        let mut cfg: TiKvConfig = toml::from_str(content).unwrap();
        cfg.compatible_adjust();
        assert_eq!(cfg.readpool.storage.use_unified_pool, Some(false));
        assert_eq!(cfg.readpool.coprocessor.use_unified_pool, Some(false));
    }

    #[test]
    fn test_unrecognized_config_keys() {
        let mut temp_config_file = tempfile::NamedTempFile::new().unwrap();
        let temp_config_writer = temp_config_file.as_file_mut();
        temp_config_writer
            .write_all(
                br#"
                    log-level = "debug"
                    log-fmt = "json"
                    [readpool.unified]
                    min-threads-count = 5
                    stack-size = "20MB"
                    [import]
                    num_threads = 4
                    [gcc]
                    batch-keys = 1024
                    [[security.encryption.master-keys]]
                    type = "file"
                "#,
            )
            .unwrap();
        temp_config_writer.sync_data().unwrap();

        let mut unrecognized_keys = Vec::new();
        let _ = TiKvConfig::from_file(temp_config_file.path(), Some(&mut unrecognized_keys));

        assert_eq!(
            unrecognized_keys,
            vec![
                "log-fmt".to_owned(),
                "readpool.unified.min-threads-count".to_owned(),
                "import.num_threads".to_owned(),
                "gcc".to_owned(),
                "security.encryption.master-keys".to_owned(),
            ],
        );
    }

    #[test]
    fn test_raft_engine() {
        let content = r#"
            [raft-engine]
            enable = true
            recovery_mode = "tolerate-corrupted-tail-records"
            bytes-per-sync = "64KB"
            purge-threshold = "1GB"
        "#;
        let cfg: TiKvConfig = toml::from_str(content).unwrap();
        assert!(cfg.raft_engine.enable);
        let config = &cfg.raft_engine.config;
        assert_eq!(
            config.recovery_mode,
            RecoveryMode::TolerateCorruptedTailRecords
        );
        assert_eq!(config.bytes_per_sync.0, ReadableSize::kb(64).0);
        assert_eq!(config.purge_threshold.0, ReadableSize::gb(1).0);
    }

    #[test]
    fn test_raft_engine_dir() {
        let content = r#"
            [raft-engine]
            enable = true
        "#;
        let mut cfg: TiKvConfig = toml::from_str(content).unwrap();
        cfg.validate().unwrap();
        assert_eq!(
            cfg.raft_engine.config.dir,
            config::canonicalize_sub_path(&cfg.storage.data_dir, "raft-engine").unwrap()
        );
    }

    #[test]
    fn test_compaction_guard() {
        // Test comopaction guard disabled.
        {
            let config = DefaultCfConfig {
                target_file_size_base: ReadableSize::mb(16),
                enable_compaction_guard: false,
                ..Default::default()
            };
            let provider = Some(MockRegionInfoProvider::new(vec![]));
            let cf_opts = build_cf_opt!(config, CF_DEFAULT, None /*cache*/, provider);
            assert_eq!(
                config.target_file_size_base.0,
                cf_opts.get_target_file_size_base()
            );
        }
        // Test compaction guard enabled but region info provider is missing.
        {
            let config = DefaultCfConfig {
                target_file_size_base: ReadableSize::mb(16),
                enable_compaction_guard: true,
                ..Default::default()
            };
            let provider: Option<MockRegionInfoProvider> = None;
            let cf_opts = build_cf_opt!(config, CF_DEFAULT, None /*cache*/, provider);
            assert_eq!(
                config.target_file_size_base.0,
                cf_opts.get_target_file_size_base()
            );
        }
        // Test compaction guard enabled.
        {
            let config = DefaultCfConfig {
                target_file_size_base: ReadableSize::mb(16),
                enable_compaction_guard: true,
                compaction_guard_min_output_file_size: ReadableSize::mb(4),
                compaction_guard_max_output_file_size: ReadableSize::mb(64),
                ..Default::default()
            };
            let provider = Some(MockRegionInfoProvider::new(vec![]));
            let cf_opts = build_cf_opt!(config, CF_DEFAULT, None /*cache*/, provider);
            assert_eq!(
                config.compaction_guard_max_output_file_size.0,
                cf_opts.get_target_file_size_base()
            );
        }
    }

    #[test]
    fn test_validate_tikv_config() {
        let mut cfg = TiKvConfig::default();
        let default_region_split_check_diff = cfg.raft_store.region_split_check_diff.0;
        cfg.raft_store.region_split_check_diff.0 += 1;
        assert!(cfg.validate().is_ok());
        assert_eq!(
            cfg.raft_store.region_split_check_diff.0,
            default_region_split_check_diff + 1
        );

        // Test validating memory_usage_limit when it's greater than max.
        cfg.memory_usage_limit.0 *= 2;
        assert!(cfg.validate().is_ok());
        assert_eq!(
            cfg.memory_usage_limit,
            TiKvConfig::default_memory_usage_limit()
        );

        let get_cf_cache_size = |cfg: &TiKvConfig| {
            (
                cfg.rocksdb.defaultcf.block_cache_size.0,
                cfg.rocksdb.writecf.block_cache_size.0,
                cfg.rocksdb.lockcf.block_cache_size.0,
                cfg.rocksdb.raftcf.block_cache_size.0,
                cfg.raftdb.defaultcf.block_cache_size.0,
            )
        };
        let (c1, c2, c3, c4, c5) = get_cf_cache_size(&cfg);
        cfg.memory_usage_limit.0 /= 2;
        assert!(cfg.validate().is_ok());
        let (c6, c7, c8, c9, ca) = get_cf_cache_size(&cfg);
        assert_le!(c1.checked_sub(c6 * 2).unwrap_or_default(), MIB);
        assert_le!(c2.checked_sub(c7 * 2).unwrap_or_default(), MIB);
        assert_le!(c3.checked_sub(c8 * 2).unwrap_or_default(), MIB);
        assert_le!(c4.checked_sub(c9 * 2).unwrap_or_default(), MIB);
        assert_le!(c5.checked_sub(ca * 2).unwrap_or_default(), MIB);
    }

    #[test]
    fn test_validate_tikv_wal_config() {
        let tmp_path = tempfile::Builder::new().tempdir().unwrap().into_path();
        macro_rules! tmp_path_string_generate {
            ($base:expr, $($sub:expr),+) => {{
                let mut path: ::std::path::PathBuf = $base.clone();
                $(
                    path.push($sub);
                )*
                String::from(path.to_str().unwrap())
            }}
        }

        {
            let mut cfg = TiKvConfig::default();
            assert!(cfg.validate().is_ok());
        }

        {
            let mut cfg = TiKvConfig::default();
            cfg.storage.data_dir = tmp_path_string_generate!(tmp_path, "data");
            cfg.raft_store.raftdb_path = tmp_path_string_generate!(tmp_path, "data", "db");
            assert!(!cfg.validate().is_ok());
        }

        {
            let mut cfg = TiKvConfig::default();
            cfg.storage.data_dir = tmp_path_string_generate!(tmp_path, "data", "kvdb");
            cfg.raft_store.raftdb_path =
                tmp_path_string_generate!(tmp_path, "data", "raftdb", "db");
            cfg.rocksdb.wal_dir = tmp_path_string_generate!(tmp_path, "data", "raftdb", "db");
            assert!(!cfg.validate().is_ok());
        }

        {
            let mut cfg = TiKvConfig::default();
            cfg.storage.data_dir = tmp_path_string_generate!(tmp_path, "data", "kvdb");
            cfg.raft_store.raftdb_path =
                tmp_path_string_generate!(tmp_path, "data", "raftdb", "db");
            cfg.raftdb.wal_dir = tmp_path_string_generate!(tmp_path, "data", "kvdb", "db");
            assert!(!cfg.validate().is_ok());
        }

        {
            let mut cfg = TiKvConfig::default();
            cfg.rocksdb.wal_dir = tmp_path_string_generate!(tmp_path, "data", "wal");
            cfg.raftdb.wal_dir = tmp_path_string_generate!(tmp_path, "data", "wal");
            assert!(!cfg.validate().is_ok());
        }

        {
            let mut cfg = TiKvConfig::default();
            cfg.storage.data_dir = tmp_path_string_generate!(tmp_path, "data", "kvdb");
            cfg.raft_store.raftdb_path =
                tmp_path_string_generate!(tmp_path, "data", "raftdb", "db");
            cfg.rocksdb.wal_dir = tmp_path_string_generate!(tmp_path, "data", "kvdb", "db");
            cfg.raftdb.wal_dir = tmp_path_string_generate!(tmp_path, "data", "raftdb", "db");
            assert!(cfg.validate().is_ok());
        }
    }

    #[test]
    fn test_background_job_limits() {
        assert_eq!(
            get_background_job_limits_impl(1 /*cpu_num*/, &KVDB_DEFAULT_BACKGROUND_JOB_LIMITS),
            BackgroundJobLimits {
                max_background_jobs: 2,
                max_background_flushes: 1,
                max_sub_compactions: 1,
                max_titan_background_gc: 1,
            }
        );
        assert_eq!(
            get_background_job_limits_impl(2 /*cpu_num*/, &KVDB_DEFAULT_BACKGROUND_JOB_LIMITS),
            BackgroundJobLimits {
                max_background_jobs: 2,
                max_background_flushes: 1,
                max_sub_compactions: 1,
                max_titan_background_gc: 2,
            }
        );
        assert_eq!(
            get_background_job_limits_impl(4 /*cpu_num*/, &KVDB_DEFAULT_BACKGROUND_JOB_LIMITS),
            BackgroundJobLimits {
                max_background_jobs: 4,
                max_background_flushes: 2,
                max_sub_compactions: 1,
                max_titan_background_gc: 4,
            }
        );
        assert_eq!(
            get_background_job_limits_impl(8 /*cpu_num*/, &KVDB_DEFAULT_BACKGROUND_JOB_LIMITS),
            BackgroundJobLimits {
                max_background_jobs: 8,
                max_background_flushes: 3,
                max_sub_compactions: 3,
                max_titan_background_gc: 4,
            }
        );
        assert_eq!(
            get_background_job_limits_impl(
                16, /*cpu_num*/
                &KVDB_DEFAULT_BACKGROUND_JOB_LIMITS
            ),
            BackgroundJobLimits {
                max_background_jobs: 10,
                max_background_flushes: 4,
                max_sub_compactions: 3,
                max_titan_background_gc: 4,
            }
        );
    }

    #[test]
    fn test_config_template_is_valid() {
        let template_config = std::include_str!("../etc/config-template.toml")
            .lines()
            .map(|l| l.strip_prefix('#').unwrap_or(l))
            .join("\n");

        let mut cfg: TiKvConfig = toml::from_str(&template_config).unwrap();
        cfg.validate().unwrap();
    }

    #[test]
    fn test_config_template_no_superfluous_keys() {
        let template_config = std::include_str!("../etc/config-template.toml")
            .lines()
            .map(|l| l.strip_prefix('#').unwrap_or(l))
            .join("\n");

        let mut deserializer = toml::Deserializer::new(&template_config);
        let mut unrecognized_keys = Vec::new();
        let _: TiKvConfig = serde_ignored::deserialize(&mut deserializer, |key| {
            unrecognized_keys.push(key.to_string())
        })
        .unwrap();

        // Don't use `is_empty()` so we see which keys are superfluous on failure.
        assert_eq!(unrecognized_keys, Vec::<String>::new());
    }

    #[test]
    fn test_config_template_matches_default() {
        let template_config = std::include_str!("../etc/config-template.toml")
            .lines()
            .map(|l| l.strip_prefix('#').unwrap_or(l))
            .join("\n");

        let mut cfg: TiKvConfig = toml::from_str(&template_config).unwrap();
        let mut default_cfg = TiKvConfig::default();

        // Some default values are computed based on the environment.
        // Because we can't set config values for these in `config-template.toml`, we will handle
        // them manually.
        cfg.readpool.unified.max_thread_count = default_cfg.readpool.unified.max_thread_count;
        cfg.readpool.storage.high_concurrency = default_cfg.readpool.storage.high_concurrency;
        cfg.readpool.storage.normal_concurrency = default_cfg.readpool.storage.normal_concurrency;
        cfg.readpool.storage.low_concurrency = default_cfg.readpool.storage.low_concurrency;
        cfg.readpool.coprocessor.high_concurrency =
            default_cfg.readpool.coprocessor.high_concurrency;
        cfg.readpool.coprocessor.normal_concurrency =
            default_cfg.readpool.coprocessor.normal_concurrency;
        cfg.readpool.coprocessor.low_concurrency = default_cfg.readpool.coprocessor.low_concurrency;
        cfg.server.grpc_memory_pool_quota = default_cfg.server.grpc_memory_pool_quota;
        cfg.server.background_thread_count = default_cfg.server.background_thread_count;
        cfg.server.end_point_max_concurrency = default_cfg.server.end_point_max_concurrency;
        cfg.storage.scheduler_worker_pool_size = default_cfg.storage.scheduler_worker_pool_size;
        cfg.rocksdb.max_background_jobs = default_cfg.rocksdb.max_background_jobs;
        cfg.rocksdb.max_background_flushes = default_cfg.rocksdb.max_background_flushes;
        cfg.rocksdb.max_sub_compactions = default_cfg.rocksdb.max_sub_compactions;
        cfg.rocksdb.titan.max_background_gc = default_cfg.rocksdb.titan.max_background_gc;
        cfg.raftdb.max_background_jobs = default_cfg.raftdb.max_background_jobs;
        cfg.raftdb.max_background_flushes = default_cfg.raftdb.max_background_flushes;
        cfg.raftdb.max_sub_compactions = default_cfg.raftdb.max_sub_compactions;
        cfg.raftdb.titan.max_background_gc = default_cfg.raftdb.titan.max_background_gc;
        cfg.backup.num_threads = default_cfg.backup.num_threads;

        // There is another set of config values that we can't directly compare:
        // When the default values are `None`, but are then resolved to `Some(_)` later on.
        default_cfg.readpool.storage.adjust_use_unified_pool();
        default_cfg.readpool.coprocessor.adjust_use_unified_pool();
        default_cfg.security.redact_info_log = Some(false);

        // Other special cases.
        cfg.pd.retry_max_count = default_cfg.pd.retry_max_count; // Both -1 and isize::MAX are the same.
        cfg.storage.block_cache.capacity = OptionReadableSize(None); // Either `None` and a value is computed or `Some(_)` fixed value.
        cfg.coprocessor_v2.coprocessor_plugin_directory = None; // Default is `None`, which is represented by not setting the key.

        assert_eq!(cfg, default_cfg);
    }
}<|MERGE_RESOLUTION|>--- conflicted
+++ resolved
@@ -70,12 +70,7 @@
 const TMP_CONFIG_FILE: &str = "tmp_tikv.toml";
 const MAX_BLOCK_SIZE: usize = 32 * MIB as usize;
 
-<<<<<<< HEAD
 fn memory_limit_for_cf(is_raft_db: bool, cf: &str, total_mem: u64) -> ReadableSize {
-=======
-fn memory_mb_for_cf(is_raft_db: bool, cf: &str) -> usize {
-    let total_mem = SysQuota::memory_limit_in_bytes();
->>>>>>> 4add04c1
     let (ratio, min, max) = match (is_raft_db, cf) {
         (true, CF_DEFAULT) => (0.02, RAFT_MIN_MEM, RAFT_MAX_MEM),
         (false, CF_DEFAULT) => (0.25, 0, usize::MAX),
@@ -2746,7 +2741,7 @@
 
     fn default_memory_usage_limit() -> ReadableSize {
         // TODO: is it necessary to reserve some space?
-        let total = SysQuota::new().memory_limit_in_bytes();
+        let total = SysQuota::memory_limit_in_bytes();
         ReadableSize(total)
     }
 }
