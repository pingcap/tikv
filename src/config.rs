--- conflicted
+++ resolved
@@ -1361,12 +1361,8 @@
     pub import: ImportConfig,
     #[config(skip)]
     pub pessimistic_txn: PessimisticTxnConfig,
-<<<<<<< HEAD
     #[config(skip)]
     pub gc: GCConfig,
-=======
-    pub gc: GcConfig,
->>>>>>> 55909d03
 }
 
 impl Default for TiKvConfig {
