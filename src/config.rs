// Copyright 2017 TiKV Project Authors. Licensed under Apache-2.0.

//! Configuration for the entire server.
//!
//! TiKV is configured through the `TiKvConfig` type, which is in turn
//! made up of many other configuration types.

use std::cmp;
use std::collections::HashMap;
use std::error::Error;
use std::fs;
use std::i32;
use std::io::Error as IoError;
use std::io::Write;
use std::path::Path;
use std::sync::{Arc, RwLock};
use std::usize;

use configuration::{ConfigChange, ConfigManager, ConfigValue, Configuration, Result as CfgResult};
use engine_rocks::config::{self as rocks_config, BlobRunMode, CompressionType, LogLevel};
use engine_rocks::properties::MvccPropertiesCollectorFactory;
use engine_rocks::raw::{
    BlockBasedOptions, Cache, ColumnFamilyOptions, CompactionFilterFactory, CompactionPriority,
    DBCompactionStyle, DBCompressionType, DBOptions, DBRateLimiterMode, DBRecoveryMode,
    LRUCacheOptions, TitanDBOptions,
};
use engine_rocks::raw_util::CFOptions;
use engine_rocks::util::{
    FixedPrefixSliceTransform, FixedSuffixSliceTransform, NoopSliceTransform,
};
use engine_rocks::{
    RaftDBLogger, RangePropertiesCollectorFactory, RocksEngine, RocksEventListener,
    RocksSstPartitionerFactory, RocksdbLogger, TtlPropertiesCollectorFactory,
    DEFAULT_PROP_KEYS_INDEX_DISTANCE, DEFAULT_PROP_SIZE_INDEX_DISTANCE,
};
use engine_traits::{CFOptionsExt, ColumnFamilyOptions as ColumnFamilyOptionsTrait, DBOptionsExt};
use engine_traits::{CF_DEFAULT, CF_LOCK, CF_RAFT, CF_WRITE};
use keys::region_raft_prefix_len;
use pd_client::Config as PdConfig;
use raft_log_engine::RaftEngineConfig as RawRaftEngineConfig;
use raft_log_engine::RaftLogEngine;
use raftstore::coprocessor::{Config as CopConfig, RegionInfoAccessor};
use raftstore::store::Config as RaftstoreConfig;
use raftstore::store::{CompactionGuardGeneratorFactory, SplitConfig};
use resource_metering::Config as ResourceMeteringConfig;
use security::SecurityConfig;
use tikv_util::config::{
    self, LogFormat, OptionReadableSize, ReadableDuration, ReadableSize, TomlWriter, GIB, MIB,
};
use tikv_util::sys::SysQuota;
use tikv_util::time::duration_to_sec;
use tikv_util::yatp_pool;

use crate::coprocessor_v2::Config as CoprocessorV2Config;
use crate::import::Config as ImportConfig;
use crate::server::gc_worker::GcConfig;
use crate::server::gc_worker::WriteCompactionFilterFactory;
use crate::server::lock_manager::Config as PessimisticTxnConfig;
use crate::server::ttl::TTLCompactionFilterFactory;
use crate::server::Config as ServerConfig;
use crate::server::CONFIG_ROCKSDB_GAUGE;
use crate::storage::config::{Config as StorageConfig, DEFAULT_DATA_DIR};

pub const DEFAULT_ROCKSDB_SUB_DIR: &str = "db";

const LOCKCF_MIN_MEM: usize = 256 * MIB as usize;
const LOCKCF_MAX_MEM: usize = GIB as usize;
const RAFT_MIN_MEM: usize = 256 * MIB as usize;
const RAFT_MAX_MEM: usize = 2 * GIB as usize;
const LAST_CONFIG_FILE: &str = "last_tikv.toml";
const TMP_CONFIG_FILE: &str = "tmp_tikv.toml";
const MAX_BLOCK_SIZE: usize = 32 * MIB as usize;

fn memory_limit_for_cf(is_raft_db: bool, cf: &str, total_mem: u64) -> ReadableSize {
    let (ratio, min, max) = match (is_raft_db, cf) {
        (true, CF_DEFAULT) => (0.02, RAFT_MIN_MEM, RAFT_MAX_MEM),
        (false, CF_DEFAULT) => (0.25, 0, usize::MAX),
        (false, CF_LOCK) => (0.02, LOCKCF_MIN_MEM, LOCKCF_MAX_MEM),
        (false, CF_WRITE) => (0.15, 0, usize::MAX),
        _ => unreachable!(),
    };
    let mut size = (total_mem as f64 * ratio) as usize;
    if size < min {
        size = min;
    } else if size > max {
        size = max;
    }
    ReadableSize::mb(size as u64 / MIB)
}

#[derive(Clone, Serialize, Deserialize, PartialEq, Debug, Configuration)]
#[serde(default)]
#[serde(rename_all = "kebab-case")]
pub struct TitanCfConfig {
    #[config(skip)]
    pub min_blob_size: ReadableSize,
    #[config(skip)]
    pub blob_file_compression: CompressionType,
    #[config(skip)]
    pub blob_cache_size: ReadableSize,
    #[config(skip)]
    pub min_gc_batch_size: ReadableSize,
    #[config(skip)]
    pub max_gc_batch_size: ReadableSize,
    #[config(skip)]
    pub discardable_ratio: f64,
    #[config(skip)]
    pub sample_ratio: f64,
    #[config(skip)]
    pub merge_small_file_threshold: ReadableSize,
    pub blob_run_mode: BlobRunMode,
    #[config(skip)]
    pub level_merge: bool,
    #[config(skip)]
    pub range_merge: bool,
    #[config(skip)]
    pub max_sorted_runs: i32,
    #[config(skip)]
    pub gc_merge_rewrite: bool,
}

impl Default for TitanCfConfig {
    fn default() -> Self {
        Self {
            min_blob_size: ReadableSize::kb(1), // disable titan default
            blob_file_compression: CompressionType::Lz4,
            blob_cache_size: ReadableSize::mb(0),
            min_gc_batch_size: ReadableSize::mb(16),
            max_gc_batch_size: ReadableSize::mb(64),
            discardable_ratio: 0.5,
            sample_ratio: 0.1,
            merge_small_file_threshold: ReadableSize::mb(8),
            blob_run_mode: BlobRunMode::Normal,
            level_merge: false,
            range_merge: true,
            max_sorted_runs: 20,
            gc_merge_rewrite: false,
        }
    }
}

impl TitanCfConfig {
    fn build_opts(&self) -> TitanDBOptions {
        let mut opts = TitanDBOptions::new();
        opts.set_min_blob_size(self.min_blob_size.0 as u64);
        opts.set_blob_file_compression(self.blob_file_compression.into());
        opts.set_blob_cache(self.blob_cache_size.0 as usize, -1, false, 0.0);
        opts.set_min_gc_batch_size(self.min_gc_batch_size.0 as u64);
        opts.set_max_gc_batch_size(self.max_gc_batch_size.0 as u64);
        opts.set_discardable_ratio(self.discardable_ratio);
        opts.set_sample_ratio(self.sample_ratio);
        opts.set_merge_small_file_threshold(self.merge_small_file_threshold.0 as u64);
        opts.set_blob_run_mode(self.blob_run_mode.into());
        opts.set_level_merge(self.level_merge);
        opts.set_range_merge(self.range_merge);
        opts.set_max_sorted_runs(self.max_sorted_runs);
        opts.set_gc_merge_rewrite(self.gc_merge_rewrite);
        opts
    }
}

#[derive(Clone, Copy, Debug, Eq, PartialEq)]
struct BackgroundJobLimits {
    max_background_jobs: u32,
    max_background_flushes: u32,
    max_sub_compactions: u32,
    max_titan_background_gc: u32,
}

const KVDB_DEFAULT_BACKGROUND_JOB_LIMITS: BackgroundJobLimits = BackgroundJobLimits {
    max_background_jobs: 10,
    max_background_flushes: 4,
    max_sub_compactions: 3,
    max_titan_background_gc: 4,
};

const RAFTDB_DEFAULT_BACKGROUND_JOB_LIMITS: BackgroundJobLimits = BackgroundJobLimits {
    max_background_jobs: 4,
    max_background_flushes: 1,
    max_sub_compactions: 2,
    max_titan_background_gc: 4,
};

fn get_background_job_limits_impl(
    cpu_num: u32,
    defaults: &BackgroundJobLimits,
) -> BackgroundJobLimits {
    // At the minimum, we should have two background jobs: one for flush and one for compaction.
    // Otherwise, the number of background jobs should not exceed cpu_num - 1.
    // By default, rocksdb assign (max_background_jobs / 4) threads dedicated for flush, and
    // the rest shared by flush and compaction.
    let max_background_jobs = cmp::max(2, cmp::min(defaults.max_background_jobs, cpu_num));
    // Scale flush threads proportionally to cpu cores. Also make sure the number of flush
    // threads doesn't exceed total jobs.
    let max_background_flushes = cmp::min(
        (max_background_jobs + 2) / 3,
        defaults.max_background_flushes,
    );
    // Cap max_sub_compactions to allow at least two compactions.
    let max_compactions = max_background_jobs - max_background_flushes;
    let max_sub_compactions: u32 = cmp::max(
        1,
        cmp::min(defaults.max_sub_compactions, (max_compactions - 1) as u32),
    );
    // Maximum background GC threads for Titan
    let max_titan_background_gc = cmp::min(defaults.max_titan_background_gc, cpu_num);

    BackgroundJobLimits {
        max_background_jobs,
        max_background_flushes,
        max_sub_compactions,
        max_titan_background_gc,
    }
}

fn get_background_job_limits(defaults: &BackgroundJobLimits) -> BackgroundJobLimits {
    let cpu_num = cmp::max(SysQuota::cpu_cores_quota() as u32, 1);
    get_background_job_limits_impl(cpu_num, defaults)
}

macro_rules! cf_config {
    ($name:ident) => {
        #[derive(Clone, Serialize, Deserialize, PartialEq, Debug, Configuration)]
        #[serde(default)]
        #[serde(rename_all = "kebab-case")]
        pub struct $name {
            #[config(skip)]
            pub block_size: ReadableSize,
            pub block_cache_size: ReadableSize,
            #[config(skip)]
            pub disable_block_cache: bool,
            #[config(skip)]
            pub cache_index_and_filter_blocks: bool,
            #[config(skip)]
            pub pin_l0_filter_and_index_blocks: bool,
            #[config(skip)]
            pub use_bloom_filter: bool,
            #[config(skip)]
            pub optimize_filters_for_hits: bool,
            #[config(skip)]
            pub whole_key_filtering: bool,
            #[config(skip)]
            pub bloom_filter_bits_per_key: i32,
            #[config(skip)]
            pub block_based_bloom_filter: bool,
            #[config(skip)]
            pub read_amp_bytes_per_bit: u32,
            #[serde(with = "rocks_config::compression_type_level_serde")]
            #[config(skip)]
            pub compression_per_level: [DBCompressionType; 7],
            pub write_buffer_size: ReadableSize,
            pub max_write_buffer_number: i32,
            #[config(skip)]
            pub min_write_buffer_number_to_merge: i32,
            pub max_bytes_for_level_base: ReadableSize,
            pub target_file_size_base: ReadableSize,
            pub level0_file_num_compaction_trigger: i32,
            pub level0_slowdown_writes_trigger: i32,
            pub level0_stop_writes_trigger: i32,
            pub max_compaction_bytes: ReadableSize,
            #[serde(with = "rocks_config::compaction_pri_serde")]
            #[config(skip)]
            pub compaction_pri: CompactionPriority,
            #[config(skip)]
            pub dynamic_level_bytes: bool,
            #[config(skip)]
            pub num_levels: i32,
            pub max_bytes_for_level_multiplier: i32,
            #[serde(with = "rocks_config::compaction_style_serde")]
            #[config(skip)]
            pub compaction_style: DBCompactionStyle,
            pub disable_auto_compactions: bool,
            pub soft_pending_compaction_bytes_limit: ReadableSize,
            pub hard_pending_compaction_bytes_limit: ReadableSize,
            #[config(skip)]
            pub force_consistency_checks: bool,
            #[config(skip)]
            pub prop_size_index_distance: u64,
            #[config(skip)]
            pub prop_keys_index_distance: u64,
            #[config(skip)]
            pub enable_doubly_skiplist: bool,
            #[config(skip)]
            pub enable_compaction_guard: bool,
            #[config(skip)]
            pub compaction_guard_min_output_file_size: ReadableSize,
            #[config(skip)]
            pub compaction_guard_max_output_file_size: ReadableSize,
            #[serde(with = "rocks_config::compression_type_serde")]
            #[config(skip)]
            pub bottommost_level_compression: DBCompressionType,
            #[config(skip)]
            pub bottommost_zstd_compression_dict_size: i32,
            #[config(skip)]
            pub bottommost_zstd_compression_sample_size: i32,
            #[config(submodule)]
            pub titan: TitanCfConfig,
        }

        impl $name {
            fn validate(&self) -> Result<(), Box<dyn Error>> {
                if self.block_size.0 as usize > MAX_BLOCK_SIZE {
                    return Err(format!(
                        "invalid block-size {} for {}, exceed max size {}",
                        self.block_size.0,
                        stringify!($name),
                        MAX_BLOCK_SIZE
                    )
                    .into());
                }
                Ok(())
            }
        }
    };
}

macro_rules! write_into_metrics {
    ($cf:expr, $tag:expr, $metrics:expr) => {{
        $metrics
            .with_label_values(&[$tag, "block_size"])
            .set($cf.block_size.0 as f64);
        $metrics
            .with_label_values(&[$tag, "block_cache_size"])
            .set($cf.block_cache_size.0 as f64);
        $metrics
            .with_label_values(&[$tag, "disable_block_cache"])
            .set(($cf.disable_block_cache as i32).into());

        $metrics
            .with_label_values(&[$tag, "cache_index_and_filter_blocks"])
            .set(($cf.cache_index_and_filter_blocks as i32).into());
        $metrics
            .with_label_values(&[$tag, "pin_l0_filter_and_index_blocks"])
            .set(($cf.pin_l0_filter_and_index_blocks as i32).into());

        $metrics
            .with_label_values(&[$tag, "use_bloom_filter"])
            .set(($cf.use_bloom_filter as i32).into());
        $metrics
            .with_label_values(&[$tag, "optimize_filters_for_hits"])
            .set(($cf.optimize_filters_for_hits as i32).into());
        $metrics
            .with_label_values(&[$tag, "whole_key_filtering"])
            .set(($cf.whole_key_filtering as i32).into());
        $metrics
            .with_label_values(&[$tag, "bloom_filter_bits_per_key"])
            .set($cf.bloom_filter_bits_per_key.into());
        $metrics
            .with_label_values(&[$tag, "block_based_bloom_filter"])
            .set(($cf.block_based_bloom_filter as i32).into());

        $metrics
            .with_label_values(&[$tag, "read_amp_bytes_per_bit"])
            .set($cf.read_amp_bytes_per_bit.into());
        $metrics
            .with_label_values(&[$tag, "write_buffer_size"])
            .set($cf.write_buffer_size.0 as f64);
        $metrics
            .with_label_values(&[$tag, "max_write_buffer_number"])
            .set($cf.max_write_buffer_number.into());
        $metrics
            .with_label_values(&[$tag, "min_write_buffer_number_to_merge"])
            .set($cf.min_write_buffer_number_to_merge.into());
        $metrics
            .with_label_values(&[$tag, "max_bytes_for_level_base"])
            .set($cf.max_bytes_for_level_base.0 as f64);
        $metrics
            .with_label_values(&[$tag, "target_file_size_base"])
            .set($cf.target_file_size_base.0 as f64);
        $metrics
            .with_label_values(&[$tag, "level0_file_num_compaction_trigger"])
            .set($cf.level0_file_num_compaction_trigger.into());
        $metrics
            .with_label_values(&[$tag, "level0_slowdown_writes_trigger"])
            .set($cf.level0_slowdown_writes_trigger.into());
        $metrics
            .with_label_values(&[$tag, "level0_stop_writes_trigger"])
            .set($cf.level0_stop_writes_trigger.into());
        $metrics
            .with_label_values(&[$tag, "max_compaction_bytes"])
            .set($cf.max_compaction_bytes.0 as f64);
        $metrics
            .with_label_values(&[$tag, "dynamic_level_bytes"])
            .set(($cf.dynamic_level_bytes as i32).into());
        $metrics
            .with_label_values(&[$tag, "num_levels"])
            .set($cf.num_levels.into());
        $metrics
            .with_label_values(&[$tag, "max_bytes_for_level_multiplier"])
            .set($cf.max_bytes_for_level_multiplier.into());

        $metrics
            .with_label_values(&[$tag, "disable_auto_compactions"])
            .set(($cf.disable_auto_compactions as i32).into());
        $metrics
            .with_label_values(&[$tag, "soft_pending_compaction_bytes_limit"])
            .set($cf.soft_pending_compaction_bytes_limit.0 as f64);
        $metrics
            .with_label_values(&[$tag, "hard_pending_compaction_bytes_limit"])
            .set($cf.hard_pending_compaction_bytes_limit.0 as f64);
        $metrics
            .with_label_values(&[$tag, "force_consistency_checks"])
            .set(($cf.force_consistency_checks as i32).into());
        $metrics
            .with_label_values(&[$tag, "enable_doubly_skiplist"])
            .set(($cf.enable_doubly_skiplist as i32).into());
        $metrics
            .with_label_values(&[$tag, "titan_min_blob_size"])
            .set($cf.titan.min_blob_size.0 as f64);
        $metrics
            .with_label_values(&[$tag, "titan_blob_cache_size"])
            .set($cf.titan.blob_cache_size.0 as f64);
        $metrics
            .with_label_values(&[$tag, "titan_min_gc_batch_size"])
            .set($cf.titan.min_gc_batch_size.0 as f64);
        $metrics
            .with_label_values(&[$tag, "titan_max_gc_batch_size"])
            .set($cf.titan.max_gc_batch_size.0 as f64);
        $metrics
            .with_label_values(&[$tag, "titan_discardable_ratio"])
            .set($cf.titan.discardable_ratio);
        $metrics
            .with_label_values(&[$tag, "titan_sample_ratio"])
            .set($cf.titan.sample_ratio);
        $metrics
            .with_label_values(&[$tag, "titan_merge_small_file_threshold"])
            .set($cf.titan.merge_small_file_threshold.0 as f64);
    }};
}

macro_rules! build_cf_opt {
    ($opt:ident, $cf_name:ident, $cache:ident, $region_info_provider:ident) => {{
        let mut block_base_opts = BlockBasedOptions::new();
        block_base_opts.set_block_size($opt.block_size.0 as usize);
        block_base_opts.set_no_block_cache($opt.disable_block_cache);
        if let Some(cache) = $cache {
            block_base_opts.set_block_cache(cache);
        } else {
            let mut cache_opts = LRUCacheOptions::new();
            cache_opts.set_capacity($opt.block_cache_size.0 as usize);
            block_base_opts.set_block_cache(&Cache::new_lru_cache(cache_opts));
        }
        block_base_opts.set_cache_index_and_filter_blocks($opt.cache_index_and_filter_blocks);
        block_base_opts
            .set_pin_l0_filter_and_index_blocks_in_cache($opt.pin_l0_filter_and_index_blocks);
        if $opt.use_bloom_filter {
            block_base_opts.set_bloom_filter(
                $opt.bloom_filter_bits_per_key,
                $opt.block_based_bloom_filter,
            );
            block_base_opts.set_whole_key_filtering($opt.whole_key_filtering);
        }
        block_base_opts.set_read_amp_bytes_per_bit($opt.read_amp_bytes_per_bit);
        let mut cf_opts = ColumnFamilyOptions::new();
        cf_opts.set_block_based_table_factory(&block_base_opts);
        cf_opts.set_num_levels($opt.num_levels);
        assert!($opt.compression_per_level.len() >= $opt.num_levels as usize);
        let compression_per_level = $opt.compression_per_level[..$opt.num_levels as usize].to_vec();
        cf_opts.compression_per_level(compression_per_level.as_slice());
        cf_opts.bottommost_compression($opt.bottommost_level_compression);
        // To set for bottommost level sst compression. The first 3 parameters refer to the
        // default value in `CompressionOptions` in `rocksdb/include/rocksdb/advanced_options.h`.
        cf_opts.set_bottommost_level_compression_options(
            -14,   /* window_bits */
            32767, /* level */
            0,     /* strategy */
            $opt.bottommost_zstd_compression_dict_size,
            $opt.bottommost_zstd_compression_sample_size,
        );
        cf_opts.set_write_buffer_size($opt.write_buffer_size.0);
        cf_opts.set_max_write_buffer_number($opt.max_write_buffer_number);
        cf_opts.set_min_write_buffer_number_to_merge($opt.min_write_buffer_number_to_merge);
        cf_opts.set_max_bytes_for_level_base($opt.max_bytes_for_level_base.0);
        cf_opts.set_target_file_size_base($opt.target_file_size_base.0);
        cf_opts.set_level_zero_file_num_compaction_trigger($opt.level0_file_num_compaction_trigger);
        cf_opts.set_level_zero_slowdown_writes_trigger($opt.level0_slowdown_writes_trigger);
        cf_opts.set_level_zero_stop_writes_trigger($opt.level0_stop_writes_trigger);
        cf_opts.set_max_compaction_bytes($opt.max_compaction_bytes.0);
        cf_opts.compaction_priority($opt.compaction_pri);
        cf_opts.set_level_compaction_dynamic_level_bytes($opt.dynamic_level_bytes);
        cf_opts.set_max_bytes_for_level_multiplier($opt.max_bytes_for_level_multiplier);
        cf_opts.set_compaction_style($opt.compaction_style);
        cf_opts.set_disable_auto_compactions($opt.disable_auto_compactions);
        cf_opts.set_soft_pending_compaction_bytes_limit($opt.soft_pending_compaction_bytes_limit.0);
        cf_opts.set_hard_pending_compaction_bytes_limit($opt.hard_pending_compaction_bytes_limit.0);
        cf_opts.set_optimize_filters_for_hits($opt.optimize_filters_for_hits);
        cf_opts.set_force_consistency_checks($opt.force_consistency_checks);
        if $opt.enable_doubly_skiplist {
            cf_opts.set_doubly_skiplist();
        }
        if $opt.enable_compaction_guard {
            if let Some(provider) = $region_info_provider {
                let factory = CompactionGuardGeneratorFactory::new(
                    $cf_name,
                    provider.clone(),
                    $opt.compaction_guard_min_output_file_size.0,
                )
                .unwrap();
                cf_opts.set_sst_partitioner_factory(RocksSstPartitionerFactory(factory));
                cf_opts.set_target_file_size_base($opt.compaction_guard_max_output_file_size.0);
            } else {
                warn!("compaction guard is disabled due to region info provider not available")
            }
        }
        cf_opts
    }};
}

cf_config!(DefaultCfConfig);

impl Default for DefaultCfConfig {
    fn default() -> DefaultCfConfig {
        let total_mem = TiKvConfig::default_memory_usage_limit().0;

        DefaultCfConfig {
            block_size: ReadableSize::kb(64),
            block_cache_size: memory_limit_for_cf(false, CF_DEFAULT, total_mem),
            disable_block_cache: false,
            cache_index_and_filter_blocks: true,
            pin_l0_filter_and_index_blocks: true,
            use_bloom_filter: true,
            optimize_filters_for_hits: true,
            whole_key_filtering: true,
            bloom_filter_bits_per_key: 10,
            block_based_bloom_filter: false,
            read_amp_bytes_per_bit: 0,
            compression_per_level: [
                DBCompressionType::No,
                DBCompressionType::No,
                DBCompressionType::Lz4,
                DBCompressionType::Lz4,
                DBCompressionType::Lz4,
                DBCompressionType::Zstd,
                DBCompressionType::Zstd,
            ],
            write_buffer_size: ReadableSize::mb(128),
            max_write_buffer_number: 5,
            min_write_buffer_number_to_merge: 1,
            max_bytes_for_level_base: ReadableSize::mb(512),
            target_file_size_base: ReadableSize::mb(8),
            level0_file_num_compaction_trigger: 4,
            level0_slowdown_writes_trigger: 20,
            level0_stop_writes_trigger: 36,
            max_compaction_bytes: ReadableSize::gb(2),
            compaction_pri: CompactionPriority::MinOverlappingRatio,
            dynamic_level_bytes: true,
            num_levels: 7,
            max_bytes_for_level_multiplier: 10,
            compaction_style: DBCompactionStyle::Level,
            disable_auto_compactions: false,
            soft_pending_compaction_bytes_limit: ReadableSize::gb(192),
            hard_pending_compaction_bytes_limit: ReadableSize::gb(256),
            force_consistency_checks: false,
            prop_size_index_distance: DEFAULT_PROP_SIZE_INDEX_DISTANCE,
            prop_keys_index_distance: DEFAULT_PROP_KEYS_INDEX_DISTANCE,
            enable_doubly_skiplist: true,
            enable_compaction_guard: true,
            compaction_guard_min_output_file_size: ReadableSize::mb(8),
            compaction_guard_max_output_file_size: ReadableSize::mb(128),
            titan: TitanCfConfig::default(),
            bottommost_level_compression: DBCompressionType::Zstd,
            bottommost_zstd_compression_dict_size: 0,
            bottommost_zstd_compression_sample_size: 0,
        }
    }
}

impl DefaultCfConfig {
    pub fn build_opt(
        &self,
        cache: &Option<Cache>,
        region_info_accessor: Option<&RegionInfoAccessor>,
        enable_ttl: bool,
    ) -> ColumnFamilyOptions {
        let mut cf_opts = build_cf_opt!(self, CF_DEFAULT, cache, region_info_accessor);
        let f = Box::new(RangePropertiesCollectorFactory {
            prop_size_index_distance: self.prop_size_index_distance,
            prop_keys_index_distance: self.prop_keys_index_distance,
        });
        cf_opts.add_table_properties_collector_factory("tikv.range-properties-collector", f);
        if enable_ttl {
            cf_opts.add_table_properties_collector_factory(
                "tikv.ttl-properties-collector",
                Box::new(TtlPropertiesCollectorFactory {}),
            );
            cf_opts
                .set_compaction_filter_factory(
                    "ttl_compaction_filter_factory",
                    Box::new(TTLCompactionFilterFactory {}) as Box<dyn CompactionFilterFactory>,
                )
                .unwrap();
        }
        cf_opts.set_titandb_options(&self.titan.build_opts());
        cf_opts
    }
}

cf_config!(WriteCfConfig);

impl Default for WriteCfConfig {
    fn default() -> WriteCfConfig {
        let total_mem = TiKvConfig::default_memory_usage_limit().0;

        // Setting blob_run_mode=read_only effectively disable Titan.
        let titan = TitanCfConfig {
            blob_run_mode: BlobRunMode::ReadOnly,
            ..Default::default()
        };

        WriteCfConfig {
            block_size: ReadableSize::kb(64),
            block_cache_size: memory_limit_for_cf(false, CF_WRITE, total_mem),
            disable_block_cache: false,
            cache_index_and_filter_blocks: true,
            pin_l0_filter_and_index_blocks: true,
            use_bloom_filter: true,
            optimize_filters_for_hits: false,
            whole_key_filtering: false,
            bloom_filter_bits_per_key: 10,
            block_based_bloom_filter: false,
            read_amp_bytes_per_bit: 0,
            compression_per_level: [
                DBCompressionType::No,
                DBCompressionType::No,
                DBCompressionType::Lz4,
                DBCompressionType::Lz4,
                DBCompressionType::Lz4,
                DBCompressionType::Zstd,
                DBCompressionType::Zstd,
            ],
            write_buffer_size: ReadableSize::mb(128),
            max_write_buffer_number: 5,
            min_write_buffer_number_to_merge: 1,
            max_bytes_for_level_base: ReadableSize::mb(512),
            target_file_size_base: ReadableSize::mb(8),
            level0_file_num_compaction_trigger: 4,
            level0_slowdown_writes_trigger: 20,
            level0_stop_writes_trigger: 36,
            max_compaction_bytes: ReadableSize::gb(2),
            compaction_pri: CompactionPriority::MinOverlappingRatio,
            dynamic_level_bytes: true,
            num_levels: 7,
            max_bytes_for_level_multiplier: 10,
            compaction_style: DBCompactionStyle::Level,
            disable_auto_compactions: false,
            soft_pending_compaction_bytes_limit: ReadableSize::gb(192),
            hard_pending_compaction_bytes_limit: ReadableSize::gb(256),
            force_consistency_checks: false,
            prop_size_index_distance: DEFAULT_PROP_SIZE_INDEX_DISTANCE,
            prop_keys_index_distance: DEFAULT_PROP_KEYS_INDEX_DISTANCE,
            enable_doubly_skiplist: true,
            enable_compaction_guard: true,
            compaction_guard_min_output_file_size: ReadableSize::mb(8),
            compaction_guard_max_output_file_size: ReadableSize::mb(128),
            titan,
            bottommost_level_compression: DBCompressionType::Zstd,
            bottommost_zstd_compression_dict_size: 0,
            bottommost_zstd_compression_sample_size: 0,
        }
    }
}

impl WriteCfConfig {
    pub fn build_opt(
        &self,
        cache: &Option<Cache>,
        region_info_accessor: Option<&RegionInfoAccessor>,
    ) -> ColumnFamilyOptions {
        let mut cf_opts = build_cf_opt!(self, CF_WRITE, cache, region_info_accessor);
        // Prefix extractor(trim the timestamp at tail) for write cf.
        let e = Box::new(FixedSuffixSliceTransform::new(8));
        cf_opts
            .set_prefix_extractor("FixedSuffixSliceTransform", e)
            .unwrap();
        // Create prefix bloom filter for memtable.
        cf_opts.set_memtable_prefix_bloom_size_ratio(0.1);
        // Collects user defined properties.
        let f = Box::new(MvccPropertiesCollectorFactory::default());
        cf_opts.add_table_properties_collector_factory("tikv.mvcc-properties-collector", f);
        let f = Box::new(RangePropertiesCollectorFactory {
            prop_size_index_distance: self.prop_size_index_distance,
            prop_keys_index_distance: self.prop_keys_index_distance,
        });
        cf_opts.add_table_properties_collector_factory("tikv.range-properties-collector", f);
        cf_opts
            .set_compaction_filter_factory(
                "write_compaction_filter_factory",
                Box::new(WriteCompactionFilterFactory {}) as Box<dyn CompactionFilterFactory>,
            )
            .unwrap();
        cf_opts.set_titandb_options(&self.titan.build_opts());
        cf_opts
    }
}

cf_config!(LockCfConfig);

impl Default for LockCfConfig {
    fn default() -> LockCfConfig {
        let total_mem = TiKvConfig::default_memory_usage_limit().0;

        // Setting blob_run_mode=read_only effectively disable Titan.
        let titan = TitanCfConfig {
            blob_run_mode: BlobRunMode::ReadOnly,
            ..Default::default()
        };

        LockCfConfig {
            block_size: ReadableSize::kb(16),
            block_cache_size: memory_limit_for_cf(false, CF_LOCK, total_mem),
            disable_block_cache: false,
            cache_index_and_filter_blocks: true,
            pin_l0_filter_and_index_blocks: true,
            use_bloom_filter: true,
            optimize_filters_for_hits: false,
            whole_key_filtering: true,
            bloom_filter_bits_per_key: 10,
            block_based_bloom_filter: false,
            read_amp_bytes_per_bit: 0,
            compression_per_level: [DBCompressionType::No; 7],
            write_buffer_size: ReadableSize::mb(32),
            max_write_buffer_number: 5,
            min_write_buffer_number_to_merge: 1,
            max_bytes_for_level_base: ReadableSize::mb(128),
            target_file_size_base: ReadableSize::mb(8),
            level0_file_num_compaction_trigger: 1,
            level0_slowdown_writes_trigger: 20,
            level0_stop_writes_trigger: 36,
            max_compaction_bytes: ReadableSize::gb(2),
            compaction_pri: CompactionPriority::ByCompensatedSize,
            dynamic_level_bytes: true,
            num_levels: 7,
            max_bytes_for_level_multiplier: 10,
            compaction_style: DBCompactionStyle::Level,
            disable_auto_compactions: false,
            soft_pending_compaction_bytes_limit: ReadableSize::gb(192),
            hard_pending_compaction_bytes_limit: ReadableSize::gb(256),
            force_consistency_checks: false,
            prop_size_index_distance: DEFAULT_PROP_SIZE_INDEX_DISTANCE,
            prop_keys_index_distance: DEFAULT_PROP_KEYS_INDEX_DISTANCE,
            enable_doubly_skiplist: true,
            enable_compaction_guard: false,
            compaction_guard_min_output_file_size: ReadableSize::mb(8),
            compaction_guard_max_output_file_size: ReadableSize::mb(128),
            titan,
            bottommost_level_compression: DBCompressionType::Disable,
            bottommost_zstd_compression_dict_size: 0,
            bottommost_zstd_compression_sample_size: 0,
        }
    }
}

impl LockCfConfig {
    pub fn build_opt(&self, cache: &Option<Cache>) -> ColumnFamilyOptions {
        let no_region_info_accessor: Option<&RegionInfoAccessor> = None;
        let mut cf_opts = build_cf_opt!(self, CF_LOCK, cache, no_region_info_accessor);
        let f = Box::new(NoopSliceTransform);
        cf_opts
            .set_prefix_extractor("NoopSliceTransform", f)
            .unwrap();
        let f = Box::new(RangePropertiesCollectorFactory {
            prop_size_index_distance: self.prop_size_index_distance,
            prop_keys_index_distance: self.prop_keys_index_distance,
        });
        cf_opts.add_table_properties_collector_factory("tikv.range-properties-collector", f);
        cf_opts.set_memtable_prefix_bloom_size_ratio(0.1);
        cf_opts.set_titandb_options(&self.titan.build_opts());
        cf_opts
    }
}

cf_config!(RaftCfConfig);

impl Default for RaftCfConfig {
    fn default() -> RaftCfConfig {
        // Setting blob_run_mode=read_only effectively disable Titan.
        let titan = TitanCfConfig {
            blob_run_mode: BlobRunMode::ReadOnly,
            ..Default::default()
        };
        RaftCfConfig {
            block_size: ReadableSize::kb(16),
            block_cache_size: ReadableSize::mb(128),
            disable_block_cache: false,
            cache_index_and_filter_blocks: true,
            pin_l0_filter_and_index_blocks: true,
            use_bloom_filter: true,
            optimize_filters_for_hits: true,
            whole_key_filtering: true,
            bloom_filter_bits_per_key: 10,
            block_based_bloom_filter: false,
            read_amp_bytes_per_bit: 0,
            compression_per_level: [DBCompressionType::No; 7],
            write_buffer_size: ReadableSize::mb(128),
            max_write_buffer_number: 5,
            min_write_buffer_number_to_merge: 1,
            max_bytes_for_level_base: ReadableSize::mb(128),
            target_file_size_base: ReadableSize::mb(8),
            level0_file_num_compaction_trigger: 1,
            level0_slowdown_writes_trigger: 20,
            level0_stop_writes_trigger: 36,
            max_compaction_bytes: ReadableSize::gb(2),
            compaction_pri: CompactionPriority::ByCompensatedSize,
            dynamic_level_bytes: true,
            num_levels: 7,
            max_bytes_for_level_multiplier: 10,
            compaction_style: DBCompactionStyle::Level,
            disable_auto_compactions: false,
            soft_pending_compaction_bytes_limit: ReadableSize::gb(192),
            hard_pending_compaction_bytes_limit: ReadableSize::gb(256),
            force_consistency_checks: false,
            prop_size_index_distance: DEFAULT_PROP_SIZE_INDEX_DISTANCE,
            prop_keys_index_distance: DEFAULT_PROP_KEYS_INDEX_DISTANCE,
            enable_doubly_skiplist: true,
            enable_compaction_guard: false,
            compaction_guard_min_output_file_size: ReadableSize::mb(8),
            compaction_guard_max_output_file_size: ReadableSize::mb(128),
            titan,
            bottommost_level_compression: DBCompressionType::Disable,
            bottommost_zstd_compression_dict_size: 0,
            bottommost_zstd_compression_sample_size: 0,
        }
    }
}

impl RaftCfConfig {
    pub fn build_opt(&self, cache: &Option<Cache>) -> ColumnFamilyOptions {
        let no_region_info_accessor: Option<&RegionInfoAccessor> = None;
        let mut cf_opts = build_cf_opt!(self, CF_RAFT, cache, no_region_info_accessor);
        let f = Box::new(NoopSliceTransform);
        cf_opts
            .set_prefix_extractor("NoopSliceTransform", f)
            .unwrap();
        cf_opts.set_memtable_prefix_bloom_size_ratio(0.1);
        cf_opts.set_titandb_options(&self.titan.build_opts());
        cf_opts
    }
}

#[derive(Clone, Serialize, Deserialize, PartialEq, Debug)]
#[serde(default)]
#[serde(rename_all = "kebab-case")]
// Note that Titan is still an experimental feature. Once enabled, it can't fall back.
// Forced fallback may result in data loss.
pub struct TitanDBConfig {
    pub enabled: bool,
    pub dirname: String,
    pub disable_gc: bool,
    pub max_background_gc: i32,
    // The value of this field will be truncated to seconds.
    pub purge_obsolete_files_period: ReadableDuration,
}

impl Default for TitanDBConfig {
    fn default() -> Self {
        Self {
            enabled: false,
            dirname: "".to_owned(),
            disable_gc: false,
            max_background_gc: 4,
            purge_obsolete_files_period: ReadableDuration::secs(10),
        }
    }
}

impl TitanDBConfig {
    fn build_opts(&self) -> TitanDBOptions {
        let mut opts = TitanDBOptions::new();
        opts.set_dirname(&self.dirname);
        opts.set_disable_background_gc(self.disable_gc);
        opts.set_max_background_gc(self.max_background_gc);
        opts.set_purge_obsolete_files_period(self.purge_obsolete_files_period.as_secs() as usize);
        opts
    }

    fn validate(&self) -> Result<(), Box<dyn Error>> {
        Ok(())
    }
}

#[derive(Clone, Serialize, Deserialize, PartialEq, Debug, Configuration)]
#[serde(default)]
#[serde(rename_all = "kebab-case")]
pub struct DbConfig {
    #[config(skip)]
    pub info_log_level: LogLevel,
    #[serde(with = "rocks_config::recovery_mode_serde")]
    #[config(skip)]
    pub wal_recovery_mode: DBRecoveryMode,
    #[config(skip)]
    pub wal_dir: String,
    #[config(skip)]
    pub wal_ttl_seconds: u64,
    #[config(skip)]
    pub wal_size_limit: ReadableSize,
    pub max_total_wal_size: ReadableSize,
    pub max_background_jobs: i32,
    pub max_background_flushes: i32,
    #[config(skip)]
    pub max_manifest_file_size: ReadableSize,
    #[config(skip)]
    pub create_if_missing: bool,
    pub max_open_files: i32,
    #[config(skip)]
    pub enable_statistics: bool,
    #[config(skip)]
    pub stats_dump_period: ReadableDuration,
    pub compaction_readahead_size: ReadableSize,
    #[config(skip)]
    pub info_log_max_size: ReadableSize,
    #[config(skip)]
    pub info_log_roll_time: ReadableDuration,
    #[config(skip)]
    pub info_log_keep_log_file_num: u64,
    #[config(skip)]
    pub info_log_dir: String,
    pub rate_bytes_per_sec: ReadableSize,
    #[config(skip)]
    pub rate_limiter_refill_period: ReadableDuration,
    #[serde(with = "rocks_config::rate_limiter_mode_serde")]
    #[config(skip)]
    pub rate_limiter_mode: DBRateLimiterMode,
    // deprecated. use rate_limiter_auto_tuned.
    #[config(skip)]
    #[doc(hidden)]
    #[serde(skip_serializing)]
    pub auto_tuned: Option<bool>,
    pub rate_limiter_auto_tuned: bool,
    pub bytes_per_sync: ReadableSize,
    pub wal_bytes_per_sync: ReadableSize,
    #[config(skip)]
    pub max_sub_compactions: u32,
    pub writable_file_max_buffer_size: ReadableSize,
    #[config(skip)]
    pub use_direct_io_for_flush_and_compaction: bool,
    #[config(skip)]
    pub enable_pipelined_write: bool,
    #[config(skip)]
    pub enable_multi_batch_write: bool,
    #[config(skip)]
    pub enable_unordered_write: bool,
    #[config(submodule)]
    pub defaultcf: DefaultCfConfig,
    #[config(submodule)]
    pub writecf: WriteCfConfig,
    #[config(submodule)]
    pub lockcf: LockCfConfig,
    #[config(submodule)]
    pub raftcf: RaftCfConfig,
    #[config(skip)]
    pub titan: TitanDBConfig,
}

impl Default for DbConfig {
    fn default() -> DbConfig {
        let bg_job_limits = get_background_job_limits(&KVDB_DEFAULT_BACKGROUND_JOB_LIMITS);
        let titan_config = TitanDBConfig {
            max_background_gc: bg_job_limits.max_titan_background_gc as i32,
            ..Default::default()
        };
        DbConfig {
            wal_recovery_mode: DBRecoveryMode::PointInTime,
            wal_dir: "".to_owned(),
            wal_ttl_seconds: 0,
            wal_size_limit: ReadableSize::kb(0),
            max_total_wal_size: ReadableSize::gb(4),
            max_background_jobs: bg_job_limits.max_background_jobs as i32,
            max_background_flushes: bg_job_limits.max_background_flushes as i32,
            max_manifest_file_size: ReadableSize::mb(128),
            create_if_missing: true,
            max_open_files: 40960,
            enable_statistics: true,
            stats_dump_period: ReadableDuration::minutes(10),
            compaction_readahead_size: ReadableSize::kb(0),
            info_log_max_size: ReadableSize::gb(1),
            info_log_roll_time: ReadableDuration::secs(0),
            info_log_keep_log_file_num: 10,
            info_log_dir: "".to_owned(),
            info_log_level: LogLevel::Info,
            rate_bytes_per_sec: ReadableSize::gb(10),
            rate_limiter_refill_period: ReadableDuration::millis(100),
            rate_limiter_mode: DBRateLimiterMode::WriteOnly,
            auto_tuned: None, // deprecated
            rate_limiter_auto_tuned: true,
            bytes_per_sync: ReadableSize::mb(1),
            wal_bytes_per_sync: ReadableSize::kb(512),
            max_sub_compactions: bg_job_limits.max_sub_compactions as u32,
            writable_file_max_buffer_size: ReadableSize::mb(1),
            use_direct_io_for_flush_and_compaction: false,
            enable_pipelined_write: true,
            enable_multi_batch_write: true,
            enable_unordered_write: false,
            defaultcf: DefaultCfConfig::default(),
            writecf: WriteCfConfig::default(),
            lockcf: LockCfConfig::default(),
            raftcf: RaftCfConfig::default(),
            titan: titan_config,
        }
    }
}

impl DbConfig {
    pub fn build_opt(&self) -> DBOptions {
        let mut opts = DBOptions::new();
        opts.set_wal_recovery_mode(self.wal_recovery_mode);
        if !self.wal_dir.is_empty() {
            opts.set_wal_dir(&self.wal_dir);
        }
        opts.set_wal_ttl_seconds(self.wal_ttl_seconds);
        opts.set_wal_size_limit_mb(self.wal_size_limit.as_mb());
        opts.set_max_total_wal_size(self.max_total_wal_size.0);
        opts.set_max_background_jobs(self.max_background_jobs);
        // RocksDB will cap flush and compaction threads to at least one
        opts.set_max_background_flushes(self.max_background_flushes);
        opts.set_max_background_compactions(self.max_background_jobs - self.max_background_flushes);
        opts.set_max_manifest_file_size(self.max_manifest_file_size.0);
        opts.create_if_missing(self.create_if_missing);
        opts.set_max_open_files(self.max_open_files);
        opts.enable_statistics(self.enable_statistics);
        opts.set_stats_dump_period_sec(self.stats_dump_period.as_secs() as usize);
        opts.set_compaction_readahead_size(self.compaction_readahead_size.0);
        opts.set_max_log_file_size(self.info_log_max_size.0);
        opts.set_log_file_time_to_roll(self.info_log_roll_time.as_secs());
        opts.set_keep_log_file_num(self.info_log_keep_log_file_num);
        if self.rate_bytes_per_sec.0 > 0 {
            if self.rate_limiter_auto_tuned {
                opts.set_writeampbasedratelimiter_with_auto_tuned(
                    self.rate_bytes_per_sec.0 as i64,
                    (self.rate_limiter_refill_period.as_millis() * 1000) as i64,
                    self.rate_limiter_mode,
                    self.rate_limiter_auto_tuned,
                );
            } else {
                opts.set_ratelimiter_with_auto_tuned(
                    self.rate_bytes_per_sec.0 as i64,
                    (self.rate_limiter_refill_period.as_millis() * 1000) as i64,
                    self.rate_limiter_mode,
                    self.rate_limiter_auto_tuned,
                );
            }
        }

        opts.set_bytes_per_sync(self.bytes_per_sync.0 as u64);
        opts.set_wal_bytes_per_sync(self.wal_bytes_per_sync.0 as u64);
        opts.set_max_subcompactions(self.max_sub_compactions);
        opts.set_writable_file_max_buffer_size(self.writable_file_max_buffer_size.0 as i32);
        opts.set_use_direct_io_for_flush_and_compaction(
            self.use_direct_io_for_flush_and_compaction,
        );
        opts.enable_pipelined_write(
            (self.enable_pipelined_write || self.enable_multi_batch_write)
                && !self.enable_unordered_write,
        );
        opts.enable_multi_batch_write(self.enable_multi_batch_write);
        opts.enable_unordered_write(self.enable_unordered_write);
        opts.add_event_listener(RocksEventListener::new("kv"));
        opts.set_info_log(RocksdbLogger::default());
        opts.set_info_log_level(self.info_log_level.into());
        if self.titan.enabled {
            opts.set_titandb_options(&self.titan.build_opts());
        }
        opts
    }

    pub fn build_cf_opts(
        &self,
        cache: &Option<Cache>,
        region_info_accessor: Option<&RegionInfoAccessor>,
        enable_ttl: bool,
    ) -> Vec<CFOptions<'_>> {
        vec![
            CFOptions::new(
                CF_DEFAULT,
                self.defaultcf
                    .build_opt(cache, region_info_accessor, enable_ttl),
            ),
            CFOptions::new(CF_LOCK, self.lockcf.build_opt(cache)),
            CFOptions::new(
                CF_WRITE,
                self.writecf.build_opt(cache, region_info_accessor),
            ),
            // TODO: remove CF_RAFT.
            CFOptions::new(CF_RAFT, self.raftcf.build_opt(cache)),
        ]
    }

    fn validate(&mut self) -> Result<(), Box<dyn Error>> {
        self.defaultcf.validate()?;
        self.lockcf.validate()?;
        self.writecf.validate()?;
        self.raftcf.validate()?;
        self.titan.validate()?;
        if self.enable_unordered_write {
            if self.titan.enabled {
                return Err("RocksDB.unordered_write does not support Titan".into());
            }
            if self.enable_pipelined_write || self.enable_multi_batch_write {
                return Err("pipelined_write is not compatible with unordered_write".into());
            }
        }
        Ok(())
    }

    fn adjust_memory_usage_limit(&mut self, limit: ReadableSize) {
        assert!(limit.0 > 0);
        self.defaultcf.block_cache_size = memory_limit_for_cf(false, CF_DEFAULT, limit.0);
        self.writecf.block_cache_size = memory_limit_for_cf(false, CF_WRITE, limit.0);
        self.lockcf.block_cache_size = memory_limit_for_cf(false, CF_LOCK, limit.0);
    }

    fn write_into_metrics(&self) {
        write_into_metrics!(self.defaultcf, CF_DEFAULT, CONFIG_ROCKSDB_GAUGE);
        write_into_metrics!(self.lockcf, CF_LOCK, CONFIG_ROCKSDB_GAUGE);
        write_into_metrics!(self.writecf, CF_WRITE, CONFIG_ROCKSDB_GAUGE);
        write_into_metrics!(self.raftcf, CF_RAFT, CONFIG_ROCKSDB_GAUGE);
    }
}

cf_config!(RaftDefaultCfConfig);

impl Default for RaftDefaultCfConfig {
    fn default() -> RaftDefaultCfConfig {
        let total_mem = TiKvConfig::default_memory_usage_limit().0;

        RaftDefaultCfConfig {
            block_size: ReadableSize::kb(64),
            block_cache_size: memory_limit_for_cf(true, CF_DEFAULT, total_mem),
            disable_block_cache: false,
            cache_index_and_filter_blocks: true,
            pin_l0_filter_and_index_blocks: true,
            use_bloom_filter: false,
            optimize_filters_for_hits: true,
            whole_key_filtering: true,
            bloom_filter_bits_per_key: 10,
            block_based_bloom_filter: false,
            read_amp_bytes_per_bit: 0,
            compression_per_level: [
                DBCompressionType::No,
                DBCompressionType::No,
                DBCompressionType::Lz4,
                DBCompressionType::Lz4,
                DBCompressionType::Lz4,
                DBCompressionType::Zstd,
                DBCompressionType::Zstd,
            ],
            write_buffer_size: ReadableSize::mb(128),
            max_write_buffer_number: 5,
            min_write_buffer_number_to_merge: 1,
            max_bytes_for_level_base: ReadableSize::mb(512),
            target_file_size_base: ReadableSize::mb(8),
            level0_file_num_compaction_trigger: 4,
            level0_slowdown_writes_trigger: 20,
            level0_stop_writes_trigger: 36,
            max_compaction_bytes: ReadableSize::gb(2),
            compaction_pri: CompactionPriority::ByCompensatedSize,
            dynamic_level_bytes: true,
            num_levels: 7,
            max_bytes_for_level_multiplier: 10,
            compaction_style: DBCompactionStyle::Level,
            disable_auto_compactions: false,
            soft_pending_compaction_bytes_limit: ReadableSize::gb(192),
            hard_pending_compaction_bytes_limit: ReadableSize::gb(256),
            force_consistency_checks: false,
            prop_size_index_distance: DEFAULT_PROP_SIZE_INDEX_DISTANCE,
            prop_keys_index_distance: DEFAULT_PROP_KEYS_INDEX_DISTANCE,
            enable_doubly_skiplist: true,
            enable_compaction_guard: false,
            compaction_guard_min_output_file_size: ReadableSize::mb(8),
            compaction_guard_max_output_file_size: ReadableSize::mb(128),
            titan: TitanCfConfig::default(),
            bottommost_level_compression: DBCompressionType::Disable,
            bottommost_zstd_compression_dict_size: 0,
            bottommost_zstd_compression_sample_size: 0,
        }
    }
}

impl RaftDefaultCfConfig {
    pub fn build_opt(&self, cache: &Option<Cache>) -> ColumnFamilyOptions {
        let no_region_info_accessor: Option<&RegionInfoAccessor> = None;
        let mut cf_opts = build_cf_opt!(self, CF_DEFAULT, cache, no_region_info_accessor);
        let f = Box::new(FixedPrefixSliceTransform::new(region_raft_prefix_len()));
        cf_opts
            .set_memtable_insert_hint_prefix_extractor("RaftPrefixSliceTransform", f)
            .unwrap();
        cf_opts.set_titandb_options(&self.titan.build_opts());
        cf_opts
    }
}

// RocksDB Env associate thread pools of multiple instances from the same process.
// When construct Options, options.env is set to same singleton Env::Default() object.
// So total max_background_jobs = max(rocksdb.max_background_jobs, raftdb.max_background_jobs)
// But each instance will limit their background jobs according to their own max_background_jobs
#[derive(Clone, Serialize, Deserialize, PartialEq, Debug, Configuration)]
#[serde(default)]
#[serde(rename_all = "kebab-case")]
pub struct RaftDbConfig {
    #[serde(with = "rocks_config::recovery_mode_serde")]
    #[config(skip)]
    pub wal_recovery_mode: DBRecoveryMode,
    #[config(skip)]
    pub wal_dir: String,
    #[config(skip)]
    pub wal_ttl_seconds: u64,
    #[config(skip)]
    pub wal_size_limit: ReadableSize,
    pub max_total_wal_size: ReadableSize,
    pub max_background_jobs: i32,
    pub max_background_flushes: i32,
    #[config(skip)]
    pub max_manifest_file_size: ReadableSize,
    #[config(skip)]
    pub create_if_missing: bool,
    pub max_open_files: i32,
    #[config(skip)]
    pub enable_statistics: bool,
    #[config(skip)]
    pub stats_dump_period: ReadableDuration,
    pub compaction_readahead_size: ReadableSize,
    #[config(skip)]
    pub info_log_max_size: ReadableSize,
    #[config(skip)]
    pub info_log_roll_time: ReadableDuration,
    #[config(skip)]
    pub info_log_keep_log_file_num: u64,
    #[config(skip)]
    pub info_log_dir: String,
    #[config(skip)]
    pub info_log_level: LogLevel,
    #[config(skip)]
    pub max_sub_compactions: u32,
    pub writable_file_max_buffer_size: ReadableSize,
    #[config(skip)]
    pub use_direct_io_for_flush_and_compaction: bool,
    #[config(skip)]
    pub enable_pipelined_write: bool,
    #[config(skip)]
    pub enable_unordered_write: bool,
    #[config(skip)]
    pub allow_concurrent_memtable_write: bool,
    pub bytes_per_sync: ReadableSize,
    pub wal_bytes_per_sync: ReadableSize,
    #[config(submodule)]
    pub defaultcf: RaftDefaultCfConfig,
    #[config(skip)]
    pub titan: TitanDBConfig,
}

impl Default for RaftDbConfig {
    fn default() -> RaftDbConfig {
        let bg_job_limits = get_background_job_limits(&RAFTDB_DEFAULT_BACKGROUND_JOB_LIMITS);
        let titan_config = TitanDBConfig {
            max_background_gc: bg_job_limits.max_titan_background_gc as i32,
            ..Default::default()
        };
        RaftDbConfig {
            wal_recovery_mode: DBRecoveryMode::PointInTime,
            wal_dir: "".to_owned(),
            wal_ttl_seconds: 0,
            wal_size_limit: ReadableSize::kb(0),
            max_total_wal_size: ReadableSize::gb(4),
            max_background_jobs: bg_job_limits.max_background_jobs as i32,
            max_background_flushes: bg_job_limits.max_background_flushes as i32,
            max_manifest_file_size: ReadableSize::mb(20),
            create_if_missing: true,
            max_open_files: 40960,
            enable_statistics: true,
            stats_dump_period: ReadableDuration::minutes(10),
            compaction_readahead_size: ReadableSize::kb(0),
            info_log_max_size: ReadableSize::gb(1),
            info_log_roll_time: ReadableDuration::secs(0),
            info_log_keep_log_file_num: 10,
            info_log_dir: "".to_owned(),
            info_log_level: LogLevel::Info,
            max_sub_compactions: bg_job_limits.max_sub_compactions as u32,
            writable_file_max_buffer_size: ReadableSize::mb(1),
            use_direct_io_for_flush_and_compaction: false,
            enable_pipelined_write: true,
            enable_unordered_write: false,
            allow_concurrent_memtable_write: true,
            bytes_per_sync: ReadableSize::mb(1),
            wal_bytes_per_sync: ReadableSize::kb(512),
            defaultcf: RaftDefaultCfConfig::default(),
            titan: titan_config,
        }
    }
}

impl RaftDbConfig {
    pub fn build_opt(&self) -> DBOptions {
        let mut opts = DBOptions::new();
        opts.set_wal_recovery_mode(self.wal_recovery_mode);
        if !self.wal_dir.is_empty() {
            opts.set_wal_dir(&self.wal_dir);
        }
        opts.set_wal_ttl_seconds(self.wal_ttl_seconds);
        opts.set_wal_size_limit_mb(self.wal_size_limit.as_mb());
        opts.set_max_background_jobs(self.max_background_jobs);
        opts.set_max_background_flushes(self.max_background_flushes);
        opts.set_max_background_compactions(self.max_background_jobs - self.max_background_flushes);
        opts.set_max_total_wal_size(self.max_total_wal_size.0);
        opts.set_max_manifest_file_size(self.max_manifest_file_size.0);
        opts.create_if_missing(self.create_if_missing);
        opts.set_max_open_files(self.max_open_files);
        opts.enable_statistics(self.enable_statistics);
        opts.set_stats_dump_period_sec(self.stats_dump_period.as_secs() as usize);
        opts.set_compaction_readahead_size(self.compaction_readahead_size.0);
        opts.set_max_log_file_size(self.info_log_max_size.0);
        opts.set_log_file_time_to_roll(self.info_log_roll_time.as_secs());
        opts.set_keep_log_file_num(self.info_log_keep_log_file_num);
        opts.set_info_log(RaftDBLogger::default());
        opts.set_info_log_level(self.info_log_level.into());
        opts.set_max_subcompactions(self.max_sub_compactions);
        opts.set_writable_file_max_buffer_size(self.writable_file_max_buffer_size.0 as i32);
        opts.set_use_direct_io_for_flush_and_compaction(
            self.use_direct_io_for_flush_and_compaction,
        );
        opts.enable_pipelined_write(self.enable_pipelined_write);
        opts.enable_unordered_write(self.enable_unordered_write);
        opts.allow_concurrent_memtable_write(self.allow_concurrent_memtable_write);
        opts.add_event_listener(RocksEventListener::new("raft"));
        opts.set_bytes_per_sync(self.bytes_per_sync.0 as u64);
        opts.set_wal_bytes_per_sync(self.wal_bytes_per_sync.0 as u64);
        // TODO maybe create a new env for raft engine
        if self.titan.enabled {
            opts.set_titandb_options(&self.titan.build_opts());
        }

        opts
    }

    pub fn build_cf_opts(&self, cache: &Option<Cache>) -> Vec<CFOptions<'_>> {
        vec![CFOptions::new(CF_DEFAULT, self.defaultcf.build_opt(cache))]
    }

    fn validate(&mut self) -> Result<(), Box<dyn Error>> {
        self.defaultcf.validate()?;
        if self.enable_unordered_write {
            if self.titan.enabled {
                return Err("raftdb: unordered_write is not compatible with Titan".into());
            }
            if self.enable_pipelined_write {
                return Err(
                    "raftdb: pipelined_write is not compatible with unordered_write".into(),
                );
            }
        }
        Ok(())
    }

    pub fn adjust_memory_usage_limit(&mut self, limit: ReadableSize) {
        assert!(limit.0 > 0);
        self.defaultcf.block_cache_size = memory_limit_for_cf(true, CF_DEFAULT, limit.0);
    }
}

#[derive(Clone, Serialize, Deserialize, Debug, PartialEq, Default)]
#[serde(default, rename_all = "kebab-case")]
pub struct RaftEngineConfig {
    pub enable: bool,
    #[serde(flatten)]
    config: RawRaftEngineConfig,
}

impl RaftEngineConfig {
    fn validate(&mut self) -> Result<(), Box<dyn Error>> {
        self.config.validate().map_err(Box::new)?;
        Ok(())
    }

    pub fn config(&self) -> RawRaftEngineConfig {
        self.config.clone()
    }

    pub fn mut_config(&mut self) -> &mut RawRaftEngineConfig {
        &mut self.config
    }
}

#[derive(Clone, Copy, Debug)]
pub enum DBType {
    Kv,
    Raft,
}

pub struct DBConfigManger {
    db: RocksEngine,
    db_type: DBType,
    shared_block_cache: bool,
}

impl DBConfigManger {
    pub fn new(db: RocksEngine, db_type: DBType, shared_block_cache: bool) -> Self {
        DBConfigManger {
            db,
            db_type,
            shared_block_cache,
        }
    }
}

impl DBConfigManger {
    fn set_db_config(&self, opts: &[(&str, &str)]) -> Result<(), Box<dyn Error>> {
        self.db.set_db_options(opts)?;
        Ok(())
    }

    fn set_cf_config(&self, cf: &str, opts: &[(&str, &str)]) -> Result<(), Box<dyn Error>> {
        self.validate_cf(cf)?;
        self.db.set_options_cf(cf, opts)?;
        // Write config to metric
        for (cfg_name, cfg_value) in opts {
            let cfg_value = match cfg_value {
                v if *v == "true" => Ok(1f64),
                v if *v == "false" => Ok(0f64),
                v => v.parse::<f64>(),
            };
            if let Ok(v) = cfg_value {
                CONFIG_ROCKSDB_GAUGE
                    .with_label_values(&[cf, cfg_name])
                    .set(v);
            }
        }
        Ok(())
    }

    fn set_block_cache_size(&self, cf: &str, size: ReadableSize) -> Result<(), Box<dyn Error>> {
        self.validate_cf(cf)?;
        if self.shared_block_cache {
            return Err("shared block cache is enabled, change cache size through \
                 block-cache.capacity in storage module instead"
                .into());
        }
        let opt = self.db.get_options_cf(cf)?;
        opt.set_block_cache_capacity(size.0)?;
        // Write config to metric
        CONFIG_ROCKSDB_GAUGE
            .with_label_values(&[cf, "block_cache_size"])
            .set(size.0 as f64);
        Ok(())
    }

    fn set_rate_bytes_per_sec(&self, rate_bytes_per_sec: i64) -> Result<(), Box<dyn Error>> {
        let mut opt = self.db.as_inner().get_db_options();
        opt.set_rate_bytes_per_sec(rate_bytes_per_sec)?;
        Ok(())
    }

    fn set_rate_limiter_auto_tuned(
        &self,
        rate_limiter_auto_tuned: bool,
    ) -> Result<(), Box<dyn Error>> {
        let mut opt = self.db.as_inner().get_db_options();
        opt.set_auto_tuned(rate_limiter_auto_tuned)?;
        // double check the new state
        let new_auto_tuned = opt.get_auto_tuned();
        if new_auto_tuned.is_none() || new_auto_tuned.unwrap() != rate_limiter_auto_tuned {
            return Err("fail to set rate_limiter_auto_tuned".into());
        }
        Ok(())
    }

    fn set_max_background_jobs(&self, max_background_jobs: i32) -> Result<(), Box<dyn Error>> {
        let opt = self.db.as_inner().get_db_options();
        if max_background_jobs < opt.get_max_background_jobs() {
            return Err("unable to shrink background jobs while the instance is running".into());
        }
        self.set_db_config(&[("max_background_jobs", &max_background_jobs.to_string())])?;
        Ok(())
    }

    fn set_max_background_flushes(
        &self,
        max_background_flushes: i32,
    ) -> Result<(), Box<dyn Error>> {
        let opt = self.db.as_inner().get_db_options();
        if max_background_flushes < opt.get_max_background_flushes() {
            return Err("unable to shrink background jobs while the instance is running".into());
        }
        self.set_db_config(&[(
            "max_background_flushes",
            &max_background_flushes.to_string(),
        )])?;
        Ok(())
    }

    fn validate_cf(&self, cf: &str) -> Result<(), Box<dyn Error>> {
        match (self.db_type, cf) {
            (DBType::Kv, CF_DEFAULT)
            | (DBType::Kv, CF_WRITE)
            | (DBType::Kv, CF_LOCK)
            | (DBType::Kv, CF_RAFT)
            | (DBType::Raft, CF_DEFAULT) => Ok(()),
            _ => Err(format!("invalid cf {:?} for db {:?}", cf, self.db_type).into()),
        }
    }
}

impl ConfigManager for DBConfigManger {
    fn dispatch(&mut self, change: ConfigChange) -> Result<(), Box<dyn Error>> {
        let change_str = format!("{:?}", change);
        let mut change: Vec<(String, ConfigValue)> = change.into_iter().collect();
        let cf_config = change.drain_filter(|(name, _)| name.ends_with("cf"));
        for (cf_name, cf_change) in cf_config {
            if let ConfigValue::Module(mut cf_change) = cf_change {
                // defaultcf -> default
                let cf_name = &cf_name[..(cf_name.len() - 2)];
                if let Some(v) = cf_change.remove("block_cache_size") {
                    // currently we can't modify block_cache_size via set_options_cf
                    self.set_block_cache_size(&cf_name, v.into())?;
                }
                if let Some(ConfigValue::Module(titan_change)) = cf_change.remove("titan") {
                    for (name, value) in titan_change {
                        cf_change.insert(name, value);
                    }
                }
                if !cf_change.is_empty() {
                    let cf_change = config_value_to_string(cf_change.into_iter().collect());
                    let cf_change_slice = config_to_slice(&cf_change);
                    self.set_cf_config(&cf_name, &cf_change_slice)?;
                }
            }
        }

        if let Some(rate_bytes_config) = change
            .drain_filter(|(name, _)| name == "rate_bytes_per_sec")
            .next()
        {
            let rate_bytes_per_sec: ReadableSize = rate_bytes_config.1.into();
            self.set_rate_bytes_per_sec(rate_bytes_per_sec.0 as i64)?;
        }

        if let Some(rate_bytes_config) = change
            .drain_filter(|(name, _)| name == "rate_limiter_auto_tuned")
            .next()
        {
            let rate_limiter_auto_tuned: bool = rate_bytes_config.1.into();
            self.set_rate_limiter_auto_tuned(rate_limiter_auto_tuned)?;
        }

        if let Some(background_jobs_config) = change
            .drain_filter(|(name, _)| name == "max_background_jobs")
            .next()
        {
            let max_background_jobs = background_jobs_config.1.into();
            self.set_max_background_jobs(max_background_jobs)?;
        }

        if let Some(background_flushes_config) = change
            .drain_filter(|(name, _)| name == "max_background_flushes")
            .next()
        {
            let max_background_flushes = background_flushes_config.1.into();
            self.set_max_background_flushes(max_background_flushes)?;
        }

        if !change.is_empty() {
            let change = config_value_to_string(change);
            let change_slice = config_to_slice(&change);
            self.set_db_config(&change_slice)?;
        }
        info!(
            "rocksdb config changed";
            "db" => ?self.db_type,
            "change" => change_str
        );
        Ok(())
    }
}

fn config_to_slice(config_change: &[(String, String)]) -> Vec<(&str, &str)> {
    config_change
        .iter()
        .map(|(name, value)| (name.as_str(), value.as_str()))
        .collect()
}

// Convert `ConfigValue` to formatted String that can pass to `DB::set_db_options`
fn config_value_to_string(config_change: Vec<(String, ConfigValue)>) -> Vec<(String, String)> {
    config_change
        .into_iter()
        .filter_map(|(name, value)| {
            let v = match value {
                d @ ConfigValue::Duration(_) => {
                    let d: ReadableDuration = d.into();
                    Some(d.as_secs().to_string())
                }
                s @ ConfigValue::Size(_) => {
                    let s: ReadableSize = s.into();
                    Some(s.0.to_string())
                }
                s @ ConfigValue::OptionSize(_) => {
                    let s: OptionReadableSize = s.into();
                    s.0.map(|v| v.0.to_string())
                }
                ConfigValue::Module(_) => unreachable!(),
                v => Some(format!("{}", v)),
            };
            v.map(|v| (name, v))
        })
        .collect()
}

#[derive(Clone, Serialize, Deserialize, PartialEq, Debug)]
#[serde(default)]
#[serde(rename_all = "kebab-case")]
pub struct MetricConfig {
    pub job: String,

    // Push is deprecated.
    #[doc(hidden)]
    #[serde(skip_serializing)]
    pub interval: ReadableDuration,

    #[doc(hidden)]
    #[serde(skip_serializing)]
    pub address: String,
}

impl Default for MetricConfig {
    fn default() -> MetricConfig {
        MetricConfig {
            interval: ReadableDuration::secs(15),
            address: "".to_owned(),
            job: "tikv".to_owned(),
        }
    }
}

pub mod log_level_serde {
    use serde::{
        de::{Error, Unexpected},
        Deserialize, Deserializer, Serialize, Serializer,
    };
    use slog::Level;
    use tikv_util::logger::{get_level_by_string, get_string_by_level};

    pub fn deserialize<'de, D>(deserializer: D) -> Result<Level, D::Error>
    where
        D: Deserializer<'de>,
    {
        let string = String::deserialize(deserializer)?;
        get_level_by_string(&string)
            .ok_or_else(|| D::Error::invalid_value(Unexpected::Str(&string), &"a valid log level"))
    }

    #[allow(clippy::trivially_copy_pass_by_ref)]
    pub fn serialize<S>(value: &Level, serializer: S) -> Result<S::Ok, S::Error>
    where
        S: Serializer,
    {
        get_string_by_level(*value).serialize(serializer)
    }
}

#[derive(Clone, Copy, Serialize, Deserialize, PartialEq, Debug)]
#[serde(default)]
#[serde(rename_all = "kebab-case")]
pub struct UnifiedReadPoolConfig {
    pub min_thread_count: usize,
    pub max_thread_count: usize,
    pub stack_size: ReadableSize,
    pub max_tasks_per_worker: usize,
    // FIXME: Add more configs when they are effective in yatp
}

impl UnifiedReadPoolConfig {
    fn validate(&self) -> Result<(), Box<dyn Error>> {
        if self.min_thread_count == 0 {
            return Err("readpool.unified.min-thread-count should be > 0"
                .to_string()
                .into());
        }
        if self.max_thread_count < self.min_thread_count {
            return Err(
                "readpool.unified.max-thread-count should be >= readpool.unified.min-thread-count"
                    .to_string()
                    .into(),
            );
        }
        if self.stack_size.0 < ReadableSize::mb(2).0 {
            return Err("readpool.unified.stack-size should be >= 2mb"
                .to_string()
                .into());
        }
        if self.max_tasks_per_worker <= 1 {
            return Err("readpool.unified.max-tasks-per-worker should be > 1"
                .to_string()
                .into());
        }
        Ok(())
    }
}

const UNIFIED_READPOOL_MIN_CONCURRENCY: usize = 4;

// FIXME: Use macros to generate it if yatp is used elsewhere besides readpool.
impl Default for UnifiedReadPoolConfig {
    fn default() -> UnifiedReadPoolConfig {
        let cpu_num = SysQuota::cpu_cores_quota();
        let mut concurrency = (cpu_num * 0.8) as usize;
        concurrency = cmp::max(UNIFIED_READPOOL_MIN_CONCURRENCY, concurrency);
        Self {
            min_thread_count: 1,
            max_thread_count: concurrency,
            stack_size: ReadableSize::mb(DEFAULT_READPOOL_STACK_SIZE_MB),
            max_tasks_per_worker: DEFAULT_READPOOL_MAX_TASKS_PER_WORKER,
        }
    }
}

#[cfg(test)]
mod unified_read_pool_tests {
    use super::*;

    #[test]
    fn test_validate() {
        let cfg = UnifiedReadPoolConfig {
            min_thread_count: 1,
            max_thread_count: 2,
            stack_size: ReadableSize::mb(2),
            max_tasks_per_worker: 2000,
        };
        assert!(cfg.validate().is_ok());

        let invalid_cfg = UnifiedReadPoolConfig {
            min_thread_count: 0,
            ..cfg
        };
        assert!(invalid_cfg.validate().is_err());

        let invalid_cfg = UnifiedReadPoolConfig {
            min_thread_count: 2,
            max_thread_count: 1,
            ..cfg
        };
        assert!(invalid_cfg.validate().is_err());

        let invalid_cfg = UnifiedReadPoolConfig {
            stack_size: ReadableSize::mb(1),
            ..cfg
        };
        assert!(invalid_cfg.validate().is_err());

        let invalid_cfg = UnifiedReadPoolConfig {
            max_tasks_per_worker: 1,
            ..cfg
        };
        assert!(invalid_cfg.validate().is_err());
    }
}

macro_rules! readpool_config {
    ($struct_name:ident, $test_mod_name:ident, $display_name:expr) => {
        #[derive(Clone, Copy, Serialize, Deserialize, PartialEq, Debug)]
        #[serde(default)]
        #[serde(rename_all = "kebab-case")]
        pub struct $struct_name {
            pub use_unified_pool: Option<bool>,
            pub high_concurrency: usize,
            pub normal_concurrency: usize,
            pub low_concurrency: usize,
            pub max_tasks_per_worker_high: usize,
            pub max_tasks_per_worker_normal: usize,
            pub max_tasks_per_worker_low: usize,
            pub stack_size: ReadableSize,
        }

        impl $struct_name {
            /// Builds configurations for low, normal and high priority pools.
            pub fn to_yatp_pool_configs(self) -> Vec<yatp_pool::Config> {
                vec![
                    yatp_pool::Config {
                        workers: self.low_concurrency,
                        max_tasks_per_worker: self.max_tasks_per_worker_low,
                        stack_size: self.stack_size.0 as usize,
                    },
                    yatp_pool::Config {
                        workers: self.normal_concurrency,
                        max_tasks_per_worker: self.max_tasks_per_worker_normal,
                        stack_size: self.stack_size.0 as usize,
                    },
                    yatp_pool::Config {
                        workers: self.high_concurrency,
                        max_tasks_per_worker: self.max_tasks_per_worker_high,
                        stack_size: self.stack_size.0 as usize,
                    },
                ]
            }

            pub fn default_for_test() -> Self {
                Self {
                    use_unified_pool: None,
                    high_concurrency: 2,
                    normal_concurrency: 2,
                    low_concurrency: 2,
                    max_tasks_per_worker_high: 2000,
                    max_tasks_per_worker_normal: 2000,
                    max_tasks_per_worker_low: 2000,
                    stack_size: ReadableSize::mb(1),
                }
            }

            pub fn use_unified_pool(&self) -> bool {
                // The unified pool is used by default unless the corresponding module has
                // customized configurations.
                self.use_unified_pool
                    .unwrap_or_else(|| *self == Default::default())
            }

            pub fn adjust_use_unified_pool(&mut self) {
                if self.use_unified_pool.is_none() {
                    // The unified pool is used by default unless the corresponding module has customized configurations.
                    if *self == Default::default() {
                        info!("readpool.{}.use-unified-pool is not set, set to true by default", $display_name);
                        self.use_unified_pool = Some(true);
                    } else {
                        info!("readpool.{}.use-unified-pool is not set, set to false because there are other customized configurations", $display_name);
                        self.use_unified_pool = Some(false);
                    }
                }
            }

            pub fn validate(&self) -> Result<(), Box<dyn Error>> {
                if self.use_unified_pool() {
                    return Ok(());
                }
                if self.high_concurrency == 0 {
                    return Err(format!(
                        "readpool.{}.high-concurrency should be > 0",
                        $display_name
                    )
                    .into());
                }
                if self.normal_concurrency == 0 {
                    return Err(format!(
                        "readpool.{}.normal-concurrency should be > 0",
                        $display_name
                    )
                    .into());
                }
                if self.low_concurrency == 0 {
                    return Err(format!(
                        "readpool.{}.low-concurrency should be > 0",
                        $display_name
                    )
                    .into());
                }
                if self.stack_size.0 < ReadableSize::mb(MIN_READPOOL_STACK_SIZE_MB).0 {
                    return Err(format!(
                        "readpool.{}.stack-size should be >= {}mb",
                        $display_name, MIN_READPOOL_STACK_SIZE_MB
                    )
                    .into());
                }
                if self.max_tasks_per_worker_high <= 1 {
                    return Err(format!(
                        "readpool.{}.max-tasks-per-worker-high should be > 1",
                        $display_name
                    )
                    .into());
                }
                if self.max_tasks_per_worker_normal <= 1 {
                    return Err(format!(
                        "readpool.{}.max-tasks-per-worker-normal should be > 1",
                        $display_name
                    )
                    .into());
                }
                if self.max_tasks_per_worker_low <= 1 {
                    return Err(format!(
                        "readpool.{}.max-tasks-per-worker-low should be > 1",
                        $display_name
                    )
                    .into());
                }

                Ok(())
            }
        }

        #[cfg(test)]
        mod $test_mod_name {
            use super::*;

            #[test]
            fn test_validate() {
                let cfg = $struct_name::default();
                assert!(cfg.validate().is_ok());

                let mut invalid_cfg = cfg.clone();
                invalid_cfg.high_concurrency = 0;
                assert!(invalid_cfg.validate().is_err());

                let mut invalid_cfg = cfg.clone();
                invalid_cfg.normal_concurrency = 0;
                assert!(invalid_cfg.validate().is_err());

                let mut invalid_cfg = cfg.clone();
                invalid_cfg.low_concurrency = 0;
                assert!(invalid_cfg.validate().is_err());

                let mut invalid_cfg = cfg.clone();
                invalid_cfg.stack_size = ReadableSize::mb(1);
                assert!(invalid_cfg.validate().is_err());

                let mut invalid_cfg = cfg.clone();
                invalid_cfg.max_tasks_per_worker_high = 0;
                assert!(invalid_cfg.validate().is_err());
                invalid_cfg.max_tasks_per_worker_high = 1;
                assert!(invalid_cfg.validate().is_err());
                invalid_cfg.max_tasks_per_worker_high = 100;
                assert!(cfg.validate().is_ok());

                let mut invalid_cfg = cfg.clone();
                invalid_cfg.max_tasks_per_worker_normal = 0;
                assert!(invalid_cfg.validate().is_err());
                invalid_cfg.max_tasks_per_worker_normal = 1;
                assert!(invalid_cfg.validate().is_err());
                invalid_cfg.max_tasks_per_worker_normal = 100;
                assert!(cfg.validate().is_ok());

                let mut invalid_cfg = cfg.clone();
                invalid_cfg.max_tasks_per_worker_low = 0;
                assert!(invalid_cfg.validate().is_err());
                invalid_cfg.max_tasks_per_worker_low = 1;
                assert!(invalid_cfg.validate().is_err());
                invalid_cfg.max_tasks_per_worker_low = 100;
                assert!(cfg.validate().is_ok());

                let mut invalid_but_unified = cfg.clone();
                invalid_but_unified.use_unified_pool = Some(true);
                invalid_but_unified.low_concurrency = 0;
                assert!(invalid_but_unified.validate().is_ok());
            }
        }
    };
}

const DEFAULT_STORAGE_READPOOL_MIN_CONCURRENCY: usize = 4;
const DEFAULT_STORAGE_READPOOL_MAX_CONCURRENCY: usize = 8;

// Assume a request can be finished in 1ms, a request at position x will wait about
// 0.001 * x secs to be actual started. A server-is-busy error will trigger 2 seconds
// backoff. So when it needs to wait for more than 2 seconds, return error won't causse
// larger latency.
const DEFAULT_READPOOL_MAX_TASKS_PER_WORKER: usize = 2 * 1000;

const MIN_READPOOL_STACK_SIZE_MB: u64 = 2;
const DEFAULT_READPOOL_STACK_SIZE_MB: u64 = 10;

readpool_config!(StorageReadPoolConfig, storage_read_pool_test, "storage");

impl Default for StorageReadPoolConfig {
    fn default() -> Self {
        let cpu_num = SysQuota::cpu_cores_quota();
        let mut concurrency = (cpu_num * 0.5) as usize;
        concurrency = cmp::max(DEFAULT_STORAGE_READPOOL_MIN_CONCURRENCY, concurrency);
        concurrency = cmp::min(DEFAULT_STORAGE_READPOOL_MAX_CONCURRENCY, concurrency);
        Self {
            use_unified_pool: None,
            high_concurrency: concurrency,
            normal_concurrency: concurrency,
            low_concurrency: concurrency,
            max_tasks_per_worker_high: DEFAULT_READPOOL_MAX_TASKS_PER_WORKER,
            max_tasks_per_worker_normal: DEFAULT_READPOOL_MAX_TASKS_PER_WORKER,
            max_tasks_per_worker_low: DEFAULT_READPOOL_MAX_TASKS_PER_WORKER,
            stack_size: ReadableSize::mb(DEFAULT_READPOOL_STACK_SIZE_MB),
        }
    }
}

const DEFAULT_COPROCESSOR_READPOOL_MIN_CONCURRENCY: usize = 2;

readpool_config!(
    CoprReadPoolConfig,
    coprocessor_read_pool_test,
    "coprocessor"
);

impl Default for CoprReadPoolConfig {
    fn default() -> Self {
        let cpu_num = SysQuota::cpu_cores_quota();
        let mut concurrency = (cpu_num * 0.8) as usize;
        concurrency = cmp::max(DEFAULT_COPROCESSOR_READPOOL_MIN_CONCURRENCY, concurrency);
        Self {
            use_unified_pool: None,
            high_concurrency: concurrency,
            normal_concurrency: concurrency,
            low_concurrency: concurrency,
            max_tasks_per_worker_high: DEFAULT_READPOOL_MAX_TASKS_PER_WORKER,
            max_tasks_per_worker_normal: DEFAULT_READPOOL_MAX_TASKS_PER_WORKER,
            max_tasks_per_worker_low: DEFAULT_READPOOL_MAX_TASKS_PER_WORKER,
            stack_size: ReadableSize::mb(DEFAULT_READPOOL_STACK_SIZE_MB),
        }
    }
}

#[derive(Clone, Serialize, Deserialize, Default, PartialEq, Debug)]
#[serde(default)]
#[serde(rename_all = "kebab-case")]
pub struct ReadPoolConfig {
    pub unified: UnifiedReadPoolConfig,
    pub storage: StorageReadPoolConfig,
    pub coprocessor: CoprReadPoolConfig,
}

impl ReadPoolConfig {
    pub fn is_unified_pool_enabled(&self) -> bool {
        self.storage.use_unified_pool() || self.coprocessor.use_unified_pool()
    }

    pub fn adjust_use_unified_pool(&mut self) {
        self.storage.adjust_use_unified_pool();
        self.coprocessor.adjust_use_unified_pool();
    }

    pub fn validate(&self) -> Result<(), Box<dyn Error>> {
        if self.is_unified_pool_enabled() {
            self.unified.validate()?;
        }
        self.storage.validate()?;
        self.coprocessor.validate()?;
        Ok(())
    }
}

#[cfg(test)]
mod readpool_tests {
    use super::*;

    #[test]
    fn test_unified_disabled() {
        // Allow invalid yatp config when yatp is not used.
        let unified = UnifiedReadPoolConfig {
            min_thread_count: 0,
            max_thread_count: 0,
            stack_size: ReadableSize::mb(0),
            max_tasks_per_worker: 0,
        };
        assert!(unified.validate().is_err());
        let storage = StorageReadPoolConfig {
            use_unified_pool: Some(false),
            ..Default::default()
        };
        assert!(storage.validate().is_ok());
        let coprocessor = CoprReadPoolConfig {
            use_unified_pool: Some(false),
            ..Default::default()
        };
        assert!(coprocessor.validate().is_ok());
        let cfg = ReadPoolConfig {
            unified,
            storage,
            coprocessor,
        };
        assert!(!cfg.is_unified_pool_enabled());
        assert!(cfg.validate().is_ok());

        // Storage and coprocessor config must be valid when yatp is not used.
        let unified = UnifiedReadPoolConfig::default();
        assert!(unified.validate().is_ok());
        let storage = StorageReadPoolConfig {
            use_unified_pool: Some(false),
            high_concurrency: 0,
            ..Default::default()
        };
        assert!(storage.validate().is_err());
        let coprocessor = CoprReadPoolConfig {
            use_unified_pool: Some(false),
            ..Default::default()
        };
        let invalid_cfg = ReadPoolConfig {
            unified,
            storage,
            coprocessor,
        };
        assert!(!invalid_cfg.is_unified_pool_enabled());
        assert!(invalid_cfg.validate().is_err());
    }

    #[test]
    fn test_unified_enabled() {
        // Yatp config must be valid when yatp is used.
        let unified = UnifiedReadPoolConfig {
            min_thread_count: 0,
            max_thread_count: 0,
            ..Default::default()
        };
        assert!(unified.validate().is_err());
        let storage = StorageReadPoolConfig {
            use_unified_pool: Some(true),
            ..Default::default()
        };
        assert!(storage.validate().is_ok());
        let coprocessor = CoprReadPoolConfig::default();
        assert!(coprocessor.validate().is_ok());
        let mut cfg = ReadPoolConfig {
            unified,
            storage,
            coprocessor,
        };
        cfg.adjust_use_unified_pool();
        assert!(cfg.is_unified_pool_enabled());
        assert!(cfg.validate().is_err());
    }

    #[test]
    fn test_is_unified() {
        let storage = StorageReadPoolConfig {
            use_unified_pool: Some(false),
            ..Default::default()
        };
        assert!(!storage.use_unified_pool());
        let coprocessor = CoprReadPoolConfig::default();
        assert!(coprocessor.use_unified_pool());

        let mut cfg = ReadPoolConfig {
            storage,
            coprocessor,
            ..Default::default()
        };
        assert!(cfg.is_unified_pool_enabled());

        cfg.storage.use_unified_pool = Some(false);
        cfg.coprocessor.use_unified_pool = Some(false);
        assert!(!cfg.is_unified_pool_enabled());
    }

    #[test]
    fn test_partially_unified() {
        let storage = StorageReadPoolConfig {
            use_unified_pool: Some(false),
            low_concurrency: 0,
            ..Default::default()
        };
        assert!(!storage.use_unified_pool());
        let coprocessor = CoprReadPoolConfig {
            use_unified_pool: Some(true),
            ..Default::default()
        };
        assert!(coprocessor.use_unified_pool());
        let mut cfg = ReadPoolConfig {
            storage,
            coprocessor,
            ..Default::default()
        };
        assert!(cfg.is_unified_pool_enabled());
        assert!(cfg.validate().is_err());
        cfg.storage.low_concurrency = 1;
        assert!(cfg.validate().is_ok());

        let storage = StorageReadPoolConfig {
            use_unified_pool: Some(true),
            ..Default::default()
        };
        assert!(storage.use_unified_pool());
        let coprocessor = CoprReadPoolConfig {
            use_unified_pool: Some(false),
            low_concurrency: 0,
            ..Default::default()
        };
        assert!(!coprocessor.use_unified_pool());
        let mut cfg = ReadPoolConfig {
            storage,
            coprocessor,
            ..Default::default()
        };
        assert!(cfg.is_unified_pool_enabled());
        assert!(cfg.validate().is_err());
        cfg.coprocessor.low_concurrency = 1;
        assert!(cfg.validate().is_ok());
    }
}

#[derive(Clone, Serialize, Deserialize, PartialEq, Debug, Configuration)]
#[serde(default)]
#[serde(rename_all = "kebab-case")]
pub struct BackupConfig {
    pub num_threads: usize,
    pub batch_size: usize,
    pub sst_max_size: ReadableSize,
}

impl BackupConfig {
    pub fn validate(&self) -> Result<(), Box<dyn Error>> {
        if self.num_threads == 0 {
            return Err("backup.num_threads cannot be 0".into());
        }
        if self.batch_size == 0 {
            return Err("backup.batch_size cannot be 0".into());
        }
        Ok(())
    }
}

impl Default for BackupConfig {
    fn default() -> Self {
        let default_coprocessor = CopConfig::default();
        let cpu_num = SysQuota::cpu_cores_quota();
        Self {
            // use at most 75% of vCPU by default
            num_threads: (cpu_num * 0.75).clamp(1.0, 32.0) as usize,
            batch_size: 8,
            sst_max_size: default_coprocessor.region_max_size,
        }
    }
}

#[derive(Clone, Serialize, Deserialize, PartialEq, Debug)]
#[serde(default)]
#[serde(rename_all = "kebab-case")]
pub struct CdcConfig {
    pub min_ts_interval: ReadableDuration,
    pub old_value_cache_size: usize,
    pub hibernate_regions_compatible: bool,
<<<<<<< HEAD
    pub scan_lock_pool_size: usize,
    pub incremental_scan_pool_size: usize,
    pub incremental_scan_concurrency: usize,
=======
>>>>>>> e1482705
    pub incremental_scan_speed_limit: ReadableSize,
}

impl Default for CdcConfig {
    fn default() -> Self {
        Self {
            min_ts_interval: ReadableDuration::secs(1),
            old_value_cache_size: 1024,
            hibernate_regions_compatible: true,
<<<<<<< HEAD
            scan_lock_pool_size: 2,
            // 4 threads for incremental scan.
            incremental_scan_pool_size: 4,
            // At most 16 concurrent running tasks.
            incremental_scan_concurrency: 16,
=======
>>>>>>> e1482705
            // TiCDC requires a SSD, the typical write speed of SSD
            // is more than 500MB/s, so 128MB/s is enough.
            incremental_scan_speed_limit: ReadableSize::mb(128),
        }
    }
}

impl CdcConfig {
    fn validate(&mut self) -> Result<(), Box<dyn Error>> {
        if self.old_value_cache_size == 0 {
            return Err("cdc.old-value-cache-size can't be 0".into());
        }
        if self.min_ts_interval == ReadableDuration::secs(0) {
            return Err("cdc.min-ts-interval can't be 0s".into());
        }
        if self.scan_lock_pool_size == 0 {
            return Err("cdc.scan-lock-pool-size can't be 0".into());
        }
        if self.incremental_scan_pool_size == 0 {
            return Err("cdc.incremental-scan-pool-size can't be 0".into());
        }
        if self.incremental_scan_concurrency == 0 {
            return Err("cdc.incremental-scan-concurrency can't be 0".into());
        }
        if self.incremental_scan_concurrency < self.incremental_scan_pool_size {
            return Err("cdc.incremental-scan-concurrency must be larger than cdc.incremental-scan-pool-size".into());
        }
        Ok(())
    }
}

#[derive(Clone, Serialize, Deserialize, PartialEq, Debug, Configuration)]
#[serde(default)]
#[serde(rename_all = "kebab-case")]
pub struct ResolvedTsConfig {
    #[config(skip)]
    pub enable: bool,
    pub advance_ts_interval: ReadableDuration,
    #[config(skip)]
    pub scan_lock_pool_size: usize,
}

impl ResolvedTsConfig {
    fn validate(&self) -> Result<(), Box<dyn Error>> {
        if self.advance_ts_interval.is_zero() {
            return Err("resolved-ts.advance-ts-interval can't be zero".into());
        }
        if self.scan_lock_pool_size == 0 {
            return Err("resolved-ts.scan-lock-pool-size can't be zero".into());
        }
        Ok(())
    }
}

impl Default for ResolvedTsConfig {
    fn default() -> Self {
        Self {
            enable: true,
            advance_ts_interval: ReadableDuration::secs(1),
            scan_lock_pool_size: 2,
        }
    }
}

#[derive(Clone, Serialize, Deserialize, PartialEq, Debug, Configuration)]
#[serde(default)]
#[serde(rename_all = "kebab-case")]
pub struct TiKvConfig {
    #[doc(hidden)]
    #[serde(skip_serializing)]
    #[config(hidden)]
    pub cfg_path: String,

    #[config(skip)]
    #[serde(with = "log_level_serde")]
    pub log_level: slog::Level,

    #[config(skip)]
    pub log_file: String,

    #[config(skip)]
    pub log_format: LogFormat,

    #[config(skip)]
    pub slow_log_file: String,

    #[config(skip)]
    pub slow_log_threshold: ReadableDuration,

    #[config(skip)]
    pub log_rotation_timespan: ReadableDuration,

    #[config(skip)]
    pub log_rotation_size: ReadableSize,

    #[config(hidden)]
    pub panic_when_unexpected_key_or_data: bool,

    #[config(skip)]
    pub enable_io_snoop: bool,

    #[config(skip)]
    pub abort_on_panic: bool,

    #[config(skip)]
    pub memory_usage_limit: ReadableSize,

    #[config(skip)]
    pub memory_usage_high_water: f64,

    #[config(skip)]
    pub readpool: ReadPoolConfig,

    #[config(submodule)]
    pub server: ServerConfig,

    #[config(submodule)]
    pub storage: StorageConfig,

    #[config(skip)]
    pub pd: PdConfig,

    #[config(hidden)]
    pub metric: MetricConfig,

    #[config(submodule)]
    #[serde(rename = "raftstore")]
    pub raft_store: RaftstoreConfig,

    #[config(submodule)]
    pub coprocessor: CopConfig,

    #[config(skip)]
    pub coprocessor_v2: CoprocessorV2Config,

    #[config(submodule)]
    pub rocksdb: DbConfig,

    #[config(submodule)]
    pub raftdb: RaftDbConfig,

    #[config(skip)]
    pub raft_engine: RaftEngineConfig,

    #[config(skip)]
    pub security: SecurityConfig,

    #[config(skip)]
    pub import: ImportConfig,

    #[config(submodule)]
    pub backup: BackupConfig,

    #[config(submodule)]
    pub pessimistic_txn: PessimisticTxnConfig,

    #[config(submodule)]
    pub gc: GcConfig,

    #[config(submodule)]
    pub split: SplitConfig,

    #[config(skip)]
    pub cdc: CdcConfig,

    #[config(submodule)]
    pub resolved_ts: ResolvedTsConfig,

    #[config(submodule)]
    pub resource_metering: ResourceMeteringConfig,
}

impl Default for TiKvConfig {
    fn default() -> TiKvConfig {
        TiKvConfig {
            cfg_path: "".to_owned(),
            log_level: slog::Level::Info,
            log_file: "".to_owned(),
            log_format: LogFormat::Text,
            slow_log_file: "".to_owned(),
            slow_log_threshold: ReadableDuration::secs(1),
            log_rotation_timespan: ReadableDuration::hours(24),
            log_rotation_size: ReadableSize::mb(300),
            panic_when_unexpected_key_or_data: false,
            enable_io_snoop: true,
            abort_on_panic: false,
            memory_usage_limit: ReadableSize(0),
            memory_usage_high_water: 0.8,
            readpool: ReadPoolConfig::default(),
            server: ServerConfig::default(),
            metric: MetricConfig::default(),
            raft_store: RaftstoreConfig::default(),
            coprocessor: CopConfig::default(),
            coprocessor_v2: CoprocessorV2Config::default(),
            pd: PdConfig::default(),
            rocksdb: DbConfig::default(),
            raftdb: RaftDbConfig::default(),
            raft_engine: RaftEngineConfig::default(),
            storage: StorageConfig::default(),
            security: SecurityConfig::default(),
            import: ImportConfig::default(),
            backup: BackupConfig::default(),
            pessimistic_txn: PessimisticTxnConfig::default(),
            gc: GcConfig::default(),
            split: SplitConfig::default(),
            cdc: CdcConfig::default(),
            resolved_ts: ResolvedTsConfig::default(),
            resource_metering: ResourceMeteringConfig::default(),
        }
    }
}

impl TiKvConfig {
    // TODO: change to validate(&self)
    pub fn validate(&mut self) -> Result<(), Box<dyn Error>> {
        self.readpool.validate()?;
        self.storage.validate()?;

        if self.cfg_path.is_empty() {
            self.cfg_path = Path::new(&self.storage.data_dir)
                .join(LAST_CONFIG_FILE)
                .to_str()
                .unwrap()
                .to_owned();
        }

        let default_raftdb_path = config::canonicalize_sub_path(&self.storage.data_dir, "raft")?;
        if self.raft_store.raftdb_path.is_empty() {
            self.raft_store.raftdb_path = default_raftdb_path;
        } else {
            self.raft_store.raftdb_path = config::canonicalize_path(&self.raft_store.raftdb_path)?;
        }

        let default_er_path = config::canonicalize_sub_path(&self.storage.data_dir, "raft-engine")?;
        if self.raft_engine.config.dir.is_empty() {
            self.raft_engine.config.dir = default_er_path;
        } else {
            self.raft_engine.config.dir = config::canonicalize_path(&self.raft_engine.config.dir)?;
        }
        if self.raft_engine.config.dir == self.raft_store.raftdb_path {
            return Err("raft_engine.config.dir can't be same as raft_store.raftdb_path".into());
        }

        let kv_db_path =
            config::canonicalize_sub_path(&self.storage.data_dir, DEFAULT_ROCKSDB_SUB_DIR)?;

        if kv_db_path == self.raft_store.raftdb_path {
            return Err("raft_store.raftdb_path can't be same as storage.data_dir/db".into());
        }

        let kv_db_wal_path = if self.rocksdb.wal_dir.is_empty() {
            config::canonicalize_path(&kv_db_path)?
        } else {
            config::canonicalize_path(&self.rocksdb.wal_dir)?
        };
        let raft_db_wal_path = if self.raftdb.wal_dir.is_empty() {
            config::canonicalize_path(&self.raft_store.raftdb_path)?
        } else {
            config::canonicalize_path(&self.raftdb.wal_dir)?
        };
        if kv_db_wal_path == raft_db_wal_path {
            return Err("raftdb.wal_dir can't be same as rocksdb.wal_dir".into());
        }

        if RocksEngine::exists(&kv_db_path)
            && !RocksEngine::exists(&self.raft_store.raftdb_path)
            && !RaftLogEngine::exists(&self.raft_engine.config.dir)
        {
            return Err("default rocksdb exists, but raftdb and raft engine doesn't exist".into());
        }
        if !RocksEngine::exists(&kv_db_path)
            && (RocksEngine::exists(&self.raft_store.raftdb_path)
                || RaftLogEngine::exists(&self.raft_engine.config.dir))
        {
            return Err("default rocksdb doesn't exist, but raftdb or raft engine exists".into());
        }

        // Check blob file dir is empty when titan is disabled
        if !self.rocksdb.titan.enabled {
            let titandb_path = if self.rocksdb.titan.dirname.is_empty() {
                Path::new(&kv_db_path).join("titandb")
            } else {
                Path::new(&self.rocksdb.titan.dirname).to_path_buf()
            };
            if let Err(e) =
                tikv_util::config::check_data_dir_empty(titandb_path.to_str().unwrap(), "blob")
            {
                return Err(format!(
                    "check: titandb-data-dir-empty; err: \"{}\"; \
                     hint: You have disabled titan when its data directory is not empty. \
                     To properly shutdown titan, please enter fallback blob-run-mode and \
                     wait till titandb files are all safely ingested.",
                    e
                )
                .into());
            }
        }

        let expect_keepalive = self.raft_store.raft_heartbeat_interval() * 2;
        if expect_keepalive > self.server.grpc_keepalive_time.0 {
            return Err(format!(
                "grpc_keepalive_time is too small, it should not less than the double of \
                 raft tick interval (>= {})",
                duration_to_sec(expect_keepalive)
            )
            .into());
        }

        if self.raft_store.hibernate_regions && !self.cdc.hibernate_regions_compatible {
            warn!(
                "raftstore.hibernate-regions was enabled but cdc.hibernate-regions-compatible \
                was disabled, hibernate regions may be broken up if you want to deploy a cdc cluster"
            );
        }

        self.rocksdb.validate()?;
        self.raftdb.validate()?;
        self.raft_engine.validate()?;
        self.server.validate()?;
        self.raft_store.validate()?;
        self.pd.validate()?;
        self.coprocessor.validate()?;
        self.security.validate()?;
        self.import.validate()?;
        self.backup.validate()?;
        self.cdc.validate()?;
        self.pessimistic_txn.validate()?;
        self.gc.validate()?;
        self.resolved_ts.validate()?;
        self.resource_metering.validate()?;

        let default_memory_usage_limit = Self::default_memory_usage_limit();
        if self.memory_usage_limit.0 == 0 {
            self.memory_usage_limit = default_memory_usage_limit;
            return Ok(());
        }
        match self.memory_usage_limit.0.cmp(&default_memory_usage_limit.0) {
            cmp::Ordering::Less => {
                self.rocksdb
                    .adjust_memory_usage_limit(self.memory_usage_limit);
                self.raftdb
                    .adjust_memory_usage_limit(self.memory_usage_limit);
            }
            cmp::Ordering::Greater => {
                warn!(
                    "memory_usage_limit {:?} is greater than total {:?}, fallback to total",
                    self.memory_usage_limit, default_memory_usage_limit
                );
                self.memory_usage_limit = default_memory_usage_limit;
            }
            _ => {}
        }

        Ok(())
    }

    pub fn compatible_adjust(&mut self) {
        let default_raft_store = RaftstoreConfig::default();
        let default_coprocessor = CopConfig::default();
        if self.raft_store.region_max_size != default_raft_store.region_max_size {
            warn!(
                "deprecated configuration, \
                 raftstore.region-max-size has been moved to coprocessor"
            );
            if self.coprocessor.region_max_size == default_coprocessor.region_max_size {
                warn!(
                    "override coprocessor.region-max-size with raftstore.region-max-size, {:?}",
                    self.raft_store.region_max_size
                );
                self.coprocessor.region_max_size = self.raft_store.region_max_size;
            }
            self.raft_store.region_max_size = default_raft_store.region_max_size;
        }
        if self.raft_store.region_split_size != default_raft_store.region_split_size {
            warn!(
                "deprecated configuration, \
                 raftstore.region-split-size has been moved to coprocessor",
            );
            if self.coprocessor.region_split_size == default_coprocessor.region_split_size {
                warn!(
                    "override coprocessor.region-split-size with raftstore.region-split-size, {:?}",
                    self.raft_store.region_split_size
                );
                self.coprocessor.region_split_size = self.raft_store.region_split_size;
            }
            self.raft_store.region_split_size = default_raft_store.region_split_size;
        }
        if self.server.end_point_concurrency.is_some() {
            warn!(
                "deprecated configuration, {} has been moved to {}",
                "server.end-point-concurrency", "readpool.coprocessor.xxx-concurrency",
            );
            warn!(
                "override {} with {}, {:?}",
                "readpool.coprocessor.xxx-concurrency",
                "server.end-point-concurrency",
                self.server.end_point_concurrency
            );
            let concurrency = self.server.end_point_concurrency.take().unwrap();
            self.readpool.coprocessor.high_concurrency = concurrency;
            self.readpool.coprocessor.normal_concurrency = concurrency;
            self.readpool.coprocessor.low_concurrency = concurrency;
        }
        if self.server.end_point_stack_size.is_some() {
            warn!(
                "deprecated configuration, {} has been moved to {}",
                "server.end-point-stack-size", "readpool.coprocessor.stack-size",
            );
            warn!(
                "override {} with {}, {:?}",
                "readpool.coprocessor.stack-size",
                "server.end-point-stack-size",
                self.server.end_point_stack_size
            );
            self.readpool.coprocessor.stack_size = self.server.end_point_stack_size.take().unwrap();
        }
        if self.server.end_point_max_tasks.is_some() {
            warn!(
                "deprecated configuration, {} is no longer used and ignored, please use {}.",
                "server.end-point-max-tasks", "readpool.coprocessor.max-tasks-per-worker-xxx",
            );
            // Note:
            // Our `end_point_max_tasks` is mostly mistakenly configured, so we don't override
            // new configuration using old values.
            self.server.end_point_max_tasks = None;
        }
        if self.raft_store.clean_stale_peer_delay.as_secs() > 0 {
            warn!(
                "deprecated configuration, {} is no longer used and ignored.",
                "raft_store.clean_stale_peer_delay",
            );
        }
        if self.rocksdb.auto_tuned.is_some() {
            warn!(
                "deprecated configuration, {} is no longer used and ignored, please use {}.",
                "rocksdb.auto_tuned", "rocksdb.rate_limiter_auto_tuned",
            );
            self.rocksdb.auto_tuned = None;
        }
        // When shared block cache is enabled, if its capacity is set, it overrides individual
        // block cache sizes. Otherwise use the sum of block cache size of all column families
        // as the shared cache size.
        let cache_cfg = &mut self.storage.block_cache;
        if cache_cfg.shared && cache_cfg.capacity.0.is_none() {
            cache_cfg.capacity.0 = Some(ReadableSize {
                0: self.rocksdb.defaultcf.block_cache_size.0
                    + self.rocksdb.writecf.block_cache_size.0
                    + self.rocksdb.lockcf.block_cache_size.0
                    + self.raftdb.defaultcf.block_cache_size.0,
            });
        }
        if self.backup.sst_max_size.0 < default_coprocessor.region_max_size.0 / 10 {
            warn!(
                "override backup.sst-max-size with min sst-max-size, {:?}",
                default_coprocessor.region_max_size / 10
            );
            self.backup.sst_max_size = default_coprocessor.region_max_size / 10;
        } else if self.backup.sst_max_size.0 > default_coprocessor.region_max_size.0 * 2 {
            warn!(
                "override backup.sst-max-size with max sst-max-size, {:?}",
                default_coprocessor.region_max_size * 2
            );
            self.backup.sst_max_size = default_coprocessor.region_max_size * 2;
        }

        self.readpool.adjust_use_unified_pool();
    }

    pub fn check_critical_cfg_with(&self, last_cfg: &Self) -> Result<(), String> {
        if last_cfg.rocksdb.wal_dir != self.rocksdb.wal_dir {
            return Err(format!(
                "db wal_dir have been changed, former db wal_dir is '{}', \
                 current db wal_dir is '{}', please guarantee all data wal logs \
                 have been moved to destination directory.",
                last_cfg.rocksdb.wal_dir, self.rocksdb.wal_dir
            ));
        }

        if last_cfg.raftdb.wal_dir != self.raftdb.wal_dir {
            return Err(format!(
                "raftdb wal_dir have been changed, former raftdb wal_dir is '{}', \
                 current raftdb wal_dir is '{}', please guarantee all raft wal logs \
                 have been moved to destination directory.",
                last_cfg.raftdb.wal_dir, self.rocksdb.wal_dir
            ));
        }

        if last_cfg.storage.data_dir != self.storage.data_dir {
            // In tikv 3.0 the default value of storage.data-dir changed
            // from "" to "./"
            let using_default_after_upgrade =
                last_cfg.storage.data_dir.is_empty() && self.storage.data_dir == DEFAULT_DATA_DIR;

            if !using_default_after_upgrade {
                return Err(format!(
                    "storage data dir have been changed, former data dir is {}, \
                     current data dir is {}, please check if it is expected.",
                    last_cfg.storage.data_dir, self.storage.data_dir
                ));
            }
        }

        if last_cfg.raft_store.raftdb_path != self.raft_store.raftdb_path
            && !last_cfg.raft_engine.enable
        {
            return Err(format!(
                "raft db dir have been changed, former is '{}', \
                 current is '{}', please check if it is expected.",
                last_cfg.raft_store.raftdb_path, self.raft_store.raftdb_path
            ));
        }
        if last_cfg.raftdb.wal_dir != self.raftdb.wal_dir && !last_cfg.raft_engine.enable {
            return Err(format!(
                "raft db wal dir have been changed, former is '{}', \
                 current is '{}', please check if it is expected.",
                last_cfg.raftdb.wal_dir, self.raftdb.wal_dir
            ));
        }
        if last_cfg.raft_engine.config.dir != self.raft_engine.config.dir
            && last_cfg.raft_engine.enable
        {
            return Err(format!(
                "raft engine dir have been changed, former is '{}', \
                 current is '{}', please check if it is expected.",
                last_cfg.raft_engine.config.dir, self.raft_engine.config.dir
            ));
        }
        if last_cfg.storage.enable_ttl && !self.storage.enable_ttl {
            return Err("can't disable ttl on a ttl instance".to_owned());
        } else if !last_cfg.storage.enable_ttl && self.storage.enable_ttl {
            return Err("can't enable ttl on a non-ttl instance".to_owned());
        }

        Ok(())
    }

    pub fn from_file(path: &Path, unrecognized_keys: Option<&mut Vec<String>>) -> Self {
        (|| -> Result<Self, Box<dyn Error>> {
            let s = fs::read_to_string(path)?;
            let mut deserializer = toml::Deserializer::new(&s);
            let mut cfg = if let Some(keys) = unrecognized_keys {
                serde_ignored::deserialize(&mut deserializer, |key| keys.push(key.to_string()))
            } else {
                <TiKvConfig as serde::Deserialize>::deserialize(&mut deserializer)
            }?;
            deserializer.end()?;
            cfg.cfg_path = path.display().to_string();
            Ok(cfg)
        })()
        .unwrap_or_else(|e| {
            panic!(
                "invalid auto generated configuration file {}, err {}",
                path.display(),
                e
            );
        })
    }

    pub fn write_to_file<P: AsRef<Path>>(&self, path: P) -> Result<(), IoError> {
        let content = ::toml::to_string(&self).unwrap();
        let mut f = fs::File::create(&path)?;
        f.write_all(content.as_bytes())?;
        f.sync_all()?;

        Ok(())
    }

    pub fn write_into_metrics(&self) {
        self.raft_store.write_into_metrics();
        self.rocksdb.write_into_metrics();
    }

    pub fn with_tmp() -> Result<(TiKvConfig, tempfile::TempDir), IoError> {
        let tmp = tempfile::tempdir()?;
        let mut cfg = TiKvConfig::default();
        cfg.storage.data_dir = tmp.path().display().to_string();
        cfg.cfg_path = tmp.path().join(LAST_CONFIG_FILE).display().to_string();
        Ok((cfg, tmp))
    }

    fn default_memory_usage_limit() -> ReadableSize {
        // TODO: is it necessary to reserve some space?
        let total = SysQuota::memory_limit_in_bytes();
        ReadableSize(total)
    }
}

/// Prevents launching with an incompatible configuration
///
/// Loads the previously-loaded configuration from `last_tikv.toml`,
/// compares key configuration items and fails if they are not
/// identical.
pub fn check_critical_config(config: &TiKvConfig) -> Result<(), String> {
    // Check current critical configurations with last time, if there are some
    // changes, user must guarantee relevant works have been done.
    if let Some(mut cfg) = get_last_config(&config.storage.data_dir) {
        cfg.compatible_adjust();
        let _ = cfg.validate();
        config.check_critical_cfg_with(&cfg)?;
    }
    Ok(())
}

fn get_last_config(data_dir: &str) -> Option<TiKvConfig> {
    let store_path = Path::new(data_dir);
    let last_cfg_path = store_path.join(LAST_CONFIG_FILE);
    if last_cfg_path.exists() {
        return Some(TiKvConfig::from_file(&last_cfg_path, None));
    }
    None
}

/// Persists config to `last_tikv.toml`
pub fn persist_config(config: &TiKvConfig) -> Result<(), String> {
    let store_path = Path::new(&config.storage.data_dir);
    let last_cfg_path = store_path.join(LAST_CONFIG_FILE);
    let tmp_cfg_path = store_path.join(TMP_CONFIG_FILE);

    let same_as_last_cfg = fs::read_to_string(&last_cfg_path).map_or(false, |last_cfg| {
        toml::to_string(&config).unwrap() == last_cfg
    });
    if same_as_last_cfg {
        return Ok(());
    }

    // Create parent directory if missing.
    if let Err(e) = fs::create_dir_all(&store_path) {
        return Err(format!(
            "create parent directory '{}' failed: {}",
            store_path.to_str().unwrap(),
            e
        ));
    }

    // Persist current configurations to temporary file.
    if let Err(e) = config.write_to_file(&tmp_cfg_path) {
        return Err(format!(
            "persist config to '{}' failed: {}",
            tmp_cfg_path.to_str().unwrap(),
            e
        ));
    }

    // Rename temporary file to last config file.
    if let Err(e) = fs::rename(&tmp_cfg_path, &last_cfg_path) {
        return Err(format!(
            "rename config file from '{}' to '{}' failed: {}",
            tmp_cfg_path.to_str().unwrap(),
            last_cfg_path.to_str().unwrap(),
            e
        ));
    }

    Ok(())
}

pub fn write_config<P: AsRef<Path>>(path: P, content: &[u8]) -> CfgResult<()> {
    let tmp_cfg_path = match path.as_ref().parent() {
        Some(p) => p.join(TMP_CONFIG_FILE),
        None => {
            return Err(format!(
                "failed to get parent path of config file: {}",
                path.as_ref().display()
            )
            .into());
        }
    };
    {
        let mut f = fs::File::create(&tmp_cfg_path)?;
        f.write_all(content)?;
        f.sync_all()?;
    }
    fs::rename(&tmp_cfg_path, &path)?;
    Ok(())
}

lazy_static! {
    pub static ref TIKVCONFIG_TYPED: ConfigChange = TiKvConfig::default().typed();
}

fn to_config_change(change: HashMap<String, String>) -> CfgResult<ConfigChange> {
    fn helper(
        mut fields: Vec<String>,
        dst: &mut ConfigChange,
        typed: &ConfigChange,
        value: String,
    ) -> CfgResult<()> {
        if let Some(field) = fields.pop() {
            let f = if field == "raftstore" {
                "raft_store".to_owned()
            } else {
                field.replace("-", "_")
            };
            return match typed.get(&f) {
                None => Err(format!("unexpect fields: {}", field).into()),
                Some(ConfigValue::Skip) => {
                    Err(format!("config {} can not be changed", field).into())
                }
                Some(ConfigValue::Module(m)) => {
                    if let ConfigValue::Module(n_dst) = dst
                        .entry(f)
                        .or_insert_with(|| ConfigValue::Module(HashMap::new()))
                    {
                        return helper(fields, n_dst, m, value);
                    }
                    panic!("unexpect config value");
                }
                Some(v) => {
                    if fields.is_empty() {
                        return match to_change_value(&value, v) {
                            Err(_) => Err(format!("failed to parse: {}", value).into()),
                            Ok(v) => {
                                dst.insert(f, v);
                                Ok(())
                            }
                        };
                    }
                    let c: Vec<_> = fields.into_iter().rev().collect();
                    Err(format!("unexpect fields: {}", c[..].join(".")).into())
                }
            };
        }
        Ok(())
    }
    let mut res = HashMap::new();
    for (name, value) in change {
        let fields: Vec<_> = name.as_str().split('.').collect();
        let fields: Vec<_> = fields.into_iter().map(|s| s.to_owned()).rev().collect();
        helper(fields, &mut res, &TIKVCONFIG_TYPED, value)?;
    }
    Ok(res)
}

fn to_change_value(v: &str, typed: &ConfigValue) -> CfgResult<ConfigValue> {
    let v = v.trim_matches('\"');
    let res = match typed {
        ConfigValue::Duration(_) => ConfigValue::from(v.parse::<ReadableDuration>()?),
        ConfigValue::Size(_) => ConfigValue::from(v.parse::<ReadableSize>()?),
        ConfigValue::OptionSize(_) => {
            ConfigValue::from(OptionReadableSize(Some(v.parse::<ReadableSize>()?)))
        }
        ConfigValue::U64(_) => ConfigValue::from(v.parse::<u64>()?),
        ConfigValue::F64(_) => ConfigValue::from(v.parse::<f64>()?),
        ConfigValue::U32(_) => ConfigValue::from(v.parse::<u32>()?),
        ConfigValue::I32(_) => ConfigValue::from(v.parse::<i32>()?),
        ConfigValue::Usize(_) => ConfigValue::from(v.parse::<usize>()?),
        ConfigValue::Bool(_) => ConfigValue::from(v.parse::<bool>()?),
        ConfigValue::BlobRunMode(_) => ConfigValue::from(v.parse::<BlobRunMode>()?),
        ConfigValue::String(_) => ConfigValue::String(v.to_owned()),
        _ => unreachable!(),
    };
    Ok(res)
}

fn to_toml_encode(change: HashMap<String, String>) -> CfgResult<HashMap<String, String>> {
    fn helper(mut fields: Vec<String>, typed: &ConfigChange) -> CfgResult<bool> {
        if let Some(field) = fields.pop() {
            let f = if field == "raftstore" {
                "raft_store".to_owned()
            } else {
                field.replace("-", "_")
            };
            match typed.get(&f) {
                None | Some(ConfigValue::Skip) => {
                    Err(format!("failed to get field: {}", field).into())
                }
                Some(ConfigValue::Module(m)) => helper(fields, m),
                Some(c) => {
                    if !fields.is_empty() {
                        return Err(format!("unexpect fields: {:?}", fields).into());
                    }
                    match c {
                        ConfigValue::Duration(_)
                        | ConfigValue::Size(_)
                        | ConfigValue::OptionSize(_)
                        | ConfigValue::String(_)
                        | ConfigValue::BlobRunMode(_) => Ok(true),
                        _ => Ok(false),
                    }
                }
            }
        } else {
            Err("failed to get field".to_owned().into())
        }
    }
    let mut dst = HashMap::new();
    for (name, value) in change {
        let fields: Vec<_> = name.as_str().split('.').collect();
        let fields: Vec<_> = fields.into_iter().map(|s| s.to_owned()).rev().collect();
        if helper(fields, &TIKVCONFIG_TYPED)? {
            dst.insert(name.replace("_", "-"), format!("\"{}\"", value));
        } else {
            dst.insert(name.replace("_", "-"), value);
        }
    }
    Ok(dst)
}

#[derive(PartialEq, Eq, Hash, Debug, Clone)]
pub enum Module {
    Readpool,
    Server,
    Metric,
    Raftstore,
    Coprocessor,
    Pd,
    Rocksdb,
    Raftdb,
    RaftEngine,
    Storage,
    Security,
    Encryption,
    Import,
    Backup,
    PessimisticTxn,
    Gc,
    Split,
    CDC,
    ResolvedTs,
    ResourceMetering,
    Unknown(String),
}

impl From<&str> for Module {
    fn from(m: &str) -> Module {
        match m {
            "readpool" => Module::Readpool,
            "server" => Module::Server,
            "metric" => Module::Metric,
            "raft_store" => Module::Raftstore,
            "coprocessor" => Module::Coprocessor,
            "pd" => Module::Pd,
            "split" => Module::Split,
            "rocksdb" => Module::Rocksdb,
            "raftdb" => Module::Raftdb,
            "raft_engine" => Module::RaftEngine,
            "storage" => Module::Storage,
            "security" => Module::Security,
            "import" => Module::Import,
            "backup" => Module::Backup,
            "pessimistic_txn" => Module::PessimisticTxn,
            "gc" => Module::Gc,
            "cdc" => Module::CDC,
            "resolved_ts" => Module::ResolvedTs,
            "resource_metering" => Module::ResourceMetering,
            n => Module::Unknown(n.to_owned()),
        }
    }
}

/// ConfigController use to register each module's config manager,
/// and dispatch the change of config to corresponding managers or
/// return the change if the incoming change is invalid.
#[derive(Default, Clone)]
pub struct ConfigController {
    inner: Arc<RwLock<ConfigInner>>,
}

#[derive(Default)]
struct ConfigInner {
    current: TiKvConfig,
    config_mgrs: HashMap<Module, Box<dyn ConfigManager>>,
}

impl ConfigController {
    pub fn new(current: TiKvConfig) -> Self {
        ConfigController {
            inner: Arc::new(RwLock::new(ConfigInner {
                current,
                config_mgrs: HashMap::new(),
            })),
        }
    }

    pub fn update(&self, change: HashMap<String, String>) -> CfgResult<()> {
        let diff = to_config_change(change.clone())?;
        {
            let mut incoming = self.get_current();
            incoming.update(diff.clone());
            incoming.validate()?;
        }
        let mut inner = self.inner.write().unwrap();
        let mut to_update = HashMap::with_capacity(diff.len());
        for (name, change) in diff.into_iter() {
            match change {
                ConfigValue::Module(change) => {
                    // update a submodule's config only if changes had been sucessfully
                    // dispatched to corresponding config manager, to avoid dispatch change twice
                    if let Some(mgr) = inner.config_mgrs.get_mut(&Module::from(name.as_str())) {
                        if let Err(e) = mgr.dispatch(change.clone()) {
                            inner.current.update(to_update);
                            return Err(e);
                        }
                    }
                    to_update.insert(name, ConfigValue::Module(change));
                }
                _ => {
                    let _ = to_update.insert(name, change);
                }
            }
        }
        debug!("all config change had been dispatched"; "change" => ?to_update);
        inner.current.update(to_update);
        // Write change to the config file
        let content = {
            let change = to_toml_encode(change)?;
            let src = if Path::new(&inner.current.cfg_path).exists() {
                fs::read_to_string(&inner.current.cfg_path)?
            } else {
                String::new()
            };
            let mut t = TomlWriter::new();
            t.write_change(src, change);
            t.finish()
        };
        write_config(&inner.current.cfg_path, &content)?;
        Ok(())
    }

    pub fn update_config(&self, name: &str, value: &str) -> CfgResult<()> {
        let mut m = HashMap::new();
        m.insert(name.to_owned(), value.to_owned());
        self.update(m)
    }

    pub fn register(&self, module: Module, cfg_mgr: Box<dyn ConfigManager>) {
        let mut inner = self.inner.write().unwrap();
        if inner.config_mgrs.insert(module.clone(), cfg_mgr).is_some() {
            warn!("config manager for module {:?} already registered", module)
        }
    }

    pub fn get_current(&self) -> TiKvConfig {
        self.inner.read().unwrap().current.clone()
    }
}

#[cfg(test)]
mod tests {
    use itertools::Itertools;
    use tempfile::Builder;

    use super::*;
    use crate::server::ttl::TTLCheckerTask;
    use crate::storage::config::StorageConfigManger;
    use engine_rocks::raw_util::new_engine_opt;
    use engine_traits::DBOptions as DBOptionsTrait;
    use raft_log_engine::RecoveryMode;
    use raftstore::coprocessor::region_info_accessor::MockRegionInfoProvider;
    use slog::Level;
    use std::sync::Arc;
    use std::time::Duration;
    use tikv_util::config::MIB;
    use tikv_util::worker::{dummy_scheduler, ReceiverWrapper};

    #[test]
    fn test_check_critical_cfg_with() {
        let mut tikv_cfg = TiKvConfig::default();
        let mut last_cfg = TiKvConfig::default();
        assert!(tikv_cfg.check_critical_cfg_with(&last_cfg).is_ok());

        tikv_cfg.rocksdb.wal_dir = "/data/wal_dir".to_owned();
        assert!(tikv_cfg.check_critical_cfg_with(&last_cfg).is_err());

        last_cfg.rocksdb.wal_dir = "/data/wal_dir".to_owned();
        assert!(tikv_cfg.check_critical_cfg_with(&last_cfg).is_ok());

        tikv_cfg.raftdb.wal_dir = "/raft/wal_dir".to_owned();
        assert!(tikv_cfg.check_critical_cfg_with(&last_cfg).is_err());

        last_cfg.raftdb.wal_dir = "/raft/wal_dir".to_owned();
        assert!(tikv_cfg.check_critical_cfg_with(&last_cfg).is_ok());

        tikv_cfg.storage.data_dir = "/data1".to_owned();
        assert!(tikv_cfg.check_critical_cfg_with(&last_cfg).is_err());

        last_cfg.storage.data_dir = "/data1".to_owned();
        assert!(tikv_cfg.check_critical_cfg_with(&last_cfg).is_ok());

        tikv_cfg.raft_store.raftdb_path = "/raft_path".to_owned();
        assert!(tikv_cfg.check_critical_cfg_with(&last_cfg).is_err());

        last_cfg.raft_store.raftdb_path = "/raft_path".to_owned();
        assert!(tikv_cfg.check_critical_cfg_with(&last_cfg).is_ok());
    }

    #[test]
    fn test_last_cfg_modified() {
        let (mut cfg, _dir) = TiKvConfig::with_tmp().unwrap();
        let store_path = Path::new(&cfg.storage.data_dir);
        let last_cfg_path = store_path.join(LAST_CONFIG_FILE);

        cfg.write_to_file(&last_cfg_path).unwrap();

        let mut last_cfg_metadata = last_cfg_path.metadata().unwrap();
        let first_modified = last_cfg_metadata.modified().unwrap();

        // not write to file when config is the equivalent of last one.
        assert!(persist_config(&cfg).is_ok());
        last_cfg_metadata = last_cfg_path.metadata().unwrap();
        assert_eq!(last_cfg_metadata.modified().unwrap(), first_modified);

        // write to file when config is the inequivalent of last one.
        cfg.log_level = slog::Level::Warning;
        assert!(persist_config(&cfg).is_ok());
        last_cfg_metadata = last_cfg_path.metadata().unwrap();
        assert_ne!(last_cfg_metadata.modified().unwrap(), first_modified);
    }

    #[test]
    fn test_persist_cfg() {
        let dir = Builder::new().prefix("test_persist_cfg").tempdir().unwrap();
        let path_buf = dir.path().join(LAST_CONFIG_FILE);
        let file = path_buf.as_path();
        let (s1, s2) = ("/xxx/wal_dir".to_owned(), "/yyy/wal_dir".to_owned());

        let mut tikv_cfg = TiKvConfig::default();

        tikv_cfg.rocksdb.wal_dir = s1.clone();
        tikv_cfg.raftdb.wal_dir = s2.clone();
        tikv_cfg.write_to_file(file).unwrap();
        let cfg_from_file = TiKvConfig::from_file(file, None);
        assert_eq!(cfg_from_file.rocksdb.wal_dir, s1);
        assert_eq!(cfg_from_file.raftdb.wal_dir, s2);

        // write critical config when exist.
        tikv_cfg.rocksdb.wal_dir = s2.clone();
        tikv_cfg.raftdb.wal_dir = s1.clone();
        tikv_cfg.write_to_file(file).unwrap();
        let cfg_from_file = TiKvConfig::from_file(file, None);
        assert_eq!(cfg_from_file.rocksdb.wal_dir, s2);
        assert_eq!(cfg_from_file.raftdb.wal_dir, s1);
    }

    #[test]
    fn test_create_parent_dir_if_missing() {
        let root_path = Builder::new()
            .prefix("test_create_parent_dir_if_missing")
            .tempdir()
            .unwrap();
        let path = root_path.path().join("not_exist_dir");

        let mut tikv_cfg = TiKvConfig::default();
        tikv_cfg.storage.data_dir = path.as_path().to_str().unwrap().to_owned();
        assert!(persist_config(&tikv_cfg).is_ok());
    }

    #[test]
    fn test_keepalive_check() {
        let mut tikv_cfg = TiKvConfig::default();
        tikv_cfg.pd.endpoints = vec!["".to_owned()];
        let dur = tikv_cfg.raft_store.raft_heartbeat_interval();
        tikv_cfg.server.grpc_keepalive_time = ReadableDuration(dur);
        assert!(tikv_cfg.validate().is_err());
        tikv_cfg.server.grpc_keepalive_time = ReadableDuration(dur * 2);
        tikv_cfg.validate().unwrap();
    }

    #[test]
    fn test_block_size() {
        let mut tikv_cfg = TiKvConfig::default();
        tikv_cfg.pd.endpoints = vec!["".to_owned()];
        tikv_cfg.rocksdb.defaultcf.block_size = ReadableSize::gb(10);
        tikv_cfg.rocksdb.lockcf.block_size = ReadableSize::gb(10);
        tikv_cfg.rocksdb.writecf.block_size = ReadableSize::gb(10);
        tikv_cfg.rocksdb.raftcf.block_size = ReadableSize::gb(10);
        tikv_cfg.raftdb.defaultcf.block_size = ReadableSize::gb(10);
        assert!(tikv_cfg.validate().is_err());
        tikv_cfg.rocksdb.defaultcf.block_size = ReadableSize::kb(10);
        tikv_cfg.rocksdb.lockcf.block_size = ReadableSize::kb(10);
        tikv_cfg.rocksdb.writecf.block_size = ReadableSize::kb(10);
        tikv_cfg.rocksdb.raftcf.block_size = ReadableSize::kb(10);
        tikv_cfg.raftdb.defaultcf.block_size = ReadableSize::kb(10);
        tikv_cfg.validate().unwrap();
    }

    #[test]
    fn test_parse_log_level() {
        #[derive(Serialize, Deserialize, Debug)]
        struct LevelHolder {
            #[serde(with = "log_level_serde")]
            v: Level,
        }

        let legal_cases = vec![
            ("critical", Level::Critical),
            ("error", Level::Error),
            ("warning", Level::Warning),
            ("debug", Level::Debug),
            ("trace", Level::Trace),
            ("info", Level::Info),
        ];
        for (serialized, deserialized) in legal_cases {
            let holder = LevelHolder { v: deserialized };
            let res_string = toml::to_string(&holder).unwrap();
            let exp_string = format!("v = \"{}\"\n", serialized);
            assert_eq!(res_string, exp_string);
            let res_value: LevelHolder = toml::from_str(&exp_string).unwrap();
            assert_eq!(res_value.v, deserialized);
        }

        let compatibility_cases = vec![("warn", Level::Warning)];
        for (serialized, deserialized) in compatibility_cases {
            let variant_string = format!("v = \"{}\"\n", serialized);
            let res_value: LevelHolder = toml::from_str(&variant_string).unwrap();
            assert_eq!(res_value.v, deserialized);
        }

        let illegal_cases = vec!["foobar", ""];
        for case in illegal_cases {
            let string = format!("v = \"{}\"\n", case);
            toml::from_str::<LevelHolder>(&string).unwrap_err();
        }
    }

    #[test]
    fn test_to_config_change() {
        assert_eq!(
            to_change_value("10h", &ConfigValue::Duration(0)).unwrap(),
            ConfigValue::from(ReadableDuration::hours(10))
        );
        assert_eq!(
            to_change_value("100MB", &ConfigValue::Size(0)).unwrap(),
            ConfigValue::from(ReadableSize::mb(100))
        );
        assert_eq!(
            to_change_value("10000", &ConfigValue::U64(0)).unwrap(),
            ConfigValue::from(10000u64)
        );

        let old = TiKvConfig::default();
        let mut incoming = TiKvConfig::default();
        incoming.coprocessor.region_split_keys = 10000;
        incoming.gc.max_write_bytes_per_sec = ReadableSize::mb(100);
        incoming.rocksdb.defaultcf.block_cache_size = ReadableSize::mb(500);
        let diff = old.diff(&incoming);
        let mut change = HashMap::new();
        change.insert(
            "coprocessor.region-split-keys".to_owned(),
            "10000".to_owned(),
        );
        change.insert("gc.max-write-bytes-per-sec".to_owned(), "100MB".to_owned());
        change.insert(
            "rocksdb.defaultcf.block-cache-size".to_owned(),
            "500MB".to_owned(),
        );
        let res = to_config_change(change).unwrap();
        assert_eq!(diff, res);

        // illegal cases
        let cases = vec![
            // wrong value type
            ("gc.max-write-bytes-per-sec".to_owned(), "10s".to_owned()),
            (
                "pessimistic-txn.wait-for-lock-timeout".to_owned(),
                "1MB".to_owned(),
            ),
            // missing or unknown config fields
            ("xxx.yyy".to_owned(), "12".to_owned()),
            (
                "rocksdb.defaultcf.block-cache-size.xxx".to_owned(),
                "50MB".to_owned(),
            ),
            ("rocksdb.xxx.block-cache-size".to_owned(), "50MB".to_owned()),
            ("rocksdb.block-cache-size".to_owned(), "50MB".to_owned()),
            // not support change config
            (
                "raftstore.raft-heartbeat-ticks".to_owned(),
                "100".to_owned(),
            ),
            ("raftstore.prevote".to_owned(), "false".to_owned()),
        ];
        for (name, value) in cases {
            let mut change = HashMap::new();
            change.insert(name, value);
            assert!(to_config_change(change).is_err());
        }
    }

    #[test]
    fn test_to_toml_encode() {
        let mut change = HashMap::new();
        change.insert(
            "raftstore.pd-heartbeat-tick-interval".to_owned(),
            "1h".to_owned(),
        );
        change.insert(
            "coprocessor.region-split-keys".to_owned(),
            "10000".to_owned(),
        );
        change.insert("gc.max-write-bytes-per-sec".to_owned(), "100MB".to_owned());
        change.insert(
            "rocksdb.defaultcf.titan.blob-run-mode".to_owned(),
            "read-only".to_owned(),
        );
        let res = to_toml_encode(change).unwrap();
        assert_eq!(
            res.get("raftstore.pd-heartbeat-tick-interval"),
            Some(&"\"1h\"".to_owned())
        );
        assert_eq!(
            res.get("coprocessor.region-split-keys"),
            Some(&"10000".to_owned())
        );
        assert_eq!(
            res.get("gc.max-write-bytes-per-sec"),
            Some(&"\"100MB\"".to_owned())
        );
        assert_eq!(
            res.get("rocksdb.defaultcf.titan.blob-run-mode"),
            Some(&"\"read-only\"".to_owned())
        );
    }

    fn new_engines(
        cfg: TiKvConfig,
    ) -> (
        RocksEngine,
        ConfigController,
        ReceiverWrapper<TTLCheckerTask>,
    ) {
        let engine = RocksEngine::from_db(Arc::new(
            new_engine_opt(
                &cfg.storage.data_dir,
                cfg.rocksdb.build_opt(),
                cfg.rocksdb.build_cf_opts(
                    &cfg.storage.block_cache.build_shared_cache(),
                    None,
                    cfg.storage.enable_ttl,
                ),
            )
            .unwrap(),
        ));

        let (shared, cfg_controller) = (cfg.storage.block_cache.shared, ConfigController::new(cfg));
        cfg_controller.register(
            Module::Rocksdb,
            Box::new(DBConfigManger::new(engine.clone(), DBType::Kv, shared)),
        );
        let (scheduler, receiver) = dummy_scheduler();
        cfg_controller.register(
            Module::Storage,
            Box::new(StorageConfigManger::new(engine.clone(), shared, scheduler)),
        );
        (engine, cfg_controller, receiver)
    }

    #[test]
    fn test_change_resolved_ts_config() {
        use crossbeam::channel;

        pub struct TestConfigManager(channel::Sender<ConfigChange>);
        impl ConfigManager for TestConfigManager {
            fn dispatch(&mut self, change: ConfigChange) -> configuration::Result<()> {
                self.0.send(change).unwrap();
                Ok(())
            }
        }

        let (cfg, _dir) = TiKvConfig::with_tmp().unwrap();
        let cfg_controller = ConfigController::new(cfg);
        let (tx, rx) = channel::unbounded();
        cfg_controller.register(Module::ResolvedTs, Box::new(TestConfigManager(tx)));

        // Return error if try to update not support config or unknow config
        assert!(
            cfg_controller
                .update_config("resolved-ts.enable", "false")
                .is_err()
        );
        assert!(
            cfg_controller
                .update_config("resolved-ts.scan-lock-pool-size", "10")
                .is_err()
        );
        assert!(
            cfg_controller
                .update_config("resolved-ts.xxx", "false")
                .is_err()
        );

        let mut resolved_ts_cfg = cfg_controller.get_current().resolved_ts;
        // Default value
        assert_eq!(
            resolved_ts_cfg.advance_ts_interval,
            ReadableDuration::secs(1)
        );

        // Update `advance-ts-interval` to 100ms
        cfg_controller
            .update_config("resolved-ts.advance-ts-interval", "100ms")
            .unwrap();
        resolved_ts_cfg.update(rx.recv().unwrap());
        assert_eq!(
            resolved_ts_cfg.advance_ts_interval,
            ReadableDuration::millis(100)
        );

        // Return error if try to update `advance-ts-interval` to an invalid value
        assert!(
            cfg_controller
                .update_config("resolved-ts.advance-ts-interval", "0m")
                .is_err()
        );
        assert_eq!(
            resolved_ts_cfg.advance_ts_interval,
            ReadableDuration::millis(100)
        );

        // Update `advance-ts-interval` to 3s
        cfg_controller
            .update_config("resolved-ts.advance-ts-interval", "3s")
            .unwrap();
        resolved_ts_cfg.update(rx.recv().unwrap());
        assert_eq!(
            resolved_ts_cfg.advance_ts_interval,
            ReadableDuration::secs(3)
        );
    }

    #[test]
    fn test_change_rocksdb_config() {
        let (mut cfg, _dir) = TiKvConfig::with_tmp().unwrap();
        cfg.rocksdb.max_background_jobs = 4;
        cfg.rocksdb.max_background_flushes = 2;
        cfg.rocksdb.defaultcf.disable_auto_compactions = false;
        cfg.rocksdb.defaultcf.target_file_size_base = ReadableSize::mb(64);
        cfg.rocksdb.defaultcf.block_cache_size = ReadableSize::mb(8);
        cfg.rocksdb.rate_bytes_per_sec = ReadableSize::mb(64);
        cfg.rocksdb.rate_limiter_auto_tuned = false;
        cfg.storage.block_cache.shared = false;
        cfg.validate().unwrap();
        let (db, cfg_controller, _) = new_engines(cfg);

        // update max_background_jobs
        assert_eq!(db.get_db_options().get_max_background_jobs(), 4);

        cfg_controller
            .update_config("rocksdb.max-background-jobs", "8")
            .unwrap();
        assert_eq!(db.get_db_options().get_max_background_jobs(), 8);

        // update max_background_flushes, set to a bigger value
        assert_eq!(db.get_db_options().get_max_background_flushes(), 2);

        cfg_controller
            .update_config("rocksdb.max-background-flushes", "5")
            .unwrap();
        assert_eq!(db.get_db_options().get_max_background_flushes(), 5);

        // update rate_bytes_per_sec
        assert_eq!(
            db.get_db_options().get_rate_bytes_per_sec().unwrap(),
            ReadableSize::mb(64).0 as i64
        );

        cfg_controller
            .update_config("rocksdb.rate-bytes-per-sec", "128MB")
            .unwrap();
        assert_eq!(
            db.get_db_options().get_rate_bytes_per_sec().unwrap(),
            ReadableSize::mb(128).0 as i64
        );

        // update some configs on default cf
        let cf_opts = db.get_options_cf(CF_DEFAULT).unwrap();
        assert_eq!(cf_opts.get_disable_auto_compactions(), false);
        assert_eq!(cf_opts.get_target_file_size_base(), ReadableSize::mb(64).0);
        assert_eq!(cf_opts.get_block_cache_capacity(), ReadableSize::mb(8).0);

        let mut change = HashMap::new();
        change.insert(
            "rocksdb.defaultcf.disable-auto-compactions".to_owned(),
            "true".to_owned(),
        );
        change.insert(
            "rocksdb.defaultcf.target-file-size-base".to_owned(),
            "32MB".to_owned(),
        );
        change.insert(
            "rocksdb.defaultcf.block-cache-size".to_owned(),
            "256MB".to_owned(),
        );
        cfg_controller.update(change).unwrap();

        let cf_opts = db.get_options_cf(CF_DEFAULT).unwrap();
        assert_eq!(cf_opts.get_disable_auto_compactions(), true);
        assert_eq!(cf_opts.get_target_file_size_base(), ReadableSize::mb(32).0);
        assert_eq!(cf_opts.get_block_cache_capacity(), ReadableSize::mb(256).0);

        // Can not update block cache through storage module
        // when shared block cache is disabled
        assert!(
            cfg_controller
                .update_config("storage.block-cache.capacity", "512MB")
                .is_err()
        );
    }

    #[test]
    fn test_change_rate_limiter_auto_tuned() {
        let (mut cfg, _dir) = TiKvConfig::with_tmp().unwrap();
        // vanilla limiter does not support dynamically changing auto-tuned mode.
        cfg.rocksdb.rate_limiter_auto_tuned = true;
        cfg.validate().unwrap();
        let (db, cfg_controller, _) = new_engines(cfg);

        // update rate_limiter_auto_tuned
        assert_eq!(
            db.get_db_options().get_rate_limiter_auto_tuned().unwrap(),
            true
        );

        cfg_controller
            .update_config("rocksdb.rate_limiter_auto_tuned", "false")
            .unwrap();
        assert_eq!(
            db.get_db_options().get_rate_limiter_auto_tuned().unwrap(),
            false
        );
    }

    #[test]
    fn test_change_shared_block_cache() {
        let (mut cfg, _dir) = TiKvConfig::with_tmp().unwrap();
        cfg.storage.block_cache.shared = true;
        cfg.validate().unwrap();
        let (db, cfg_controller, _) = new_engines(cfg);

        // Can not update shared block cache through rocksdb module
        assert!(
            cfg_controller
                .update_config("rocksdb.defaultcf.block-cache-size", "256MB")
                .is_err()
        );

        cfg_controller
            .update_config("storage.block-cache.capacity", "256MB")
            .unwrap();

        let defaultcf_opts = db.get_options_cf(CF_DEFAULT).unwrap();
        assert_eq!(
            defaultcf_opts.get_block_cache_capacity(),
            ReadableSize::mb(256).0
        );
    }

    #[test]
    fn test_dispatch_titan_blob_run_mode_config() {
        let mut cfg = TiKvConfig::default();
        let mut incoming = cfg.clone();
        cfg.rocksdb.defaultcf.titan.blob_run_mode = BlobRunMode::Normal;
        incoming.rocksdb.defaultcf.titan.blob_run_mode = BlobRunMode::Fallback;

        let diff = cfg
            .rocksdb
            .defaultcf
            .titan
            .diff(&incoming.rocksdb.defaultcf.titan);
        assert_eq!(diff.len(), 1);

        let diff = config_value_to_string(diff.into_iter().collect());
        assert_eq!(diff.len(), 1);
        assert_eq!(diff[0].0.as_str(), "blob_run_mode");
        assert_eq!(diff[0].1.as_str(), "kFallback");
    }

    #[test]
    fn test_change_ttl_check_poll_interval() {
        let (mut cfg, _dir) = TiKvConfig::with_tmp().unwrap();
        cfg.storage.block_cache.shared = true;
        cfg.validate().unwrap();
        let (_, cfg_controller, mut rx) = new_engines(cfg);

        // Can not update shared block cache through rocksdb module
        cfg_controller
            .update_config("storage.ttl_check_poll_interval", "10s")
            .unwrap();
        match rx.recv() {
            None => unreachable!(),
            Some(TTLCheckerTask::UpdatePollInterval(d)) => assert_eq!(d, Duration::from_secs(10)),
        }
    }

    #[test]
    fn test_compatible_adjust_validate_equal() {
        // After calling many time of `compatible_adjust` and `validate` should has
        // the same effect as calling `compatible_adjust` and `validate` one time
        let mut c = TiKvConfig::default();
        let mut cfg = c.clone();
        c.compatible_adjust();
        c.validate().unwrap();

        for _ in 0..10 {
            cfg.compatible_adjust();
            cfg.validate().unwrap();
            assert_eq!(c, cfg);
        }
    }

    #[test]
    fn test_readpool_compatible_adjust_config() {
        let content = r#"
        [readpool.storage]
        [readpool.coprocessor]
        "#;
        let mut cfg: TiKvConfig = toml::from_str(content).unwrap();
        cfg.compatible_adjust();
        assert_eq!(cfg.readpool.storage.use_unified_pool, Some(true));
        assert_eq!(cfg.readpool.coprocessor.use_unified_pool, Some(true));

        let content = r#"
        [readpool.storage]
        stack-size = "1MB"
        [readpool.coprocessor]
        normal-concurrency = 1
        "#;
        let mut cfg: TiKvConfig = toml::from_str(content).unwrap();
        cfg.compatible_adjust();
        assert_eq!(cfg.readpool.storage.use_unified_pool, Some(false));
        assert_eq!(cfg.readpool.coprocessor.use_unified_pool, Some(false));
    }

    #[test]
    fn test_unrecognized_config_keys() {
        let mut temp_config_file = tempfile::NamedTempFile::new().unwrap();
        let temp_config_writer = temp_config_file.as_file_mut();
        temp_config_writer
            .write_all(
                br#"
                    log-level = "debug"
                    log-fmt = "json"
                    [readpool.unified]
                    min-threads-count = 5
                    stack-size = "20MB"
                    [import]
                    num_threads = 4
                    [gcc]
                    batch-keys = 1024
                    [[security.encryption.master-keys]]
                    type = "file"
                "#,
            )
            .unwrap();
        temp_config_writer.sync_data().unwrap();

        let mut unrecognized_keys = Vec::new();
        let _ = TiKvConfig::from_file(temp_config_file.path(), Some(&mut unrecognized_keys));

        assert_eq!(
            unrecognized_keys,
            vec![
                "log-fmt".to_owned(),
                "readpool.unified.min-threads-count".to_owned(),
                "import.num_threads".to_owned(),
                "gcc".to_owned(),
                "security.encryption.master-keys".to_owned(),
            ],
        );
    }

    #[test]
    fn test_raft_engine() {
        let content = r#"
            [raft-engine]
            enable = true
            recovery_mode = "tolerate-corrupted-tail-records"
            bytes-per-sync = "64KB"
            purge-threshold = "1GB"
        "#;
        let cfg: TiKvConfig = toml::from_str(content).unwrap();
        assert!(cfg.raft_engine.enable);
        let config = &cfg.raft_engine.config;
        assert_eq!(
            config.recovery_mode,
            RecoveryMode::TolerateCorruptedTailRecords
        );
        assert_eq!(config.bytes_per_sync.0, ReadableSize::kb(64).0);
        assert_eq!(config.purge_threshold.0, ReadableSize::gb(1).0);
    }

    #[test]
    fn test_raft_engine_dir() {
        let content = r#"
            [raft-engine]
            enable = true
        "#;
        let mut cfg: TiKvConfig = toml::from_str(content).unwrap();
        cfg.validate().unwrap();
        assert_eq!(
            cfg.raft_engine.config.dir,
            config::canonicalize_sub_path(&cfg.storage.data_dir, "raft-engine").unwrap()
        );
    }

    #[test]
    fn test_compaction_guard() {
        // Test comopaction guard disabled.
        {
            let config = DefaultCfConfig {
                target_file_size_base: ReadableSize::mb(16),
                enable_compaction_guard: false,
                ..Default::default()
            };
            let provider = Some(MockRegionInfoProvider::new(vec![]));
            let cf_opts = build_cf_opt!(config, CF_DEFAULT, None /*cache*/, provider);
            assert_eq!(
                config.target_file_size_base.0,
                cf_opts.get_target_file_size_base()
            );
        }
        // Test compaction guard enabled but region info provider is missing.
        {
            let config = DefaultCfConfig {
                target_file_size_base: ReadableSize::mb(16),
                enable_compaction_guard: true,
                ..Default::default()
            };
            let provider: Option<MockRegionInfoProvider> = None;
            let cf_opts = build_cf_opt!(config, CF_DEFAULT, None /*cache*/, provider);
            assert_eq!(
                config.target_file_size_base.0,
                cf_opts.get_target_file_size_base()
            );
        }
        // Test compaction guard enabled.
        {
            let config = DefaultCfConfig {
                target_file_size_base: ReadableSize::mb(16),
                enable_compaction_guard: true,
                compaction_guard_min_output_file_size: ReadableSize::mb(4),
                compaction_guard_max_output_file_size: ReadableSize::mb(64),
                ..Default::default()
            };
            let provider = Some(MockRegionInfoProvider::new(vec![]));
            let cf_opts = build_cf_opt!(config, CF_DEFAULT, None /*cache*/, provider);
            assert_eq!(
                config.compaction_guard_max_output_file_size.0,
                cf_opts.get_target_file_size_base()
            );
        }
    }

    #[test]
    fn test_validate_tikv_config() {
        let mut cfg = TiKvConfig::default();
        let default_region_split_check_diff = cfg.raft_store.region_split_check_diff.0;
        cfg.raft_store.region_split_check_diff.0 += 1;
        assert!(cfg.validate().is_ok());
        assert_eq!(
            cfg.raft_store.region_split_check_diff.0,
            default_region_split_check_diff + 1
        );

        // Test validating memory_usage_limit when it's greater than max.
        cfg.memory_usage_limit.0 *= 2;
        assert!(cfg.validate().is_ok());
        assert_eq!(
            cfg.memory_usage_limit,
            TiKvConfig::default_memory_usage_limit()
        );

        let get_cf_cache_size = |cfg: &TiKvConfig| {
            (
                cfg.rocksdb.defaultcf.block_cache_size.0,
                cfg.rocksdb.writecf.block_cache_size.0,
                cfg.rocksdb.lockcf.block_cache_size.0,
                cfg.rocksdb.raftcf.block_cache_size.0,
                cfg.raftdb.defaultcf.block_cache_size.0,
            )
        };
        let (c1, c2, c3, c4, c5) = get_cf_cache_size(&cfg);
        cfg.memory_usage_limit.0 /= 2;
        assert!(cfg.validate().is_ok());
        let (c6, c7, c8, c9, ca) = get_cf_cache_size(&cfg);
        assert_le!(c1.checked_sub(c6 * 2).unwrap_or_default(), MIB);
        assert_le!(c2.checked_sub(c7 * 2).unwrap_or_default(), MIB);
        assert_le!(c3.checked_sub(c8 * 2).unwrap_or_default(), MIB);
        assert_le!(c4.checked_sub(c9 * 2).unwrap_or_default(), MIB);
        assert_le!(c5.checked_sub(ca * 2).unwrap_or_default(), MIB);
    }

    #[test]
    fn test_validate_tikv_wal_config() {
        let tmp_path = tempfile::Builder::new().tempdir().unwrap().into_path();
        macro_rules! tmp_path_string_generate {
            ($base:expr, $($sub:expr),+) => {{
                let mut path: ::std::path::PathBuf = $base.clone();
                $(
                    path.push($sub);
                )*
                String::from(path.to_str().unwrap())
            }}
        }

        {
            let mut cfg = TiKvConfig::default();
            assert!(cfg.validate().is_ok());
        }

        {
            let mut cfg = TiKvConfig::default();
            cfg.storage.data_dir = tmp_path_string_generate!(tmp_path, "data");
            cfg.raft_store.raftdb_path = tmp_path_string_generate!(tmp_path, "data", "db");
            assert!(!cfg.validate().is_ok());
        }

        {
            let mut cfg = TiKvConfig::default();
            cfg.storage.data_dir = tmp_path_string_generate!(tmp_path, "data", "kvdb");
            cfg.raft_store.raftdb_path =
                tmp_path_string_generate!(tmp_path, "data", "raftdb", "db");
            cfg.rocksdb.wal_dir = tmp_path_string_generate!(tmp_path, "data", "raftdb", "db");
            assert!(!cfg.validate().is_ok());
        }

        {
            let mut cfg = TiKvConfig::default();
            cfg.storage.data_dir = tmp_path_string_generate!(tmp_path, "data", "kvdb");
            cfg.raft_store.raftdb_path =
                tmp_path_string_generate!(tmp_path, "data", "raftdb", "db");
            cfg.raftdb.wal_dir = tmp_path_string_generate!(tmp_path, "data", "kvdb", "db");
            assert!(!cfg.validate().is_ok());
        }

        {
            let mut cfg = TiKvConfig::default();
            cfg.rocksdb.wal_dir = tmp_path_string_generate!(tmp_path, "data", "wal");
            cfg.raftdb.wal_dir = tmp_path_string_generate!(tmp_path, "data", "wal");
            assert!(!cfg.validate().is_ok());
        }

        {
            let mut cfg = TiKvConfig::default();
            cfg.storage.data_dir = tmp_path_string_generate!(tmp_path, "data", "kvdb");
            cfg.raft_store.raftdb_path =
                tmp_path_string_generate!(tmp_path, "data", "raftdb", "db");
            cfg.rocksdb.wal_dir = tmp_path_string_generate!(tmp_path, "data", "kvdb", "db");
            cfg.raftdb.wal_dir = tmp_path_string_generate!(tmp_path, "data", "raftdb", "db");
            assert!(cfg.validate().is_ok());
        }
    }

    #[test]
    fn test_background_job_limits() {
        assert_eq!(
            get_background_job_limits_impl(1 /*cpu_num*/, &KVDB_DEFAULT_BACKGROUND_JOB_LIMITS),
            BackgroundJobLimits {
                max_background_jobs: 2,
                max_background_flushes: 1,
                max_sub_compactions: 1,
                max_titan_background_gc: 1,
            }
        );
        assert_eq!(
            get_background_job_limits_impl(2 /*cpu_num*/, &KVDB_DEFAULT_BACKGROUND_JOB_LIMITS),
            BackgroundJobLimits {
                max_background_jobs: 2,
                max_background_flushes: 1,
                max_sub_compactions: 1,
                max_titan_background_gc: 2,
            }
        );
        assert_eq!(
            get_background_job_limits_impl(4 /*cpu_num*/, &KVDB_DEFAULT_BACKGROUND_JOB_LIMITS),
            BackgroundJobLimits {
                max_background_jobs: 4,
                max_background_flushes: 2,
                max_sub_compactions: 1,
                max_titan_background_gc: 4,
            }
        );
        assert_eq!(
            get_background_job_limits_impl(8 /*cpu_num*/, &KVDB_DEFAULT_BACKGROUND_JOB_LIMITS),
            BackgroundJobLimits {
                max_background_jobs: 8,
                max_background_flushes: 3,
                max_sub_compactions: 3,
                max_titan_background_gc: 4,
            }
        );
        assert_eq!(
            get_background_job_limits_impl(
                16, /*cpu_num*/
                &KVDB_DEFAULT_BACKGROUND_JOB_LIMITS
            ),
            BackgroundJobLimits {
                max_background_jobs: 10,
                max_background_flushes: 4,
                max_sub_compactions: 3,
                max_titan_background_gc: 4,
            }
        );
    }

    #[test]
    fn test_config_template_is_valid() {
        let template_config = std::include_str!("../etc/config-template.toml")
            .lines()
            .map(|l| l.strip_prefix('#').unwrap_or(l))
            .join("\n");

        let mut cfg: TiKvConfig = toml::from_str(&template_config).unwrap();
        cfg.validate().unwrap();
    }

    #[test]
    fn test_config_template_no_superfluous_keys() {
        let template_config = std::include_str!("../etc/config-template.toml")
            .lines()
            .map(|l| l.strip_prefix('#').unwrap_or(l))
            .join("\n");

        let mut deserializer = toml::Deserializer::new(&template_config);
        let mut unrecognized_keys = Vec::new();
        let _: TiKvConfig = serde_ignored::deserialize(&mut deserializer, |key| {
            unrecognized_keys.push(key.to_string())
        })
        .unwrap();

        // Don't use `is_empty()` so we see which keys are superfluous on failure.
        assert_eq!(unrecognized_keys, Vec::<String>::new());
    }

    #[test]
    fn test_config_template_matches_default() {
        let template_config = std::include_str!("../etc/config-template.toml")
            .lines()
            .map(|l| l.strip_prefix('#').unwrap_or(l))
            .join("\n");

        let mut cfg: TiKvConfig = toml::from_str(&template_config).unwrap();
        let mut default_cfg = TiKvConfig::default();

        // Some default values are computed based on the environment.
        // Because we can't set config values for these in `config-template.toml`, we will handle
        // them manually.
        cfg.readpool.unified.max_thread_count = default_cfg.readpool.unified.max_thread_count;
        cfg.readpool.storage.high_concurrency = default_cfg.readpool.storage.high_concurrency;
        cfg.readpool.storage.normal_concurrency = default_cfg.readpool.storage.normal_concurrency;
        cfg.readpool.storage.low_concurrency = default_cfg.readpool.storage.low_concurrency;
        cfg.readpool.coprocessor.high_concurrency =
            default_cfg.readpool.coprocessor.high_concurrency;
        cfg.readpool.coprocessor.normal_concurrency =
            default_cfg.readpool.coprocessor.normal_concurrency;
        cfg.readpool.coprocessor.low_concurrency = default_cfg.readpool.coprocessor.low_concurrency;
        cfg.server.grpc_memory_pool_quota = default_cfg.server.grpc_memory_pool_quota;
        cfg.server.background_thread_count = default_cfg.server.background_thread_count;
        cfg.server.end_point_max_concurrency = default_cfg.server.end_point_max_concurrency;
        cfg.storage.scheduler_worker_pool_size = default_cfg.storage.scheduler_worker_pool_size;
        cfg.rocksdb.max_background_jobs = default_cfg.rocksdb.max_background_jobs;
        cfg.rocksdb.max_background_flushes = default_cfg.rocksdb.max_background_flushes;
        cfg.rocksdb.max_sub_compactions = default_cfg.rocksdb.max_sub_compactions;
        cfg.rocksdb.titan.max_background_gc = default_cfg.rocksdb.titan.max_background_gc;
        cfg.raftdb.max_background_jobs = default_cfg.raftdb.max_background_jobs;
        cfg.raftdb.max_background_flushes = default_cfg.raftdb.max_background_flushes;
        cfg.raftdb.max_sub_compactions = default_cfg.raftdb.max_sub_compactions;
        cfg.raftdb.titan.max_background_gc = default_cfg.raftdb.titan.max_background_gc;
        cfg.backup.num_threads = default_cfg.backup.num_threads;

        // There is another set of config values that we can't directly compare:
        // When the default values are `None`, but are then resolved to `Some(_)` later on.
        default_cfg.readpool.storage.adjust_use_unified_pool();
        default_cfg.readpool.coprocessor.adjust_use_unified_pool();
        default_cfg.security.redact_info_log = Some(false);

        // Other special cases.
        cfg.pd.retry_max_count = default_cfg.pd.retry_max_count; // Both -1 and isize::MAX are the same.
        cfg.storage.block_cache.capacity = OptionReadableSize(None); // Either `None` and a value is computed or `Some(_)` fixed value.
        cfg.coprocessor_v2.coprocessor_plugin_directory = None; // Default is `None`, which is represented by not setting the key.

        assert_eq!(cfg, default_cfg);
    }

    #[test]
    fn test_cdc() {
        let content = r#"
            [cdc]
        "#;
        let mut cfg: TiKvConfig = toml::from_str(content).unwrap();
        cfg.validate().unwrap();

        let content = r#"
            [cdc]
            old-value-cache-size = 0
        "#;
        let mut cfg: TiKvConfig = toml::from_str(content).unwrap();
        cfg.validate().unwrap_err();

        let content = r#"
            [cdc]
            min-ts-interval = "0s"
        "#;
        let mut cfg: TiKvConfig = toml::from_str(content).unwrap();
        cfg.validate().unwrap_err();

        let content = r#"
            [cdc]
            scan-lock-pool-size = 0
        "#;
        let mut cfg: TiKvConfig = toml::from_str(content).unwrap();
        cfg.validate().unwrap_err();

        let content = r#"
            [cdc]
            incremental-scan-pool-size = 0
        "#;
        let mut cfg: TiKvConfig = toml::from_str(content).unwrap();
        cfg.validate().unwrap_err();

        let content = r#"
            [cdc]
            incremental-scan-concurrency = 0
        "#;
        let mut cfg: TiKvConfig = toml::from_str(content).unwrap();
        cfg.validate().unwrap_err();
    }
}<|MERGE_RESOLUTION|>--- conflicted
+++ resolved
@@ -2215,12 +2215,8 @@
     pub min_ts_interval: ReadableDuration,
     pub old_value_cache_size: usize,
     pub hibernate_regions_compatible: bool,
-<<<<<<< HEAD
-    pub scan_lock_pool_size: usize,
-    pub incremental_scan_pool_size: usize,
+    pub incremental_scan_threads: usize,
     pub incremental_scan_concurrency: usize,
-=======
->>>>>>> e1482705
     pub incremental_scan_speed_limit: ReadableSize,
 }
 
@@ -2230,14 +2226,10 @@
             min_ts_interval: ReadableDuration::secs(1),
             old_value_cache_size: 1024,
             hibernate_regions_compatible: true,
-<<<<<<< HEAD
-            scan_lock_pool_size: 2,
             // 4 threads for incremental scan.
-            incremental_scan_pool_size: 4,
+            incremental_scan_threads: 4,
             // At most 16 concurrent running tasks.
             incremental_scan_concurrency: 16,
-=======
->>>>>>> e1482705
             // TiCDC requires a SSD, the typical write speed of SSD
             // is more than 500MB/s, so 128MB/s is enough.
             incremental_scan_speed_limit: ReadableSize::mb(128),
@@ -2253,17 +2245,17 @@
         if self.min_ts_interval == ReadableDuration::secs(0) {
             return Err("cdc.min-ts-interval can't be 0s".into());
         }
-        if self.scan_lock_pool_size == 0 {
-            return Err("cdc.scan-lock-pool-size can't be 0".into());
-        }
-        if self.incremental_scan_pool_size == 0 {
-            return Err("cdc.incremental-scan-pool-size can't be 0".into());
+        if self.incremental_scan_threads == 0 {
+            return Err("cdc.incremental-scan-threads can't be 0".into());
         }
         if self.incremental_scan_concurrency == 0 {
             return Err("cdc.incremental-scan-concurrency can't be 0".into());
         }
-        if self.incremental_scan_concurrency < self.incremental_scan_pool_size {
-            return Err("cdc.incremental-scan-concurrency must be larger than cdc.incremental-scan-pool-size".into());
+        if self.incremental_scan_concurrency < self.incremental_scan_threads {
+            return Err(
+                "cdc.incremental-scan-concurrency must be larger than cdc.incremental-scan-threads"
+                    .into(),
+            );
         }
         Ok(())
     }
@@ -4136,14 +4128,7 @@
 
         let content = r#"
             [cdc]
-            scan-lock-pool-size = 0
-        "#;
-        let mut cfg: TiKvConfig = toml::from_str(content).unwrap();
-        cfg.validate().unwrap_err();
-
-        let content = r#"
-            [cdc]
-            incremental-scan-pool-size = 0
+            incremental-scan-scan-threads = 0
         "#;
         let mut cfg: TiKvConfig = toml::from_str(content).unwrap();
         cfg.validate().unwrap_err();
