--- conflicted
+++ resolved
@@ -877,14 +877,11 @@
             );
             self.readpool.coprocessor.stack_size = self.server.end_point_stack_size.unwrap();
         }
-<<<<<<< HEAD
-=======
         if self.raft_store.clean_stale_peer_delay.as_secs() > 0 {
             let delay_secs = self.raft_store.clean_stale_peer_delay.as_secs()
                 + self.server.end_point_request_max_handle_duration.as_secs();
             self.raft_store.clean_stale_peer_delay = ReadableDuration::secs(delay_secs);
         }
->>>>>>> b2fda5e7
     }
 
     pub fn tune_for_import_mode(&mut self) {
