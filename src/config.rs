// Copyright 2017 PingCAP, Inc.
//
// Licensed under the Apache License, Version 2.0 (the "License");
// you may not use this file except in compliance with the License.
// You may obtain a copy of the License at
//
//     http://www.apache.org/licenses/LICENSE-2.0
//
// Unless required by applicable law or agreed to in writing, software
// distributed under the License is distributed on an "AS IS" BASIS,
// See the License for the specific language governing permissions and
// limitations under the License.

use std::error::Error;
use std::path::Path;
use std::usize;

use log::LogLevelFilter;
use rocksdb::{BlockBasedOptions, ColumnFamilyOptions, CompactionPriority, DBCompressionType,
              DBOptions, DBRecoveryMode};
use sys_info;

use server::Config as ServerConfig;
use raftstore::store::Config as RaftstoreConfig;
use raftstore::store::keys::region_raft_prefix_len;
<<<<<<< HEAD
use storage::{Config as StorageConfig, CF_DEFAULT, CF_LOCK, CF_WRITE, DEFAULT_DATA_DIR};
use util::config::{self, ReadableDuration, ReadableSize, KB, MB, GB, compression_type_level_serde};
=======
use storage::{Config as StorageConfig, CF_DEFAULT, CF_LOCK, CF_RAFT, CF_WRITE, DEFAULT_DATA_DIR};
use util::config::{self, compression_type_level_serde, ReadableDuration, ReadableSize, GB, KB, MB};
>>>>>>> 4ccb9a86
use util::properties::{MvccPropertiesCollectorFactory, SizePropertiesCollectorFactory};
use util::rocksdb::{CFOptions, FixedPrefixSliceTransform, FixedSuffixSliceTransform,
                    NoopSliceTransform};

const LOCKCF_MIN_MEM: usize = 256 * MB as usize;
const LOCKCF_MAX_MEM: usize = GB as usize;
const RAFT_MIN_MEM: usize = 256 * MB as usize;
const RAFT_MAX_MEM: usize = 2 * GB as usize;

fn memory_mb_for_cf(is_raft_db: bool, cf: &str) -> usize {
    let total_mem = sys_info::mem_info().unwrap().total * KB;
    let (radio, min, max) = match (is_raft_db, cf) {
        (true, CF_DEFAULT) => (0.02, RAFT_MIN_MEM, RAFT_MAX_MEM),
        (false, CF_DEFAULT) => (0.25, 0, usize::MAX),
        (false, CF_LOCK) => (0.02, LOCKCF_MIN_MEM, LOCKCF_MAX_MEM),
        (false, CF_WRITE) => (0.15, 0, usize::MAX),
        _ => unreachable!(),
    };
    let mut size = (total_mem as f64 * radio) as usize;
    if size < min {
        size = min;
    } else if size > max {
        size = max;
    }
    size / MB as usize
}

macro_rules! cf_config {
    ($name:ident) => {
        #[derive(Clone, Serialize, Deserialize)]
        #[serde(default)]
        #[serde(rename_all = "kebab-case")]
        pub struct $name {
            pub block_size: ReadableSize,
            pub block_cache_size: ReadableSize,
            pub cache_index_and_filter_blocks: bool,
            pub use_bloom_filter: bool,
            pub whole_key_filtering: bool,
            pub bloom_filter_bits_per_key: i32,
            pub block_based_bloom_filter: bool,
            #[serde(with = "compression_type_level_serde")]
            pub compression_per_level: [DBCompressionType; 7],
            pub write_buffer_size: ReadableSize,
            pub max_write_buffer_number: i32,
            pub min_write_buffer_number_to_merge: i32,
            pub max_bytes_for_level_base: ReadableSize,
            pub target_file_size_base: ReadableSize,
            pub level0_file_num_compaction_trigger: i32,
            pub level0_slowdown_writes_trigger: i32,
            pub level0_stop_writes_trigger: i32,
            pub max_compaction_bytes: ReadableSize,
            #[serde(with = "config::compaction_pri_serde")]
            pub compaction_pri: CompactionPriority,
        }
    }
}

macro_rules! build_cf_opt {
    ($opt:ident) => {{
        let mut block_base_opts = BlockBasedOptions::new();
        block_base_opts.set_block_size($opt.block_size.0 as usize);
        block_base_opts.set_lru_cache($opt.block_cache_size.0 as usize);
        block_base_opts.set_cache_index_and_filter_blocks($opt.cache_index_and_filter_blocks);
        if $opt.use_bloom_filter {
            block_base_opts.set_bloom_filter($opt.bloom_filter_bits_per_key,
                                             $opt.block_based_bloom_filter);
            block_base_opts.set_whole_key_filtering($opt.whole_key_filtering);
        }
        let mut cf_opts = ColumnFamilyOptions::new();
        cf_opts.set_block_based_table_factory(&block_base_opts);
        cf_opts.compression_per_level(&$opt.compression_per_level);
        cf_opts.set_write_buffer_size($opt.write_buffer_size.0);
        cf_opts.set_max_write_buffer_number($opt.max_write_buffer_number);
        cf_opts.set_min_write_buffer_number_to_merge($opt.min_write_buffer_number_to_merge);
        cf_opts.set_max_bytes_for_level_base($opt.max_bytes_for_level_base.0);
        cf_opts.set_target_file_size_base($opt.target_file_size_base.0);
        cf_opts.set_level_zero_file_num_compaction_trigger($opt.level0_file_num_compaction_trigger);
        cf_opts.set_level_zero_slowdown_writes_trigger($opt.level0_slowdown_writes_trigger);
        cf_opts.set_level_zero_stop_writes_trigger($opt.level0_stop_writes_trigger);
        cf_opts.set_max_compaction_bytes($opt.max_compaction_bytes.0);
        cf_opts.compaction_priority($opt.compaction_pri);
        cf_opts
    }};
}

cf_config!(DefaultCfConfig);

impl Default for DefaultCfConfig {
    fn default() -> DefaultCfConfig {
        DefaultCfConfig {
            block_size: ReadableSize::kb(64),
            block_cache_size: ReadableSize::mb(memory_mb_for_cf(false, CF_DEFAULT) as u64),
            cache_index_and_filter_blocks: true,
            use_bloom_filter: true,
            whole_key_filtering: true,
            bloom_filter_bits_per_key: 10,
            block_based_bloom_filter: false,
            compression_per_level: [
                DBCompressionType::No,
                DBCompressionType::No,
                DBCompressionType::Lz4,
                DBCompressionType::Lz4,
                DBCompressionType::Lz4,
                DBCompressionType::Zstd,
                DBCompressionType::Zstd,
            ],
            write_buffer_size: ReadableSize::mb(128),
            max_write_buffer_number: 5,
            min_write_buffer_number_to_merge: 1,
            max_bytes_for_level_base: ReadableSize::mb(512),
            target_file_size_base: ReadableSize::mb(32),
            level0_file_num_compaction_trigger: 4,
            level0_slowdown_writes_trigger: 20,
            level0_stop_writes_trigger: 36,
            max_compaction_bytes: ReadableSize::gb(2),
            compaction_pri: CompactionPriority::MinOverlappingRatio,
        }
    }
}

impl DefaultCfConfig {
    pub fn build_opt(&self) -> ColumnFamilyOptions {
        let mut cf_opts = build_cf_opt!(self);
        let f = Box::new(SizePropertiesCollectorFactory::default());
        cf_opts.add_table_properties_collector_factory("tikv.size-properties-collector", f);
        cf_opts
    }
}

cf_config!(WriteCfConfig);

impl Default for WriteCfConfig {
    fn default() -> WriteCfConfig {
        WriteCfConfig {
            block_size: ReadableSize::kb(64),
            block_cache_size: ReadableSize::mb(memory_mb_for_cf(false, CF_WRITE) as u64),
            cache_index_and_filter_blocks: true,
            use_bloom_filter: true,
            whole_key_filtering: false,
            bloom_filter_bits_per_key: 10,
            block_based_bloom_filter: false,
            compression_per_level: [
                DBCompressionType::No,
                DBCompressionType::No,
                DBCompressionType::Lz4,
                DBCompressionType::Lz4,
                DBCompressionType::Lz4,
                DBCompressionType::Zstd,
                DBCompressionType::Zstd,
            ],
            write_buffer_size: ReadableSize::mb(128),
            max_write_buffer_number: 5,
            min_write_buffer_number_to_merge: 1,
            max_bytes_for_level_base: ReadableSize::mb(512),
            target_file_size_base: ReadableSize::mb(32),
            level0_file_num_compaction_trigger: 4,
            level0_slowdown_writes_trigger: 20,
            level0_stop_writes_trigger: 36,
            max_compaction_bytes: ReadableSize::gb(2),
            compaction_pri: CompactionPriority::MinOverlappingRatio,
        }
    }
}

impl WriteCfConfig {
    pub fn build_opt(&self) -> ColumnFamilyOptions {
        let mut cf_opts = build_cf_opt!(self);
        // Prefix extractor(trim the timestamp at tail) for write cf.
        let e = Box::new(FixedSuffixSliceTransform::new(8));
        cf_opts
            .set_prefix_extractor("FixedSuffixSliceTransform", e)
            .unwrap();
        // Create prefix bloom filter for memtable.
        cf_opts.set_memtable_prefix_bloom_size_ratio(0.1);
        // Collects user defined properties.
        let f = Box::new(MvccPropertiesCollectorFactory::default());
        cf_opts.add_table_properties_collector_factory("tikv.mvcc-properties-collector", f);
        let f = Box::new(SizePropertiesCollectorFactory::default());
        cf_opts.add_table_properties_collector_factory("tikv.size-properties-collector", f);
        cf_opts
    }
}

<<<<<<< HEAD
=======
cf_config!(RaftCfConfig);

impl Default for RaftCfConfig {
    fn default() -> RaftCfConfig {
        RaftCfConfig {
            block_size: ReadableSize::kb(64),
            block_cache_size: ReadableSize::mb(memory_mb_for_cf(CF_RAFT) as u64),
            cache_index_and_filter_blocks: true,
            use_bloom_filter: false,
            whole_key_filtering: true,
            bloom_filter_bits_per_key: 10,
            block_based_bloom_filter: false,
            compression_per_level: [
                DBCompressionType::No,
                DBCompressionType::No,
                DBCompressionType::Lz4,
                DBCompressionType::Lz4,
                DBCompressionType::Lz4,
                DBCompressionType::Zstd,
                DBCompressionType::Zstd,
            ],
            write_buffer_size: ReadableSize::mb(128),
            max_write_buffer_number: 5,
            min_write_buffer_number_to_merge: 1,
            max_bytes_for_level_base: ReadableSize::mb(512),
            target_file_size_base: ReadableSize::mb(32),
            level0_file_num_compaction_trigger: 4,
            level0_slowdown_writes_trigger: 20,
            level0_stop_writes_trigger: 36,
            max_compaction_bytes: ReadableSize::gb(2),
            compaction_pri: CompactionPriority::ByCompensatedSize,
        }
    }
}

impl RaftCfConfig {
    pub fn build_opt(&self) -> ColumnFamilyOptions {
        let mut cf_opts = build_cf_opt!(self);
        let f = Box::new(FixedPrefixSliceTransform::new(region_raft_prefix_len()));
        cf_opts
            .set_memtable_insert_hint_prefix_extractor("RaftPrefixSliceTransform", f)
            .unwrap();
        cf_opts
    }
}

>>>>>>> 4ccb9a86
cf_config!(LockCfConfig);

impl Default for LockCfConfig {
    fn default() -> LockCfConfig {
        LockCfConfig {
            block_size: ReadableSize::kb(16),
            block_cache_size: ReadableSize::mb(memory_mb_for_cf(false, CF_LOCK) as u64),
            cache_index_and_filter_blocks: true,
            use_bloom_filter: true,
            whole_key_filtering: true,
            bloom_filter_bits_per_key: 10,
            block_based_bloom_filter: false,
            compression_per_level: [DBCompressionType::No; 7],
            write_buffer_size: ReadableSize::mb(128),
            max_write_buffer_number: 5,
            min_write_buffer_number_to_merge: 1,
            max_bytes_for_level_base: ReadableSize::mb(128),
            target_file_size_base: ReadableSize::mb(32),
            level0_file_num_compaction_trigger: 1,
            level0_slowdown_writes_trigger: 20,
            level0_stop_writes_trigger: 36,
            max_compaction_bytes: ReadableSize::gb(2),
            compaction_pri: CompactionPriority::ByCompensatedSize,
        }
    }
}

impl LockCfConfig {
    pub fn build_opt(&self) -> ColumnFamilyOptions {
        let mut cf_opts = build_cf_opt!(self);
        let f = Box::new(NoopSliceTransform);
        cf_opts
            .set_prefix_extractor("NoopSliceTransform", f)
            .unwrap();
        cf_opts.set_memtable_prefix_bloom_size_ratio(0.1);
        cf_opts
    }
}

#[derive(Clone, Serialize, Deserialize)]
#[serde(default)]
#[serde(rename_all = "kebab-case")]
pub struct DbConfig {
    #[serde(with = "config::recovery_mode_serde")]
    pub wal_recovery_mode: DBRecoveryMode,
    pub wal_dir: String,
    pub wal_ttl_seconds: u64,
    pub wal_size_limit: ReadableSize,
    pub max_total_wal_size: ReadableSize,
    pub max_background_jobs: i32,
    pub max_manifest_file_size: ReadableSize,
    pub create_if_missing: bool,
    pub max_open_files: i32,
    pub enable_statistics: bool,
    pub stats_dump_period: ReadableDuration,
    pub compaction_readahead_size: ReadableSize,
    pub info_log_max_size: ReadableSize,
    pub info_log_roll_time: ReadableDuration,
    pub info_log_dir: String,
    pub rate_bytes_per_sec: ReadableSize,
    pub max_sub_compactions: u32,
    pub writable_file_max_buffer_size: ReadableSize,
    pub use_direct_io_for_flush_and_compaction: bool,
    pub enable_pipelined_write: bool,
    pub backup_dir: String,
    pub defaultcf: DefaultCfConfig,
    pub writecf: WriteCfConfig,
    pub lockcf: LockCfConfig,
}

impl Default for DbConfig {
    fn default() -> DbConfig {
        DbConfig {
            wal_recovery_mode: DBRecoveryMode::PointInTime,
            wal_dir: "".to_owned(),
            wal_ttl_seconds: 0,
            wal_size_limit: ReadableSize::kb(0),
            max_total_wal_size: ReadableSize::gb(4),
            max_background_jobs: 6,
            max_manifest_file_size: ReadableSize::mb(20),
            create_if_missing: true,
            max_open_files: 40960,
            enable_statistics: true,
            stats_dump_period: ReadableDuration::minutes(10),
            compaction_readahead_size: ReadableSize::kb(0),
            info_log_max_size: ReadableSize::kb(0),
            info_log_roll_time: ReadableDuration::secs(0),
            info_log_dir: "".to_owned(),
            rate_bytes_per_sec: ReadableSize::kb(0),
            max_sub_compactions: 1,
            writable_file_max_buffer_size: ReadableSize::mb(1),
            use_direct_io_for_flush_and_compaction: false,
            enable_pipelined_write: true,
            backup_dir: "".to_owned(),
            defaultcf: DefaultCfConfig::default(),
            writecf: WriteCfConfig::default(),
            lockcf: LockCfConfig::default(),
        }
    }
}

impl DbConfig {
    pub fn build_opt(&self) -> DBOptions {
        let mut opts = DBOptions::new();
        opts.set_wal_recovery_mode(self.wal_recovery_mode);
        if !self.wal_dir.is_empty() {
            opts.set_wal_dir(&self.wal_dir);
        }
        opts.set_wal_ttl_seconds(self.wal_ttl_seconds);
        opts.set_wal_size_limit_mb(self.wal_size_limit.as_mb());
        opts.set_max_total_wal_size(self.max_total_wal_size.0);
        opts.set_max_background_jobs(self.max_background_jobs);
        opts.set_max_manifest_file_size(self.max_manifest_file_size.0);
        opts.create_if_missing(self.create_if_missing);
        opts.set_max_open_files(self.max_open_files);
        if self.enable_statistics {
            opts.enable_statistics();
            opts.set_stats_dump_period_sec(self.stats_dump_period.as_secs() as usize);
        }
        opts.set_compaction_readahead_size(self.compaction_readahead_size.0);
        opts.set_max_log_file_size(self.info_log_max_size.0);
        opts.set_log_file_time_to_roll(self.info_log_roll_time.as_secs());
        if !self.info_log_dir.is_empty() {
            opts.create_info_log(&self.info_log_dir).unwrap_or_else(
                |e| {
                    panic!(
                        "create RocksDB info log {} error: {:?}",
                        self.info_log_dir,
                        e
                    );
                },
            )
        }
        if self.rate_bytes_per_sec.0 > 0 {
            opts.set_ratelimiter(self.rate_bytes_per_sec.0 as i64);
        }
        opts.set_max_subcompactions(self.max_sub_compactions);
        opts.set_writable_file_max_buffer_size(self.writable_file_max_buffer_size.0 as i32);
        opts.set_use_direct_io_for_flush_and_compaction(
            self.use_direct_io_for_flush_and_compaction,
        );
        opts.enable_pipelined_write(self.enable_pipelined_write);
        opts
    }

    pub fn build_cf_opts(&self) -> Vec<CFOptions> {
        vec![
            CFOptions::new(CF_DEFAULT, self.defaultcf.build_opt()),
            CFOptions::new(CF_LOCK, self.lockcf.build_opt()),
            CFOptions::new(CF_WRITE, self.writecf.build_opt()),
        ]
    }

    fn validate(&mut self) -> Result<(), Box<Error>> {
        if !self.backup_dir.is_empty() {
            self.backup_dir = try!(config::canonicalize_path(&self.backup_dir));
        }
        Ok(())
    }
}

cf_config!(RaftDefaultCfConfig);

impl Default for RaftDefaultCfConfig {
    fn default() -> RaftDefaultCfConfig {
        RaftDefaultCfConfig {
            block_size: ReadableSize::kb(64),
            block_cache_size: ReadableSize::mb(memory_mb_for_cf(true, CF_DEFAULT) as u64),
            cache_index_and_filter_blocks: true,
            use_bloom_filter: false,
            whole_key_filtering: true,
            bloom_filter_bits_per_key: 10,
            block_based_bloom_filter: false,
            compression_per_level: [DBCompressionType::No,
                                    DBCompressionType::No,
                                    DBCompressionType::Lz4,
                                    DBCompressionType::Lz4,
                                    DBCompressionType::Lz4,
                                    DBCompressionType::Zstd,
                                    DBCompressionType::Zstd],
            write_buffer_size: ReadableSize::mb(128),
            max_write_buffer_number: 5,
            min_write_buffer_number_to_merge: 1,
            max_bytes_for_level_base: ReadableSize::mb(512),
            target_file_size_base: ReadableSize::mb(32),
            level0_file_num_compaction_trigger: 4,
            level0_slowdown_writes_trigger: 20,
            level0_stop_writes_trigger: 36,
            max_compaction_bytes: ReadableSize::gb(2),
            compaction_pri: CompactionPriority::ByCompensatedSize,
        }
    }
}

impl RaftDefaultCfConfig {
    pub fn build_opt(&self) -> ColumnFamilyOptions {
        let mut cf_opts = build_cf_opt!(self);
        let f = Box::new(FixedPrefixSliceTransform::new(region_raft_prefix_len()));
        cf_opts.set_memtable_insert_hint_prefix_extractor("RaftPrefixSliceTransform", f)
            .unwrap();
        cf_opts
    }
}

#[derive(Clone, Serialize, Deserialize)]
#[serde(default)]
#[serde(rename_all = "kebab-case")]
pub struct RaftDbConfig {
    #[serde(with = "config::recovery_mode_serde")]
    pub wal_recovery_mode: DBRecoveryMode,
    pub wal_dir: String,
    pub wal_ttl_seconds: u64,
    pub wal_size_limit: ReadableSize,
    pub max_total_wal_size: ReadableSize,
    pub max_background_jobs: i32,
    pub max_manifest_file_size: ReadableSize,
    pub create_if_missing: bool,
    pub max_open_files: i32,
    pub enable_statistics: bool,
    pub stats_dump_period: ReadableDuration,
    pub compaction_readahead_size: ReadableSize,
    pub info_log_max_size: ReadableSize,
    pub info_log_roll_time: ReadableDuration,
    pub info_log_dir: String,
    pub rate_bytes_per_sec: i64,
    pub max_sub_compactions: u32,
    pub writable_file_max_buffer_size: ReadableSize,
    pub use_direct_io_for_flush_and_compaction: bool,
    pub enable_pipelined_write: bool,
    pub defaultcf: RaftDefaultCfConfig,
}

impl Default for RaftDbConfig {
    fn default() -> RaftDbConfig {
        RaftDbConfig {
            wal_recovery_mode: DBRecoveryMode::PointInTime,
            wal_dir: "".to_owned(),
            wal_ttl_seconds: 0,
            wal_size_limit: ReadableSize::kb(0),
            max_total_wal_size: ReadableSize::gb(4),
            max_background_jobs: 6,
            max_manifest_file_size: ReadableSize::mb(20),
            create_if_missing: true,
            max_open_files: 40960,
            enable_statistics: true,
            stats_dump_period: ReadableDuration::minutes(10),
            compaction_readahead_size: ReadableSize::kb(0),
            info_log_max_size: ReadableSize::kb(0),
            info_log_roll_time: ReadableDuration::secs(0),
            info_log_dir: "".to_owned(),
            rate_bytes_per_sec: 0,
            max_sub_compactions: 1,
            writable_file_max_buffer_size: ReadableSize::mb(1),
            use_direct_io_for_flush_and_compaction: false,
            enable_pipelined_write: true,
            defaultcf: RaftDefaultCfConfig::default(),
        }
    }
}

impl RaftDbConfig {
    pub fn build_opt(&self) -> DBOptions {
        let mut opts = DBOptions::new();
        opts.set_wal_recovery_mode(self.wal_recovery_mode);
        if !self.wal_dir.is_empty() {
            opts.set_wal_dir(&self.wal_dir);
        }
        opts.set_wal_ttl_seconds(self.wal_ttl_seconds);
        opts.set_wal_size_limit_mb(self.wal_size_limit.as_mb());
        opts.set_max_total_wal_size(self.max_total_wal_size.0);
        opts.set_max_background_jobs(self.max_background_jobs);
        opts.set_max_manifest_file_size(self.max_manifest_file_size.0);
        opts.create_if_missing(self.create_if_missing);
        opts.set_max_open_files(self.max_open_files);
        if self.enable_statistics {
            opts.enable_statistics();
            opts.set_stats_dump_period_sec(self.stats_dump_period.as_secs() as usize);
        }
        opts.set_compaction_readahead_size(self.compaction_readahead_size.0);
        opts.set_max_log_file_size(self.info_log_max_size.0);
        opts.set_log_file_time_to_roll(self.info_log_roll_time.as_secs());
        if !self.info_log_dir.is_empty() {
            opts.create_info_log(&self.info_log_dir).unwrap_or_else(|e| {
                panic!("create RocksDB info log {} error: {:?}",
                       self.info_log_dir,
                       e);
            })
        }
        if self.rate_bytes_per_sec > 0 {
            opts.set_ratelimiter(self.rate_bytes_per_sec);
        }
        opts.set_max_subcompactions(self.max_sub_compactions);
        opts.set_writable_file_max_buffer_size(self.writable_file_max_buffer_size.0 as i32);
        opts.set_use_direct_io_for_flush_and_compaction(self.use_direct_io_for_flush_and_compaction);
        opts.enable_pipelined_write(self.enable_pipelined_write);
        opts
    }

    pub fn build_cf_opts(&self) -> Vec<CFOptions> {
        vec![CFOptions::new(CF_DEFAULT, self.defaultcf.build_opt())]
    }
}

#[derive(Clone, Serialize, Deserialize, Default)]
#[serde(default)]
#[serde(rename_all = "kebab-case")]
pub struct PdConfig {
    pub endpoints: Vec<String>,
}

impl PdConfig {
    fn validate(&self) -> Result<(), Box<Error>> {
        if self.endpoints.is_empty() {
            return Err("please specify pd.endpoints.".into());
        }
        for addr in &self.endpoints {
            try!(config::check_addr(addr));
        }
        Ok(())
    }
}

#[derive(Clone, Serialize, Deserialize)]
#[serde(default)]
#[serde(rename_all = "kebab-case")]
pub struct MetricConfig {
    pub interval: ReadableDuration,
    pub address: String,
    pub job: String,
}

impl Default for MetricConfig {
    fn default() -> MetricConfig {
        MetricConfig {
            interval: ReadableDuration::secs(15),
            address: "".to_owned(),
            job: "tikv".to_owned(),
        }
    }
}

#[derive(Serialize, Deserialize)]
#[serde(remote = "LogLevelFilter")]
#[serde(rename_all = "kebab-case")]
pub enum LogLevel {
    Info,
    Trace,
    Debug,
    Warn,
    Error,
    Off,
}

#[derive(Clone, Serialize, Deserialize)]
#[serde(default)]
#[serde(rename_all = "kebab-case")]
pub struct TiKvConfig {
    #[serde(with = "LogLevel")]
    pub log_level: LogLevelFilter,
    pub log_file: String,
    pub server: ServerConfig,
    pub storage: StorageConfig,
    pub pd: PdConfig,
    pub metric: MetricConfig,
    #[serde(rename = "raftstore")]
    pub raft_store: RaftstoreConfig,
    pub rocksdb: DbConfig,
    pub raftdb: RaftDbConfig,
}

impl Default for TiKvConfig {
    fn default() -> TiKvConfig {
        TiKvConfig {
            log_level: LogLevelFilter::Info,
            log_file: "".to_owned(),
            server: ServerConfig::default(),
            metric: MetricConfig::default(),
            raft_store: RaftstoreConfig::default(),
            pd: PdConfig::default(),
            rocksdb: DbConfig::default(),
            raftdb: RaftDbConfig::default(),
            storage: StorageConfig::default(),
        }
    }
}

impl TiKvConfig {
    pub fn validate(&mut self) -> Result<(), Box<Error>> {
        try!(self.storage.validate());
        if self.rocksdb.backup_dir.is_empty() && self.storage.data_dir != DEFAULT_DATA_DIR {
            self.rocksdb.backup_dir = format!(
                "{}",
                Path::new(&self.storage.data_dir).join("backup").display()
            );
        }
        if !self.rocksdb.wal_dir.is_empty() &&
           (self.rocksdb.wal_dir == self.raftdb.wal_dir ||
            self.rocksdb.wal_dir == self.storage.raft_data_dir) {
            return Err("please check rocksdb.wal_dir, can not equal to storage.raft_data_dir or \
                        raftdb.wal_dir"
                .into());
        }
        if !self.raftdb.wal_dir.is_empty() &&
           (self.rocksdb.wal_dir == self.raftdb.wal_dir ||
            self.raftdb.wal_dir == self.storage.data_dir) {
            return Err("please check raftdb.wal_dir, can not equal to storage.data_dir or \
                        rocksdb.wal_dir"
                .into());
        }
        try!(self.rocksdb.validate());
        try!(self.server.validate());
        try!(self.raft_store.validate());
        try!(self.pd.validate());
        Ok(())
    }
}<|MERGE_RESOLUTION|>--- conflicted
+++ resolved
@@ -23,13 +23,8 @@
 use server::Config as ServerConfig;
 use raftstore::store::Config as RaftstoreConfig;
 use raftstore::store::keys::region_raft_prefix_len;
-<<<<<<< HEAD
 use storage::{Config as StorageConfig, CF_DEFAULT, CF_LOCK, CF_WRITE, DEFAULT_DATA_DIR};
-use util::config::{self, ReadableDuration, ReadableSize, KB, MB, GB, compression_type_level_serde};
-=======
-use storage::{Config as StorageConfig, CF_DEFAULT, CF_LOCK, CF_RAFT, CF_WRITE, DEFAULT_DATA_DIR};
 use util::config::{self, compression_type_level_serde, ReadableDuration, ReadableSize, GB, KB, MB};
->>>>>>> 4ccb9a86
 use util::properties::{MvccPropertiesCollectorFactory, SizePropertiesCollectorFactory};
 use util::rocksdb::{CFOptions, FixedPrefixSliceTransform, FixedSuffixSliceTransform,
                     NoopSliceTransform};
@@ -213,55 +208,6 @@
     }
 }
 
-<<<<<<< HEAD
-=======
-cf_config!(RaftCfConfig);
-
-impl Default for RaftCfConfig {
-    fn default() -> RaftCfConfig {
-        RaftCfConfig {
-            block_size: ReadableSize::kb(64),
-            block_cache_size: ReadableSize::mb(memory_mb_for_cf(CF_RAFT) as u64),
-            cache_index_and_filter_blocks: true,
-            use_bloom_filter: false,
-            whole_key_filtering: true,
-            bloom_filter_bits_per_key: 10,
-            block_based_bloom_filter: false,
-            compression_per_level: [
-                DBCompressionType::No,
-                DBCompressionType::No,
-                DBCompressionType::Lz4,
-                DBCompressionType::Lz4,
-                DBCompressionType::Lz4,
-                DBCompressionType::Zstd,
-                DBCompressionType::Zstd,
-            ],
-            write_buffer_size: ReadableSize::mb(128),
-            max_write_buffer_number: 5,
-            min_write_buffer_number_to_merge: 1,
-            max_bytes_for_level_base: ReadableSize::mb(512),
-            target_file_size_base: ReadableSize::mb(32),
-            level0_file_num_compaction_trigger: 4,
-            level0_slowdown_writes_trigger: 20,
-            level0_stop_writes_trigger: 36,
-            max_compaction_bytes: ReadableSize::gb(2),
-            compaction_pri: CompactionPriority::ByCompensatedSize,
-        }
-    }
-}
-
-impl RaftCfConfig {
-    pub fn build_opt(&self) -> ColumnFamilyOptions {
-        let mut cf_opts = build_cf_opt!(self);
-        let f = Box::new(FixedPrefixSliceTransform::new(region_raft_prefix_len()));
-        cf_opts
-            .set_memtable_insert_hint_prefix_extractor("RaftPrefixSliceTransform", f)
-            .unwrap();
-        cf_opts
-    }
-}
-
->>>>>>> 4ccb9a86
 cf_config!(LockCfConfig);
 
 impl Default for LockCfConfig {
@@ -435,13 +381,15 @@
             whole_key_filtering: true,
             bloom_filter_bits_per_key: 10,
             block_based_bloom_filter: false,
-            compression_per_level: [DBCompressionType::No,
-                                    DBCompressionType::No,
-                                    DBCompressionType::Lz4,
-                                    DBCompressionType::Lz4,
-                                    DBCompressionType::Lz4,
-                                    DBCompressionType::Zstd,
-                                    DBCompressionType::Zstd],
+            compression_per_level: [
+                DBCompressionType::No,
+                DBCompressionType::No,
+                DBCompressionType::Lz4,
+                DBCompressionType::Lz4,
+                DBCompressionType::Lz4,
+                DBCompressionType::Zstd,
+                DBCompressionType::Zstd,
+            ],
             write_buffer_size: ReadableSize::mb(128),
             max_write_buffer_number: 5,
             min_write_buffer_number_to_merge: 1,
@@ -460,7 +408,8 @@
     pub fn build_opt(&self) -> ColumnFamilyOptions {
         let mut cf_opts = build_cf_opt!(self);
         let f = Box::new(FixedPrefixSliceTransform::new(region_raft_prefix_len()));
-        cf_opts.set_memtable_insert_hint_prefix_extractor("RaftPrefixSliceTransform", f)
+        cf_opts
+            .set_memtable_insert_hint_prefix_extractor("RaftPrefixSliceTransform", f)
             .unwrap();
         cf_opts
     }
@@ -544,18 +493,24 @@
         opts.set_max_log_file_size(self.info_log_max_size.0);
         opts.set_log_file_time_to_roll(self.info_log_roll_time.as_secs());
         if !self.info_log_dir.is_empty() {
-            opts.create_info_log(&self.info_log_dir).unwrap_or_else(|e| {
-                panic!("create RocksDB info log {} error: {:?}",
-                       self.info_log_dir,
-                       e);
-            })
+            opts.create_info_log(&self.info_log_dir).unwrap_or_else(
+                |e| {
+                    panic!(
+                        "create RocksDB info log {} error: {:?}",
+                        self.info_log_dir,
+                        e
+                    );
+                },
+            )
         }
         if self.rate_bytes_per_sec > 0 {
             opts.set_ratelimiter(self.rate_bytes_per_sec);
         }
         opts.set_max_subcompactions(self.max_sub_compactions);
         opts.set_writable_file_max_buffer_size(self.writable_file_max_buffer_size.0 as i32);
-        opts.set_use_direct_io_for_flush_and_compaction(self.use_direct_io_for_flush_and_compaction);
+        opts.set_use_direct_io_for_flush_and_compaction(
+            self.use_direct_io_for_flush_and_compaction,
+        );
         opts.enable_pipelined_write(self.enable_pipelined_write);
         opts
     }
@@ -658,18 +613,24 @@
             );
         }
         if !self.rocksdb.wal_dir.is_empty() &&
-           (self.rocksdb.wal_dir == self.raftdb.wal_dir ||
-            self.rocksdb.wal_dir == self.storage.raft_data_dir) {
-            return Err("please check rocksdb.wal_dir, can not equal to storage.raft_data_dir or \
-                        raftdb.wal_dir"
-                .into());
+            (self.rocksdb.wal_dir == self.raftdb.wal_dir ||
+                self.rocksdb.wal_dir == self.storage.raft_data_dir)
+        {
+            return Err(
+                "please check rocksdb.wal_dir, can not equal to storage.raft_data_dir or \
+                 raftdb.wal_dir"
+                    .into(),
+            );
         }
         if !self.raftdb.wal_dir.is_empty() &&
-           (self.rocksdb.wal_dir == self.raftdb.wal_dir ||
-            self.raftdb.wal_dir == self.storage.data_dir) {
-            return Err("please check raftdb.wal_dir, can not equal to storage.data_dir or \
-                        rocksdb.wal_dir"
-                .into());
+            (self.rocksdb.wal_dir == self.raftdb.wal_dir ||
+                self.raftdb.wal_dir == self.storage.data_dir)
+        {
+            return Err(
+                "please check raftdb.wal_dir, can not equal to storage.data_dir or \
+                 rocksdb.wal_dir"
+                    .into(),
+            );
         }
         try!(self.rocksdb.validate());
         try!(self.server.validate());
