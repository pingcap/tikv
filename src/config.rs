// Copyright 2017 TiKV Project Authors. Licensed under Apache-2.0.

//! Configuration for the entire server.
//!
//! TiKV is configured through the `TiKvConfig` type, which is in turn
//! made up of many other configuration types.

use std::cmp;
use std::collections::HashMap;
use std::error::Error;
use std::fs;
use std::i32;
use std::io::Error as IoError;
use std::io::Write;
use std::path::Path;
use std::sync::{Arc, RwLock};
use std::usize;

use configuration::{ConfigChange, ConfigManager, ConfigValue, Configuration, Result as CfgResult};
use engine_rocks::config::{self as rocks_config, BlobRunMode, CompressionType, LogLevel};
use engine_rocks::properties::MvccPropertiesCollectorFactory;
use engine_rocks::raw::{
    BlockBasedOptions, Cache, ColumnFamilyOptions, CompactionFilterFactory, CompactionPriority,
    DBCompactionStyle, DBCompressionType, DBOptions, DBRateLimiterMode, DBRecoveryMode,
    LRUCacheOptions, TitanDBOptions,
};
use engine_rocks::raw_util::CFOptions;
use engine_rocks::util::{
    FixedPrefixSliceTransform, FixedSuffixSliceTransform, NoopSliceTransform,
};
use engine_rocks::{
    RaftDBLogger, RangePropertiesCollectorFactory, RocksEngine, RocksEventListener,
    RocksSstPartitionerFactory, RocksdbLogger, TtlPropertiesCollectorFactory,
    DEFAULT_PROP_KEYS_INDEX_DISTANCE, DEFAULT_PROP_SIZE_INDEX_DISTANCE,
};
use engine_traits::{CFOptionsExt, ColumnFamilyOptions as ColumnFamilyOptionsTrait, DBOptionsExt};
use engine_traits::{CF_DEFAULT, CF_LOCK, CF_RAFT, CF_WRITE};
use keys::region_raft_prefix_len;
use pd_client::Config as PdConfig;
use raft_log_engine::RaftEngineConfig as RawRaftEngineConfig;
use raft_log_engine::RaftLogEngine;
use raftstore::coprocessor::{Config as CopConfig, RegionInfoAccessor};
use raftstore::store::Config as RaftstoreConfig;
use raftstore::store::{CompactionGuardGeneratorFactory, SplitConfig};
use security::SecurityConfig;
use tikv_util::config::{
    self, LogFormat, OptionReadableSize, ReadableDuration, ReadableSize, TomlWriter, GB, MB,
};
use tikv_util::sys::sys_quota::SysQuota;
use tikv_util::time::duration_to_sec;
use tikv_util::yatp_pool;

use crate::import::Config as ImportConfig;
use crate::server::gc_worker::GcConfig;
use crate::server::gc_worker::WriteCompactionFilterFactory;
use crate::server::lock_manager::Config as PessimisticTxnConfig;
use crate::server::ttl::TTLCompactionFilterFactory;
use crate::server::Config as ServerConfig;
use crate::server::CONFIG_ROCKSDB_GAUGE;
use crate::storage::config::{Config as StorageConfig, DEFAULT_DATA_DIR};

pub const DEFAULT_ROCKSDB_SUB_DIR: &str = "db";

const LOCKCF_MIN_MEM: usize = 256 * MB as usize;
const LOCKCF_MAX_MEM: usize = GB as usize;
const RAFT_MIN_MEM: usize = 256 * MB as usize;
const RAFT_MAX_MEM: usize = 2 * GB as usize;
const LAST_CONFIG_FILE: &str = "last_tikv.toml";
const TMP_CONFIG_FILE: &str = "tmp_tikv.toml";
const MAX_BLOCK_SIZE: usize = 32 * MB as usize;

fn memory_mb_for_cf(is_raft_db: bool, cf: &str) -> usize {
    let total_mem = SysQuota::new().memory_limit_in_bytes();
    let (ratio, min, max) = match (is_raft_db, cf) {
        (true, CF_DEFAULT) => (0.02, RAFT_MIN_MEM, RAFT_MAX_MEM),
        (false, CF_DEFAULT) => (0.25, 0, usize::MAX),
        (false, CF_LOCK) => (0.02, LOCKCF_MIN_MEM, LOCKCF_MAX_MEM),
        (false, CF_WRITE) => (0.15, 0, usize::MAX),
        _ => unreachable!(),
    };
    let mut size = (total_mem as f64 * ratio) as usize;
    if size < min {
        size = min;
    } else if size > max {
        size = max;
    }
    size / MB as usize
}

#[derive(Clone, Serialize, Deserialize, PartialEq, Debug, Configuration)]
#[serde(default)]
#[serde(rename_all = "kebab-case")]
pub struct TitanCfConfig {
    #[config(skip)]
    pub min_blob_size: ReadableSize,
    #[config(skip)]
    pub blob_file_compression: CompressionType,
    #[config(skip)]
    pub blob_cache_size: ReadableSize,
    #[config(skip)]
    pub min_gc_batch_size: ReadableSize,
    #[config(skip)]
    pub max_gc_batch_size: ReadableSize,
    #[config(skip)]
    pub discardable_ratio: f64,
    #[config(skip)]
    pub sample_ratio: f64,
    #[config(skip)]
    pub merge_small_file_threshold: ReadableSize,
    pub blob_run_mode: BlobRunMode,
    #[config(skip)]
    pub level_merge: bool,
    #[config(skip)]
    pub range_merge: bool,
    #[config(skip)]
    pub max_sorted_runs: i32,
    #[config(skip)]
    pub gc_merge_rewrite: bool,
}

impl Default for TitanCfConfig {
    fn default() -> Self {
        Self {
            min_blob_size: ReadableSize::kb(1), // disable titan default
            blob_file_compression: CompressionType::Lz4,
            blob_cache_size: ReadableSize::mb(0),
            min_gc_batch_size: ReadableSize::mb(16),
            max_gc_batch_size: ReadableSize::mb(64),
            discardable_ratio: 0.5,
            sample_ratio: 0.1,
            merge_small_file_threshold: ReadableSize::mb(8),
            blob_run_mode: BlobRunMode::Normal,
            level_merge: false,
            range_merge: true,
            max_sorted_runs: 20,
            gc_merge_rewrite: false,
        }
    }
}

impl TitanCfConfig {
    fn build_opts(&self) -> TitanDBOptions {
        let mut opts = TitanDBOptions::new();
        opts.set_min_blob_size(self.min_blob_size.0 as u64);
        opts.set_blob_file_compression(self.blob_file_compression.into());
        opts.set_blob_cache(self.blob_cache_size.0 as usize, -1, false, 0.0);
        opts.set_min_gc_batch_size(self.min_gc_batch_size.0 as u64);
        opts.set_max_gc_batch_size(self.max_gc_batch_size.0 as u64);
        opts.set_discardable_ratio(self.discardable_ratio);
        opts.set_sample_ratio(self.sample_ratio);
        opts.set_merge_small_file_threshold(self.merge_small_file_threshold.0 as u64);
        opts.set_blob_run_mode(self.blob_run_mode.into());
        opts.set_level_merge(self.level_merge);
        opts.set_range_merge(self.range_merge);
        opts.set_max_sorted_runs(self.max_sorted_runs);
        opts.set_gc_merge_rewrite(self.gc_merge_rewrite);
        opts
    }
}

#[derive(Clone, Copy, Debug, Eq, PartialEq)]
struct BackgroundJobLimits {
    max_background_jobs: u32,
    max_background_flushes: u32,
    max_sub_compactions: u32,
    max_titan_background_gc: u32,
}

const KVDB_DEFAULT_BACKGROUND_JOB_LIMITS: BackgroundJobLimits = BackgroundJobLimits {
    max_background_jobs: 10,
    max_background_flushes: 4,
    max_sub_compactions: 3,
    max_titan_background_gc: 4,
};

const RAFTDB_DEFAULT_BACKGROUND_JOB_LIMITS: BackgroundJobLimits = BackgroundJobLimits {
    max_background_jobs: 4,
    max_background_flushes: 1,
    max_sub_compactions: 2,
    max_titan_background_gc: 4,
};

fn get_background_job_limits_impl(
    cpu_num: u32,
    defaults: &BackgroundJobLimits,
) -> BackgroundJobLimits {
    // At the minimum, we should have two background jobs: one for flush and one for compaction.
    // Otherwise, the number of background jobs should not exceed cpu_num - 1.
    // By default, rocksdb assign (max_background_jobs / 4) threads dedicated for flush, and
    // the rest shared by flush and compaction.
    let max_background_jobs = cmp::max(2, cmp::min(defaults.max_background_jobs, cpu_num));
    // Scale flush threads proportionally to cpu cores. Also make sure the number of flush
    // threads doesn't exceed total jobs.
    let max_background_flushes = cmp::min(
        (max_background_jobs + 2) / 3,
        defaults.max_background_flushes,
    );
    // Cap max_sub_compactions to allow at least two compactions.
    let max_compactions = max_background_jobs - max_background_flushes;
    let max_sub_compactions: u32 = cmp::max(
        1,
        cmp::min(defaults.max_sub_compactions, (max_compactions - 1) as u32),
    );
    // Maximum background GC threads for Titan
    let max_titan_background_gc = cmp::min(defaults.max_titan_background_gc, cpu_num);

    BackgroundJobLimits {
        max_background_jobs,
        max_background_flushes,
        max_sub_compactions,
        max_titan_background_gc,
    }
}

fn get_background_job_limits(defaults: &BackgroundJobLimits) -> BackgroundJobLimits {
    let cpu_num = cmp::max(SysQuota::new().cpu_cores_quota() as u32, 1);
    get_background_job_limits_impl(cpu_num, defaults)
}

macro_rules! cf_config {
    ($name:ident) => {
        #[derive(Clone, Serialize, Deserialize, PartialEq, Debug, Configuration)]
        #[serde(default)]
        #[serde(rename_all = "kebab-case")]
        pub struct $name {
            #[config(skip)]
            pub block_size: ReadableSize,
            pub block_cache_size: ReadableSize,
            #[config(skip)]
            pub disable_block_cache: bool,
            #[config(skip)]
            pub cache_index_and_filter_blocks: bool,
            #[config(skip)]
            pub pin_l0_filter_and_index_blocks: bool,
            #[config(skip)]
            pub use_bloom_filter: bool,
            #[config(skip)]
            pub optimize_filters_for_hits: bool,
            #[config(skip)]
            pub whole_key_filtering: bool,
            #[config(skip)]
            pub bloom_filter_bits_per_key: i32,
            #[config(skip)]
            pub block_based_bloom_filter: bool,
            #[config(skip)]
            pub read_amp_bytes_per_bit: u32,
            #[serde(with = "rocks_config::compression_type_level_serde")]
            #[config(skip)]
            pub compression_per_level: [DBCompressionType; 7],
            pub write_buffer_size: ReadableSize,
            pub max_write_buffer_number: i32,
            #[config(skip)]
            pub min_write_buffer_number_to_merge: i32,
            pub max_bytes_for_level_base: ReadableSize,
            pub target_file_size_base: ReadableSize,
            pub level0_file_num_compaction_trigger: i32,
            pub level0_slowdown_writes_trigger: i32,
            pub level0_stop_writes_trigger: i32,
            pub max_compaction_bytes: ReadableSize,
            #[serde(with = "rocks_config::compaction_pri_serde")]
            #[config(skip)]
            pub compaction_pri: CompactionPriority,
            #[config(skip)]
            pub dynamic_level_bytes: bool,
            #[config(skip)]
            pub num_levels: i32,
            pub max_bytes_for_level_multiplier: i32,
            #[serde(with = "rocks_config::compaction_style_serde")]
            #[config(skip)]
            pub compaction_style: DBCompactionStyle,
            pub disable_auto_compactions: bool,
            pub soft_pending_compaction_bytes_limit: ReadableSize,
            pub hard_pending_compaction_bytes_limit: ReadableSize,
            #[config(skip)]
            pub force_consistency_checks: bool,
            #[config(skip)]
            pub prop_size_index_distance: u64,
            #[config(skip)]
            pub prop_keys_index_distance: u64,
            #[config(skip)]
            pub enable_doubly_skiplist: bool,
            #[config(skip)]
            pub enable_compaction_guard: bool,
            #[config(skip)]
            pub compaction_guard_min_output_file_size: ReadableSize,
            #[config(skip)]
            pub compaction_guard_max_output_file_size: ReadableSize,
            #[serde(with = "rocks_config::compression_type_serde")]
            #[config(skip)]
            pub bottommost_level_compression: DBCompressionType,
            #[config(skip)]
            pub bottommost_zstd_compression_dict_size: i32,
            #[config(skip)]
            pub bottommost_zstd_compression_sample_size: i32,
            #[config(submodule)]
            pub titan: TitanCfConfig,
        }

        impl $name {
            fn validate(&self) -> Result<(), Box<dyn Error>> {
                if self.block_size.0 as usize > MAX_BLOCK_SIZE {
                    return Err(format!(
                        "invalid block-size {} for {}, exceed max size {}",
                        self.block_size.0,
                        stringify!($name),
                        MAX_BLOCK_SIZE
                    )
                    .into());
                }
                Ok(())
            }
        }
    };
}

macro_rules! write_into_metrics {
    ($cf:expr, $tag:expr, $metrics:expr) => {{
        $metrics
            .with_label_values(&[$tag, "block_size"])
            .set($cf.block_size.0 as f64);
        $metrics
            .with_label_values(&[$tag, "block_cache_size"])
            .set($cf.block_cache_size.0 as f64);
        $metrics
            .with_label_values(&[$tag, "disable_block_cache"])
            .set(($cf.disable_block_cache as i32).into());

        $metrics
            .with_label_values(&[$tag, "cache_index_and_filter_blocks"])
            .set(($cf.cache_index_and_filter_blocks as i32).into());
        $metrics
            .with_label_values(&[$tag, "pin_l0_filter_and_index_blocks"])
            .set(($cf.pin_l0_filter_and_index_blocks as i32).into());

        $metrics
            .with_label_values(&[$tag, "use_bloom_filter"])
            .set(($cf.use_bloom_filter as i32).into());
        $metrics
            .with_label_values(&[$tag, "optimize_filters_for_hits"])
            .set(($cf.optimize_filters_for_hits as i32).into());
        $metrics
            .with_label_values(&[$tag, "whole_key_filtering"])
            .set(($cf.whole_key_filtering as i32).into());
        $metrics
            .with_label_values(&[$tag, "bloom_filter_bits_per_key"])
            .set($cf.bloom_filter_bits_per_key.into());
        $metrics
            .with_label_values(&[$tag, "block_based_bloom_filter"])
            .set(($cf.block_based_bloom_filter as i32).into());

        $metrics
            .with_label_values(&[$tag, "read_amp_bytes_per_bit"])
            .set($cf.read_amp_bytes_per_bit.into());
        $metrics
            .with_label_values(&[$tag, "write_buffer_size"])
            .set($cf.write_buffer_size.0 as f64);
        $metrics
            .with_label_values(&[$tag, "max_write_buffer_number"])
            .set($cf.max_write_buffer_number.into());
        $metrics
            .with_label_values(&[$tag, "min_write_buffer_number_to_merge"])
            .set($cf.min_write_buffer_number_to_merge.into());
        $metrics
            .with_label_values(&[$tag, "max_bytes_for_level_base"])
            .set($cf.max_bytes_for_level_base.0 as f64);
        $metrics
            .with_label_values(&[$tag, "target_file_size_base"])
            .set($cf.target_file_size_base.0 as f64);
        $metrics
            .with_label_values(&[$tag, "level0_file_num_compaction_trigger"])
            .set($cf.level0_file_num_compaction_trigger.into());
        $metrics
            .with_label_values(&[$tag, "level0_slowdown_writes_trigger"])
            .set($cf.level0_slowdown_writes_trigger.into());
        $metrics
            .with_label_values(&[$tag, "level0_stop_writes_trigger"])
            .set($cf.level0_stop_writes_trigger.into());
        $metrics
            .with_label_values(&[$tag, "max_compaction_bytes"])
            .set($cf.max_compaction_bytes.0 as f64);
        $metrics
            .with_label_values(&[$tag, "dynamic_level_bytes"])
            .set(($cf.dynamic_level_bytes as i32).into());
        $metrics
            .with_label_values(&[$tag, "num_levels"])
            .set($cf.num_levels.into());
        $metrics
            .with_label_values(&[$tag, "max_bytes_for_level_multiplier"])
            .set($cf.max_bytes_for_level_multiplier.into());

        $metrics
            .with_label_values(&[$tag, "disable_auto_compactions"])
            .set(($cf.disable_auto_compactions as i32).into());
        $metrics
            .with_label_values(&[$tag, "soft_pending_compaction_bytes_limit"])
            .set($cf.soft_pending_compaction_bytes_limit.0 as f64);
        $metrics
            .with_label_values(&[$tag, "hard_pending_compaction_bytes_limit"])
            .set($cf.hard_pending_compaction_bytes_limit.0 as f64);
        $metrics
            .with_label_values(&[$tag, "force_consistency_checks"])
            .set(($cf.force_consistency_checks as i32).into());
        $metrics
            .with_label_values(&[$tag, "enable_doubly_skiplist"])
            .set(($cf.enable_doubly_skiplist as i32).into());
        $metrics
            .with_label_values(&[$tag, "titan_min_blob_size"])
            .set($cf.titan.min_blob_size.0 as f64);
        $metrics
            .with_label_values(&[$tag, "titan_blob_cache_size"])
            .set($cf.titan.blob_cache_size.0 as f64);
        $metrics
            .with_label_values(&[$tag, "titan_min_gc_batch_size"])
            .set($cf.titan.min_gc_batch_size.0 as f64);
        $metrics
            .with_label_values(&[$tag, "titan_max_gc_batch_size"])
            .set($cf.titan.max_gc_batch_size.0 as f64);
        $metrics
            .with_label_values(&[$tag, "titan_discardable_ratio"])
            .set($cf.titan.discardable_ratio);
        $metrics
            .with_label_values(&[$tag, "titan_sample_ratio"])
            .set($cf.titan.sample_ratio);
        $metrics
            .with_label_values(&[$tag, "titan_merge_small_file_threshold"])
            .set($cf.titan.merge_small_file_threshold.0 as f64);
    }};
}

macro_rules! build_cf_opt {
    ($opt:ident, $cf_name:ident, $cache:ident, $region_info_provider:ident) => {{
        let mut block_base_opts = BlockBasedOptions::new();
        block_base_opts.set_block_size($opt.block_size.0 as usize);
        block_base_opts.set_no_block_cache($opt.disable_block_cache);
        if let Some(cache) = $cache {
            block_base_opts.set_block_cache(cache);
        } else {
            let mut cache_opts = LRUCacheOptions::new();
            cache_opts.set_capacity($opt.block_cache_size.0 as usize);
            block_base_opts.set_block_cache(&Cache::new_lru_cache(cache_opts));
        }
        block_base_opts.set_cache_index_and_filter_blocks($opt.cache_index_and_filter_blocks);
        block_base_opts
            .set_pin_l0_filter_and_index_blocks_in_cache($opt.pin_l0_filter_and_index_blocks);
        if $opt.use_bloom_filter {
            block_base_opts.set_bloom_filter(
                $opt.bloom_filter_bits_per_key,
                $opt.block_based_bloom_filter,
            );
            block_base_opts.set_whole_key_filtering($opt.whole_key_filtering);
        }
        block_base_opts.set_read_amp_bytes_per_bit($opt.read_amp_bytes_per_bit);
        let mut cf_opts = ColumnFamilyOptions::new();
        cf_opts.set_block_based_table_factory(&block_base_opts);
        cf_opts.set_num_levels($opt.num_levels);
        assert!($opt.compression_per_level.len() >= $opt.num_levels as usize);
        let compression_per_level = $opt.compression_per_level[..$opt.num_levels as usize].to_vec();
        cf_opts.compression_per_level(compression_per_level.as_slice());
        cf_opts.bottommost_compression($opt.bottommost_level_compression);
        // To set for bottommost level sst compression. The first 3 parameters refer to the
        // default value in `CompressionOptions` in `rocksdb/include/rocksdb/advanced_options.h`.
        cf_opts.set_bottommost_level_compression_options(
            -14,   /* window_bits */
            32767, /* level */
            0,     /* strategy */
            $opt.bottommost_zstd_compression_dict_size,
            $opt.bottommost_zstd_compression_sample_size,
        );
        cf_opts.set_write_buffer_size($opt.write_buffer_size.0);
        cf_opts.set_max_write_buffer_number($opt.max_write_buffer_number);
        cf_opts.set_min_write_buffer_number_to_merge($opt.min_write_buffer_number_to_merge);
        cf_opts.set_max_bytes_for_level_base($opt.max_bytes_for_level_base.0);
        cf_opts.set_target_file_size_base($opt.target_file_size_base.0);
        cf_opts.set_level_zero_file_num_compaction_trigger($opt.level0_file_num_compaction_trigger);
        cf_opts.set_level_zero_slowdown_writes_trigger($opt.level0_slowdown_writes_trigger);
        cf_opts.set_level_zero_stop_writes_trigger($opt.level0_stop_writes_trigger);
        cf_opts.set_max_compaction_bytes($opt.max_compaction_bytes.0);
        cf_opts.compaction_priority($opt.compaction_pri);
        cf_opts.set_level_compaction_dynamic_level_bytes($opt.dynamic_level_bytes);
        cf_opts.set_max_bytes_for_level_multiplier($opt.max_bytes_for_level_multiplier);
        cf_opts.set_compaction_style($opt.compaction_style);
        cf_opts.set_disable_auto_compactions($opt.disable_auto_compactions);
        cf_opts.set_soft_pending_compaction_bytes_limit($opt.soft_pending_compaction_bytes_limit.0);
        cf_opts.set_hard_pending_compaction_bytes_limit($opt.hard_pending_compaction_bytes_limit.0);
        cf_opts.set_optimize_filters_for_hits($opt.optimize_filters_for_hits);
        cf_opts.set_force_consistency_checks($opt.force_consistency_checks);
        if $opt.enable_doubly_skiplist {
            cf_opts.set_doubly_skiplist();
        }
        if $opt.enable_compaction_guard {
            if let Some(provider) = $region_info_provider {
                let factory = CompactionGuardGeneratorFactory::new(
                    $cf_name,
                    provider.clone(),
                    $opt.compaction_guard_min_output_file_size.0,
                )
                .unwrap();
                cf_opts.set_sst_partitioner_factory(RocksSstPartitionerFactory(factory));
                cf_opts.set_target_file_size_base($opt.compaction_guard_max_output_file_size.0);
            } else {
                warn!("compaction guard is disabled due to region info provider not available")
            }
        }
        cf_opts
    }};
}

cf_config!(DefaultCfConfig);

impl Default for DefaultCfConfig {
    fn default() -> DefaultCfConfig {
        DefaultCfConfig {
            block_size: ReadableSize::kb(64),
            block_cache_size: ReadableSize::mb(memory_mb_for_cf(false, CF_DEFAULT) as u64),
            disable_block_cache: false,
            cache_index_and_filter_blocks: true,
            pin_l0_filter_and_index_blocks: true,
            use_bloom_filter: true,
            optimize_filters_for_hits: true,
            whole_key_filtering: true,
            bloom_filter_bits_per_key: 10,
            block_based_bloom_filter: false,
            read_amp_bytes_per_bit: 0,
            compression_per_level: [
                DBCompressionType::No,
                DBCompressionType::No,
                DBCompressionType::Lz4,
                DBCompressionType::Lz4,
                DBCompressionType::Lz4,
                DBCompressionType::Zstd,
                DBCompressionType::Zstd,
            ],
            write_buffer_size: ReadableSize::mb(128),
            max_write_buffer_number: 5,
            min_write_buffer_number_to_merge: 1,
            max_bytes_for_level_base: ReadableSize::mb(512),
            target_file_size_base: ReadableSize::mb(8),
            level0_file_num_compaction_trigger: 4,
            level0_slowdown_writes_trigger: 20,
            level0_stop_writes_trigger: 36,
            max_compaction_bytes: ReadableSize::gb(2),
            compaction_pri: CompactionPriority::MinOverlappingRatio,
            dynamic_level_bytes: true,
            num_levels: 7,
            max_bytes_for_level_multiplier: 10,
            compaction_style: DBCompactionStyle::Level,
            disable_auto_compactions: false,
            soft_pending_compaction_bytes_limit: ReadableSize::gb(64),
            hard_pending_compaction_bytes_limit: ReadableSize::gb(256),
            force_consistency_checks: false,
            prop_size_index_distance: DEFAULT_PROP_SIZE_INDEX_DISTANCE,
            prop_keys_index_distance: DEFAULT_PROP_KEYS_INDEX_DISTANCE,
            enable_doubly_skiplist: true,
            enable_compaction_guard: true,
            compaction_guard_min_output_file_size: ReadableSize::mb(8),
            compaction_guard_max_output_file_size: ReadableSize::mb(128),
            titan: TitanCfConfig::default(),
            bottommost_level_compression: DBCompressionType::Zstd,
            bottommost_zstd_compression_dict_size: 0,
            bottommost_zstd_compression_sample_size: 0,
        }
    }
}

impl DefaultCfConfig {
    pub fn build_opt(
        &self,
        cache: &Option<Cache>,
        region_info_accessor: Option<&RegionInfoAccessor>,
        enable_ttl: bool,
    ) -> ColumnFamilyOptions {
        let mut cf_opts = build_cf_opt!(self, CF_DEFAULT, cache, region_info_accessor);
        let f = Box::new(RangePropertiesCollectorFactory {
            prop_size_index_distance: self.prop_size_index_distance,
            prop_keys_index_distance: self.prop_keys_index_distance,
        });
        cf_opts.add_table_properties_collector_factory("tikv.range-properties-collector", f);
        if enable_ttl {
            cf_opts.add_table_properties_collector_factory(
                "tikv.ttl-properties-collector",
                Box::new(TtlPropertiesCollectorFactory {}),
            );
            cf_opts
                .set_compaction_filter_factory(
                    "ttl_compaction_filter_factory",
                    Box::new(TTLCompactionFilterFactory {}) as Box<dyn CompactionFilterFactory>,
                )
                .unwrap();
        }
        cf_opts.set_titandb_options(&self.titan.build_opts());
        cf_opts
    }
}

cf_config!(WriteCfConfig);

impl Default for WriteCfConfig {
    fn default() -> WriteCfConfig {
        // Setting blob_run_mode=read_only effectively disable Titan.
        let titan = TitanCfConfig {
            blob_run_mode: BlobRunMode::ReadOnly,
            ..Default::default()
        };
        WriteCfConfig {
            block_size: ReadableSize::kb(64),
            block_cache_size: ReadableSize::mb(memory_mb_for_cf(false, CF_WRITE) as u64),
            disable_block_cache: false,
            cache_index_and_filter_blocks: true,
            pin_l0_filter_and_index_blocks: true,
            use_bloom_filter: true,
            optimize_filters_for_hits: false,
            whole_key_filtering: false,
            bloom_filter_bits_per_key: 10,
            block_based_bloom_filter: false,
            read_amp_bytes_per_bit: 0,
            compression_per_level: [
                DBCompressionType::No,
                DBCompressionType::No,
                DBCompressionType::Lz4,
                DBCompressionType::Lz4,
                DBCompressionType::Lz4,
                DBCompressionType::Zstd,
                DBCompressionType::Zstd,
            ],
            write_buffer_size: ReadableSize::mb(128),
            max_write_buffer_number: 5,
            min_write_buffer_number_to_merge: 1,
            max_bytes_for_level_base: ReadableSize::mb(512),
            target_file_size_base: ReadableSize::mb(8),
            level0_file_num_compaction_trigger: 4,
            level0_slowdown_writes_trigger: 20,
            level0_stop_writes_trigger: 36,
            max_compaction_bytes: ReadableSize::gb(2),
            compaction_pri: CompactionPriority::MinOverlappingRatio,
            dynamic_level_bytes: true,
            num_levels: 7,
            max_bytes_for_level_multiplier: 10,
            compaction_style: DBCompactionStyle::Level,
            disable_auto_compactions: false,
            soft_pending_compaction_bytes_limit: ReadableSize::gb(64),
            hard_pending_compaction_bytes_limit: ReadableSize::gb(256),
            force_consistency_checks: false,
            prop_size_index_distance: DEFAULT_PROP_SIZE_INDEX_DISTANCE,
            prop_keys_index_distance: DEFAULT_PROP_KEYS_INDEX_DISTANCE,
            enable_doubly_skiplist: true,
            enable_compaction_guard: true,
            compaction_guard_min_output_file_size: ReadableSize::mb(8),
            compaction_guard_max_output_file_size: ReadableSize::mb(128),
            titan,
            bottommost_level_compression: DBCompressionType::Zstd,
            bottommost_zstd_compression_dict_size: 0,
            bottommost_zstd_compression_sample_size: 0,
        }
    }
}

impl WriteCfConfig {
    pub fn build_opt(
        &self,
        cache: &Option<Cache>,
        region_info_accessor: Option<&RegionInfoAccessor>,
    ) -> ColumnFamilyOptions {
        let mut cf_opts = build_cf_opt!(self, CF_WRITE, cache, region_info_accessor);
        // Prefix extractor(trim the timestamp at tail) for write cf.
        let e = Box::new(FixedSuffixSliceTransform::new(8));
        cf_opts
            .set_prefix_extractor("FixedSuffixSliceTransform", e)
            .unwrap();
        // Create prefix bloom filter for memtable.
        cf_opts.set_memtable_prefix_bloom_size_ratio(0.1);
        // Collects user defined properties.
        let f = Box::new(MvccPropertiesCollectorFactory::default());
        cf_opts.add_table_properties_collector_factory("tikv.mvcc-properties-collector", f);
        let f = Box::new(RangePropertiesCollectorFactory {
            prop_size_index_distance: self.prop_size_index_distance,
            prop_keys_index_distance: self.prop_keys_index_distance,
        });
        cf_opts.add_table_properties_collector_factory("tikv.range-properties-collector", f);
        cf_opts
            .set_compaction_filter_factory(
                "write_compaction_filter_factory",
                Box::new(WriteCompactionFilterFactory {}) as Box<dyn CompactionFilterFactory>,
            )
            .unwrap();
        cf_opts.set_titandb_options(&self.titan.build_opts());
        cf_opts
    }
}

cf_config!(LockCfConfig);

impl Default for LockCfConfig {
    fn default() -> LockCfConfig {
        // Setting blob_run_mode=read_only effectively disable Titan.
        let titan = TitanCfConfig {
            blob_run_mode: BlobRunMode::ReadOnly,
            ..Default::default()
        };
        LockCfConfig {
            block_size: ReadableSize::kb(16),
            block_cache_size: ReadableSize::mb(memory_mb_for_cf(false, CF_LOCK) as u64),
            disable_block_cache: false,
            cache_index_and_filter_blocks: true,
            pin_l0_filter_and_index_blocks: true,
            use_bloom_filter: true,
            optimize_filters_for_hits: false,
            whole_key_filtering: true,
            bloom_filter_bits_per_key: 10,
            block_based_bloom_filter: false,
            read_amp_bytes_per_bit: 0,
            compression_per_level: [DBCompressionType::No; 7],
            write_buffer_size: ReadableSize::mb(32),
            max_write_buffer_number: 5,
            min_write_buffer_number_to_merge: 1,
            max_bytes_for_level_base: ReadableSize::mb(128),
            target_file_size_base: ReadableSize::mb(8),
            level0_file_num_compaction_trigger: 1,
            level0_slowdown_writes_trigger: 20,
            level0_stop_writes_trigger: 36,
            max_compaction_bytes: ReadableSize::gb(2),
            compaction_pri: CompactionPriority::ByCompensatedSize,
            dynamic_level_bytes: true,
            num_levels: 7,
            max_bytes_for_level_multiplier: 10,
            compaction_style: DBCompactionStyle::Level,
            disable_auto_compactions: false,
            soft_pending_compaction_bytes_limit: ReadableSize::gb(64),
            hard_pending_compaction_bytes_limit: ReadableSize::gb(256),
            force_consistency_checks: false,
            prop_size_index_distance: DEFAULT_PROP_SIZE_INDEX_DISTANCE,
            prop_keys_index_distance: DEFAULT_PROP_KEYS_INDEX_DISTANCE,
            enable_doubly_skiplist: true,
            enable_compaction_guard: false,
            compaction_guard_min_output_file_size: ReadableSize::mb(8),
            compaction_guard_max_output_file_size: ReadableSize::mb(128),
            titan,
            bottommost_level_compression: DBCompressionType::Disable,
            bottommost_zstd_compression_dict_size: 0,
            bottommost_zstd_compression_sample_size: 0,
        }
    }
}

impl LockCfConfig {
    pub fn build_opt(&self, cache: &Option<Cache>) -> ColumnFamilyOptions {
        let no_region_info_accessor: Option<&RegionInfoAccessor> = None;
        let mut cf_opts = build_cf_opt!(self, CF_LOCK, cache, no_region_info_accessor);
        let f = Box::new(NoopSliceTransform);
        cf_opts
            .set_prefix_extractor("NoopSliceTransform", f)
            .unwrap();
        let f = Box::new(RangePropertiesCollectorFactory {
            prop_size_index_distance: self.prop_size_index_distance,
            prop_keys_index_distance: self.prop_keys_index_distance,
        });
        cf_opts.add_table_properties_collector_factory("tikv.range-properties-collector", f);
        cf_opts.set_memtable_prefix_bloom_size_ratio(0.1);
        cf_opts.set_titandb_options(&self.titan.build_opts());
        cf_opts
    }
}

cf_config!(RaftCfConfig);

impl Default for RaftCfConfig {
    fn default() -> RaftCfConfig {
        // Setting blob_run_mode=read_only effectively disable Titan.
        let titan = TitanCfConfig {
            blob_run_mode: BlobRunMode::ReadOnly,
            ..Default::default()
        };
        RaftCfConfig {
            block_size: ReadableSize::kb(16),
            block_cache_size: ReadableSize::mb(128),
            disable_block_cache: false,
            cache_index_and_filter_blocks: true,
            pin_l0_filter_and_index_blocks: true,
            use_bloom_filter: true,
            optimize_filters_for_hits: true,
            whole_key_filtering: true,
            bloom_filter_bits_per_key: 10,
            block_based_bloom_filter: false,
            read_amp_bytes_per_bit: 0,
            compression_per_level: [DBCompressionType::No; 7],
            write_buffer_size: ReadableSize::mb(128),
            max_write_buffer_number: 5,
            min_write_buffer_number_to_merge: 1,
            max_bytes_for_level_base: ReadableSize::mb(128),
            target_file_size_base: ReadableSize::mb(8),
            level0_file_num_compaction_trigger: 1,
            level0_slowdown_writes_trigger: 20,
            level0_stop_writes_trigger: 36,
            max_compaction_bytes: ReadableSize::gb(2),
            compaction_pri: CompactionPriority::ByCompensatedSize,
            dynamic_level_bytes: true,
            num_levels: 7,
            max_bytes_for_level_multiplier: 10,
            compaction_style: DBCompactionStyle::Level,
            disable_auto_compactions: false,
            soft_pending_compaction_bytes_limit: ReadableSize::gb(64),
            hard_pending_compaction_bytes_limit: ReadableSize::gb(256),
            force_consistency_checks: false,
            prop_size_index_distance: DEFAULT_PROP_SIZE_INDEX_DISTANCE,
            prop_keys_index_distance: DEFAULT_PROP_KEYS_INDEX_DISTANCE,
            enable_doubly_skiplist: true,
            enable_compaction_guard: false,
            compaction_guard_min_output_file_size: ReadableSize::mb(8),
            compaction_guard_max_output_file_size: ReadableSize::mb(128),
            titan,
            bottommost_level_compression: DBCompressionType::Disable,
            bottommost_zstd_compression_dict_size: 0,
            bottommost_zstd_compression_sample_size: 0,
        }
    }
}

impl RaftCfConfig {
    pub fn build_opt(&self, cache: &Option<Cache>) -> ColumnFamilyOptions {
        let no_region_info_accessor: Option<&RegionInfoAccessor> = None;
        let mut cf_opts = build_cf_opt!(self, CF_RAFT, cache, no_region_info_accessor);
        let f = Box::new(NoopSliceTransform);
        cf_opts
            .set_prefix_extractor("NoopSliceTransform", f)
            .unwrap();
        cf_opts.set_memtable_prefix_bloom_size_ratio(0.1);
        cf_opts.set_titandb_options(&self.titan.build_opts());
        cf_opts
    }
}

#[derive(Clone, Serialize, Deserialize, PartialEq, Debug)]
#[serde(default)]
#[serde(rename_all = "kebab-case")]
// Note that Titan is still an experimental feature. Once enabled, it can't fall back.
// Forced fallback may result in data loss.
pub struct TitanDBConfig {
    pub enabled: bool,
    pub dirname: String,
    pub disable_gc: bool,
    pub max_background_gc: i32,
    // The value of this field will be truncated to seconds.
    pub purge_obsolete_files_period: ReadableDuration,
}

impl Default for TitanDBConfig {
    fn default() -> Self {
        Self {
            enabled: false,
            dirname: "".to_owned(),
            disable_gc: false,
            max_background_gc: 4,
            purge_obsolete_files_period: ReadableDuration::secs(10),
        }
    }
}

impl TitanDBConfig {
    fn build_opts(&self) -> TitanDBOptions {
        let mut opts = TitanDBOptions::new();
        opts.set_dirname(&self.dirname);
        opts.set_disable_background_gc(self.disable_gc);
        opts.set_max_background_gc(self.max_background_gc);
        opts.set_purge_obsolete_files_period(self.purge_obsolete_files_period.as_secs() as usize);
        opts
    }

    fn validate(&self) -> Result<(), Box<dyn Error>> {
        Ok(())
    }
}

#[derive(Clone, Serialize, Deserialize, PartialEq, Debug, Configuration)]
#[serde(default)]
#[serde(rename_all = "kebab-case")]
pub struct DbConfig {
    #[config(skip)]
    pub info_log_level: LogLevel,
    #[serde(with = "rocks_config::recovery_mode_serde")]
    #[config(skip)]
    pub wal_recovery_mode: DBRecoveryMode,
    #[config(skip)]
    pub wal_dir: String,
    #[config(skip)]
    pub wal_ttl_seconds: u64,
    #[config(skip)]
    pub wal_size_limit: ReadableSize,
    pub max_total_wal_size: ReadableSize,
    pub max_background_jobs: i32,
    pub max_background_flushes: i32,
    #[config(skip)]
    pub max_manifest_file_size: ReadableSize,
    #[config(skip)]
    pub create_if_missing: bool,
    pub max_open_files: i32,
    #[config(skip)]
    pub enable_statistics: bool,
    #[config(skip)]
    pub stats_dump_period: ReadableDuration,
    pub compaction_readahead_size: ReadableSize,
    #[config(skip)]
    pub info_log_max_size: ReadableSize,
    #[config(skip)]
    pub info_log_roll_time: ReadableDuration,
    #[config(skip)]
    pub info_log_keep_log_file_num: u64,
    #[config(skip)]
    pub info_log_dir: String,
    pub rate_bytes_per_sec: ReadableSize,
    #[config(skip)]
    pub rate_limiter_refill_period: ReadableDuration,
    #[serde(with = "rocks_config::rate_limiter_mode_serde")]
    #[config(skip)]
    pub rate_limiter_mode: DBRateLimiterMode,
    // deprecated. use rate_limiter_auto_tuned.
    #[config(skip)]
    #[doc(hidden)]
    #[serde(skip_serializing)]
    pub auto_tuned: Option<bool>,
    pub rate_limiter_auto_tuned: bool,
    pub bytes_per_sync: ReadableSize,
    pub wal_bytes_per_sync: ReadableSize,
    #[config(skip)]
    pub max_sub_compactions: u32,
    pub writable_file_max_buffer_size: ReadableSize,
    #[config(skip)]
    pub use_direct_io_for_flush_and_compaction: bool,
    #[config(skip)]
    pub enable_pipelined_write: bool,
    #[config(skip)]
    pub enable_multi_batch_write: bool,
    #[config(skip)]
    pub enable_unordered_write: bool,
    #[config(submodule)]
    pub defaultcf: DefaultCfConfig,
    #[config(submodule)]
    pub writecf: WriteCfConfig,
    #[config(submodule)]
    pub lockcf: LockCfConfig,
    #[config(submodule)]
    pub raftcf: RaftCfConfig,
    #[config(skip)]
    pub titan: TitanDBConfig,
}

impl Default for DbConfig {
    fn default() -> DbConfig {
        let bg_job_limits = get_background_job_limits(&KVDB_DEFAULT_BACKGROUND_JOB_LIMITS);
        let titan_config = TitanDBConfig {
            max_background_gc: bg_job_limits.max_titan_background_gc as i32,
            ..Default::default()
        };
        DbConfig {
            wal_recovery_mode: DBRecoveryMode::PointInTime,
            wal_dir: "".to_owned(),
            wal_ttl_seconds: 0,
            wal_size_limit: ReadableSize::kb(0),
            max_total_wal_size: ReadableSize::gb(4),
            max_background_jobs: bg_job_limits.max_background_jobs as i32,
            max_background_flushes: bg_job_limits.max_background_flushes as i32,
            max_manifest_file_size: ReadableSize::mb(128),
            create_if_missing: true,
            max_open_files: 40960,
            enable_statistics: true,
            stats_dump_period: ReadableDuration::minutes(10),
            compaction_readahead_size: ReadableSize::kb(0),
            info_log_max_size: ReadableSize::gb(1),
            info_log_roll_time: ReadableDuration::secs(0),
            info_log_keep_log_file_num: 10,
            info_log_dir: "".to_owned(),
            info_log_level: LogLevel::Info,
            rate_bytes_per_sec: ReadableSize::gb(10),
            rate_limiter_refill_period: ReadableDuration::millis(100),
            rate_limiter_mode: DBRateLimiterMode::WriteOnly,
            auto_tuned: None, // deprecated
            rate_limiter_auto_tuned: true,
            bytes_per_sync: ReadableSize::mb(1),
            wal_bytes_per_sync: ReadableSize::kb(512),
            max_sub_compactions: bg_job_limits.max_sub_compactions as u32,
            writable_file_max_buffer_size: ReadableSize::mb(1),
            use_direct_io_for_flush_and_compaction: false,
            enable_pipelined_write: true,
            enable_multi_batch_write: true,
            enable_unordered_write: false,
            defaultcf: DefaultCfConfig::default(),
            writecf: WriteCfConfig::default(),
            lockcf: LockCfConfig::default(),
            raftcf: RaftCfConfig::default(),
            titan: titan_config,
        }
    }
}

impl DbConfig {
    pub fn build_opt(&self) -> DBOptions {
        let mut opts = DBOptions::new();
        opts.set_wal_recovery_mode(self.wal_recovery_mode);
        if !self.wal_dir.is_empty() {
            opts.set_wal_dir(&self.wal_dir);
        }
        opts.set_wal_ttl_seconds(self.wal_ttl_seconds);
        opts.set_wal_size_limit_mb(self.wal_size_limit.as_mb());
        opts.set_max_total_wal_size(self.max_total_wal_size.0);
        opts.set_max_background_jobs(self.max_background_jobs);
        // RocksDB will cap flush and compaction threads to at least one
        opts.set_max_background_flushes(self.max_background_flushes);
        opts.set_max_background_compactions(self.max_background_jobs - self.max_background_flushes);
        opts.set_max_manifest_file_size(self.max_manifest_file_size.0);
        opts.create_if_missing(self.create_if_missing);
        opts.set_max_open_files(self.max_open_files);
        opts.enable_statistics(self.enable_statistics);
        opts.set_stats_dump_period_sec(self.stats_dump_period.as_secs() as usize);
        opts.set_compaction_readahead_size(self.compaction_readahead_size.0);
        opts.set_max_log_file_size(self.info_log_max_size.0);
        opts.set_log_file_time_to_roll(self.info_log_roll_time.as_secs());
        opts.set_keep_log_file_num(self.info_log_keep_log_file_num);
        if self.rate_bytes_per_sec.0 > 0 {
            if self.rate_limiter_auto_tuned {
                opts.set_writeampbasedratelimiter_with_auto_tuned(
                    self.rate_bytes_per_sec.0 as i64,
                    (self.rate_limiter_refill_period.as_millis() * 1000) as i64,
                    self.rate_limiter_mode,
                    self.rate_limiter_auto_tuned,
                );
            } else {
                opts.set_ratelimiter_with_auto_tuned(
                    self.rate_bytes_per_sec.0 as i64,
                    (self.rate_limiter_refill_period.as_millis() * 1000) as i64,
                    self.rate_limiter_mode,
                    self.rate_limiter_auto_tuned,
                );
            }
        }

        opts.set_bytes_per_sync(self.bytes_per_sync.0 as u64);
        opts.set_wal_bytes_per_sync(self.wal_bytes_per_sync.0 as u64);
        opts.set_max_subcompactions(self.max_sub_compactions);
        opts.set_writable_file_max_buffer_size(self.writable_file_max_buffer_size.0 as i32);
        opts.set_use_direct_io_for_flush_and_compaction(
            self.use_direct_io_for_flush_and_compaction,
        );
        opts.enable_pipelined_write(
            (self.enable_pipelined_write || self.enable_multi_batch_write)
                && !self.enable_unordered_write,
        );
        opts.enable_multi_batch_write(self.enable_multi_batch_write);
        opts.enable_unordered_write(self.enable_unordered_write);
        opts.add_event_listener(RocksEventListener::new("kv"));
        opts.set_info_log(RocksdbLogger::default());
        opts.set_info_log_level(self.info_log_level.into());
        if self.titan.enabled {
            opts.set_titandb_options(&self.titan.build_opts());
        }
        opts
    }

    pub fn build_cf_opts(
        &self,
        cache: &Option<Cache>,
        region_info_accessor: Option<&RegionInfoAccessor>,
        enable_ttl: bool,
    ) -> Vec<CFOptions<'_>> {
        vec![
            CFOptions::new(
                CF_DEFAULT,
                self.defaultcf
                    .build_opt(cache, region_info_accessor, enable_ttl),
            ),
            CFOptions::new(CF_LOCK, self.lockcf.build_opt(cache)),
            CFOptions::new(
                CF_WRITE,
                self.writecf.build_opt(cache, region_info_accessor),
            ),
            // TODO: remove CF_RAFT.
            CFOptions::new(CF_RAFT, self.raftcf.build_opt(cache)),
        ]
    }

    fn validate(&mut self) -> Result<(), Box<dyn Error>> {
        self.defaultcf.validate()?;
        self.lockcf.validate()?;
        self.writecf.validate()?;
        self.raftcf.validate()?;
        self.titan.validate()?;
        if self.enable_unordered_write {
            if self.titan.enabled {
                return Err("RocksDB.unordered_write does not support Titan".into());
            }
            if self.enable_pipelined_write || self.enable_multi_batch_write {
                return Err("pipelined_write is not compatible with unordered_write".into());
            }
        }
        Ok(())
    }

    fn write_into_metrics(&self) {
        write_into_metrics!(self.defaultcf, CF_DEFAULT, CONFIG_ROCKSDB_GAUGE);
        write_into_metrics!(self.lockcf, CF_LOCK, CONFIG_ROCKSDB_GAUGE);
        write_into_metrics!(self.writecf, CF_WRITE, CONFIG_ROCKSDB_GAUGE);
        write_into_metrics!(self.raftcf, CF_RAFT, CONFIG_ROCKSDB_GAUGE);
    }
}

cf_config!(RaftDefaultCfConfig);

impl Default for RaftDefaultCfConfig {
    fn default() -> RaftDefaultCfConfig {
        RaftDefaultCfConfig {
            block_size: ReadableSize::kb(64),
            block_cache_size: ReadableSize::mb(memory_mb_for_cf(true, CF_DEFAULT) as u64),
            disable_block_cache: false,
            cache_index_and_filter_blocks: true,
            pin_l0_filter_and_index_blocks: true,
            use_bloom_filter: false,
            optimize_filters_for_hits: true,
            whole_key_filtering: true,
            bloom_filter_bits_per_key: 10,
            block_based_bloom_filter: false,
            read_amp_bytes_per_bit: 0,
            compression_per_level: [
                DBCompressionType::No,
                DBCompressionType::No,
                DBCompressionType::Lz4,
                DBCompressionType::Lz4,
                DBCompressionType::Lz4,
                DBCompressionType::Zstd,
                DBCompressionType::Zstd,
            ],
            write_buffer_size: ReadableSize::mb(128),
            max_write_buffer_number: 5,
            min_write_buffer_number_to_merge: 1,
            max_bytes_for_level_base: ReadableSize::mb(512),
            target_file_size_base: ReadableSize::mb(8),
            level0_file_num_compaction_trigger: 4,
            level0_slowdown_writes_trigger: 20,
            level0_stop_writes_trigger: 36,
            max_compaction_bytes: ReadableSize::gb(2),
            compaction_pri: CompactionPriority::ByCompensatedSize,
            dynamic_level_bytes: true,
            num_levels: 7,
            max_bytes_for_level_multiplier: 10,
            compaction_style: DBCompactionStyle::Level,
            disable_auto_compactions: false,
            soft_pending_compaction_bytes_limit: ReadableSize::gb(64),
            hard_pending_compaction_bytes_limit: ReadableSize::gb(256),
            force_consistency_checks: false,
            prop_size_index_distance: DEFAULT_PROP_SIZE_INDEX_DISTANCE,
            prop_keys_index_distance: DEFAULT_PROP_KEYS_INDEX_DISTANCE,
            enable_doubly_skiplist: true,
            enable_compaction_guard: false,
            compaction_guard_min_output_file_size: ReadableSize::mb(8),
            compaction_guard_max_output_file_size: ReadableSize::mb(128),
            titan: TitanCfConfig::default(),
            bottommost_level_compression: DBCompressionType::Disable,
            bottommost_zstd_compression_dict_size: 0,
            bottommost_zstd_compression_sample_size: 0,
        }
    }
}

impl RaftDefaultCfConfig {
    pub fn build_opt(&self, cache: &Option<Cache>) -> ColumnFamilyOptions {
        let no_region_info_accessor: Option<&RegionInfoAccessor> = None;
        let mut cf_opts = build_cf_opt!(self, CF_DEFAULT, cache, no_region_info_accessor);
        let f = Box::new(FixedPrefixSliceTransform::new(region_raft_prefix_len()));
        cf_opts
            .set_memtable_insert_hint_prefix_extractor("RaftPrefixSliceTransform", f)
            .unwrap();
        cf_opts.set_titandb_options(&self.titan.build_opts());
        cf_opts
    }
}

// RocksDB Env associate thread pools of multiple instances from the same process.
// When construct Options, options.env is set to same singleton Env::Default() object.
// So total max_background_jobs = max(rocksdb.max_background_jobs, raftdb.max_background_jobs)
// But each instance will limit their background jobs according to their own max_background_jobs
#[derive(Clone, Serialize, Deserialize, PartialEq, Debug, Configuration)]
#[serde(default)]
#[serde(rename_all = "kebab-case")]
pub struct RaftDbConfig {
    #[serde(with = "rocks_config::recovery_mode_serde")]
    #[config(skip)]
    pub wal_recovery_mode: DBRecoveryMode,
    #[config(skip)]
    pub wal_dir: String,
    #[config(skip)]
    pub wal_ttl_seconds: u64,
    #[config(skip)]
    pub wal_size_limit: ReadableSize,
    pub max_total_wal_size: ReadableSize,
    pub max_background_jobs: i32,
    pub max_background_flushes: i32,
    #[config(skip)]
    pub max_manifest_file_size: ReadableSize,
    #[config(skip)]
    pub create_if_missing: bool,
    pub max_open_files: i32,
    #[config(skip)]
    pub enable_statistics: bool,
    #[config(skip)]
    pub stats_dump_period: ReadableDuration,
    pub compaction_readahead_size: ReadableSize,
    #[config(skip)]
    pub info_log_max_size: ReadableSize,
    #[config(skip)]
    pub info_log_roll_time: ReadableDuration,
    #[config(skip)]
    pub info_log_keep_log_file_num: u64,
    #[config(skip)]
    pub info_log_dir: String,
    #[config(skip)]
    pub info_log_level: LogLevel,
    #[config(skip)]
    pub max_sub_compactions: u32,
    pub writable_file_max_buffer_size: ReadableSize,
    #[config(skip)]
    pub use_direct_io_for_flush_and_compaction: bool,
    #[config(skip)]
    pub enable_pipelined_write: bool,
    #[config(skip)]
    pub enable_unordered_write: bool,
    #[config(skip)]
    pub allow_concurrent_memtable_write: bool,
    pub bytes_per_sync: ReadableSize,
    pub wal_bytes_per_sync: ReadableSize,
    #[config(submodule)]
    pub defaultcf: RaftDefaultCfConfig,
    #[config(skip)]
    pub titan: TitanDBConfig,
}

impl Default for RaftDbConfig {
    fn default() -> RaftDbConfig {
        let bg_job_limits = get_background_job_limits(&RAFTDB_DEFAULT_BACKGROUND_JOB_LIMITS);
        let titan_config = TitanDBConfig {
            max_background_gc: bg_job_limits.max_titan_background_gc as i32,
            ..Default::default()
        };
        RaftDbConfig {
            wal_recovery_mode: DBRecoveryMode::PointInTime,
            wal_dir: "".to_owned(),
            wal_ttl_seconds: 0,
            wal_size_limit: ReadableSize::kb(0),
            max_total_wal_size: ReadableSize::gb(4),
            max_background_jobs: bg_job_limits.max_background_jobs as i32,
            max_background_flushes: bg_job_limits.max_background_flushes as i32,
            max_manifest_file_size: ReadableSize::mb(20),
            create_if_missing: true,
            max_open_files: 40960,
            enable_statistics: true,
            stats_dump_period: ReadableDuration::minutes(10),
            compaction_readahead_size: ReadableSize::kb(0),
            info_log_max_size: ReadableSize::gb(1),
            info_log_roll_time: ReadableDuration::secs(0),
            info_log_keep_log_file_num: 10,
            info_log_dir: "".to_owned(),
            info_log_level: LogLevel::Info,
            max_sub_compactions: bg_job_limits.max_sub_compactions as u32,
            writable_file_max_buffer_size: ReadableSize::mb(1),
            use_direct_io_for_flush_and_compaction: false,
            enable_pipelined_write: true,
            enable_unordered_write: false,
            allow_concurrent_memtable_write: true,
            bytes_per_sync: ReadableSize::mb(1),
            wal_bytes_per_sync: ReadableSize::kb(512),
            defaultcf: RaftDefaultCfConfig::default(),
            titan: titan_config,
        }
    }
}

impl RaftDbConfig {
    pub fn build_opt(&self) -> DBOptions {
        let mut opts = DBOptions::new();
        opts.set_wal_recovery_mode(self.wal_recovery_mode);
        if !self.wal_dir.is_empty() {
            opts.set_wal_dir(&self.wal_dir);
        }
        opts.set_wal_ttl_seconds(self.wal_ttl_seconds);
        opts.set_wal_size_limit_mb(self.wal_size_limit.as_mb());
        opts.set_max_background_jobs(self.max_background_jobs);
        opts.set_max_background_flushes(self.max_background_flushes);
        opts.set_max_background_compactions(self.max_background_jobs - self.max_background_flushes);
        opts.set_max_total_wal_size(self.max_total_wal_size.0);
        opts.set_max_manifest_file_size(self.max_manifest_file_size.0);
        opts.create_if_missing(self.create_if_missing);
        opts.set_max_open_files(self.max_open_files);
        opts.enable_statistics(self.enable_statistics);
        opts.set_stats_dump_period_sec(self.stats_dump_period.as_secs() as usize);
        opts.set_compaction_readahead_size(self.compaction_readahead_size.0);
        opts.set_max_log_file_size(self.info_log_max_size.0);
        opts.set_log_file_time_to_roll(self.info_log_roll_time.as_secs());
        opts.set_keep_log_file_num(self.info_log_keep_log_file_num);
        opts.set_info_log(RaftDBLogger::default());
        opts.set_info_log_level(self.info_log_level.into());
        opts.set_max_subcompactions(self.max_sub_compactions);
        opts.set_writable_file_max_buffer_size(self.writable_file_max_buffer_size.0 as i32);
        opts.set_use_direct_io_for_flush_and_compaction(
            self.use_direct_io_for_flush_and_compaction,
        );
        opts.enable_pipelined_write(self.enable_pipelined_write);
        opts.enable_unordered_write(self.enable_unordered_write);
        opts.allow_concurrent_memtable_write(self.allow_concurrent_memtable_write);
        opts.add_event_listener(RocksEventListener::new("raft"));
        opts.set_bytes_per_sync(self.bytes_per_sync.0 as u64);
        opts.set_wal_bytes_per_sync(self.wal_bytes_per_sync.0 as u64);
        // TODO maybe create a new env for raft engine
        if self.titan.enabled {
            opts.set_titandb_options(&self.titan.build_opts());
        }

        opts
    }

    pub fn build_cf_opts(&self, cache: &Option<Cache>) -> Vec<CFOptions<'_>> {
        vec![CFOptions::new(CF_DEFAULT, self.defaultcf.build_opt(cache))]
    }

    fn validate(&mut self) -> Result<(), Box<dyn Error>> {
        self.defaultcf.validate()?;
        if self.enable_unordered_write {
            if self.titan.enabled {
                return Err("raftdb: unordered_write is not compatible with Titan".into());
            }
            if self.enable_pipelined_write {
                return Err(
                    "raftdb: pipelined_write is not compatible with unordered_write".into(),
                );
            }
        }
        Ok(())
    }
}

#[derive(Clone, Serialize, Deserialize, Debug, PartialEq, Default)]
#[serde(default, rename_all = "kebab-case")]
pub struct RaftEngineConfig {
    pub enable: bool,
    #[serde(flatten)]
    config: RawRaftEngineConfig,
}

impl RaftEngineConfig {
    fn validate(&mut self) -> Result<(), Box<dyn Error>> {
        self.config.validate().map_err(Box::new)?;
        Ok(())
    }

    pub fn config(&self) -> RawRaftEngineConfig {
        self.config.clone()
    }

    pub fn mut_config(&mut self) -> &mut RawRaftEngineConfig {
        &mut self.config
    }
}

#[derive(Clone, Copy, Debug)]
pub enum DBType {
    Kv,
    Raft,
}

pub struct DBConfigManger {
    db: RocksEngine,
    db_type: DBType,
    shared_block_cache: bool,
}

impl DBConfigManger {
    pub fn new(db: RocksEngine, db_type: DBType, shared_block_cache: bool) -> Self {
        DBConfigManger {
            db,
            db_type,
            shared_block_cache,
        }
    }
}

impl DBConfigManger {
    fn set_db_config(&self, opts: &[(&str, &str)]) -> Result<(), Box<dyn Error>> {
        self.db.set_db_options(opts)?;
        Ok(())
    }

    fn set_cf_config(&self, cf: &str, opts: &[(&str, &str)]) -> Result<(), Box<dyn Error>> {
        self.validate_cf(cf)?;
        self.db.set_options_cf(cf, opts)?;
        // Write config to metric
        for (cfg_name, cfg_value) in opts {
            let cfg_value = match cfg_value {
                v if *v == "true" => Ok(1f64),
                v if *v == "false" => Ok(0f64),
                v => v.parse::<f64>(),
            };
            if let Ok(v) = cfg_value {
                CONFIG_ROCKSDB_GAUGE
                    .with_label_values(&[cf, cfg_name])
                    .set(v);
            }
        }
        Ok(())
    }

    fn set_block_cache_size(&self, cf: &str, size: ReadableSize) -> Result<(), Box<dyn Error>> {
        self.validate_cf(cf)?;
        if self.shared_block_cache {
            return Err("shared block cache is enabled, change cache size through \
                 block-cache.capacity in storage module instead"
                .into());
        }
        let opt = self.db.get_options_cf(cf)?;
        opt.set_block_cache_capacity(size.0)?;
        // Write config to metric
        CONFIG_ROCKSDB_GAUGE
            .with_label_values(&[cf, "block_cache_size"])
            .set(size.0 as f64);
        Ok(())
    }

    fn set_rate_bytes_per_sec(&self, rate_bytes_per_sec: i64) -> Result<(), Box<dyn Error>> {
        let mut opt = self.db.as_inner().get_db_options();
        opt.set_rate_bytes_per_sec(rate_bytes_per_sec)?;
        Ok(())
    }

    fn set_rate_limiter_auto_tuned(
        &self,
        rate_limiter_auto_tuned: bool,
    ) -> Result<(), Box<dyn Error>> {
        let mut opt = self.db.as_inner().get_db_options();
        opt.set_auto_tuned(rate_limiter_auto_tuned)?;
        // double check the new state
        let new_auto_tuned = opt.get_auto_tuned();
        if new_auto_tuned.is_none() || new_auto_tuned.unwrap() != rate_limiter_auto_tuned {
            return Err("fail to set rate_limiter_auto_tuned".into());
        }
        Ok(())
    }

    fn set_max_background_jobs(&self, max_background_jobs: i32) -> Result<(), Box<dyn Error>> {
        let opt = self.db.as_inner().get_db_options();
        if max_background_jobs < opt.get_max_background_jobs() {
            return Err("unable to shrink background jobs while the instance is running".into());
        }
        self.set_db_config(&[("max_background_jobs", &max_background_jobs.to_string())])?;
        Ok(())
    }

    fn set_max_background_flushes(
        &self,
        max_background_flushes: i32,
    ) -> Result<(), Box<dyn Error>> {
        let opt = self.db.as_inner().get_db_options();
        if max_background_flushes < opt.get_max_background_flushes() {
            return Err("unable to shrink background jobs while the instance is running".into());
        }
        self.set_db_config(&[(
            "max_background_flushes",
            &max_background_flushes.to_string(),
        )])?;
        Ok(())
    }

    fn validate_cf(&self, cf: &str) -> Result<(), Box<dyn Error>> {
        match (self.db_type, cf) {
            (DBType::Kv, CF_DEFAULT)
            | (DBType::Kv, CF_WRITE)
            | (DBType::Kv, CF_LOCK)
            | (DBType::Kv, CF_RAFT)
            | (DBType::Raft, CF_DEFAULT) => Ok(()),
            _ => Err(format!("invalid cf {:?} for db {:?}", cf, self.db_type).into()),
        }
    }
}

impl ConfigManager for DBConfigManger {
    fn dispatch(&mut self, change: ConfigChange) -> Result<(), Box<dyn Error>> {
        let change_str = format!("{:?}", change);
        let mut change: Vec<(String, ConfigValue)> = change.into_iter().collect();
        let cf_config = change.drain_filter(|(name, _)| name.ends_with("cf"));
        for (cf_name, cf_change) in cf_config {
            if let ConfigValue::Module(mut cf_change) = cf_change {
                // defaultcf -> default
                let cf_name = &cf_name[..(cf_name.len() - 2)];
                if let Some(v) = cf_change.remove("block_cache_size") {
                    // currently we can't modify block_cache_size via set_options_cf
                    self.set_block_cache_size(&cf_name, v.into())?;
                }
                if let Some(ConfigValue::Module(titan_change)) = cf_change.remove("titan") {
                    for (name, value) in titan_change {
                        cf_change.insert(name, value);
                    }
                }
                if !cf_change.is_empty() {
                    let cf_change = config_value_to_string(cf_change.into_iter().collect());
                    let cf_change_slice = config_to_slice(&cf_change);
                    self.set_cf_config(&cf_name, &cf_change_slice)?;
                }
            }
        }

        if let Some(rate_bytes_config) = change
            .drain_filter(|(name, _)| name == "rate_bytes_per_sec")
            .next()
        {
            let rate_bytes_per_sec: ReadableSize = rate_bytes_config.1.into();
            self.set_rate_bytes_per_sec(rate_bytes_per_sec.0 as i64)?;
        }

        if let Some(rate_bytes_config) = change
            .drain_filter(|(name, _)| name == "rate_limiter_auto_tuned")
            .next()
        {
            let rate_limiter_auto_tuned: bool = rate_bytes_config.1.into();
            self.set_rate_limiter_auto_tuned(rate_limiter_auto_tuned)?;
        }

        if let Some(background_jobs_config) = change
            .drain_filter(|(name, _)| name == "max_background_jobs")
            .next()
        {
            let max_background_jobs = background_jobs_config.1.into();
            self.set_max_background_jobs(max_background_jobs)?;
        }

        if let Some(background_flushes_config) = change
            .drain_filter(|(name, _)| name == "max_background_flushes")
            .next()
        {
            let max_background_flushes = background_flushes_config.1.into();
            self.set_max_background_flushes(max_background_flushes)?;
        }

        if !change.is_empty() {
            let change = config_value_to_string(change);
            let change_slice = config_to_slice(&change);
            self.set_db_config(&change_slice)?;
        }
        info!(
            "rocksdb config changed";
            "db" => ?self.db_type,
            "change" => change_str
        );
        Ok(())
    }
}

fn config_to_slice(config_change: &[(String, String)]) -> Vec<(&str, &str)> {
    config_change
        .iter()
        .map(|(name, value)| (name.as_str(), value.as_str()))
        .collect()
}

// Convert `ConfigValue` to formatted String that can pass to `DB::set_db_options`
fn config_value_to_string(config_change: Vec<(String, ConfigValue)>) -> Vec<(String, String)> {
    config_change
        .into_iter()
        .filter_map(|(name, value)| {
            let v = match value {
                d @ ConfigValue::Duration(_) => {
                    let d: ReadableDuration = d.into();
                    Some(d.as_secs().to_string())
                }
                s @ ConfigValue::Size(_) => {
                    let s: ReadableSize = s.into();
                    Some(s.0.to_string())
                }
                s @ ConfigValue::OptionSize(_) => {
                    let s: OptionReadableSize = s.into();
                    s.0.map(|v| v.0.to_string())
                }
                ConfigValue::Module(_) => unreachable!(),
                v => Some(format!("{}", v)),
            };
            v.map(|v| (name, v))
        })
        .collect()
}

#[derive(Clone, Serialize, Deserialize, PartialEq, Debug)]
#[serde(default)]
#[serde(rename_all = "kebab-case")]
pub struct MetricConfig {
    pub job: String,

    // Push is deprecated.
    #[doc(hidden)]
    #[serde(skip_serializing)]
    pub interval: ReadableDuration,

    #[doc(hidden)]
    #[serde(skip_serializing)]
    pub address: String,
}

impl Default for MetricConfig {
    fn default() -> MetricConfig {
        MetricConfig {
            interval: ReadableDuration::secs(15),
            address: "".to_owned(),
            job: "tikv".to_owned(),
        }
    }
}

pub mod log_level_serde {
    use serde::{
        de::{Error, Unexpected},
        Deserialize, Deserializer, Serialize, Serializer,
    };
    use slog::Level;
    use tikv_util::logger::{get_level_by_string, get_string_by_level};

    pub fn deserialize<'de, D>(deserializer: D) -> Result<Level, D::Error>
    where
        D: Deserializer<'de>,
    {
        let string = String::deserialize(deserializer)?;
        get_level_by_string(&string)
            .ok_or_else(|| D::Error::invalid_value(Unexpected::Str(&string), &"a valid log level"))
    }

    #[allow(clippy::trivially_copy_pass_by_ref)]
    pub fn serialize<S>(value: &Level, serializer: S) -> Result<S::Ok, S::Error>
    where
        S: Serializer,
    {
        get_string_by_level(*value).serialize(serializer)
    }
}

#[derive(Clone, Copy, Serialize, Deserialize, PartialEq, Debug)]
#[serde(default)]
#[serde(rename_all = "kebab-case")]
pub struct UnifiedReadPoolConfig {
    pub min_thread_count: usize,
    pub max_thread_count: usize,
    pub stack_size: ReadableSize,
    pub max_tasks_per_worker: usize,
    // FIXME: Add more configs when they are effective in yatp
}

impl UnifiedReadPoolConfig {
    fn validate(&self) -> Result<(), Box<dyn Error>> {
        if self.min_thread_count == 0 {
            return Err("readpool.unified.min-thread-count should be > 0"
                .to_string()
                .into());
        }
        if self.max_thread_count < self.min_thread_count {
            return Err(
                "readpool.unified.max-thread-count should be >= readpool.unified.min-thread-count"
                    .to_string()
                    .into(),
            );
        }
        if self.stack_size.0 < ReadableSize::mb(2).0 {
            return Err("readpool.unified.stack-size should be >= 2mb"
                .to_string()
                .into());
        }
        if self.max_tasks_per_worker <= 1 {
            return Err("readpool.unified.max-tasks-per-worker should be > 1"
                .to_string()
                .into());
        }
        Ok(())
    }
}

const UNIFIED_READPOOL_MIN_CONCURRENCY: usize = 4;

// FIXME: Use macros to generate it if yatp is used elsewhere besides readpool.
impl Default for UnifiedReadPoolConfig {
    fn default() -> UnifiedReadPoolConfig {
        let cpu_num = SysQuota::new().cpu_cores_quota();
        let mut concurrency = (cpu_num * 0.8) as usize;
        concurrency = cmp::max(UNIFIED_READPOOL_MIN_CONCURRENCY, concurrency);
        Self {
            min_thread_count: 1,
            max_thread_count: concurrency,
            stack_size: ReadableSize::mb(DEFAULT_READPOOL_STACK_SIZE_MB),
            max_tasks_per_worker: DEFAULT_READPOOL_MAX_TASKS_PER_WORKER,
        }
    }
}

#[cfg(test)]
mod unified_read_pool_tests {
    use super::*;

    #[test]
    fn test_validate() {
        let cfg = UnifiedReadPoolConfig {
            min_thread_count: 1,
            max_thread_count: 2,
            stack_size: ReadableSize::mb(2),
            max_tasks_per_worker: 2000,
        };
        assert!(cfg.validate().is_ok());

        let invalid_cfg = UnifiedReadPoolConfig {
            min_thread_count: 0,
            ..cfg
        };
        assert!(invalid_cfg.validate().is_err());

        let invalid_cfg = UnifiedReadPoolConfig {
            min_thread_count: 2,
            max_thread_count: 1,
            ..cfg
        };
        assert!(invalid_cfg.validate().is_err());

        let invalid_cfg = UnifiedReadPoolConfig {
            stack_size: ReadableSize::mb(1),
            ..cfg
        };
        assert!(invalid_cfg.validate().is_err());

        let invalid_cfg = UnifiedReadPoolConfig {
            max_tasks_per_worker: 1,
            ..cfg
        };
        assert!(invalid_cfg.validate().is_err());
    }
}

macro_rules! readpool_config {
    ($struct_name:ident, $test_mod_name:ident, $display_name:expr) => {
        #[derive(Clone, Copy, Serialize, Deserialize, PartialEq, Debug)]
        #[serde(default)]
        #[serde(rename_all = "kebab-case")]
        pub struct $struct_name {
            pub use_unified_pool: Option<bool>,
            pub high_concurrency: usize,
            pub normal_concurrency: usize,
            pub low_concurrency: usize,
            pub max_tasks_per_worker_high: usize,
            pub max_tasks_per_worker_normal: usize,
            pub max_tasks_per_worker_low: usize,
            pub stack_size: ReadableSize,
        }

        impl $struct_name {
            /// Builds configurations for low, normal and high priority pools.
            pub fn to_yatp_pool_configs(self) -> Vec<yatp_pool::Config> {
                vec![
                    yatp_pool::Config {
                        workers: self.low_concurrency,
                        max_tasks_per_worker: self.max_tasks_per_worker_low,
                        stack_size: self.stack_size.0 as usize,
                    },
                    yatp_pool::Config {
                        workers: self.normal_concurrency,
                        max_tasks_per_worker: self.max_tasks_per_worker_normal,
                        stack_size: self.stack_size.0 as usize,
                    },
                    yatp_pool::Config {
                        workers: self.high_concurrency,
                        max_tasks_per_worker: self.max_tasks_per_worker_high,
                        stack_size: self.stack_size.0 as usize,
                    },
                ]
            }

            pub fn default_for_test() -> Self {
                Self {
                    use_unified_pool: None,
                    high_concurrency: 2,
                    normal_concurrency: 2,
                    low_concurrency: 2,
                    max_tasks_per_worker_high: 2000,
                    max_tasks_per_worker_normal: 2000,
                    max_tasks_per_worker_low: 2000,
                    stack_size: ReadableSize::mb(1),
                }
            }

            pub fn use_unified_pool(&self) -> bool {
                // The unified pool is used by default unless the corresponding module has
                // customized configurations.
                self.use_unified_pool
                    .unwrap_or_else(|| *self == Default::default())
            }

            pub fn adjust_use_unified_pool(&mut self) {
                if self.use_unified_pool.is_none() {
                    // The unified pool is used by default unless the corresponding module has customized configurations.
                    if *self == Default::default() {
                        info!("readpool.{}.use-unified-pool is not set, set to true by default", $display_name);
                        self.use_unified_pool = Some(true);
                    } else {
                        info!("readpool.{}.use-unified-pool is not set, set to false because there are other customized configurations", $display_name);
                        self.use_unified_pool = Some(false);
                    }
                }
            }

            pub fn validate(&self) -> Result<(), Box<dyn Error>> {
                if self.use_unified_pool() {
                    return Ok(());
                }
                if self.high_concurrency == 0 {
                    return Err(format!(
                        "readpool.{}.high-concurrency should be > 0",
                        $display_name
                    )
                    .into());
                }
                if self.normal_concurrency == 0 {
                    return Err(format!(
                        "readpool.{}.normal-concurrency should be > 0",
                        $display_name
                    )
                    .into());
                }
                if self.low_concurrency == 0 {
                    return Err(format!(
                        "readpool.{}.low-concurrency should be > 0",
                        $display_name
                    )
                    .into());
                }
                if self.stack_size.0 < ReadableSize::mb(MIN_READPOOL_STACK_SIZE_MB).0 {
                    return Err(format!(
                        "readpool.{}.stack-size should be >= {}mb",
                        $display_name, MIN_READPOOL_STACK_SIZE_MB
                    )
                    .into());
                }
                if self.max_tasks_per_worker_high <= 1 {
                    return Err(format!(
                        "readpool.{}.max-tasks-per-worker-high should be > 1",
                        $display_name
                    )
                    .into());
                }
                if self.max_tasks_per_worker_normal <= 1 {
                    return Err(format!(
                        "readpool.{}.max-tasks-per-worker-normal should be > 1",
                        $display_name
                    )
                    .into());
                }
                if self.max_tasks_per_worker_low <= 1 {
                    return Err(format!(
                        "readpool.{}.max-tasks-per-worker-low should be > 1",
                        $display_name
                    )
                    .into());
                }

                Ok(())
            }
        }

        #[cfg(test)]
        mod $test_mod_name {
            use super::*;

            #[test]
            fn test_validate() {
                let cfg = $struct_name::default();
                assert!(cfg.validate().is_ok());

                let mut invalid_cfg = cfg.clone();
                invalid_cfg.high_concurrency = 0;
                assert!(invalid_cfg.validate().is_err());

                let mut invalid_cfg = cfg.clone();
                invalid_cfg.normal_concurrency = 0;
                assert!(invalid_cfg.validate().is_err());

                let mut invalid_cfg = cfg.clone();
                invalid_cfg.low_concurrency = 0;
                assert!(invalid_cfg.validate().is_err());

                let mut invalid_cfg = cfg.clone();
                invalid_cfg.stack_size = ReadableSize::mb(1);
                assert!(invalid_cfg.validate().is_err());

                let mut invalid_cfg = cfg.clone();
                invalid_cfg.max_tasks_per_worker_high = 0;
                assert!(invalid_cfg.validate().is_err());
                invalid_cfg.max_tasks_per_worker_high = 1;
                assert!(invalid_cfg.validate().is_err());
                invalid_cfg.max_tasks_per_worker_high = 100;
                assert!(cfg.validate().is_ok());

                let mut invalid_cfg = cfg.clone();
                invalid_cfg.max_tasks_per_worker_normal = 0;
                assert!(invalid_cfg.validate().is_err());
                invalid_cfg.max_tasks_per_worker_normal = 1;
                assert!(invalid_cfg.validate().is_err());
                invalid_cfg.max_tasks_per_worker_normal = 100;
                assert!(cfg.validate().is_ok());

                let mut invalid_cfg = cfg.clone();
                invalid_cfg.max_tasks_per_worker_low = 0;
                assert!(invalid_cfg.validate().is_err());
                invalid_cfg.max_tasks_per_worker_low = 1;
                assert!(invalid_cfg.validate().is_err());
                invalid_cfg.max_tasks_per_worker_low = 100;
                assert!(cfg.validate().is_ok());

                let mut invalid_but_unified = cfg.clone();
                invalid_but_unified.use_unified_pool = Some(true);
                invalid_but_unified.low_concurrency = 0;
                assert!(invalid_but_unified.validate().is_ok());
            }
        }
    };
}

const DEFAULT_STORAGE_READPOOL_MIN_CONCURRENCY: usize = 4;
const DEFAULT_STORAGE_READPOOL_MAX_CONCURRENCY: usize = 8;

// Assume a request can be finished in 1ms, a request at position x will wait about
// 0.001 * x secs to be actual started. A server-is-busy error will trigger 2 seconds
// backoff. So when it needs to wait for more than 2 seconds, return error won't causse
// larger latency.
const DEFAULT_READPOOL_MAX_TASKS_PER_WORKER: usize = 2 * 1000;

const MIN_READPOOL_STACK_SIZE_MB: u64 = 2;
const DEFAULT_READPOOL_STACK_SIZE_MB: u64 = 10;

readpool_config!(StorageReadPoolConfig, storage_read_pool_test, "storage");

impl Default for StorageReadPoolConfig {
    fn default() -> Self {
        let cpu_num = SysQuota::new().cpu_cores_quota();
        let mut concurrency = (cpu_num * 0.5) as usize;
        concurrency = cmp::max(DEFAULT_STORAGE_READPOOL_MIN_CONCURRENCY, concurrency);
        concurrency = cmp::min(DEFAULT_STORAGE_READPOOL_MAX_CONCURRENCY, concurrency);
        Self {
            use_unified_pool: None,
            high_concurrency: concurrency,
            normal_concurrency: concurrency,
            low_concurrency: concurrency,
            max_tasks_per_worker_high: DEFAULT_READPOOL_MAX_TASKS_PER_WORKER,
            max_tasks_per_worker_normal: DEFAULT_READPOOL_MAX_TASKS_PER_WORKER,
            max_tasks_per_worker_low: DEFAULT_READPOOL_MAX_TASKS_PER_WORKER,
            stack_size: ReadableSize::mb(DEFAULT_READPOOL_STACK_SIZE_MB),
        }
    }
}

const DEFAULT_COPROCESSOR_READPOOL_MIN_CONCURRENCY: usize = 2;

readpool_config!(
    CoprReadPoolConfig,
    coprocessor_read_pool_test,
    "coprocessor"
);

impl Default for CoprReadPoolConfig {
    fn default() -> Self {
        let cpu_num = SysQuota::new().cpu_cores_quota();
        let mut concurrency = (cpu_num * 0.8) as usize;
        concurrency = cmp::max(DEFAULT_COPROCESSOR_READPOOL_MIN_CONCURRENCY, concurrency);
        Self {
            use_unified_pool: None,
            high_concurrency: concurrency,
            normal_concurrency: concurrency,
            low_concurrency: concurrency,
            max_tasks_per_worker_high: DEFAULT_READPOOL_MAX_TASKS_PER_WORKER,
            max_tasks_per_worker_normal: DEFAULT_READPOOL_MAX_TASKS_PER_WORKER,
            max_tasks_per_worker_low: DEFAULT_READPOOL_MAX_TASKS_PER_WORKER,
            stack_size: ReadableSize::mb(DEFAULT_READPOOL_STACK_SIZE_MB),
        }
    }
}

#[derive(Clone, Serialize, Deserialize, Default, PartialEq, Debug)]
#[serde(default)]
#[serde(rename_all = "kebab-case")]
pub struct ReadPoolConfig {
    pub unified: UnifiedReadPoolConfig,
    pub storage: StorageReadPoolConfig,
    pub coprocessor: CoprReadPoolConfig,
}

impl ReadPoolConfig {
    pub fn is_unified_pool_enabled(&self) -> bool {
        self.storage.use_unified_pool() || self.coprocessor.use_unified_pool()
    }

    pub fn adjust_use_unified_pool(&mut self) {
        self.storage.adjust_use_unified_pool();
        self.coprocessor.adjust_use_unified_pool();
    }

    pub fn validate(&self) -> Result<(), Box<dyn Error>> {
        if self.is_unified_pool_enabled() {
            self.unified.validate()?;
        }
        self.storage.validate()?;
        self.coprocessor.validate()?;
        Ok(())
    }
}

#[cfg(test)]
mod readpool_tests {
    use super::*;

    #[test]
    fn test_unified_disabled() {
        // Allow invalid yatp config when yatp is not used.
        let unified = UnifiedReadPoolConfig {
            min_thread_count: 0,
            max_thread_count: 0,
            stack_size: ReadableSize::mb(0),
            max_tasks_per_worker: 0,
        };
        assert!(unified.validate().is_err());
        let storage = StorageReadPoolConfig {
            use_unified_pool: Some(false),
            ..Default::default()
        };
        assert!(storage.validate().is_ok());
        let coprocessor = CoprReadPoolConfig {
            use_unified_pool: Some(false),
            ..Default::default()
        };
        assert!(coprocessor.validate().is_ok());
        let cfg = ReadPoolConfig {
            unified,
            storage,
            coprocessor,
        };
        assert!(!cfg.is_unified_pool_enabled());
        assert!(cfg.validate().is_ok());

        // Storage and coprocessor config must be valid when yatp is not used.
        let unified = UnifiedReadPoolConfig::default();
        assert!(unified.validate().is_ok());
        let storage = StorageReadPoolConfig {
            use_unified_pool: Some(false),
            high_concurrency: 0,
            ..Default::default()
        };
        assert!(storage.validate().is_err());
        let coprocessor = CoprReadPoolConfig {
            use_unified_pool: Some(false),
            ..Default::default()
        };
        let invalid_cfg = ReadPoolConfig {
            unified,
            storage,
            coprocessor,
        };
        assert!(!invalid_cfg.is_unified_pool_enabled());
        assert!(invalid_cfg.validate().is_err());
    }

    #[test]
    fn test_unified_enabled() {
        // Yatp config must be valid when yatp is used.
        let unified = UnifiedReadPoolConfig {
            min_thread_count: 0,
            max_thread_count: 0,
            ..Default::default()
        };
        assert!(unified.validate().is_err());
        let storage = StorageReadPoolConfig {
            use_unified_pool: Some(true),
            ..Default::default()
        };
        assert!(storage.validate().is_ok());
        let coprocessor = CoprReadPoolConfig::default();
        assert!(coprocessor.validate().is_ok());
        let mut cfg = ReadPoolConfig {
            unified,
            storage,
            coprocessor,
        };
        cfg.adjust_use_unified_pool();
        assert!(cfg.is_unified_pool_enabled());
        assert!(cfg.validate().is_err());
    }

    #[test]
    fn test_is_unified() {
        let storage = StorageReadPoolConfig {
            use_unified_pool: Some(false),
            ..Default::default()
        };
        assert!(!storage.use_unified_pool());
        let coprocessor = CoprReadPoolConfig::default();
        assert!(coprocessor.use_unified_pool());

        let mut cfg = ReadPoolConfig {
            storage,
            coprocessor,
            ..Default::default()
        };
        assert!(cfg.is_unified_pool_enabled());

        cfg.storage.use_unified_pool = Some(false);
        cfg.coprocessor.use_unified_pool = Some(false);
        assert!(!cfg.is_unified_pool_enabled());
    }

    #[test]
    fn test_partially_unified() {
        let storage = StorageReadPoolConfig {
            use_unified_pool: Some(false),
            low_concurrency: 0,
            ..Default::default()
        };
        assert!(!storage.use_unified_pool());
        let coprocessor = CoprReadPoolConfig {
            use_unified_pool: Some(true),
            ..Default::default()
        };
        assert!(coprocessor.use_unified_pool());
        let mut cfg = ReadPoolConfig {
            storage,
            coprocessor,
            ..Default::default()
        };
        assert!(cfg.is_unified_pool_enabled());
        assert!(cfg.validate().is_err());
        cfg.storage.low_concurrency = 1;
        assert!(cfg.validate().is_ok());

        let storage = StorageReadPoolConfig {
            use_unified_pool: Some(true),
            ..Default::default()
        };
        assert!(storage.use_unified_pool());
        let coprocessor = CoprReadPoolConfig {
            use_unified_pool: Some(false),
            low_concurrency: 0,
            ..Default::default()
        };
        assert!(!coprocessor.use_unified_pool());
        let mut cfg = ReadPoolConfig {
            storage,
            coprocessor,
            ..Default::default()
        };
        assert!(cfg.is_unified_pool_enabled());
        assert!(cfg.validate().is_err());
        cfg.coprocessor.low_concurrency = 1;
        assert!(cfg.validate().is_ok());
    }
}

#[derive(Clone, Serialize, Deserialize, PartialEq, Debug, Configuration)]
#[serde(default)]
#[serde(rename_all = "kebab-case")]
pub struct BackupConfig {
    pub num_threads: usize,
    pub batch_size: usize,
    pub sst_max_size: ReadableSize,
}

impl BackupConfig {
    pub fn validate(&self) -> Result<(), Box<dyn Error>> {
        if self.num_threads == 0 {
            return Err("backup.num_threads cannot be 0".into());
        }
        if self.batch_size == 0 {
            return Err("backup.batch_size cannot be 0".into());
        }
        Ok(())
    }
}

impl Default for BackupConfig {
    fn default() -> Self {
        let default_coprocessor = CopConfig::default();
        let cpu_num = SysQuota::new().cpu_cores_quota();
        Self {
            // use at most 75% of vCPU by default
            num_threads: (cpu_num * 0.75).clamp(1.0, 32.0) as usize,
            batch_size: 8,
            sst_max_size: default_coprocessor.region_max_size,
        }
    }
}

// TODO: `CdcConfig` is used by both `cdc` worker and `resolved ts` worker
// should separate it into two configs
#[derive(Clone, Serialize, Deserialize, PartialEq, Debug, Configuration)]
#[serde(default)]
#[serde(rename_all = "kebab-case")]
pub struct CdcConfig {
    pub min_ts_interval: ReadableDuration,
    pub old_value_cache_size: usize,
    pub hibernate_regions_compatible: bool,
    pub scan_lock_pool_size: usize,
    pub incremental_scan_speed_limit: ReadableSize,
}

impl Default for CdcConfig {
    fn default() -> Self {
        Self {
            min_ts_interval: ReadableDuration::secs(1),
            old_value_cache_size: 1024,
            hibernate_regions_compatible: true,
            scan_lock_pool_size: 2,
            // TiCDC requires a SSD, the typical write speed of SSD
            // is more than 500MB/s, so 128MB/s is enough.
            incremental_scan_speed_limit: ReadableSize::mb(128),
        }
    }
}

#[derive(Clone, Serialize, Deserialize, PartialEq, Debug, Configuration)]
#[serde(default)]
#[serde(rename_all = "kebab-case")]
pub struct TiKvConfig {
    #[doc(hidden)]
    #[serde(skip_serializing)]
    #[config(hidden)]
    pub cfg_path: String,

    #[config(skip)]
    #[serde(with = "log_level_serde")]
    pub log_level: slog::Level,

    #[config(skip)]
    pub log_file: String,

    #[config(skip)]
    pub log_format: LogFormat,

    #[config(skip)]
    pub slow_log_file: String,

    #[config(skip)]
    pub slow_log_threshold: ReadableDuration,

    #[config(skip)]
    pub log_rotation_timespan: ReadableDuration,

    #[config(skip)]
    pub log_rotation_size: ReadableSize,

    #[config(hidden)]
    pub panic_when_unexpected_key_or_data: bool,

    #[config(skip)]
    pub enable_io_snoop: bool,

    #[config(skip)]
    pub readpool: ReadPoolConfig,

    #[config(skip)]
    pub server: ServerConfig,

    #[config(submodule)]
    pub storage: StorageConfig,

    #[config(skip)]
    pub pd: PdConfig,

    #[config(hidden)]
    pub metric: MetricConfig,

    #[config(submodule)]
    #[serde(rename = "raftstore")]
    pub raft_store: RaftstoreConfig,

    #[config(submodule)]
    pub coprocessor: CopConfig,

    #[config(submodule)]
    pub rocksdb: DbConfig,

    #[config(submodule)]
    pub raftdb: RaftDbConfig,

    #[config(skip)]
    pub raft_engine: RaftEngineConfig,

    #[config(skip)]
    pub security: SecurityConfig,

    #[config(skip)]
    pub import: ImportConfig,

    #[config(submodule)]
    pub backup: BackupConfig,

    #[config(submodule)]
    pub pessimistic_txn: PessimisticTxnConfig,

    #[config(submodule)]
    pub gc: GcConfig,

    #[config(submodule)]
    pub split: SplitConfig,

    #[config(submodule)]
    pub cdc: CdcConfig,
}

impl Default for TiKvConfig {
    fn default() -> TiKvConfig {
        TiKvConfig {
            cfg_path: "".to_owned(),
            log_level: slog::Level::Info,
            log_file: "".to_owned(),
            log_format: LogFormat::Text,
            slow_log_file: "".to_owned(),
            slow_log_threshold: ReadableDuration::secs(1),
            log_rotation_timespan: ReadableDuration::hours(24),
            log_rotation_size: ReadableSize::mb(300),
            panic_when_unexpected_key_or_data: false,
            enable_io_snoop: true,
            readpool: ReadPoolConfig::default(),
            server: ServerConfig::default(),
            metric: MetricConfig::default(),
            raft_store: RaftstoreConfig::default(),
            coprocessor: CopConfig::default(),
            pd: PdConfig::default(),
            rocksdb: DbConfig::default(),
            raftdb: RaftDbConfig::default(),
            raft_engine: RaftEngineConfig::default(),
            storage: StorageConfig::default(),
            security: SecurityConfig::default(),
            import: ImportConfig::default(),
            backup: BackupConfig::default(),
            pessimistic_txn: PessimisticTxnConfig::default(),
            gc: GcConfig::default(),
            split: SplitConfig::default(),
            cdc: CdcConfig::default(),
        }
    }
}

impl TiKvConfig {
    // TODO: change to validate(&self)
    pub fn validate(&mut self) -> Result<(), Box<dyn Error>> {
        self.readpool.validate()?;
        self.storage.validate()?;

        if self.cfg_path.is_empty() {
            self.cfg_path = Path::new(&self.storage.data_dir)
                .join(LAST_CONFIG_FILE)
                .to_str()
                .unwrap()
                .to_owned();
        }

        let default_raftdb_path = config::canonicalize_sub_path(&self.storage.data_dir, "raft")?;
        if self.raft_store.raftdb_path.is_empty() {
            self.raft_store.raftdb_path = default_raftdb_path;
        } else {
            self.raft_store.raftdb_path = config::canonicalize_path(&self.raft_store.raftdb_path)?;
        }

        let default_er_path = config::canonicalize_sub_path(&self.storage.data_dir, "raft-engine")?;
        if self.raft_engine.config.dir.is_empty() {
            self.raft_engine.config.dir = default_er_path;
        } else {
            self.raft_engine.config.dir = config::canonicalize_path(&self.raft_engine.config.dir)?;
        }

        let kv_db_path =
            config::canonicalize_sub_path(&self.storage.data_dir, DEFAULT_ROCKSDB_SUB_DIR)?;

        if kv_db_path == self.raft_store.raftdb_path {
            return Err("raft_store.raftdb_path can not same with storage.data_dir/db".into());
        }
<<<<<<< HEAD

        if RocksEngine::exists(&kv_db_path)
            && !RocksEngine::exists(&self.raft_store.raftdb_path)
            && !RaftLogEngine::exists(&self.raft_engine.config.dir)
        {
            return Err("default rocksdb exist, but raftdb and raft engine not exist".into());
        }
        if !RocksEngine::exists(&kv_db_path)
            && (RocksEngine::exists(&self.raft_store.raftdb_path)
                || RaftLogEngine::exists(&self.raft_engine.config.dir))
        {
            return Err("default rocksdb not exist, but raftdb or raft engine exist".into());
=======
        let kv_db_wal_path = if self.rocksdb.wal_dir.is_empty() {
            config::canonicalize_path(&kv_db_path)?
        } else {
            config::canonicalize_path(&self.rocksdb.wal_dir)?
        };
        let raft_db_wal_path = if self.raftdb.wal_dir.is_empty() {
            config::canonicalize_path(&self.raft_store.raftdb_path)?
        } else {
            config::canonicalize_path(&self.raftdb.wal_dir)?
        };
        if kv_db_wal_path == raft_db_wal_path {
            return Err("raftdb.wal_dir can not same with rocksdb.wal_dir".into());
        }
        if !self.raft_engine.enable {
            if RocksEngine::exists(&kv_db_path)
                && !RocksEngine::exists(&self.raft_store.raftdb_path)
            {
                return Err("default rocksdb exist, but raftdb not exist".into());
            }
            if !RocksEngine::exists(&kv_db_path)
                && RocksEngine::exists(&self.raft_store.raftdb_path)
            {
                return Err("default rocksdb not exist, but raftdb exist".into());
            }
        } else {
            if RocksEngine::exists(&kv_db_path)
                && !RaftLogEngine::exists(&self.raft_engine.config.dir)
                && !RocksEngine::exists(&self.raft_store.raftdb_path)
            {
                return Err("default rocksdb exist, but raftdb and raft engine not exist".into());
            }
            if !RocksEngine::exists(&kv_db_path)
                && RaftLogEngine::exists(&self.raft_engine.config.dir)
            {
                return Err("default rocksdb not exist, but raft engine exist".into());
            }
>>>>>>> 0e0d3464
        }

        // Check blob file dir is empty when titan is disabled
        if !self.rocksdb.titan.enabled {
            let titandb_path = if self.rocksdb.titan.dirname.is_empty() {
                Path::new(&kv_db_path).join("titandb")
            } else {
                Path::new(&self.rocksdb.titan.dirname).to_path_buf()
            };
            if let Err(e) =
                tikv_util::config::check_data_dir_empty(titandb_path.to_str().unwrap(), "blob")
            {
                return Err(format!(
                    "check: titandb-data-dir-empty; err: \"{}\"; \
                     hint: You have disabled titan when its data directory is not empty. \
                     To properly shutdown titan, please enter fallback blob-run-mode and \
                     wait till titandb files are all safely ingested.",
                    e
                )
                .into());
            }
        }

        let expect_keepalive = self.raft_store.raft_heartbeat_interval() * 2;
        if expect_keepalive > self.server.grpc_keepalive_time.0 {
            return Err(format!(
                "grpc_keepalive_time is too small, it should not less than the double of \
                 raft tick interval (>= {})",
                duration_to_sec(expect_keepalive)
            )
            .into());
        }

        if self.raft_store.hibernate_regions && !self.cdc.hibernate_regions_compatible {
            warn!(
                "raftstore.hibernate-regions was enabled but cdc.hibernate-regions-compatible \
                was disabled, hibernate regions may be broken up if you want to deploy a cdc cluster"
            );
        }

        self.rocksdb.validate()?;
        self.raftdb.validate()?;
        self.raft_engine.validate()?;
        self.server.validate()?;
        self.raft_store.validate()?;
        self.pd.validate()?;
        self.coprocessor.validate()?;
        self.security.validate()?;
        self.import.validate()?;
        self.backup.validate()?;
        self.pessimistic_txn.validate()?;
        self.gc.validate()?;
        Ok(())
    }

    pub fn compatible_adjust(&mut self) {
        let default_raft_store = RaftstoreConfig::default();
        let default_coprocessor = CopConfig::default();
        if self.raft_store.region_max_size != default_raft_store.region_max_size {
            warn!(
                "deprecated configuration, \
                 raftstore.region-max-size has been moved to coprocessor"
            );
            if self.coprocessor.region_max_size == default_coprocessor.region_max_size {
                warn!(
                    "override coprocessor.region-max-size with raftstore.region-max-size, {:?}",
                    self.raft_store.region_max_size
                );
                self.coprocessor.region_max_size = self.raft_store.region_max_size;
            }
            self.raft_store.region_max_size = default_raft_store.region_max_size;
        }
        if self.raft_store.region_split_size != default_raft_store.region_split_size {
            warn!(
                "deprecated configuration, \
                 raftstore.region-split-size has been moved to coprocessor",
            );
            if self.coprocessor.region_split_size == default_coprocessor.region_split_size {
                warn!(
                    "override coprocessor.region-split-size with raftstore.region-split-size, {:?}",
                    self.raft_store.region_split_size
                );
                self.coprocessor.region_split_size = self.raft_store.region_split_size;
            }
            self.raft_store.region_split_size = default_raft_store.region_split_size;
        }
        if self.server.end_point_concurrency.is_some() {
            warn!(
                "deprecated configuration, {} has been moved to {}",
                "server.end-point-concurrency", "readpool.coprocessor.xxx-concurrency",
            );
            warn!(
                "override {} with {}, {:?}",
                "readpool.coprocessor.xxx-concurrency",
                "server.end-point-concurrency",
                self.server.end_point_concurrency
            );
            let concurrency = self.server.end_point_concurrency.take().unwrap();
            self.readpool.coprocessor.high_concurrency = concurrency;
            self.readpool.coprocessor.normal_concurrency = concurrency;
            self.readpool.coprocessor.low_concurrency = concurrency;
        }
        if self.server.end_point_stack_size.is_some() {
            warn!(
                "deprecated configuration, {} has been moved to {}",
                "server.end-point-stack-size", "readpool.coprocessor.stack-size",
            );
            warn!(
                "override {} with {}, {:?}",
                "readpool.coprocessor.stack-size",
                "server.end-point-stack-size",
                self.server.end_point_stack_size
            );
            self.readpool.coprocessor.stack_size = self.server.end_point_stack_size.take().unwrap();
        }
        if self.server.end_point_max_tasks.is_some() {
            warn!(
                "deprecated configuration, {} is no longer used and ignored, please use {}.",
                "server.end-point-max-tasks", "readpool.coprocessor.max-tasks-per-worker-xxx",
            );
            // Note:
            // Our `end_point_max_tasks` is mostly mistakenly configured, so we don't override
            // new configuration using old values.
            self.server.end_point_max_tasks = None;
        }
        if self.raft_store.clean_stale_peer_delay.as_secs() > 0 {
            warn!(
                "deprecated configuration, {} is no longer used and ignored.",
                "raft_store.clean_stale_peer_delay",
            );
        }
        if self.rocksdb.auto_tuned.is_some() {
            warn!(
                "deprecated configuration, {} is no longer used and ignored, please use {}.",
                "rocksdb.auto_tuned", "rocksdb.rate_limiter_auto_tuned",
            );
            self.rocksdb.auto_tuned = None;
        }
        // When shared block cache is enabled, if its capacity is set, it overrides individual
        // block cache sizes. Otherwise use the sum of block cache size of all column families
        // as the shared cache size.
        let cache_cfg = &mut self.storage.block_cache;
        if cache_cfg.shared && cache_cfg.capacity.0.is_none() {
            cache_cfg.capacity.0 = Some(ReadableSize {
                0: self.rocksdb.defaultcf.block_cache_size.0
                    + self.rocksdb.writecf.block_cache_size.0
                    + self.rocksdb.lockcf.block_cache_size.0
                    + self.raftdb.defaultcf.block_cache_size.0,
            });
        }
        if self.backup.sst_max_size.0 < default_coprocessor.region_max_size.0 / 10 {
            warn!(
                "override backup.sst-max-size with min sst-max-size, {:?}",
                default_coprocessor.region_max_size / 10
            );
            self.backup.sst_max_size = default_coprocessor.region_max_size / 10;
        } else if self.backup.sst_max_size.0 > default_coprocessor.region_max_size.0 * 2 {
            warn!(
                "override backup.sst-max-size with max sst-max-size, {:?}",
                default_coprocessor.region_max_size * 2
            );
            self.backup.sst_max_size = default_coprocessor.region_max_size * 2;
        }

        self.readpool.adjust_use_unified_pool();
    }

    pub fn check_critical_cfg_with(&self, last_cfg: &Self) -> Result<(), String> {
        if last_cfg.rocksdb.wal_dir != self.rocksdb.wal_dir {
            return Err(format!(
                "db wal_dir have been changed, former db wal_dir is '{}', \
                 current db wal_dir is '{}', please guarantee all data wal logs \
                 have been moved to destination directory.",
                last_cfg.rocksdb.wal_dir, self.rocksdb.wal_dir
            ));
        }

        if last_cfg.raftdb.wal_dir != self.raftdb.wal_dir {
            return Err(format!(
                "raftdb wal_dir have been changed, former raftdb wal_dir is '{}', \
                 current raftdb wal_dir is '{}', please guarantee all raft wal logs \
                 have been moved to destination directory.",
                last_cfg.raftdb.wal_dir, self.rocksdb.wal_dir
            ));
        }

        if last_cfg.storage.data_dir != self.storage.data_dir {
            // In tikv 3.0 the default value of storage.data-dir changed
            // from "" to "./"
            let using_default_after_upgrade =
                last_cfg.storage.data_dir.is_empty() && self.storage.data_dir == DEFAULT_DATA_DIR;

            if !using_default_after_upgrade {
                return Err(format!(
                    "storage data dir have been changed, former data dir is {}, \
                     current data dir is {}, please check if it is expected.",
                    last_cfg.storage.data_dir, self.storage.data_dir
                ));
            }
        }

        if last_cfg.raft_store.raftdb_path != self.raft_store.raftdb_path
            && !last_cfg.raft_engine.enable
        {
            return Err(format!(
                "raft db dir have been changed, former is '{}', \
                 current is '{}', please check if it is expected.",
                last_cfg.raft_store.raftdb_path, self.raft_store.raftdb_path
            ));
        }
        if last_cfg.raftdb.wal_dir != self.raftdb.wal_dir
            && !last_cfg.raft_engine.enable {
            return Err(format!(
                "raft db wal dir have been changed, former is '{}', \
                 current is '{}', please check if it is expected.",
                last_cfg.raftdb.wal_dir, self.raftdb.wal_dir
            ));
        }
        if last_cfg.raft_engine.config.dir != self.raft_engine.config.dir
            && last_cfg.raft_engine.enable
        {
            return Err(format!(
                "raft engine dir have been changed, former is '{}', \
                 current is '{}', please check if it is expected.",
                last_cfg.raft_engine.config.dir, self.raft_engine.config.dir
            ));
        }
        if last_cfg.storage.enable_ttl && !self.storage.enable_ttl {
            return Err("can't disable ttl on a ttl instance".to_owned());
        } else if !last_cfg.storage.enable_ttl && self.storage.enable_ttl {
            return Err("can't enable ttl on a non-ttl instance".to_owned());
        }

        Ok(())
    }

    pub fn from_file(path: &Path, unrecognized_keys: Option<&mut Vec<String>>) -> Self {
        (|| -> Result<Self, Box<dyn Error>> {
            let s = fs::read_to_string(path)?;
            let mut deserializer = toml::Deserializer::new(&s);
            let mut cfg = if let Some(keys) = unrecognized_keys {
                serde_ignored::deserialize(&mut deserializer, |key| keys.push(key.to_string()))
            } else {
                <TiKvConfig as serde::Deserialize>::deserialize(&mut deserializer)
            }?;
            deserializer.end()?;
            cfg.cfg_path = path.display().to_string();
            Ok(cfg)
        })()
        .unwrap_or_else(|e| {
            panic!(
                "invalid auto generated configuration file {}, err {}",
                path.display(),
                e
            );
        })
    }

    pub fn write_to_file<P: AsRef<Path>>(&self, path: P) -> Result<(), IoError> {
        let content = ::toml::to_string(&self).unwrap();
        let mut f = fs::File::create(&path)?;
        f.write_all(content.as_bytes())?;
        f.sync_all()?;

        Ok(())
    }

    pub fn write_into_metrics(&self) {
        self.raft_store.write_into_metrics();
        self.rocksdb.write_into_metrics();
    }

    pub fn with_tmp() -> Result<(TiKvConfig, tempfile::TempDir), IoError> {
        let tmp = tempfile::tempdir()?;
        let mut cfg = TiKvConfig::default();
        cfg.storage.data_dir = tmp.path().display().to_string();
        cfg.cfg_path = tmp.path().join(LAST_CONFIG_FILE).display().to_string();
        Ok((cfg, tmp))
    }
}

/// Prevents launching with an incompatible configuration
///
/// Loads the previously-loaded configuration from `last_tikv.toml`,
/// compares key configuration items and fails if they are not
/// identical.
pub fn check_critical_config(config: &TiKvConfig) -> Result<(), String> {
    // Check current critical configurations with last time, if there are some
    // changes, user must guarantee relevant works have been done.
    if let Some(mut cfg) = get_last_config(&config.storage.data_dir) {
        cfg.compatible_adjust();
        let _ = cfg.validate();
        config.check_critical_cfg_with(&cfg)?;
    }
    Ok(())
}

fn get_last_config(data_dir: &str) -> Option<TiKvConfig> {
    let store_path = Path::new(data_dir);
    let last_cfg_path = store_path.join(LAST_CONFIG_FILE);
    if last_cfg_path.exists() {
        return Some(TiKvConfig::from_file(&last_cfg_path, None));
    }
    None
}

/// Persists config to `last_tikv.toml`
pub fn persist_config(config: &TiKvConfig) -> Result<(), String> {
    let store_path = Path::new(&config.storage.data_dir);
    let last_cfg_path = store_path.join(LAST_CONFIG_FILE);
    let tmp_cfg_path = store_path.join(TMP_CONFIG_FILE);

    let same_as_last_cfg = fs::read_to_string(&last_cfg_path).map_or(false, |last_cfg| {
        toml::to_string(&config).unwrap() == last_cfg
    });
    if same_as_last_cfg {
        return Ok(());
    }

    // Create parent directory if missing.
    if let Err(e) = fs::create_dir_all(&store_path) {
        return Err(format!(
            "create parent directory '{}' failed: {}",
            store_path.to_str().unwrap(),
            e
        ));
    }

    // Persist current configurations to temporary file.
    if let Err(e) = config.write_to_file(&tmp_cfg_path) {
        return Err(format!(
            "persist config to '{}' failed: {}",
            tmp_cfg_path.to_str().unwrap(),
            e
        ));
    }

    // Rename temporary file to last config file.
    if let Err(e) = fs::rename(&tmp_cfg_path, &last_cfg_path) {
        return Err(format!(
            "rename config file from '{}' to '{}' failed: {}",
            tmp_cfg_path.to_str().unwrap(),
            last_cfg_path.to_str().unwrap(),
            e
        ));
    }

    Ok(())
}

pub fn write_config<P: AsRef<Path>>(path: P, content: &[u8]) -> CfgResult<()> {
    let tmp_cfg_path = match path.as_ref().parent() {
        Some(p) => p.join(TMP_CONFIG_FILE),
        None => {
            return Err(format!(
                "failed to get parent path of config file: {}",
                path.as_ref().display()
            )
            .into());
        }
    };
    {
        let mut f = fs::File::create(&tmp_cfg_path)?;
        f.write_all(content)?;
        f.sync_all()?;
    }
    fs::rename(&tmp_cfg_path, &path)?;
    Ok(())
}

lazy_static! {
    pub static ref TIKVCONFIG_TYPED: ConfigChange = TiKvConfig::default().typed();
}

fn to_config_change(change: HashMap<String, String>) -> CfgResult<ConfigChange> {
    fn helper(
        mut fields: Vec<String>,
        dst: &mut ConfigChange,
        typed: &ConfigChange,
        value: String,
    ) -> CfgResult<()> {
        if let Some(field) = fields.pop() {
            let f = if field == "raftstore" {
                "raft_store".to_owned()
            } else {
                field.replace("-", "_")
            };
            return match typed.get(&f) {
                None => Err(format!("unexpect fields: {}", field).into()),
                Some(ConfigValue::Skip) => {
                    Err(format!("config {} can not be changed", field).into())
                }
                Some(ConfigValue::Module(m)) => {
                    if let ConfigValue::Module(n_dst) = dst
                        .entry(f)
                        .or_insert_with(|| ConfigValue::Module(HashMap::new()))
                    {
                        return helper(fields, n_dst, m, value);
                    }
                    panic!("unexpect config value");
                }
                Some(v) => {
                    if fields.is_empty() {
                        return match to_change_value(&value, v) {
                            Err(_) => Err(format!("failed to parse: {}", value).into()),
                            Ok(v) => {
                                dst.insert(f, v);
                                Ok(())
                            }
                        };
                    }
                    let c: Vec<_> = fields.into_iter().rev().collect();
                    Err(format!("unexpect fields: {}", c[..].join(".")).into())
                }
            };
        }
        Ok(())
    }
    let mut res = HashMap::new();
    for (name, value) in change {
        let fields: Vec<_> = name.as_str().split('.').collect();
        let fields: Vec<_> = fields.into_iter().map(|s| s.to_owned()).rev().collect();
        helper(fields, &mut res, &TIKVCONFIG_TYPED, value)?;
    }
    Ok(res)
}

fn to_change_value(v: &str, typed: &ConfigValue) -> CfgResult<ConfigValue> {
    let v = v.trim_matches('\"');
    let res = match typed {
        ConfigValue::Duration(_) => ConfigValue::from(v.parse::<ReadableDuration>()?),
        ConfigValue::Size(_) => ConfigValue::from(v.parse::<ReadableSize>()?),
        ConfigValue::OptionSize(_) => {
            ConfigValue::from(OptionReadableSize(Some(v.parse::<ReadableSize>()?)))
        }
        ConfigValue::U64(_) => ConfigValue::from(v.parse::<u64>()?),
        ConfigValue::F64(_) => ConfigValue::from(v.parse::<f64>()?),
        ConfigValue::U32(_) => ConfigValue::from(v.parse::<u32>()?),
        ConfigValue::I32(_) => ConfigValue::from(v.parse::<i32>()?),
        ConfigValue::Usize(_) => ConfigValue::from(v.parse::<usize>()?),
        ConfigValue::Bool(_) => ConfigValue::from(v.parse::<bool>()?),
        ConfigValue::BlobRunMode(_) => ConfigValue::from(v.parse::<BlobRunMode>()?),
        ConfigValue::String(_) => ConfigValue::String(v.to_owned()),
        _ => unreachable!(),
    };
    Ok(res)
}

fn to_toml_encode(change: HashMap<String, String>) -> CfgResult<HashMap<String, String>> {
    fn helper(mut fields: Vec<String>, typed: &ConfigChange) -> CfgResult<bool> {
        if let Some(field) = fields.pop() {
            let f = if field == "raftstore" {
                "raft_store".to_owned()
            } else {
                field.replace("-", "_")
            };
            match typed.get(&f) {
                None | Some(ConfigValue::Skip) => {
                    Err(format!("failed to get field: {}", field).into())
                }
                Some(ConfigValue::Module(m)) => helper(fields, m),
                Some(c) => {
                    if !fields.is_empty() {
                        return Err(format!("unexpect fields: {:?}", fields).into());
                    }
                    match c {
                        ConfigValue::Duration(_)
                        | ConfigValue::Size(_)
                        | ConfigValue::OptionSize(_)
                        | ConfigValue::String(_)
                        | ConfigValue::BlobRunMode(_) => Ok(true),
                        _ => Ok(false),
                    }
                }
            }
        } else {
            Err("failed to get field".to_owned().into())
        }
    }
    let mut dst = HashMap::new();
    for (name, value) in change {
        let fields: Vec<_> = name.as_str().split('.').collect();
        let fields: Vec<_> = fields.into_iter().map(|s| s.to_owned()).rev().collect();
        if helper(fields, &TIKVCONFIG_TYPED)? {
            dst.insert(name.replace("_", "-"), format!("\"{}\"", value));
        } else {
            dst.insert(name.replace("_", "-"), value);
        }
    }
    Ok(dst)
}

#[derive(PartialEq, Eq, Hash, Debug, Clone)]
pub enum Module {
    Readpool,
    Server,
    Metric,
    Raftstore,
    Coprocessor,
    Pd,
    Rocksdb,
    Raftdb,
    RaftEngine,
    Storage,
    Security,
    Encryption,
    Import,
    Backup,
    PessimisticTxn,
    Gc,
    Split,
    Unknown(String),
}

impl From<&str> for Module {
    fn from(m: &str) -> Module {
        match m {
            "readpool" => Module::Readpool,
            "server" => Module::Server,
            "metric" => Module::Metric,
            "raft_store" => Module::Raftstore,
            "coprocessor" => Module::Coprocessor,
            "pd" => Module::Pd,
            "split" => Module::Split,
            "rocksdb" => Module::Rocksdb,
            "raftdb" => Module::Raftdb,
            "raft_engine" => Module::RaftEngine,
            "storage" => Module::Storage,
            "security" => Module::Security,
            "import" => Module::Import,
            "backup" => Module::Backup,
            "pessimistic_txn" => Module::PessimisticTxn,
            "gc" => Module::Gc,
            n => Module::Unknown(n.to_owned()),
        }
    }
}

/// ConfigController use to register each module's config manager,
/// and dispatch the change of config to corresponding managers or
/// return the change if the incoming change is invalid.
#[derive(Default, Clone)]
pub struct ConfigController {
    inner: Arc<RwLock<ConfigInner>>,
}

#[derive(Default)]
struct ConfigInner {
    current: TiKvConfig,
    config_mgrs: HashMap<Module, Box<dyn ConfigManager>>,
}

impl ConfigController {
    pub fn new(current: TiKvConfig) -> Self {
        ConfigController {
            inner: Arc::new(RwLock::new(ConfigInner {
                current,
                config_mgrs: HashMap::new(),
            })),
        }
    }

    pub fn update(&self, change: HashMap<String, String>) -> CfgResult<()> {
        let diff = to_config_change(change.clone())?;
        {
            let mut incoming = self.get_current();
            incoming.update(diff.clone());
            incoming.validate()?;
        }
        let mut inner = self.inner.write().unwrap();
        let mut to_update = HashMap::with_capacity(diff.len());
        for (name, change) in diff.into_iter() {
            match change {
                ConfigValue::Module(change) => {
                    // update a submodule's config only if changes had been sucessfully
                    // dispatched to corresponding config manager, to avoid dispatch change twice
                    if let Some(mgr) = inner.config_mgrs.get_mut(&Module::from(name.as_str())) {
                        if let Err(e) = mgr.dispatch(change.clone()) {
                            inner.current.update(to_update);
                            return Err(e);
                        }
                    }
                    to_update.insert(name, ConfigValue::Module(change));
                }
                _ => {
                    let _ = to_update.insert(name, change);
                }
            }
        }
        debug!("all config change had been dispatched"; "change" => ?to_update);
        inner.current.update(to_update);
        // Write change to the config file
        let content = {
            let change = to_toml_encode(change)?;
            let src = if Path::new(&inner.current.cfg_path).exists() {
                fs::read_to_string(&inner.current.cfg_path)?
            } else {
                String::new()
            };
            let mut t = TomlWriter::new();
            t.write_change(src, change);
            t.finish()
        };
        write_config(&inner.current.cfg_path, &content)?;
        Ok(())
    }

    pub fn update_config(&self, name: &str, value: &str) -> CfgResult<()> {
        let mut m = HashMap::new();
        m.insert(name.to_owned(), value.to_owned());
        self.update(m)
    }

    pub fn register(&self, module: Module, cfg_mgr: Box<dyn ConfigManager>) {
        let mut inner = self.inner.write().unwrap();
        if inner.config_mgrs.insert(module.clone(), cfg_mgr).is_some() {
            warn!("config manager for module {:?} already registered", module)
        }
    }

    pub fn get_current(&self) -> TiKvConfig {
        self.inner.read().unwrap().current.clone()
    }
}

#[cfg(test)]
mod tests {
    use itertools::Itertools;
    use tempfile::Builder;

    use super::*;
    use crate::server::ttl::TTLCheckerTask;
    use crate::storage::config::StorageConfigManger;
    use engine_rocks::raw_util::new_engine_opt;
    use engine_traits::DBOptions as DBOptionsTrait;
    use raft_log_engine::RecoveryMode;
    use raftstore::coprocessor::region_info_accessor::MockRegionInfoProvider;
    use slog::Level;
    use std::sync::Arc;
    use std::time::Duration;
    use tikv_util::worker::{dummy_scheduler, ReceiverWrapper};

    #[test]
    fn test_check_critical_cfg_with() {
        let mut tikv_cfg = TiKvConfig::default();
        let mut last_cfg = TiKvConfig::default();
        assert!(tikv_cfg.check_critical_cfg_with(&last_cfg).is_ok());

        tikv_cfg.rocksdb.wal_dir = "/data/wal_dir".to_owned();
        assert!(tikv_cfg.check_critical_cfg_with(&last_cfg).is_err());

        last_cfg.rocksdb.wal_dir = "/data/wal_dir".to_owned();
        assert!(tikv_cfg.check_critical_cfg_with(&last_cfg).is_ok());

        tikv_cfg.raftdb.wal_dir = "/raft/wal_dir".to_owned();
        assert!(tikv_cfg.check_critical_cfg_with(&last_cfg).is_err());

        last_cfg.raftdb.wal_dir = "/raft/wal_dir".to_owned();
        assert!(tikv_cfg.check_critical_cfg_with(&last_cfg).is_ok());

        tikv_cfg.storage.data_dir = "/data1".to_owned();
        assert!(tikv_cfg.check_critical_cfg_with(&last_cfg).is_err());

        last_cfg.storage.data_dir = "/data1".to_owned();
        assert!(tikv_cfg.check_critical_cfg_with(&last_cfg).is_ok());

        tikv_cfg.raft_store.raftdb_path = "/raft_path".to_owned();
        assert!(tikv_cfg.check_critical_cfg_with(&last_cfg).is_err());

        last_cfg.raft_store.raftdb_path = "/raft_path".to_owned();
        assert!(tikv_cfg.check_critical_cfg_with(&last_cfg).is_ok());
    }

    #[test]
    fn test_last_cfg_modified() {
        let (mut cfg, _dir) = TiKvConfig::with_tmp().unwrap();
        let store_path = Path::new(&cfg.storage.data_dir);
        let last_cfg_path = store_path.join(LAST_CONFIG_FILE);

        cfg.write_to_file(&last_cfg_path).unwrap();

        let mut last_cfg_metadata = last_cfg_path.metadata().unwrap();
        let first_modified = last_cfg_metadata.modified().unwrap();

        // not write to file when config is the equivalent of last one.
        assert!(persist_config(&cfg).is_ok());
        last_cfg_metadata = last_cfg_path.metadata().unwrap();
        assert_eq!(last_cfg_metadata.modified().unwrap(), first_modified);

        // write to file when config is the inequivalent of last one.
        cfg.log_level = slog::Level::Warning;
        assert!(persist_config(&cfg).is_ok());
        last_cfg_metadata = last_cfg_path.metadata().unwrap();
        assert_ne!(last_cfg_metadata.modified().unwrap(), first_modified);
    }

    #[test]
    fn test_persist_cfg() {
        let dir = Builder::new().prefix("test_persist_cfg").tempdir().unwrap();
        let path_buf = dir.path().join(LAST_CONFIG_FILE);
        let file = path_buf.as_path();
        let (s1, s2) = ("/xxx/wal_dir".to_owned(), "/yyy/wal_dir".to_owned());

        let mut tikv_cfg = TiKvConfig::default();

        tikv_cfg.rocksdb.wal_dir = s1.clone();
        tikv_cfg.raftdb.wal_dir = s2.clone();
        tikv_cfg.write_to_file(file).unwrap();
        let cfg_from_file = TiKvConfig::from_file(file, None);
        assert_eq!(cfg_from_file.rocksdb.wal_dir, s1);
        assert_eq!(cfg_from_file.raftdb.wal_dir, s2);

        // write critical config when exist.
        tikv_cfg.rocksdb.wal_dir = s2.clone();
        tikv_cfg.raftdb.wal_dir = s1.clone();
        tikv_cfg.write_to_file(file).unwrap();
        let cfg_from_file = TiKvConfig::from_file(file, None);
        assert_eq!(cfg_from_file.rocksdb.wal_dir, s2);
        assert_eq!(cfg_from_file.raftdb.wal_dir, s1);
    }

    #[test]
    fn test_create_parent_dir_if_missing() {
        let root_path = Builder::new()
            .prefix("test_create_parent_dir_if_missing")
            .tempdir()
            .unwrap();
        let path = root_path.path().join("not_exist_dir");

        let mut tikv_cfg = TiKvConfig::default();
        tikv_cfg.storage.data_dir = path.as_path().to_str().unwrap().to_owned();
        assert!(persist_config(&tikv_cfg).is_ok());
    }

    #[test]
    fn test_keepalive_check() {
        let mut tikv_cfg = TiKvConfig::default();
        tikv_cfg.pd.endpoints = vec!["".to_owned()];
        let dur = tikv_cfg.raft_store.raft_heartbeat_interval();
        tikv_cfg.server.grpc_keepalive_time = ReadableDuration(dur);
        assert!(tikv_cfg.validate().is_err());
        tikv_cfg.server.grpc_keepalive_time = ReadableDuration(dur * 2);
        tikv_cfg.validate().unwrap();
    }

    #[test]
    fn test_block_size() {
        let mut tikv_cfg = TiKvConfig::default();
        tikv_cfg.pd.endpoints = vec!["".to_owned()];
        tikv_cfg.rocksdb.defaultcf.block_size = ReadableSize::gb(10);
        tikv_cfg.rocksdb.lockcf.block_size = ReadableSize::gb(10);
        tikv_cfg.rocksdb.writecf.block_size = ReadableSize::gb(10);
        tikv_cfg.rocksdb.raftcf.block_size = ReadableSize::gb(10);
        tikv_cfg.raftdb.defaultcf.block_size = ReadableSize::gb(10);
        assert!(tikv_cfg.validate().is_err());
        tikv_cfg.rocksdb.defaultcf.block_size = ReadableSize::kb(10);
        tikv_cfg.rocksdb.lockcf.block_size = ReadableSize::kb(10);
        tikv_cfg.rocksdb.writecf.block_size = ReadableSize::kb(10);
        tikv_cfg.rocksdb.raftcf.block_size = ReadableSize::kb(10);
        tikv_cfg.raftdb.defaultcf.block_size = ReadableSize::kb(10);
        tikv_cfg.validate().unwrap();
    }

    #[test]
    fn test_parse_log_level() {
        #[derive(Serialize, Deserialize, Debug)]
        struct LevelHolder {
            #[serde(with = "log_level_serde")]
            v: Level,
        }

        let legal_cases = vec![
            ("critical", Level::Critical),
            ("error", Level::Error),
            ("warning", Level::Warning),
            ("debug", Level::Debug),
            ("trace", Level::Trace),
            ("info", Level::Info),
        ];
        for (serialized, deserialized) in legal_cases {
            let holder = LevelHolder { v: deserialized };
            let res_string = toml::to_string(&holder).unwrap();
            let exp_string = format!("v = \"{}\"\n", serialized);
            assert_eq!(res_string, exp_string);
            let res_value: LevelHolder = toml::from_str(&exp_string).unwrap();
            assert_eq!(res_value.v, deserialized);
        }

        let compatibility_cases = vec![("warn", Level::Warning)];
        for (serialized, deserialized) in compatibility_cases {
            let variant_string = format!("v = \"{}\"\n", serialized);
            let res_value: LevelHolder = toml::from_str(&variant_string).unwrap();
            assert_eq!(res_value.v, deserialized);
        }

        let illegal_cases = vec!["foobar", ""];
        for case in illegal_cases {
            let string = format!("v = \"{}\"\n", case);
            toml::from_str::<LevelHolder>(&string).unwrap_err();
        }
    }

    #[test]
    fn test_to_config_change() {
        assert_eq!(
            to_change_value("10h", &ConfigValue::Duration(0)).unwrap(),
            ConfigValue::from(ReadableDuration::hours(10))
        );
        assert_eq!(
            to_change_value("100MB", &ConfigValue::Size(0)).unwrap(),
            ConfigValue::from(ReadableSize::mb(100))
        );
        assert_eq!(
            to_change_value("10000", &ConfigValue::U64(0)).unwrap(),
            ConfigValue::from(10000u64)
        );

        let old = TiKvConfig::default();
        let mut incoming = TiKvConfig::default();
        incoming.coprocessor.region_split_keys = 10000;
        incoming.gc.max_write_bytes_per_sec = ReadableSize::mb(100);
        incoming.rocksdb.defaultcf.block_cache_size = ReadableSize::mb(500);
        let diff = old.diff(&incoming);
        let mut change = HashMap::new();
        change.insert(
            "coprocessor.region-split-keys".to_owned(),
            "10000".to_owned(),
        );
        change.insert("gc.max-write-bytes-per-sec".to_owned(), "100MB".to_owned());
        change.insert(
            "rocksdb.defaultcf.block-cache-size".to_owned(),
            "500MB".to_owned(),
        );
        let res = to_config_change(change).unwrap();
        assert_eq!(diff, res);

        // illegal cases
        let cases = vec![
            // wrong value type
            ("gc.max-write-bytes-per-sec".to_owned(), "10s".to_owned()),
            (
                "pessimistic-txn.wait-for-lock-timeout".to_owned(),
                "1MB".to_owned(),
            ),
            // missing or unknown config fields
            ("xxx.yyy".to_owned(), "12".to_owned()),
            (
                "rocksdb.defaultcf.block-cache-size.xxx".to_owned(),
                "50MB".to_owned(),
            ),
            ("rocksdb.xxx.block-cache-size".to_owned(), "50MB".to_owned()),
            ("rocksdb.block-cache-size".to_owned(), "50MB".to_owned()),
            // not support change config
            (
                "raftstore.raft-heartbeat-ticks".to_owned(),
                "100".to_owned(),
            ),
            ("raftstore.prevote".to_owned(), "false".to_owned()),
        ];
        for (name, value) in cases {
            let mut change = HashMap::new();
            change.insert(name, value);
            assert!(to_config_change(change).is_err());
        }
    }

    #[test]
    fn test_to_toml_encode() {
        let mut change = HashMap::new();
        change.insert(
            "raftstore.pd-heartbeat-tick-interval".to_owned(),
            "1h".to_owned(),
        );
        change.insert(
            "coprocessor.region-split-keys".to_owned(),
            "10000".to_owned(),
        );
        change.insert("gc.max-write-bytes-per-sec".to_owned(), "100MB".to_owned());
        change.insert(
            "rocksdb.defaultcf.titan.blob-run-mode".to_owned(),
            "read-only".to_owned(),
        );
        let res = to_toml_encode(change).unwrap();
        assert_eq!(
            res.get("raftstore.pd-heartbeat-tick-interval"),
            Some(&"\"1h\"".to_owned())
        );
        assert_eq!(
            res.get("coprocessor.region-split-keys"),
            Some(&"10000".to_owned())
        );
        assert_eq!(
            res.get("gc.max-write-bytes-per-sec"),
            Some(&"\"100MB\"".to_owned())
        );
        assert_eq!(
            res.get("rocksdb.defaultcf.titan.blob-run-mode"),
            Some(&"\"read-only\"".to_owned())
        );
    }

    fn new_engines(
        cfg: TiKvConfig,
    ) -> (
        RocksEngine,
        ConfigController,
        ReceiverWrapper<TTLCheckerTask>,
    ) {
        let engine = RocksEngine::from_db(Arc::new(
            new_engine_opt(
                &cfg.storage.data_dir,
                cfg.rocksdb.build_opt(),
                cfg.rocksdb.build_cf_opts(
                    &cfg.storage.block_cache.build_shared_cache(),
                    None,
                    cfg.storage.enable_ttl,
                ),
            )
            .unwrap(),
        ));

        let (shared, cfg_controller) = (cfg.storage.block_cache.shared, ConfigController::new(cfg));
        cfg_controller.register(
            Module::Rocksdb,
            Box::new(DBConfigManger::new(engine.clone(), DBType::Kv, shared)),
        );
        let (scheduler, receiver) = dummy_scheduler();
        cfg_controller.register(
            Module::Storage,
            Box::new(StorageConfigManger::new(engine.clone(), shared, scheduler)),
        );
        (engine, cfg_controller, receiver)
    }

    #[test]
    fn test_change_rocksdb_config() {
        let (mut cfg, _dir) = TiKvConfig::with_tmp().unwrap();
        cfg.rocksdb.max_background_jobs = 4;
        cfg.rocksdb.max_background_flushes = 2;
        cfg.rocksdb.defaultcf.disable_auto_compactions = false;
        cfg.rocksdb.defaultcf.target_file_size_base = ReadableSize::mb(64);
        cfg.rocksdb.defaultcf.block_cache_size = ReadableSize::mb(8);
        cfg.rocksdb.rate_bytes_per_sec = ReadableSize::mb(64);
        cfg.rocksdb.rate_limiter_auto_tuned = false;
        cfg.storage.block_cache.shared = false;
        cfg.validate().unwrap();
        let (db, cfg_controller, _) = new_engines(cfg);

        // update max_background_jobs
        assert_eq!(db.get_db_options().get_max_background_jobs(), 4);

        cfg_controller
            .update_config("rocksdb.max-background-jobs", "8")
            .unwrap();
        assert_eq!(db.get_db_options().get_max_background_jobs(), 8);

        // update max_background_flushes, set to a bigger value
        assert_eq!(db.get_db_options().get_max_background_flushes(), 2);

        cfg_controller
            .update_config("rocksdb.max-background-flushes", "5")
            .unwrap();
        assert_eq!(db.get_db_options().get_max_background_flushes(), 5);

        // update rate_bytes_per_sec
        assert_eq!(
            db.get_db_options().get_rate_bytes_per_sec().unwrap(),
            ReadableSize::mb(64).0 as i64
        );

        cfg_controller
            .update_config("rocksdb.rate-bytes-per-sec", "128MB")
            .unwrap();
        assert_eq!(
            db.get_db_options().get_rate_bytes_per_sec().unwrap(),
            ReadableSize::mb(128).0 as i64
        );

        // update some configs on default cf
        let cf_opts = db.get_options_cf(CF_DEFAULT).unwrap();
        assert_eq!(cf_opts.get_disable_auto_compactions(), false);
        assert_eq!(cf_opts.get_target_file_size_base(), ReadableSize::mb(64).0);
        assert_eq!(cf_opts.get_block_cache_capacity(), ReadableSize::mb(8).0);

        let mut change = HashMap::new();
        change.insert(
            "rocksdb.defaultcf.disable-auto-compactions".to_owned(),
            "true".to_owned(),
        );
        change.insert(
            "rocksdb.defaultcf.target-file-size-base".to_owned(),
            "32MB".to_owned(),
        );
        change.insert(
            "rocksdb.defaultcf.block-cache-size".to_owned(),
            "256MB".to_owned(),
        );
        cfg_controller.update(change).unwrap();

        let cf_opts = db.get_options_cf(CF_DEFAULT).unwrap();
        assert_eq!(cf_opts.get_disable_auto_compactions(), true);
        assert_eq!(cf_opts.get_target_file_size_base(), ReadableSize::mb(32).0);
        assert_eq!(cf_opts.get_block_cache_capacity(), ReadableSize::mb(256).0);

        // Can not update block cache through storage module
        // when shared block cache is disabled
        assert!(
            cfg_controller
                .update_config("storage.block-cache.capacity", "512MB")
                .is_err()
        );
    }

    #[test]
    fn test_change_rate_limiter_auto_tuned() {
        let (mut cfg, _dir) = TiKvConfig::with_tmp().unwrap();
        // vanilla limiter does not support dynamically changing auto-tuned mode.
        cfg.rocksdb.rate_limiter_auto_tuned = true;
        cfg.validate().unwrap();
        let (db, cfg_controller, _) = new_engines(cfg);

        // update rate_limiter_auto_tuned
        assert_eq!(
            db.get_db_options().get_rate_limiter_auto_tuned().unwrap(),
            true
        );

        cfg_controller
            .update_config("rocksdb.rate_limiter_auto_tuned", "false")
            .unwrap();
        assert_eq!(
            db.get_db_options().get_rate_limiter_auto_tuned().unwrap(),
            false
        );
    }

    #[test]
    fn test_change_shared_block_cache() {
        let (mut cfg, _dir) = TiKvConfig::with_tmp().unwrap();
        cfg.storage.block_cache.shared = true;
        cfg.validate().unwrap();
        let (db, cfg_controller, _) = new_engines(cfg);

        // Can not update shared block cache through rocksdb module
        assert!(
            cfg_controller
                .update_config("rocksdb.defaultcf.block-cache-size", "256MB")
                .is_err()
        );

        cfg_controller
            .update_config("storage.block-cache.capacity", "256MB")
            .unwrap();

        let defaultcf_opts = db.get_options_cf(CF_DEFAULT).unwrap();
        assert_eq!(
            defaultcf_opts.get_block_cache_capacity(),
            ReadableSize::mb(256).0
        );
    }

    #[test]
    fn test_dispatch_titan_blob_run_mode_config() {
        let mut cfg = TiKvConfig::default();
        let mut incoming = cfg.clone();
        cfg.rocksdb.defaultcf.titan.blob_run_mode = BlobRunMode::Normal;
        incoming.rocksdb.defaultcf.titan.blob_run_mode = BlobRunMode::Fallback;

        let diff = cfg
            .rocksdb
            .defaultcf
            .titan
            .diff(&incoming.rocksdb.defaultcf.titan);
        assert_eq!(diff.len(), 1);

        let diff = config_value_to_string(diff.into_iter().collect());
        assert_eq!(diff.len(), 1);
        assert_eq!(diff[0].0.as_str(), "blob_run_mode");
        assert_eq!(diff[0].1.as_str(), "kFallback");
    }

    #[test]
    fn test_change_ttl_check_poll_interval() {
        let (mut cfg, _dir) = TiKvConfig::with_tmp().unwrap();
        cfg.storage.block_cache.shared = true;
        cfg.validate().unwrap();
        let (_, cfg_controller, mut rx) = new_engines(cfg);

        // Can not update shared block cache through rocksdb module
        cfg_controller
            .update_config("storage.ttl_check_poll_interval", "10s")
            .unwrap();
        match rx.recv() {
            None => unreachable!(),
            Some(TTLCheckerTask::UpdatePollInterval(d)) => assert_eq!(d, Duration::from_secs(10)),
        }
    }

    #[test]
    fn test_compatible_adjust_validate_equal() {
        // After calling many time of `compatible_adjust` and `validate` should has
        // the same effect as calling `compatible_adjust` and `validate` one time
        let mut c = TiKvConfig::default();
        let mut cfg = c.clone();
        c.compatible_adjust();
        c.validate().unwrap();

        for _ in 0..10 {
            cfg.compatible_adjust();
            cfg.validate().unwrap();
            assert_eq!(c, cfg);
        }
    }

    #[test]
    fn test_readpool_compatible_adjust_config() {
        let content = r#"
        [readpool.storage]
        [readpool.coprocessor]
        "#;
        let mut cfg: TiKvConfig = toml::from_str(content).unwrap();
        cfg.compatible_adjust();
        assert_eq!(cfg.readpool.storage.use_unified_pool, Some(true));
        assert_eq!(cfg.readpool.coprocessor.use_unified_pool, Some(true));

        let content = r#"
        [readpool.storage]
        stack-size = "1MB"
        [readpool.coprocessor]
        normal-concurrency = 1
        "#;
        let mut cfg: TiKvConfig = toml::from_str(content).unwrap();
        cfg.compatible_adjust();
        assert_eq!(cfg.readpool.storage.use_unified_pool, Some(false));
        assert_eq!(cfg.readpool.coprocessor.use_unified_pool, Some(false));
    }

    #[test]
    fn test_unrecognized_config_keys() {
        let mut temp_config_file = tempfile::NamedTempFile::new().unwrap();
        let temp_config_writer = temp_config_file.as_file_mut();
        temp_config_writer
            .write_all(
                br#"
                    log-level = "debug"
                    log-fmt = "json"
                    [readpool.unified]
                    min-threads-count = 5
                    stack-size = "20MB"
                    [import]
                    num_threads = 4
                    [gcc]
                    batch-keys = 1024
                    [[security.encryption.master-keys]]
                    type = "file"
                "#,
            )
            .unwrap();
        temp_config_writer.sync_data().unwrap();

        let mut unrecognized_keys = Vec::new();
        let _ = TiKvConfig::from_file(temp_config_file.path(), Some(&mut unrecognized_keys));

        assert_eq!(
            unrecognized_keys,
            vec![
                "log-fmt".to_owned(),
                "readpool.unified.min-threads-count".to_owned(),
                "import.num_threads".to_owned(),
                "gcc".to_owned(),
                "security.encryption.master-keys".to_owned(),
            ],
        );
    }

    #[test]
    fn test_raft_engine() {
        let content = r#"
            [raft-engine]
            enable = true
            recovery_mode = "tolerate-corrupted-tail-records"
            bytes-per-sync = "64KB"
            purge-threshold = "1GB"
        "#;
        let cfg: TiKvConfig = toml::from_str(content).unwrap();
        assert!(cfg.raft_engine.enable);
        let config = &cfg.raft_engine.config;
        assert_eq!(
            config.recovery_mode,
            RecoveryMode::TolerateCorruptedTailRecords
        );
        assert_eq!(config.bytes_per_sync.0, ReadableSize::kb(64).0);
        assert_eq!(config.purge_threshold.0, ReadableSize::gb(1).0);
    }

    #[test]
    fn test_raft_engine_dir() {
        let content = r#"
            [raft-engine]
            enable = true
        "#;
        let mut cfg: TiKvConfig = toml::from_str(content).unwrap();
        cfg.validate().unwrap();
        assert_eq!(
            cfg.raft_engine.config.dir,
            config::canonicalize_sub_path(&cfg.storage.data_dir, "raft-engine").unwrap()
        );
    }

    #[test]
    fn test_compaction_guard() {
        // Test comopaction guard disabled.
        {
            let config = DefaultCfConfig {
                target_file_size_base: ReadableSize::mb(16),
                enable_compaction_guard: false,
                ..Default::default()
            };
            let provider = Some(MockRegionInfoProvider::new(vec![]));
            let cf_opts = build_cf_opt!(config, CF_DEFAULT, None /*cache*/, provider);
            assert_eq!(
                config.target_file_size_base.0,
                cf_opts.get_target_file_size_base()
            );
        }
        // Test compaction guard enabled but region info provider is missing.
        {
            let config = DefaultCfConfig {
                target_file_size_base: ReadableSize::mb(16),
                enable_compaction_guard: true,
                ..Default::default()
            };
            let provider: Option<MockRegionInfoProvider> = None;
            let cf_opts = build_cf_opt!(config, CF_DEFAULT, None /*cache*/, provider);
            assert_eq!(
                config.target_file_size_base.0,
                cf_opts.get_target_file_size_base()
            );
        }
        // Test compaction guard enabled.
        {
            let config = DefaultCfConfig {
                target_file_size_base: ReadableSize::mb(16),
                enable_compaction_guard: true,
                compaction_guard_min_output_file_size: ReadableSize::mb(4),
                compaction_guard_max_output_file_size: ReadableSize::mb(64),
                ..Default::default()
            };
            let provider = Some(MockRegionInfoProvider::new(vec![]));
            let cf_opts = build_cf_opt!(config, CF_DEFAULT, None /*cache*/, provider);
            assert_eq!(
                config.compaction_guard_max_output_file_size.0,
                cf_opts.get_target_file_size_base()
            );
        }
    }

    #[test]
    fn test_validate_tikv_config() {
        let mut cfg = TiKvConfig::default();
        let default_region_split_check_diff = cfg.raft_store.region_split_check_diff.0;
        cfg.raft_store.region_split_check_diff.0 += 1;
        assert!(cfg.validate().is_ok());
        assert_eq!(
            cfg.raft_store.region_split_check_diff.0,
            default_region_split_check_diff + 1
        );
    }

    #[test]
    fn test_validate_tikv_wal_config() {
        let tmp_path = tempfile::Builder::new().tempdir().unwrap().into_path();
        macro_rules! tmp_path_string_generate {
            ($base:expr, $($sub:expr),+) => {{
                let mut path: ::std::path::PathBuf = $base.clone();
                $(
                    path.push($sub);
                )*
                String::from(path.to_str().unwrap())
            }}
        }

        {
            let mut cfg = TiKvConfig::default();
            assert!(cfg.validate().is_ok());
        }

        {
            let mut cfg = TiKvConfig::default();
            cfg.storage.data_dir = tmp_path_string_generate!(tmp_path, "data");
            cfg.raft_store.raftdb_path = tmp_path_string_generate!(tmp_path, "data", "db");
            assert!(!cfg.validate().is_ok());
        }

        {
            let mut cfg = TiKvConfig::default();
            cfg.storage.data_dir = tmp_path_string_generate!(tmp_path, "data", "kvdb");
            cfg.raft_store.raftdb_path =
                tmp_path_string_generate!(tmp_path, "data", "raftdb", "db");
            cfg.rocksdb.wal_dir = tmp_path_string_generate!(tmp_path, "data", "raftdb", "db");
            assert!(!cfg.validate().is_ok());
        }

        {
            let mut cfg = TiKvConfig::default();
            cfg.storage.data_dir = tmp_path_string_generate!(tmp_path, "data", "kvdb");
            cfg.raft_store.raftdb_path =
                tmp_path_string_generate!(tmp_path, "data", "raftdb", "db");
            cfg.raftdb.wal_dir = tmp_path_string_generate!(tmp_path, "data", "kvdb", "db");
            assert!(!cfg.validate().is_ok());
        }

        {
            let mut cfg = TiKvConfig::default();
            cfg.rocksdb.wal_dir = tmp_path_string_generate!(tmp_path, "data", "wal");
            cfg.raftdb.wal_dir = tmp_path_string_generate!(tmp_path, "data", "wal");
            assert!(!cfg.validate().is_ok());
        }

        {
            let mut cfg = TiKvConfig::default();
            cfg.storage.data_dir = tmp_path_string_generate!(tmp_path, "data", "kvdb");
            cfg.raft_store.raftdb_path =
                tmp_path_string_generate!(tmp_path, "data", "raftdb", "db");
            cfg.rocksdb.wal_dir = tmp_path_string_generate!(tmp_path, "data", "kvdb", "db");
            cfg.raftdb.wal_dir = tmp_path_string_generate!(tmp_path, "data", "raftdb", "db");
            assert!(cfg.validate().is_ok());
        }
    }

    #[test]
    fn test_background_job_limits() {
        assert_eq!(
            get_background_job_limits_impl(1 /*cpu_num*/, &KVDB_DEFAULT_BACKGROUND_JOB_LIMITS),
            BackgroundJobLimits {
                max_background_jobs: 2,
                max_background_flushes: 1,
                max_sub_compactions: 1,
                max_titan_background_gc: 1,
            }
        );
        assert_eq!(
            get_background_job_limits_impl(2 /*cpu_num*/, &KVDB_DEFAULT_BACKGROUND_JOB_LIMITS),
            BackgroundJobLimits {
                max_background_jobs: 2,
                max_background_flushes: 1,
                max_sub_compactions: 1,
                max_titan_background_gc: 2,
            }
        );
        assert_eq!(
            get_background_job_limits_impl(4 /*cpu_num*/, &KVDB_DEFAULT_BACKGROUND_JOB_LIMITS),
            BackgroundJobLimits {
                max_background_jobs: 4,
                max_background_flushes: 2,
                max_sub_compactions: 1,
                max_titan_background_gc: 4,
            }
        );
        assert_eq!(
            get_background_job_limits_impl(8 /*cpu_num*/, &KVDB_DEFAULT_BACKGROUND_JOB_LIMITS),
            BackgroundJobLimits {
                max_background_jobs: 8,
                max_background_flushes: 3,
                max_sub_compactions: 3,
                max_titan_background_gc: 4,
            }
        );
        assert_eq!(
            get_background_job_limits_impl(
                16, /*cpu_num*/
                &KVDB_DEFAULT_BACKGROUND_JOB_LIMITS
            ),
            BackgroundJobLimits {
                max_background_jobs: 10,
                max_background_flushes: 4,
                max_sub_compactions: 3,
                max_titan_background_gc: 4,
            }
        );
    }

    #[test]
    fn test_config_template_is_valid() {
        let template_config = std::include_str!("../etc/config-template.toml")
            .lines()
            .map(|l| l.strip_prefix('#').unwrap_or(l))
            .join("\n");

        let mut cfg: TiKvConfig = toml::from_str(&template_config).unwrap();
        cfg.validate().unwrap();
    }

    #[test]
    fn test_config_template_no_superfluous_keys() {
        let template_config = std::include_str!("../etc/config-template.toml")
            .lines()
            .map(|l| l.strip_prefix('#').unwrap_or(l))
            .join("\n");

        let mut deserializer = toml::Deserializer::new(&template_config);
        let mut unrecognized_keys = Vec::new();
        let _: TiKvConfig = serde_ignored::deserialize(&mut deserializer, |key| {
            unrecognized_keys.push(key.to_string())
        })
        .unwrap();

        // Don't use `is_empty()` so we see which keys are superfluous on failure.
        assert_eq!(unrecognized_keys, Vec::<String>::new());
    }

    #[test]
    fn test_config_template_matches_default() {
        let template_config = std::include_str!("../etc/config-template.toml")
            .lines()
            .map(|l| l.strip_prefix('#').unwrap_or(l))
            .join("\n");

        let mut cfg: TiKvConfig = toml::from_str(&template_config).unwrap();
        let mut default_cfg = TiKvConfig::default();

        // Some default values are computed based on the environment.
        // Because we can't set config values for these in `config-template.toml`, we will handle
        // them manually.
        cfg.readpool.unified.max_thread_count = default_cfg.readpool.unified.max_thread_count;
        cfg.readpool.storage.high_concurrency = default_cfg.readpool.storage.high_concurrency;
        cfg.readpool.storage.normal_concurrency = default_cfg.readpool.storage.normal_concurrency;
        cfg.readpool.storage.low_concurrency = default_cfg.readpool.storage.low_concurrency;
        cfg.readpool.coprocessor.high_concurrency =
            default_cfg.readpool.coprocessor.high_concurrency;
        cfg.readpool.coprocessor.normal_concurrency =
            default_cfg.readpool.coprocessor.normal_concurrency;
        cfg.readpool.coprocessor.low_concurrency = default_cfg.readpool.coprocessor.low_concurrency;
        cfg.server.grpc_memory_pool_quota = default_cfg.server.grpc_memory_pool_quota;
        cfg.server.background_thread_count = default_cfg.server.background_thread_count;
        cfg.server.end_point_max_concurrency = default_cfg.server.end_point_max_concurrency;
        cfg.storage.scheduler_worker_pool_size = default_cfg.storage.scheduler_worker_pool_size;
        cfg.rocksdb.max_background_jobs = default_cfg.rocksdb.max_background_jobs;
        cfg.rocksdb.max_background_flushes = default_cfg.rocksdb.max_background_flushes;
        cfg.rocksdb.max_sub_compactions = default_cfg.rocksdb.max_sub_compactions;
        cfg.rocksdb.titan.max_background_gc = default_cfg.rocksdb.titan.max_background_gc;
        cfg.raftdb.max_background_jobs = default_cfg.raftdb.max_background_jobs;
        cfg.raftdb.max_background_flushes = default_cfg.raftdb.max_background_flushes;
        cfg.raftdb.max_sub_compactions = default_cfg.raftdb.max_sub_compactions;
        cfg.raftdb.titan.max_background_gc = default_cfg.raftdb.titan.max_background_gc;
        cfg.backup.num_threads = default_cfg.backup.num_threads;

        // There is another set of config values that we can't directly compare:
        // When the default values are `None`, but are then resolved to `Some(_)` later on.
        default_cfg.readpool.storage.adjust_use_unified_pool();
        default_cfg.readpool.coprocessor.adjust_use_unified_pool();
        default_cfg.security.redact_info_log = Some(false);

        // Other special cases.
        cfg.pd.retry_max_count = default_cfg.pd.retry_max_count; // Both -1 and isize::MAX are the same.
        cfg.storage.block_cache.capacity = OptionReadableSize(None); // Either `None` and a value is computed or `Some(_)` fixed value.

        assert_eq!(cfg, default_cfg);
    }
}<|MERGE_RESOLUTION|>--- conflicted
+++ resolved
@@ -2370,20 +2370,7 @@
         if kv_db_path == self.raft_store.raftdb_path {
             return Err("raft_store.raftdb_path can not same with storage.data_dir/db".into());
         }
-<<<<<<< HEAD
-
-        if RocksEngine::exists(&kv_db_path)
-            && !RocksEngine::exists(&self.raft_store.raftdb_path)
-            && !RaftLogEngine::exists(&self.raft_engine.config.dir)
-        {
-            return Err("default rocksdb exist, but raftdb and raft engine not exist".into());
-        }
-        if !RocksEngine::exists(&kv_db_path)
-            && (RocksEngine::exists(&self.raft_store.raftdb_path)
-                || RaftLogEngine::exists(&self.raft_engine.config.dir))
-        {
-            return Err("default rocksdb not exist, but raftdb or raft engine exist".into());
-=======
+
         let kv_db_wal_path = if self.rocksdb.wal_dir.is_empty() {
             config::canonicalize_path(&kv_db_path)?
         } else {
@@ -2397,30 +2384,18 @@
         if kv_db_wal_path == raft_db_wal_path {
             return Err("raftdb.wal_dir can not same with rocksdb.wal_dir".into());
         }
-        if !self.raft_engine.enable {
-            if RocksEngine::exists(&kv_db_path)
-                && !RocksEngine::exists(&self.raft_store.raftdb_path)
-            {
-                return Err("default rocksdb exist, but raftdb not exist".into());
-            }
-            if !RocksEngine::exists(&kv_db_path)
-                && RocksEngine::exists(&self.raft_store.raftdb_path)
-            {
-                return Err("default rocksdb not exist, but raftdb exist".into());
-            }
-        } else {
-            if RocksEngine::exists(&kv_db_path)
-                && !RaftLogEngine::exists(&self.raft_engine.config.dir)
-                && !RocksEngine::exists(&self.raft_store.raftdb_path)
-            {
-                return Err("default rocksdb exist, but raftdb and raft engine not exist".into());
-            }
-            if !RocksEngine::exists(&kv_db_path)
-                && RaftLogEngine::exists(&self.raft_engine.config.dir)
-            {
-                return Err("default rocksdb not exist, but raft engine exist".into());
-            }
->>>>>>> 0e0d3464
+
+        if RocksEngine::exists(&kv_db_path)
+            && !RocksEngine::exists(&self.raft_store.raftdb_path)
+            && !RaftLogEngine::exists(&self.raft_engine.config.dir)
+        {
+            return Err("default rocksdb exist, but raftdb and raft engine not exist".into());
+        }
+        if !RocksEngine::exists(&kv_db_path)
+            && (RocksEngine::exists(&self.raft_store.raftdb_path)
+                || RaftLogEngine::exists(&self.raft_engine.config.dir))
+        {
+            return Err("default rocksdb not exist, but raftdb or raft engine exist".into());
         }
 
         // Check blob file dir is empty when titan is disabled
