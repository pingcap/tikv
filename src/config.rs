--- conflicted
+++ resolved
@@ -3264,11 +3264,7 @@
         let (db, cfg_controller) = new_engines(cfg);
 
         // update max_background_jobs
-<<<<<<< HEAD
         assert_eq!(db.get_db_options().get_max_background_jobs(), 4);
-=======
-        assert_eq!(db.get_db_options().get_max_background_jobs(), 2);
->>>>>>> ab65087e
 
         cfg_controller
             .update_config("rocksdb.max-background-jobs", "8")
