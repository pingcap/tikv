// Copyright 2016 PingCAP, Inc.
//
// Licensed under the Apache License, Version 2.0 (the "License");
// you may not use this file except in compliance with the License.
// You may obtain a copy of the License at
//
//     http://www.apache.org/licenses/LICENSE-2.0
//
// Unless required by applicable law or agreed to in writing, software
// distributed under the License is distributed on an "AS IS" BASIS,
// See the License for the specific language governing permissions and
// limitations under the License.

use std::sync::Arc;
use std::sync::mpsc::{self, Receiver as StdReceiver, TryRecvError};
use std::rc::Rc;
use std::cell::RefCell;
use std::collections::BTreeMap;
use std::collections::Bound::{Excluded, Included, Unbounded};
use std::time::{Duration, Instant};
use std::thread;
use std::u64;

use rocksdb::{WriteBatch, DB};
use rocksdb::rocksdb_options::WriteOptions;
use mio::{self, EventLoop, EventLoopConfig, Sender};
use protobuf;
use time::{self, Timespec};

use kvproto::raft_serverpb::{PeerState, RaftMessage, RaftSnapshotData, RaftTruncatedState,
                             RegionLocalState};
use kvproto::eraftpb::{ConfChangeType, MessageType};
use kvproto::pdpb::StoreStats;
use util::{escape, rocksdb};
use util::time::{duration_to_sec, SlowTimer};
use pd::{PdClient, PdRunner, PdTask};
use kvproto::raft_cmdpb::{AdminCmdType, AdminRequest, RaftCmdRequest, RaftCmdResponse,
                          StatusCmdType, StatusResponse};
use protobuf::Message;
use raft::{self, SnapshotStatus, INVALID_INDEX};
use raftstore::{Error, Result};
use kvproto::metapb;
use util::worker::{FutureWorker, Scheduler, Stopped, Worker};
use util::transport::SendCh;
use util::RingQueue;
use util::collections::{HashMap, HashSet};
use storage::{CF_DEFAULT, CF_LOCK, CF_RAFT, CF_WRITE};
use raftstore::coprocessor::CoprocessorHost;
use raftstore::coprocessor::split_observer::SplitObserver;
use super::worker::{ApplyRunner, ApplyTask, ApplyTaskRes, CompactRunner, CompactTask,
                    ConsistencyCheckRunner, ConsistencyCheckTask, RaftlogGcRunner, RaftlogGcTask,
                    RegionRunner, RegionTask, SplitCheckRunner, SplitCheckTask};
use super::worker::apply::{ChangePeer, ExecResult};
use super::{util, Msg, SignificantMsg, SnapKey, SnapManager, SnapshotDeleter, Tick};
use super::keys::{self, data_end_key, data_key, enc_end_key, enc_start_key};
use super::engine::{Iterable, Peekable, Snapshot as EngineSnapshot};
use super::config::Config;
use super::peer::{self, ConsistencyState, Peer, ReadyContext, StaleState};
use super::peer_storage::{self, ApplySnapResult, CacheQueryStats};
use super::msg::{BatchCallback, Callback};
use super::cmd_resp::{bind_term, new_error};
use super::transport::Transport;
use super::metrics::*;
use super::local_metrics::RaftMetrics;

type Key = Vec<u8>;

const MIO_TICK_RATIO: u64 = 10;
const PENDING_VOTES_CAP: usize = 20;

#[derive(Clone)]
pub struct Engines {
    pub kv_engine: Arc<DB>,
    pub raft_engine: Arc<DB>,
}

impl Engines {
    pub fn new(kv_engine: Arc<DB>, raft_engine: Arc<DB>) -> Engines {
        Engines {
            kv_engine: kv_engine,
            raft_engine: raft_engine,
        }
    }
}

// A helper structure to bundle all channels for messages to `Store`.
pub struct StoreChannel {
    pub sender: Sender<Msg>,
    pub significant_msg_receiver: StdReceiver<SignificantMsg>,
}

pub struct StoreStat {
    pub lock_cf_bytes_written: u64,

    pub engine_total_bytes_written: u64,
    pub engine_total_keys_written: u64,

    pub engine_last_total_bytes_written: u64,
    pub engine_last_total_keys_written: u64,
}

impl Default for StoreStat {
    fn default() -> StoreStat {
        StoreStat {
            lock_cf_bytes_written: 0,
            engine_total_bytes_written: 0,
            engine_total_keys_written: 0,

            engine_last_total_bytes_written: 0,
            engine_last_total_keys_written: 0,
        }
    }
}

pub struct DestroyPeerJob {
    pub initialized: bool,
    pub async_remove: bool,
    pub region_id: u64,
    pub peer: metapb::Peer,
}

pub struct StoreInfo {
    pub engine: Arc<DB>,
    pub capacity: u64,
}

pub struct Store<T, C: 'static> {
    cfg: Rc<Config>,
    kv_engine: Arc<DB>,
    raft_engine: Arc<DB>,
    store: metapb::Store,
    sendch: SendCh<Msg>,

    significant_msg_receiver: StdReceiver<SignificantMsg>,

    // region_id -> peers
    region_peers: HashMap<u64, Peer>,
    pending_raft_groups: HashSet<u64>,
    // region end key -> region id
    region_ranges: BTreeMap<Key, u64>,
    // the regions with pending snapshots between two mio ticks.
    pending_snapshot_regions: Vec<metapb::Region>,
    split_check_worker: Worker<SplitCheckTask>,
    region_worker: Worker<RegionTask>,
    raftlog_gc_worker: Worker<RaftlogGcTask>,
    compact_worker: Worker<CompactTask>,
    pd_worker: FutureWorker<PdTask>,
    consistency_check_worker: Worker<ConsistencyCheckTask>,
    pub apply_worker: Worker<ApplyTask>,
    apply_res_receiver: Option<StdReceiver<ApplyTaskRes>>,

    trans: T,
    pd_client: Arc<C>,

    pub coprocessor_host: Arc<CoprocessorHost>,

    snap_mgr: SnapManager,

    raft_metrics: RaftMetrics,
    pub entry_cache_metries: Rc<RefCell<CacheQueryStats>>,

    tag: String,

    start_time: Timespec,
    is_busy: bool,

    pending_votes: RingQueue<RaftMessage>,

    store_stat: StoreStat,
}

pub fn create_event_loop<T, C>(cfg: &Config) -> Result<EventLoop<Store<T, C>>>
where
    T: Transport,
    C: PdClient,
{
    let mut config = EventLoopConfig::new();
    // To make raft base tick more accurate, timer tick should be small enough.
    config.timer_tick_ms(cfg.raft_base_tick_interval.as_millis() / MIO_TICK_RATIO);
    config.notify_capacity(cfg.notify_capacity);
    config.messages_per_tick(cfg.messages_per_tick);
    let event_loop = EventLoop::configured(config)?;
    Ok(event_loop)
}

impl<T, C> Store<T, C> {
    #[allow(too_many_arguments)]
    pub fn new(
        ch: StoreChannel,
        meta: metapb::Store,
        cfg: Config,
        engines: Engines,
        trans: T,
        pd_client: Arc<C>,
        mgr: SnapManager,
        pd_worker: FutureWorker<PdTask>,
        mut coprocessor_host: CoprocessorHost,
    ) -> Result<Store<T, C>> {
        // TODO: we can get cluster meta regularly too later.
        cfg.validate()?;

        let sendch = SendCh::new(ch.sender, "raftstore");
        let tag = format!("[store {}]", meta.get_id());

        // TODO load coprocessors from configuration
        coprocessor_host
            .registry
            .register_admin_observer(100, box SplitObserver);

        let mut s = Store {
            cfg: Rc::new(cfg),
            store: meta,
            kv_engine: engines.kv_engine,
            raft_engine: engines.raft_engine,
            sendch: sendch,
            significant_msg_receiver: ch.significant_msg_receiver,
            region_peers: HashMap::default(),
            pending_raft_groups: HashSet::default(),
            split_check_worker: Worker::new("split check worker"),
            region_worker: Worker::new("snapshot worker"),
            raftlog_gc_worker: Worker::new("raft gc worker"),
            compact_worker: Worker::new("compact worker"),
            pd_worker: pd_worker,
            consistency_check_worker: Worker::new("consistency check worker"),
            apply_worker: Worker::new("apply worker"),
            apply_res_receiver: None,
            region_ranges: BTreeMap::new(),
            pending_snapshot_regions: vec![],
            trans: trans,
            pd_client: pd_client,
            coprocessor_host: Arc::new(coprocessor_host),
            snap_mgr: mgr,
            raft_metrics: RaftMetrics::default(),
            entry_cache_metries: Rc::new(RefCell::new(CacheQueryStats::default())),
            pending_votes: RingQueue::with_capacity(PENDING_VOTES_CAP),
            tag: tag,
            start_time: time::get_time(),
            is_busy: false,
            store_stat: StoreStat::default(),
        };
        s.init()?;
        Ok(s)
    }

    /// Initialize this store. It scans the db engine, loads all regions
    /// and their peers from it, and schedules snapshot worker if necessary.
    /// WARN: This store should not be used before initialized.
    fn init(&mut self) -> Result<()> {
        // Scan region meta to get saved regions.
        let start_key = keys::REGION_META_MIN_KEY;
        let end_key = keys::REGION_META_MAX_KEY;
        let kv_engine = self.kv_engine.clone();
        let mut total_count = 0;
        let mut tomebstone_count = 0;
        let mut applying_count = 0;

        let t = Instant::now();
        let mut kv_wb = WriteBatch::new();
        let mut raft_wb = WriteBatch::new();
        let mut applying_regions = vec![];
        kv_engine.scan_cf(
            CF_RAFT,
            start_key,
            end_key,
            false,
            &mut |key, value| {
                let (region_id, suffix) = keys::decode_region_meta_key(key)?;
                if suffix != keys::REGION_STATE_SUFFIX {
                    return Ok(true);
                }

                total_count += 1;

                let local_state = protobuf::parse_from_bytes::<RegionLocalState>(value)?;
                let region = local_state.get_region();
                if local_state.get_state() == PeerState::Tombstone {
                    tomebstone_count += 1;
                    debug!(
                        "region {:?} is tombstone in store {}",
                        region,
                        self.store_id()
                    );
                    self.clear_stale_meta(&mut kv_wb, &mut raft_wb, region);
                    return Ok(true);
                }
                if local_state.get_state() == PeerState::Applying {
                    // in case of restart happen when we just write region state to Applying,
                    // but not write raft_local_state to raft rocksdb in time.
                    peer_storage::recover_from_applying_state(
                        &self.kv_engine,
                        &self.raft_engine,
                        &raft_wb,
                        region_id,
                    )?;
                    applying_count += 1;
                    applying_regions.push(region.clone());
                    return Ok(true);
                }

                let peer = Peer::create(self, region)?;
                self.region_ranges.insert(enc_end_key(region), region_id);
                // No need to check duplicated here, because we use region id as the key
                // in DB.
                self.region_peers.insert(region_id, peer);
                Ok(true)
            },
        )?;

        if !kv_wb.is_empty() {
            self.kv_engine.write(kv_wb).unwrap();
            self.kv_engine.sync_wal().unwrap();
        }
        if !raft_wb.is_empty() {
            self.raft_engine.write(raft_wb).unwrap();
            self.raft_engine.sync_wal().unwrap();
        }

        // schedule applying snapshot after raft writebatch were written.
        for region in applying_regions {
            info!(
                "region {:?} is applying in store {}",
                region,
                self.store_id()
            );
            let mut peer = Peer::create(self, &region)?;
            peer.mut_store().schedule_applying_snapshot();
            self.region_ranges
                .insert(enc_end_key(&region), region.get_id());
            self.region_peers.insert(region.get_id(), peer);
        }

        info!(
            "{} starts with {} regions, including {} tombstones and {} applying \
             regions, takes {:?}",
            self.tag,
            total_count,
            tomebstone_count,
            applying_count,
            t.elapsed()
        );

        self.clear_stale_data()?;

        Ok(())
    }

    fn clear_stale_meta(
        &mut self,
        kv_wb: &mut WriteBatch,
        raft_wb: &mut WriteBatch,
        region: &metapb::Region,
    ) {
        let raft_key = keys::raft_state_key(region.get_id());
        let raft_state = match self.raft_engine.get_msg(&raft_key).unwrap() {
            // it has been cleaned up.
            None => return,
            Some(value) => value,
        };

        peer_storage::clear_meta(
            &self.kv_engine,
            &self.raft_engine,
            kv_wb,
            raft_wb,
            region.get_id(),
            &raft_state,
        ).unwrap();
        peer_storage::write_peer_state(&self.kv_engine, kv_wb, region, PeerState::Tombstone)
            .unwrap();
    }

    /// `clear_stale_data` clean up all possible garbage data.
    fn clear_stale_data(&mut self) -> Result<()> {
        let t = Instant::now();
        let mut last_start_key = keys::data_key(b"");
        for region_id in self.region_ranges.values() {
            let region = self.region_peers[region_id].region();
            let start_key = keys::enc_start_key(region);
            rocksdb::roughly_cleanup_range(&self.kv_engine, &last_start_key, &start_key)?;
            last_start_key = keys::enc_end_key(region);
        }

        rocksdb::roughly_cleanup_range(&self.kv_engine, &last_start_key, keys::DATA_MAX_KEY)?;

        info!(
            "{} cleans up garbage data, takes {:?}",
            self.tag,
            t.elapsed()
        );
        Ok(())
    }

    pub fn get_sendch(&self) -> SendCh<Msg> {
        self.sendch.clone()
    }

    #[inline]
    pub fn get_snap_mgr(&self) -> SnapManager {
        self.snap_mgr.clone()
    }

    pub fn snap_scheduler(&self) -> Scheduler<RegionTask> {
        self.region_worker.scheduler()
    }

    pub fn apply_scheduler(&self) -> Scheduler<ApplyTask> {
        self.apply_worker.scheduler()
    }

    pub fn kv_engine(&self) -> Arc<DB> {
        self.kv_engine.clone()
    }

    pub fn raft_engine(&self) -> Arc<DB> {
        self.raft_engine.clone()
    }

    pub fn store_id(&self) -> u64 {
        self.store.get_id()
    }

    pub fn get_peers(&self) -> &HashMap<u64, Peer> {
        &self.region_peers
    }

    pub fn config(&self) -> Rc<Config> {
        self.cfg.clone()
    }

    fn poll_significant_msg(&mut self) {
        // Poll all snapshot messages and handle them.
        loop {
            match self.significant_msg_receiver.try_recv() {
                Ok(SignificantMsg::SnapshotStatus {
                    region_id,
                    to_peer_id,
                    status,
                }) => {
                    // Report snapshot status to the corresponding peer.
                    self.report_snapshot_status(region_id, to_peer_id, status);
                }
                Ok(SignificantMsg::Unreachable {
                    region_id,
                    to_peer_id,
                }) => if let Some(peer) = self.region_peers.get_mut(&region_id) {
                    peer.raft_group.report_unreachable(to_peer_id);
                },
                Err(TryRecvError::Empty) => {
                    // The snapshot status receiver channel is empty
                    return;
                }
                Err(e) => {
                    error!(
                        "{} unexpected error {:?} when receive from snapshot channel",
                        self.tag,
                        e
                    );
                    return;
                }
            }
        }
    }

    fn report_snapshot_status(&mut self, region_id: u64, to_peer_id: u64, status: SnapshotStatus) {
        if let Some(peer) = self.region_peers.get_mut(&region_id) {
            let to_peer = match peer.get_peer_from_cache(to_peer_id) {
                Some(peer) => peer,
                None => {
                    // If to_peer is gone, ignore this snapshot status
                    warn!(
                        "[region {}] peer {} not found, ignore snapshot status {:?}",
                        region_id,
                        to_peer_id,
                        status
                    );
                    return;
                }
            };
            info!(
                "[region {}] report snapshot status {:?} {:?}",
                region_id,
                to_peer,
                status
            );
            peer.raft_group.report_snapshot(to_peer_id, status)
        }
    }
}

impl<T: Transport, C: PdClient> Store<T, C> {
    pub fn run(&mut self, event_loop: &mut EventLoop<Self>) -> Result<()> {
        self.snap_mgr.init()?;

        self.register_raft_base_tick(event_loop);
        self.register_raft_gc_log_tick(event_loop);
        self.register_split_region_check_tick(event_loop);
        self.register_compact_check_tick(event_loop);
        self.register_pd_store_heartbeat_tick(event_loop);
        self.register_pd_heartbeat_tick(event_loop);
        self.register_snap_mgr_gc_tick(event_loop);
        self.register_compact_lock_cf_tick(event_loop);
        self.register_consistency_check_tick(event_loop);

        let split_check_runner = SplitCheckRunner::new(
            self.kv_engine.clone(),
            self.sendch.clone(),
            self.coprocessor_host.clone(),
        );

        box_try!(self.split_check_worker.start(split_check_runner));

        let runner = RegionRunner::new(
            self.kv_engine.clone(),
            self.raft_engine.clone(),
            self.snap_mgr.clone(),
            self.cfg.snap_apply_batch_size.0 as usize,
        );
        box_try!(self.region_worker.start(runner));

        let raftlog_gc_runner = RaftlogGcRunner::new(None);
        box_try!(self.raftlog_gc_worker.start(raftlog_gc_runner));

        let compact_runner = CompactRunner::new(self.kv_engine.clone());
        box_try!(self.compact_worker.start(compact_runner));

        let pd_runner = PdRunner::new(
            self.store_id(),
            self.pd_client.clone(),
            self.sendch.clone(),
            self.kv_engine.clone(),
        );
        box_try!(self.pd_worker.start(pd_runner));

        let consistency_check_runner = ConsistencyCheckRunner::new(self.sendch.clone());
        box_try!(
            self.consistency_check_worker
                .start(consistency_check_runner)
        );

        let (tx, rx) = mpsc::channel();
        let apply_runner = ApplyRunner::new(self, tx, self.cfg.sync_log);
        self.apply_res_receiver = Some(rx);
        box_try!(self.apply_worker.start(apply_runner));

        event_loop.run(self)?;
        Ok(())
    }

    fn stop(&mut self) {
        info!("start to stop raftstore.");

        // Applying snapshot may take an unexpected long time.
        for peer in self.region_peers.values_mut() {
            peer.stop();
        }

        // Wait all workers finish.
        let mut handles: Vec<Option<thread::JoinHandle<()>>> = vec![];
        handles.push(self.split_check_worker.stop());
        handles.push(self.region_worker.stop());
        handles.push(self.raftlog_gc_worker.stop());
        handles.push(self.compact_worker.stop());
        handles.push(self.pd_worker.stop());
        handles.push(self.consistency_check_worker.stop());
        handles.push(self.apply_worker.stop());

        for h in handles {
            if let Some(h) = h {
                h.join().unwrap();
            }
        }

        self.coprocessor_host.shutdown();

        info!("stop raftstore finished.");
    }

    fn register_raft_base_tick(&self, event_loop: &mut EventLoop<Self>) {
        // If we register raft base tick failed, the whole raft can't run correctly,
        // TODO: shutdown the store?
        if let Err(e) = register_timer(
            event_loop,
            Tick::Raft,
            self.cfg.raft_base_tick_interval.as_millis(),
        ) {
            error!("{} register raft base tick err: {:?}", self.tag, e);
        };
    }

    fn on_raft_base_tick(&mut self, event_loop: &mut EventLoop<Self>) {
        let timer = self.raft_metrics.process_tick.start_coarse_timer();
        for peer in &mut self.region_peers.values_mut() {
            if peer.pending_remove {
                continue;
            }
            // When having pending snapshot, if election timeout is met, it can't pass
            // the pending conf change check because first index has been updated to
            // a value that is larger than last index.
            if peer.is_applying_snapshot() || peer.has_pending_snapshot() {
                // need to check if snapshot is applied.
                peer.mark_to_be_checked(&mut self.pending_raft_groups);
                continue;
            }

            if peer.raft_group.tick() {
                peer.mark_to_be_checked(&mut self.pending_raft_groups);
            }

            // If this peer detects the leader is missing for a long long time,
            // it should consider itself as a stale peer which is removed from
            // the original cluster.
            // This most likely happens in the following scenario:
            // At first, there are three peer A, B, C in the cluster, and A is leader.
            // Peer B gets down. And then A adds D, E, F into the cluster.
            // Peer D becomes leader of the new cluster, and then removes peer A, B, C.
            // After all these peer in and out, now the cluster has peer D, E, F.
            // If peer B goes up at this moment, it still thinks it is one of the cluster
            // and has peers A, C. However, it could not reach A, C since they are removed
            // from the cluster or probably destroyed.
            // Meantime, D, E, F would not reach B, since it's not in the cluster anymore.
            // In this case, peer B would notice that the leader is missing for a long time,
            // and it would check with pd to confirm whether it's still a member of the cluster.
            // If not, it destroys itself as a stale peer which is removed out already.
            let max_missing_duration = self.cfg.max_leader_missing_duration.0;
            if let StaleState::ToValidate = peer.check_stale_state(max_missing_duration) {
                // for peer B in case 1 above
                info!(
                    "{} detects leader missing for a long time. To check with pd \
                     whether it's still valid",
                    peer.tag
                );
                let task = PdTask::ValidatePeer {
                    peer: peer.peer.clone(),
                    region: peer.region().clone(),
                };
                if let Err(e) = self.pd_worker.schedule(task) {
                    error!("{} failed to notify pd: {}", peer.tag, e)
                }
            }
        }

        self.poll_significant_msg();

        timer.observe_duration();

        self.raft_metrics.flush();
        self.entry_cache_metries.borrow_mut().flush();

        self.register_raft_base_tick(event_loop);
    }

    fn poll_apply(&mut self) {
        loop {
            match self.apply_res_receiver.as_ref().unwrap().try_recv() {
                Ok(ApplyTaskRes::Applys(multi_res)) => for res in multi_res {
                    if let Some(p) = self.region_peers.get_mut(&res.region_id) {
                        debug!("{} async apply finish: {:?}", p.tag, res);
                        p.post_apply(&res, &mut self.pending_raft_groups, &mut self.store_stat);
                    }
                    self.store_stat.lock_cf_bytes_written += res.metrics.lock_cf_written_bytes;
                    self.on_ready_result(res.region_id, res.exec_res);
                },
                Ok(ApplyTaskRes::Destroy(p)) => {
                    let store_id = self.store_id();
                    self.destroy_peer(p.region_id(), util::new_peer(store_id, p.id()));
                }
                Err(TryRecvError::Empty) => break,
                Err(e) => panic!("unexpected error {:?}", e),
            }
        }
    }

    /// If target peer doesn't exist, create it.
    ///
    /// return false to indicate that target peer is in invalid state or
    /// doesn't exist and can't be created.
    fn maybe_create_peer(&mut self, region_id: u64, msg: &RaftMessage) -> Result<bool> {
        let target = msg.get_to_peer();
        // we may encounter a message with larger peer id, which means
        // current peer is stale, then we should remove current peer
        let mut has_peer = false;
        let mut job = None;
        if let Some(p) = self.region_peers.get_mut(&region_id) {
            has_peer = true;
            let target_peer_id = target.get_id();
            if p.peer_id() < target_peer_id {
                job = p.maybe_destroy();
                if job.is_none() {
                    self.raft_metrics.message_dropped.applying_snap += 1;
                    return Ok(false);
                }
            } else if p.peer_id() > target_peer_id {
                info!(
                    "[region {}] target peer id {} is less than {}, msg maybe stale.",
                    region_id,
                    target_peer_id,
                    p.peer_id()
                );
                self.raft_metrics.message_dropped.stale_msg += 1;
                return Ok(false);
            }
        }

        if let Some(job) = job {
            info!(
                "[region {}] try to destroy stale peer {:?}",
                region_id,
                job.peer
            );
            if !self.handle_destroy_peer(job) {
                return Ok(false);
            }
            has_peer = false;
        }

        if has_peer {
            return Ok(true);
        }

        let message = msg.get_message();
        let msg_type = message.get_msg_type();
        if msg_type != MessageType::MsgRequestVote &&
            (msg_type != MessageType::MsgHeartbeat || message.get_commit() != INVALID_INDEX)
        {
            debug!(
                "target peer {:?} doesn't exist, stale message {:?}.",
                target,
                msg_type
            );
            self.raft_metrics.message_dropped.stale_msg += 1;
            return Ok(false);
        }

        let start_key = data_key(msg.get_start_key());
        if let Some((_, &exist_region_id)) = self.region_ranges
            .range((Excluded(start_key), Unbounded::<Key>))
            .next()
        {
            let exist_region = self.region_peers[&exist_region_id].region();
            if enc_start_key(exist_region) < data_end_key(msg.get_end_key()) {
                debug!("msg {:?} is overlapped with region {:?}", msg, exist_region);
                if util::is_first_vote_msg(msg) {
                    self.pending_votes.push(msg.to_owned());
                }
                self.raft_metrics.message_dropped.region_overlap += 1;
                return Ok(false);
            }
        }

        let peer = Peer::replicate(self, region_id, target.get_id())?;
        // following snapshot may overlap, should insert into region_ranges after
        // snapshot is applied.
        self.region_peers.insert(region_id, peer);
        Ok(true)
    }

    fn on_raft_message(&mut self, mut msg: RaftMessage) -> Result<()> {
        let region_id = msg.get_region_id();
        if !self.validate_raft_msg(&msg) {
            return Ok(());
        }

        if msg.get_is_tombstone() {
            // we receive a message tells us to remove ourself.
            self.handle_gc_peer_msg(&msg);
            return Ok(());
        }

        if self.check_msg(&msg)? {
            return Ok(());
        }

        if !self.maybe_create_peer(region_id, &msg)? {
            return Ok(());
        }

        if let Some(key) = self.check_snapshot(&msg)? {
            // If the snapshot file is not used again, then it's OK to
            // delete them here. If the snapshot file will be reused when
            // receiving, then it will fail to pass the check again, so
            // missing snapshot files should not be noticed.
            let s = self.snap_mgr.get_snapshot_for_applying(&key)?;
            self.snap_mgr.delete_snapshot(&key, s.as_ref(), false);
            return Ok(());
        }

        let peer = self.region_peers.get_mut(&region_id).unwrap();
        peer.insert_peer_cache(msg.take_from_peer());
        peer.step(msg.take_message())?;

        // Add into pending raft groups for later handling ready.
        peer.mark_to_be_checked(&mut self.pending_raft_groups);

        Ok(())
    }

    // return false means the message is invalid, and can be ignored.
    fn validate_raft_msg(&mut self, msg: &RaftMessage) -> bool {
        let region_id = msg.get_region_id();
        let from = msg.get_from_peer();
        let to = msg.get_to_peer();

        debug!(
            "[region {}] handle raft message {:?}, from {} to {}",
            region_id,
            msg.get_message().get_msg_type(),
            from.get_id(),
            to.get_id()
        );

        if to.get_store_id() != self.store_id() {
            warn!(
                "[region {}] store not match, to store id {}, mine {}, ignore it",
                region_id,
                to.get_store_id(),
                self.store_id()
            );
            self.raft_metrics.message_dropped.mismatch_store_id += 1;
            return false;
        }

        if !msg.has_region_epoch() {
            error!(
                "[region {}] missing epoch in raft message, ignore it",
                region_id
            );
            self.raft_metrics.message_dropped.mismatch_region_epoch += 1;
            return false;
        }

        true
    }

    fn check_msg(&mut self, msg: &RaftMessage) -> Result<bool> {
        let region_id = msg.get_region_id();
        let from_epoch = msg.get_region_epoch();
        let msg_type = msg.get_message().get_msg_type();
        let is_vote_msg = msg_type == MessageType::MsgRequestVote;
        let from_store_id = msg.get_from_peer().get_store_id();

        // Let's consider following cases with three nodes [1, 2, 3] and 1 is leader:
        // a. 1 removes 2, 2 may still send MsgAppendResponse to 1.
        //  We should ignore this stale message and let 2 remove itself after
        //  applying the ConfChange log.
        // b. 2 is isolated, 1 removes 2. When 2 rejoins the cluster, 2 will
        //  send stale MsgRequestVote to 1 and 3, at this time, we should tell 2 to gc itself.
        // c. 2 is isolated but can communicate with 3. 1 removes 3.
        //  2 will send stale MsgRequestVote to 3, 3 should ignore this message.
        // d. 2 is isolated but can communicate with 3. 1 removes 2, then adds 4, remove 3.
        //  2 will send stale MsgRequestVote to 3, 3 should tell 2 to gc itself.
        // e. 2 is isolated. 1 adds 4, 5, 6, removes 3, 1. Now assume 4 is leader.
        //  After 2 rejoins the cluster, 2 may send stale MsgRequestVote to 1 and 3,
        //  1 and 3 will ignore this message. Later 4 will send messages to 2 and 2 will
        //  rejoin the raft group again.
        // f. 2 is isolated. 1 adds 4, 5, 6, removes 3, 1. Now assume 4 is leader, and 4 removes 2.
        //  unlike case e, 2 will be stale forever.
        // TODO: for case f, if 2 is stale for a long time, 2 will communicate with pd and pd will
        // tell 2 is stale, so 2 can remove itself.
        let trans = &self.trans;
        let raft_metrics = &mut self.raft_metrics;
        if let Some(peer) = self.region_peers.get(&region_id) {
            let region = peer.region();
            let epoch = region.get_region_epoch();

            if util::is_epoch_stale(from_epoch, epoch) &&
                util::find_peer(region, from_store_id).is_none()
            {
                // The message is stale and not in current region.
                Self::handle_stale_msg(trans, msg, epoch, is_vote_msg, raft_metrics);
                return Ok(true);
            }

            return Ok(false);
        }

        // no exist, check with tombstone key.
        let state_key = keys::region_state_key(region_id);
        if let Some(local_state) = self.kv_engine
            .get_msg_cf::<RegionLocalState>(CF_RAFT, &state_key)?
        {
            if local_state.get_state() != PeerState::Tombstone {
                // Maybe split, but not registered yet.
                raft_metrics.message_dropped.region_nonexistent += 1;
                if util::is_first_vote_msg(msg) {
                    self.pending_votes.push(msg.to_owned());
                    info!(
                        "[region {}] doesn't exist yet, wait for it to be split",
                        region_id
                    );
                    return Ok(true);
                }
                return Err(box_err!(
                    "[region {}] region not exist but not tombstone: {:?}",
                    region_id,
                    local_state
                ));
            }
            let region = local_state.get_region();
            let region_epoch = region.get_region_epoch();
            // The region in this peer is already destroyed
            if util::is_epoch_stale(from_epoch, region_epoch) {
                info!(
                    "[region {}] tombstone peer [epoch: {:?}] \
                     receive a stale message {:?}",
                    region_id,
                    region_epoch,
                    msg_type,
                );

                let not_exist = util::find_peer(region, from_store_id).is_none();
                Self::handle_stale_msg(
                    trans,
                    msg,
                    region_epoch,
                    is_vote_msg && not_exist,
                    raft_metrics,
                );

                return Ok(true);
            }

            if from_epoch.get_conf_ver() == region_epoch.get_conf_ver() {
                raft_metrics.message_dropped.region_tombstone_peer += 1;
                return Err(box_err!(
                    "tombstone peer [epoch: {:?}] receive an invalid \
                     message {:?}, ignore it",
                    region_epoch,
                    msg_type
                ));
            }
        }

        Ok(false)
    }

    fn handle_stale_msg(
        trans: &T,
        msg: &RaftMessage,
        cur_epoch: &metapb::RegionEpoch,
        need_gc: bool,
        raft_metrics: &mut RaftMetrics,
    ) {
        let region_id = msg.get_region_id();
        let from_peer = msg.get_from_peer();
        let to_peer = msg.get_to_peer();
        let msg_type = msg.get_message().get_msg_type();

        if !need_gc {
            info!(
                "[region {}] raft message {:?} is stale, current {:?}, ignore it",
                region_id,
                msg_type,
                cur_epoch
            );
            raft_metrics.message_dropped.stale_msg += 1;
            return;
        }

        info!(
            "[region {}] raft message {:?} is stale, current {:?}, tell to gc",
            region_id,
            msg_type,
            cur_epoch
        );

        let mut gc_msg = RaftMessage::new();
        gc_msg.set_region_id(region_id);
        gc_msg.set_from_peer(to_peer.clone());
        gc_msg.set_to_peer(from_peer.clone());
        gc_msg.set_region_epoch(cur_epoch.clone());
        gc_msg.set_is_tombstone(true);
        if let Err(e) = trans.send(gc_msg) {
            error!("[region {}] send gc message failed {:?}", region_id, e);
        }
    }

    fn handle_gc_peer_msg(&mut self, msg: &RaftMessage) {
        let region_id = msg.get_region_id();

        let mut job = None;
        if let Some(peer) = self.region_peers.get_mut(&region_id) {
            let from_epoch = msg.get_region_epoch();
            if util::is_epoch_stale(peer.get_store().region.get_region_epoch(), from_epoch) {
                if peer.peer != *msg.get_to_peer() {
                    info!("[region {}] receive stale gc message, ignore.", region_id);
                    self.raft_metrics.message_dropped.stale_msg += 1;
                    return;
                }
                // TODO: ask pd to guarantee we are stale now.
                info!(
                    "[region {}] peer {:?} receives gc message, trying to remove",
                    region_id,
                    msg.get_to_peer()
                );
                job = peer.maybe_destroy();
                if job.is_none() {
                    self.raft_metrics.message_dropped.applying_snap += 1;
                    return;
                }
            }
        }

        if let Some(job) = job {
            self.handle_destroy_peer(job);
        }
    }

    fn check_snapshot(&mut self, msg: &RaftMessage) -> Result<Option<SnapKey>> {
        let region_id = msg.get_region_id();

        // Check if we can accept the snapshot
        if self.region_peers[&region_id].get_store().is_initialized() ||
            !msg.get_message().has_snapshot()
        {
            return Ok(None);
        }

        let snap = msg.get_message().get_snapshot();
        let key = SnapKey::from_region_snap(region_id, snap);
        let mut snap_data = RaftSnapshotData::new();
        snap_data.merge_from_bytes(snap.get_data())?;
        let snap_region = snap_data.take_region();
        let peer_id = msg.get_to_peer().get_id();
        if snap_region
            .get_peers()
            .into_iter()
            .all(|p| p.get_id() != peer_id)
        {
            info!(
                "[region {}] {:?} doesn't contain peer {:?}, skip.",
                snap_region.get_id(),
                snap_region,
                msg.get_to_peer()
            );
            self.raft_metrics.message_dropped.region_no_peer += 1;
            return Ok(Some(key));
        }
        if let Some((_, &exist_region_id)) = self.region_ranges
            .range((Excluded(enc_start_key(&snap_region)), Unbounded::<Key>))
            .next()
        {
            let exist_region = self.region_peers[&exist_region_id].region();
            if enc_start_key(exist_region) < enc_end_key(&snap_region) {
                info!("region overlapped {:?}, {:?}", exist_region, snap_region);
                self.raft_metrics.message_dropped.region_overlap += 1;
                return Ok(Some(key));
            }
        }
        for region in &self.pending_snapshot_regions {
            if enc_start_key(region) < enc_end_key(&snap_region) &&
               enc_end_key(region) > enc_start_key(&snap_region) &&
               // Same region can overlap, we will apply the latest version of snapshot.
               region.get_id() != snap_region.get_id()
            {
                info!("pending region overlapped {:?}, {:?}", region, snap_region);
                self.raft_metrics.message_dropped.region_overlap += 1;
                return Ok(Some(key));
            }
        }
        // check if snapshot file exists.
        self.snap_mgr.get_snapshot_for_applying(&key)?;

        self.pending_snapshot_regions.push(snap_region);

        Ok(None)
    }

    fn on_raft_ready(&mut self) {
        let t = SlowTimer::new();
        let pending_count = self.pending_raft_groups.len();
        let previous_ready_metrics = self.raft_metrics.ready.clone();

        self.raft_metrics.ready.pending_region += pending_count as u64;

        let mut region_proposals = Vec::with_capacity(pending_count);
        let (kv_wb, raft_wb, append_res, sync_log) = {
            let mut ctx = ReadyContext::new(&mut self.raft_metrics, &self.trans, pending_count);
            for region_id in self.pending_raft_groups.drain() {
                if let Some(peer) = self.region_peers.get_mut(&region_id) {
                    if let Some(region_proposal) = peer.take_apply_proposals() {
                        region_proposals.push(region_proposal);
                    }
                    peer.handle_raft_ready_append(&mut ctx, &self.pd_worker);
                }
            }
            (ctx.kv_wb, ctx.raft_wb, ctx.ready_res, ctx.sync_log)
        };

        if !region_proposals.is_empty() {
            self.apply_worker
                .schedule(ApplyTask::Proposals(region_proposals))
                .unwrap();

            // In most cases, if the leader proposes a message, it will also
            // broadcast the message to other followers, so we should flush the
            // messages ASAP.
            self.trans.flush();
        }

        self.raft_metrics.ready.has_ready_region += append_res.len() as u64;

        // apply_snapshot, peer_destroy will clear_meta, so we need write region state first.
        // otherwise, if program restart between two write, raft log will be removed,
        // but region state may not changed in disk.
        fail_point!("raft_before_save");
        if !kv_wb.is_empty() {
            // RegionLocalState, ApplyState
            let mut write_opts = WriteOptions::new();
            write_opts.set_sync(true);
            self.kv_engine
                .write_opt(kv_wb, &write_opts)
                .unwrap_or_else(|e| {
                    panic!("{} failed to save append state result: {:?}", self.tag, e);
                });
        }
        fail_point!("raft_between_save");

        if !raft_wb.is_empty() {
            // RaftLocalState, Raft Log Entry
            let mut write_opts = WriteOptions::new();
            write_opts.set_sync(self.cfg.sync_log || sync_log);
            self.raft_engine
                .write_opt(raft_wb, &write_opts)
                .unwrap_or_else(|e| {
                    panic!("{} failed to save raft append result: {:?}", self.tag, e);
                });
        }
        fail_point!("raft_after_save");

        let mut ready_results = Vec::with_capacity(append_res.len());
        for (mut ready, invoke_ctx) in append_res {
            let region_id = invoke_ctx.region_id;
            let res =
                self.region_peers
                    .get_mut(&region_id)
                    .unwrap()
                    .post_raft_ready_append(
                        &mut self.raft_metrics,
                        &self.trans,
                        &mut ready,
                        invoke_ctx,
                    );
            ready_results.push((region_id, ready, res));
        }

        self.raft_metrics
            .append_log
            .observe(duration_to_sec(t.elapsed()) as f64);

        slow_log!(
            t,
            "{} handle {} pending peers include {} ready, {} entries, {} messages and {} \
             snapshots",
            self.tag,
            pending_count,
            ready_results.capacity(),
            self.raft_metrics.ready.append - previous_ready_metrics.append,
            self.raft_metrics.ready.message - previous_ready_metrics.message,
            self.raft_metrics.ready.snapshot - previous_ready_metrics.snapshot
        );

        let mut apply_tasks = Vec::with_capacity(ready_results.len());
        for (region_id, ready, res) in ready_results {
            self.region_peers
                .get_mut(&region_id)
                .unwrap()
                .handle_raft_ready_apply(ready, &mut apply_tasks);
            if let Some(apply_result) = res {
                self.on_ready_apply_snapshot(apply_result);
            }
        }
        self.apply_worker
            .schedule(ApplyTask::applies(apply_tasks))
            .unwrap();

        let dur = t.elapsed();
        if !self.is_busy {
            let election_timeout = Duration::from_millis(
                self.cfg.raft_base_tick_interval.as_millis() *
                    self.cfg.raft_election_timeout_ticks as u64,
            );
            if dur >= election_timeout {
                self.is_busy = true;
            }
        }

        self.raft_metrics
            .process_ready
            .observe(duration_to_sec(dur) as f64);

        self.trans.flush();

        slow_log!(t, "{} on {} regions raft ready", self.tag, pending_count);
    }

    fn handle_destroy_peer(&mut self, job: DestroyPeerJob) -> bool {
        if job.initialized {
            self.apply_worker
                .schedule(ApplyTask::destroy(job.region_id))
                .unwrap();
        }
        if job.async_remove {
            info!(
                "[region {}] {} is destroyed asychroniously",
                job.region_id,
                job.peer.get_id()
            );
            false
        } else {
            self.destroy_peer(job.region_id, job.peer);
            true
        }
    }

    pub fn destroy_peer(&mut self, region_id: u64, peer: metapb::Peer) {
        // Can we destroy it in another thread later?

        // Suppose cluster removes peer a from store and then add a new
        // peer b to the same store again, if peer a is applying snapshot,
        // then it will be considered stale and removed immediately, and the
        // apply meta will be removed asynchronously. So the `destroy_peer` will
        // be called again when `poll_apply`. We need to check if the peer exists
        // and is the very target.
        let mut p = match self.region_peers.remove(&region_id) {
            None => return,
            Some(p) => if p.peer_id() == peer.get_id() {
                p
            } else {
                assert!(p.peer_id() > peer.get_id());
                // It has been destroyed.
                self.region_peers.insert(region_id, p);
                return;
            },
        };

        info!("[region {}] destroy peer {:?}", region_id, peer);
        // We can't destroy a peer which is applying snapshot.
        assert!(!p.is_applying_snapshot());
        let task = PdTask::DestroyPeer {
            region_id: region_id,
        };
        if let Err(e) = self.pd_worker.schedule(task) {
            error!("{} failed to notify pd: {}", self.tag, e);
        }
        let is_initialized = p.is_initialized();
        if let Err(e) = p.destroy() {
            // If not panic here, the peer will be recreated in the next restart,
            // then it will be gc again. But if some overlap region is created
            // before restarting, the gc action will delete the overlap region's
            // data too.
            panic!(
                "[region {}] destroy peer {:?} in store {} err {:?}",
                region_id,
                peer,
                self.store_id(),
                e
            );
        }

        if is_initialized &&
            self.region_ranges
                .remove(&enc_end_key(p.region()))
                .is_none()
        {
            panic!(
                "[region {}] remove peer {:?} in store {}",
                region_id,
                peer,
                self.store_id()
            );

        }
    }

    fn on_ready_change_peer(&mut self, region_id: u64, cp: ChangePeer) {
        let my_peer_id;
        let change_type = cp.conf_change.get_change_type();
        if let Some(p) = self.region_peers.get_mut(&region_id) {
            p.raft_group.apply_conf_change(&cp.conf_change);
            if cp.conf_change.get_node_id() == raft::INVALID_ID {
                // Apply failed, skip.
                return;
            }
            p.mut_store().region = cp.region;
            if p.is_leader() {
                // Notify pd immediately.
                info!(
                    "{} notify pd with change peer region {:?}",
                    p.tag,
                    p.region()
                );
                p.heartbeat_pd(&self.pd_worker);
            }

            match change_type {
                ConfChangeType::AddNode => {
                    // Add this peer to cache.
                    let peer = cp.peer.clone();
                    p.peer_heartbeats.insert(peer.get_id(), Instant::now());
                    p.insert_peer_cache(peer);
                }
                ConfChangeType::RemoveNode => {
                    // Remove this peer from cache.
                    p.peer_heartbeats.remove(&cp.peer.get_id());
                    p.remove_peer_from_cache(cp.peer.get_id());
                }
<<<<<<< HEAD
                _ => unimplemented!(),
=======
                ConfChangeType::AddLearnerNode => unimplemented!(),
>>>>>>> 19ac05f8
            }

            my_peer_id = p.peer_id();
        } else {
            panic!("{} missing region {}", self.tag, region_id);
        }

        let peer = cp.peer;

        // We only care remove itself now.
        if change_type == ConfChangeType::RemoveNode && peer.get_store_id() == self.store_id() {
            if my_peer_id == peer.get_id() {
                self.destroy_peer(region_id, peer)
            } else {
                panic!("{} trying to remove unknown peer {:?}", self.tag, peer);
            }
        }
    }

    fn on_ready_compact_log(
        &mut self,
        region_id: u64,
        first_index: u64,
        state: RaftTruncatedState,
    ) {
        let peer = self.region_peers.get_mut(&region_id).unwrap();
        let total_cnt = peer.last_applying_idx - first_index;
        // the size of current CompactLog command can be ignored.
        let remain_cnt = peer.last_applying_idx - state.get_index() - 1;
        peer.raft_log_size_hint = peer.raft_log_size_hint * remain_cnt / total_cnt;
        let task = RaftlogGcTask {
            raft_engine: peer.get_store().get_raft_engine().clone(),
            region_id: peer.get_store().get_region_id(),
            start_idx: peer.last_compacted_idx,
            end_idx: state.get_index() + 1,
        };
        peer.last_compacted_idx = task.end_idx;
        peer.mut_store().compact_to(task.end_idx);
        if let Err(e) = self.raftlog_gc_worker.schedule(task) {
            error!(
                "[region {}] failed to schedule compact task: {}",
                region_id,
                e
            );
        }
    }

    fn on_ready_split_region(
        &mut self,
        region_id: u64,
        left: metapb::Region,
        right: metapb::Region,
        right_derive: bool,
    ) {
        let (origin_region, new_region) = if right_derive {
            (right.clone(), left.clone())
        } else {
            (left.clone(), right.clone())
        };

        self.region_peers
            .get_mut(&region_id)
            .unwrap()
            .mut_store()
            .region = origin_region.clone();
        let new_region_id = new_region.get_id();
        if let Some(peer) = self.region_peers.get(&new_region_id) {
            // If the store received a raft msg with the new region raft group
            // before splitting, it will creates a uninitialized peer.
            // We can remove this uninitialized peer directly.
            if peer.get_store().is_initialized() {
                panic!("duplicated region {} for split region", new_region_id);
            }
        }

        let mut campaigned = false;
        let peer;
        match Peer::create(self, &new_region) {
            Err(e) => {
                // peer information is already written into db, can't recover.
                // there is probably a bug.
                panic!("create new split region {:?} err {:?}", new_region, e);
            }
            Ok(mut new_peer) => {
                for peer in new_region.get_peers() {
                    // Add this peer to cache.
                    new_peer.insert_peer_cache(peer.clone());
                }
                peer = new_peer.peer.clone();
                if let Some(origin_peer) = self.region_peers.get(&region_id) {
                    // New peer derive write flow from parent region,
                    // this will be used by balance write flow.
                    new_peer.peer_stat = origin_peer.peer_stat.clone();

                    campaigned =
                        new_peer.maybe_campaign(origin_peer, &mut self.pending_raft_groups);

                    if origin_peer.is_leader() {
                        // Notify pd immediately to let it update the region meta.
                        if right_derive {
                            self.report_split_pd(&new_peer, origin_peer);
                        } else {
                            self.report_split_pd(origin_peer, &new_peer);
                        }
                    }
                }

                // Insert new regions and validation
                info!("insert new regions left: {:?}, right:{:?}", left, right);
                if self.region_ranges
                    .insert(enc_end_key(&left), left.get_id())
                    .is_some()
                {
                    panic!("region should not exist, {:?}", left);
                }
                if self.region_ranges
                    .insert(enc_end_key(&right), right.get_id())
                    .is_none()
                {
                    panic!("region should exist, {:?}", right);
                }

                // To prevent from big region, the right region need run split
                // check again after split.
                if right_derive {
                    self.region_peers
                        .get_mut(&region_id)
                        .unwrap()
                        .size_diff_hint = self.cfg.region_split_check_diff.0;
                } else {
                    new_peer.size_diff_hint = self.cfg.region_split_check_diff.0;
                }
                self.apply_worker
                    .schedule(ApplyTask::register(&new_peer))
                    .unwrap();
                self.region_peers.insert(new_region_id, new_peer);
            }
        }

        if !campaigned {
            if let Some(msg) = self.pending_votes
                .swap_remove_front(|m| m.get_to_peer() == &peer)
            {
                let _ = self.on_raft_message(msg);
            }
        }
    }

    fn report_split_pd(&self, left: &Peer, right: &Peer) {
        let left_region = left.region();
        let right_region = right.region();

        info!(
            "notify pd with split left {:?}, right {:?}",
            left_region,
            right_region
        );
        right.heartbeat_pd(&self.pd_worker);
        left.heartbeat_pd(&self.pd_worker);

        // Now pd only uses ReportSplit for history operation show,
        // so we send it independently here.
        let task = PdTask::ReportSplit {
            left: left_region.clone(),
            right: right_region.clone(),
        };

        if let Err(e) = self.pd_worker.schedule(task) {
            error!("{} failed to notify pd: {}", self.tag, e);
        }
    }

    fn on_ready_apply_snapshot(&mut self, apply_result: ApplySnapResult) {
        let prev_region = apply_result.prev_region;
        let region = apply_result.region;
        let region_id = region.get_id();

        info!(
            "[region {}] snapshot for region {:?} is applied",
            region_id,
            region
        );

        if !prev_region.get_peers().is_empty() {
            info!(
                "[region {}] region changed from {:?} -> {:?} after applying snapshot",
                region_id,
                prev_region,
                region
            );
            // we have already initialized the peer, so it must exist in region_ranges.
            if self.region_ranges
                .remove(&enc_end_key(&prev_region))
                .is_none()
            {
                panic!(
                    "[region {}] region should exist {:?}",
                    region_id,
                    prev_region
                );
            }
        }

        self.region_ranges
            .insert(enc_end_key(&region), region.get_id());
    }

    fn on_ready_result(&mut self, region_id: u64, exec_results: Vec<ExecResult>) {
        // handle executing committed log results
        for result in exec_results {
            match result {
                ExecResult::ChangePeer(cp) => self.on_ready_change_peer(region_id, cp),
                ExecResult::CompactLog { first_index, state } => {
                    self.on_ready_compact_log(region_id, first_index, state)
                }
                ExecResult::SplitRegion {
                    left,
                    right,
                    right_derive,
                } => self.on_ready_split_region(region_id, left, right, right_derive),
                ExecResult::ComputeHash {
                    region,
                    index,
                    snap,
                } => self.on_ready_compute_hash(region, index, snap),
                ExecResult::VerifyHash { index, hash } => {
                    self.on_ready_verify_hash(region_id, index, hash)
                }
                ExecResult::DeleteRange { .. } => {
                    // TODO: clean user properties?
                }
            }
        }
    }

    fn pre_propose_raft_command(
        &mut self,
        msg: &RaftCmdRequest,
    ) -> Result<Option<RaftCmdResponse>> {
        self.validate_store_id(msg)?;
        if msg.has_status_request() {
            // For status commands, we handle it here directly.
            let resp = self.execute_status_command(msg)?;
            return Ok(Some(resp));
        }
        self.validate_region(msg)?;
        Ok(None)
    }

    fn propose_raft_command(&mut self, msg: RaftCmdRequest, cb: Callback) {
        match self.pre_propose_raft_command(&msg) {
            Ok(Some(resp)) => {
                cb.call_box((resp,));
                return;
            }
            Err(e) => {
                cb.call_box((new_error(e),));
                return;
            }
            _ => (),
        }

        // Note:
        // The peer that is being checked is a leader. It might step down to be a follower later. It
        // doesn't matter whether the peer is a leader or not. If it's not a leader, the proposing
        // command log entry can't be committed.

        let mut resp = RaftCmdResponse::new();
        let region_id = msg.get_header().get_region_id();
        let peer = self.region_peers.get_mut(&region_id).unwrap();
        let term = peer.term();
        bind_term(&mut resp, term);
        if peer.propose(cb, msg, resp, &mut self.raft_metrics.propose) {
            peer.mark_to_be_checked(&mut self.pending_raft_groups);
        }

        // TODO: add timeout, if the command is not applied after timeout,
        // we will call the callback with timeout error.
    }

    fn propose_batch_raft_snapshot_command(
        &mut self,
        batch: Vec<RaftCmdRequest>,
        on_finished: BatchCallback,
    ) {
        let size = batch.len();
        BATCH_SNAPSHOT_COMMANDS.observe(size as f64);
        let mut ret = Vec::with_capacity(size);
        for msg in batch {
            match self.pre_propose_raft_command(&msg) {
                Ok(Some(resp)) => {
                    ret.push(Some(resp));
                    continue;
                }
                Err(e) => {
                    ret.push(Some(new_error(e)));
                    continue;
                }
                _ => (),
            }

            let region_id = msg.get_header().get_region_id();
            let peer = self.region_peers.get_mut(&region_id).unwrap();
            ret.push(peer.propose_snapshot(msg, &mut self.raft_metrics.propose));
        }
        on_finished.call_box((ret,));
    }

    fn validate_store_id(&self, msg: &RaftCmdRequest) -> Result<()> {
        let store_id = msg.get_header().get_peer().get_store_id();
        if store_id != self.store.get_id() {
            return Err(Error::StoreNotMatch(store_id, self.store.get_id()));
        }
        Ok(())
    }

    fn validate_region(&self, msg: &RaftCmdRequest) -> Result<()> {
        let region_id = msg.get_header().get_region_id();
        let peer_id = msg.get_header().get_peer().get_id();

        let peer = match self.region_peers.get(&region_id) {
            Some(peer) => peer,
            None => return Err(Error::RegionNotFound(region_id)),
        };
        if !peer.is_leader() {
            return Err(Error::NotLeader(
                region_id,
                peer.get_peer_from_cache(peer.leader_id()),
            ));
        }
        if peer.peer_id() != peer_id {
            return Err(box_err!(
                "mismatch peer id {} != {}",
                peer.peer_id(),
                peer_id
            ));
        }

        let header = msg.get_header();
        // If header's term is 2 verions behind current term, leadership may have been changed away.
        if header.get_term() > 0 && peer.term() > header.get_term() + 1 {
            return Err(Error::StaleCommand);
        }

        let res = peer::check_epoch(peer.region(), msg);
        if let Err(Error::StaleEpoch(msg, mut new_regions)) = res {
            // Attach the region which might be split from the current region. But it doesn't
            // matter if the region is not split from the current region. If the region meta
            // received by the TiKV driver is newer than the meta cached in the driver, the meta is
            // updated.
            let sibling_region_id = self.find_sibling_region(peer.region());
            if let Some(sibling_region_id) = sibling_region_id {
                let sibling_region = self.region_peers[&sibling_region_id].region();
                new_regions.push(sibling_region.to_owned());
            }
            return Err(Error::StaleEpoch(msg, new_regions));
        }
        res
    }

    pub fn find_sibling_region(&self, region: &metapb::Region) -> Option<u64> {
        let start = if self.cfg.right_derive_when_split {
            Included(enc_start_key(region))
        } else {
            Excluded(enc_end_key(region))
        };
        self.region_ranges
            .range((start, Unbounded::<Key>))
            .next()
            .map(|(_, &region_id)| region_id)
    }

    fn register_raft_gc_log_tick(&self, event_loop: &mut EventLoop<Self>) {
        if let Err(e) = register_timer(
            event_loop,
            Tick::RaftLogGc,
            self.cfg.raft_log_gc_tick_interval.as_millis(),
        ) {
            // If failed, we can't cleanup the raft log regularly.
            // Although the log size will grow larger and larger, it doesn't affect
            // whole raft logic, and we can send truncate log command to compact it.
            error!("{} register raft gc log tick err: {:?}", self.tag, e);
        };
    }

    #[allow(if_same_then_else)]
    fn on_raft_gc_log_tick(&mut self, event_loop: &mut EventLoop<Self>) {
        let mut total_gc_logs = 0;

        for (&region_id, peer) in &mut self.region_peers {
            if !peer.is_leader() {
                continue;
            }

            // Leader will replicate the compact log command to followers,
            // If we use current replicated_index (like 10) as the compact index,
            // when we replicate this log, the newest replicated_index will be 11,
            // but we only compact the log to 10, not 11, at that time,
            // the first index is 10, and replicated_index is 11, with an extra log,
            // and we will do compact again with compact index 11, in cycles...
            // So we introduce a threshold, if replicated index - first index > threshold,
            // we will try to compact log.
            // raft log entries[..............................................]
            //                  ^                                       ^
            //                  |-----------------threshold------------ |
            //              first_index                         replicated_index
            let replicated_idx = peer.raft_group
                .status()
                .progress
                .values()
                .map(|p| p.matched)
                .min()
                .unwrap();
            // When an election happened or a new peer is added, replicated_idx can be 0.
            if replicated_idx > 0 {
                let last_idx = peer.raft_group.raft.raft_log.last_index();
                assert!(
                    last_idx >= replicated_idx,
                    "expect last index {} >= replicated index {}",
                    last_idx,
                    replicated_idx
                );
                REGION_MAX_LOG_LAG.observe((last_idx - replicated_idx) as f64);
            }
            let applied_idx = peer.get_store().applied_index();
            let first_idx = peer.get_store().first_index();
            let mut compact_idx;
            if applied_idx > first_idx &&
                applied_idx - first_idx >= self.cfg.raft_log_gc_count_limit
            {
                compact_idx = applied_idx;
            } else if peer.raft_log_size_hint >= self.cfg.raft_log_gc_size_limit.0 {
                compact_idx = applied_idx;
            } else if replicated_idx < first_idx ||
                replicated_idx - first_idx <= self.cfg.raft_log_gc_threshold
            {
                continue;
            } else {
                compact_idx = replicated_idx;
            }

            // Have no idea why subtract 1 here, but original code did this by magic.
            assert!(compact_idx > 0);
            compact_idx -= 1;
            if compact_idx < first_idx {
                // In case compact_idx == first_idx before subtraction.
                continue;
            }

            total_gc_logs += compact_idx - first_idx;

            let term = peer.raft_group.raft.raft_log.term(compact_idx).unwrap();

            // Create a compact log request and notify directly.
            let request = new_compact_log_request(region_id, peer.peer.clone(), compact_idx, term);

            if let Err(e) = self.sendch
                .try_send(Msg::new_raft_cmd(request, Box::new(|_| {})))
            {
                error!("{} send compact log {} err {:?}", peer.tag, compact_idx, e);
            }
        }

        PEER_GC_RAFT_LOG_COUNTER
            .inc_by(total_gc_logs as f64)
            .unwrap();
        self.register_raft_gc_log_tick(event_loop);
    }

    fn register_split_region_check_tick(&self, event_loop: &mut EventLoop<Self>) {
        if let Err(e) = register_timer(
            event_loop,
            Tick::SplitRegionCheck,
            self.cfg.split_region_check_tick_interval.as_millis(),
        ) {
            error!("{} register split region check tick err: {:?}", self.tag, e);
        };
    }

    fn on_split_region_check_tick(&mut self, event_loop: &mut EventLoop<Self>) {
        // To avoid frequent scan, we only add new scan tasks if all previous tasks
        // have finished.
        // TODO: check whether a gc progress has been started.
        if self.split_check_worker.is_busy() {
            self.register_split_region_check_tick(event_loop);
            return;
        }
        for peer in self.region_peers.values_mut() {
            if !peer.is_leader() {
                continue;
            }
            // When restart, the approximate size will be None. The
            // split check will first check the region size, and then
            // check whether the region should split.  This should
            // work even if we change the region max size.
            if peer.approximate_size.is_some() &&
                peer.size_diff_hint < self.cfg.region_split_check_diff.0
            {
                continue;
            }
            let task = SplitCheckTask::new(peer.region());
            if let Err(e) = self.split_check_worker.schedule(task) {
                error!("{} failed to schedule split check: {}", self.tag, e);
            }
            peer.size_diff_hint = 0;
        }

        self.register_split_region_check_tick(event_loop);
    }

    fn register_compact_check_tick(&self, event_loop: &mut EventLoop<Self>) {
        if let Err(e) = register_timer(
            event_loop,
            Tick::CompactCheck,
            self.cfg.region_compact_check_interval.as_millis(),
        ) {
            error!("{} register compact check tick err: {:?}", self.tag, e);
        }
    }

    fn on_compact_check_tick(&mut self, event_loop: &mut EventLoop<Self>) {
        for peer in self.region_peers.values_mut() {
            if peer.delete_keys_hint < self.cfg.region_compact_delete_keys_count {
                continue;
            }
            for &cf in &[CF_DEFAULT, CF_WRITE] {
                let task = CompactTask {
                    cf_name: String::from(cf),
                    start_key: Some(keys::enc_start_key(peer.region())),
                    end_key: Some(keys::enc_end_key(peer.region())),
                };
                if let Err(e) = self.compact_worker.schedule(task) {
                    error!("{} failed to schedule compact task: {}", self.tag, e);
                }
            }
            peer.delete_keys_hint = 0;
            // Compact only 1 region each check in case compact task accumulates.
            break;
        }
        self.register_compact_check_tick(event_loop);
    }

    fn on_prepare_split_region(
        &mut self,
        region_id: u64,
        region_epoch: metapb::RegionEpoch,
        split_key: Vec<u8>, // `split_key` is a encoded key.
        cb: Option<Callback>,
    ) {
        if let Err(e) = self.validate_split_region(region_id, &region_epoch, &split_key) {
            cb.map(|cb| cb(new_error(e)));
            return;
        }
        let peer = &self.region_peers[&region_id];
        let region = peer.region();
        let task = PdTask::AskSplit {
            region: region.clone(),
            split_key: split_key,
            peer: peer.peer.clone(),
            right_derive: self.cfg.right_derive_when_split,
            callback: cb,
        };
        if let Err(Stopped(t)) = self.pd_worker.schedule(task) {
            error!("{} failed to notify pd to split: Stopped", peer.tag);
            match t {
                PdTask::AskSplit { callback, .. } => {
                    callback.map(|cb| cb(new_error(box_err!("failed to split: Stopped"))));
                }
                _ => unreachable!(),
            }
        }
    }

    fn validate_split_region(
        &mut self,
        region_id: u64,
        epoch: &metapb::RegionEpoch,
        split_key: &[u8], // `split_key` is a encoded key.
    ) -> Result<()> {
        if split_key.is_empty() {
            error!("[region {}] split key should not be empty!!!", region_id);
            return Err(box_err!(
                "[region {}] split key should not be empty",
                region_id
            ));
        }
        let peer = match self.region_peers.get(&region_id) {
            None => {
                info!(
                    "[region {}] region on {} doesn't exist, skip.",
                    region_id,
                    self.store_id()
                );
                return Err(Error::RegionNotFound(region_id));
            }
            Some(peer) => {
                if !peer.is_leader() {
                    // region on this store is no longer leader, skipped.
                    info!(
                        "[region {}] region on {} is not leader, skip.",
                        region_id,
                        self.store_id()
                    );
                    return Err(Error::NotLeader(
                        region_id,
                        peer.get_peer_from_cache(peer.leader_id()),
                    ));
                }
                peer
            }
        };

        let region = peer.region();

        if region.get_region_epoch().get_version() != epoch.get_version() {
            info!(
                "{} epoch changed {:?} != {:?}, need re-check later",
                peer.tag,
                region.get_region_epoch(),
                epoch
            );
            return Err(box_err!(
                "{} epoch changed {:?} != {:?}, need re-check later",
                peer.tag,
                region.get_region_epoch(),
                epoch
            ));
        }
        Ok(())
    }

    fn on_approximate_region_size(&mut self, region_id: u64, region_size: u64) {
        let peer = match self.region_peers.get_mut(&region_id) {
            Some(peer) => peer,
            None => {
                warn!(
                    "[region {}] receive stale approximate size {}",
                    region_id,
                    region_size,
                );
                return;
            }
        };
        peer.approximate_size = Some(region_size);
    }

    fn on_pd_heartbeat_tick(&mut self, event_loop: &mut EventLoop<Self>) {
        for peer in self.region_peers.values_mut() {
            peer.check_peers();
        }
        let mut leader_count = 0;
        for peer in self.region_peers.values() {
            if peer.is_leader() {
                leader_count += 1;
                peer.heartbeat_pd(&self.pd_worker);
            }
        }
        STORE_PD_HEARTBEAT_GAUGE_VEC
            .with_label_values(&["leader"])
            .set(leader_count as f64);
        STORE_PD_HEARTBEAT_GAUGE_VEC
            .with_label_values(&["region"])
            .set(self.region_peers.len() as f64);

        self.register_pd_heartbeat_tick(event_loop);
    }


    fn register_pd_heartbeat_tick(&self, event_loop: &mut EventLoop<Self>) {
        if let Err(e) = register_timer(
            event_loop,
            Tick::PdHeartbeat,
            self.cfg.pd_heartbeat_tick_interval.as_millis(),
        ) {
            error!("{} register pd heartbeat tick err: {:?}", self.tag, e);
        };
    }

    fn store_heartbeat_pd(&mut self) {
        let mut stats = StoreStats::new();

        let used_size = self.snap_mgr.get_total_snap_size();
        stats.set_used_size(used_size);
        stats.set_store_id(self.store_id());
        stats.set_region_count(self.region_peers.len() as u32);

        let snap_stats = self.snap_mgr.stats();
        stats.set_sending_snap_count(snap_stats.sending_count as u32);
        stats.set_receiving_snap_count(snap_stats.receiving_count as u32);
        STORE_SNAPSHOT_TRAFFIC_GAUGE_VEC
            .with_label_values(&["sending"])
            .set(snap_stats.sending_count as f64);
        STORE_SNAPSHOT_TRAFFIC_GAUGE_VEC
            .with_label_values(&["receiving"])
            .set(snap_stats.receiving_count as f64);

        let mut apply_snapshot_count = 0;
        for peer in self.region_peers.values_mut() {
            if peer.mut_store().check_applying_snap() {
                apply_snapshot_count += 1;
            }
        }

        stats.set_applying_snap_count(apply_snapshot_count as u32);
        STORE_SNAPSHOT_TRAFFIC_GAUGE_VEC
            .with_label_values(&["applying"])
            .set(apply_snapshot_count as f64);

        stats.set_start_time(self.start_time.sec as u32);

        // report store write flow to pd
        stats.set_bytes_written(
            self.store_stat.engine_total_bytes_written -
                self.store_stat.engine_last_total_bytes_written,
        );
        stats.set_keys_written(
            self.store_stat.engine_total_keys_written -
                self.store_stat.engine_last_total_keys_written,
        );
        self.store_stat.engine_last_total_bytes_written =
            self.store_stat.engine_total_bytes_written;
        self.store_stat.engine_last_total_keys_written = self.store_stat.engine_total_keys_written;

        stats.set_is_busy(self.is_busy);
        self.is_busy = false;

        let store_info = StoreInfo {
            engine: self.kv_engine.clone(),
            capacity: self.cfg.capacity.0,
        };

        let task = PdTask::StoreHeartbeat {
            stats: stats,
            store_info: store_info,
        };
        if let Err(e) = self.pd_worker.schedule(task) {
            error!("{} failed to notify pd: {}", self.tag, e);
        }
    }

    fn on_pd_store_heartbeat_tick(&mut self, event_loop: &mut EventLoop<Self>) {
        self.store_heartbeat_pd();
        self.register_pd_store_heartbeat_tick(event_loop);
    }

    fn handle_snap_mgr_gc(&mut self) -> Result<()> {
        let snap_keys = self.snap_mgr.list_idle_snap()?;
        if snap_keys.is_empty() {
            return Ok(());
        }
        let (mut last_region_id, mut compacted_idx, mut compacted_term) = (0, u64::MAX, u64::MAX);
        let mut is_applying_snap = false;
        for (key, is_sending) in snap_keys {
            if last_region_id != key.region_id {
                last_region_id = key.region_id;
                match self.region_peers.get(&key.region_id) {
                    None => {
                        // region is deleted
                        compacted_idx = u64::MAX;
                        compacted_term = u64::MAX;
                        is_applying_snap = false;
                    }
                    Some(peer) => {
                        let s = peer.get_store();
                        compacted_idx = s.truncated_index();
                        compacted_term = s.truncated_term();
                        is_applying_snap = s.is_applying_snapshot();
                    }
                };
            }

            if is_sending {
                let s = self.snap_mgr.get_snapshot_for_sending(&key)?;
                if key.term < compacted_term || key.idx < compacted_idx {
                    info!(
                        "[region {}] snap file {} has been compacted, delete.",
                        key.region_id,
                        key
                    );
                    self.snap_mgr.delete_snapshot(&key, s.as_ref(), false);
                } else if let Ok(meta) = s.meta() {
                    let modified = box_try!(meta.modified());
                    if let Ok(elapsed) = modified.elapsed() {
                        if elapsed > self.cfg.snap_gc_timeout.0 {
                            info!(
                                "[region {}] snap file {} has been expired, delete.",
                                key.region_id,
                                key
                            );
                            self.snap_mgr.delete_snapshot(&key, s.as_ref(), false);
                        }
                    }
                }
            } else if key.term <= compacted_term &&
                (key.idx < compacted_idx || key.idx == compacted_idx && !is_applying_snap)
            {
                info!(
                    "[region {}] snap file {} has been applied, delete.",
                    key.region_id,
                    key
                );
                let a = self.snap_mgr.get_snapshot_for_applying(&key)?;
                self.snap_mgr.delete_snapshot(&key, a.as_ref(), false);
            }
        }
        Ok(())
    }

    fn on_snap_mgr_gc(&mut self, event_loop: &mut EventLoop<Self>) {
        if let Err(e) = self.handle_snap_mgr_gc() {
            error!("{} failed to gc snap manager: {:?}", self.tag, e);
        }
        self.register_snap_mgr_gc_tick(event_loop);
    }

    fn on_compact_lock_cf(&mut self, event_loop: &mut EventLoop<Self>) {
        // Create a compact lock cf task(compact whole range) and schedule directly.
        if self.store_stat.lock_cf_bytes_written > self.cfg.lock_cf_compact_bytes_threshold.0 {
            self.store_stat.lock_cf_bytes_written = 0;
            let task = CompactTask {
                cf_name: String::from(CF_LOCK),
                start_key: None,
                end_key: None,
            };
            if let Err(e) = self.compact_worker.schedule(task) {
                error!(
                    "{} failed to schedule compact lock cf task: {:?}",
                    self.tag,
                    e
                );
            }
        }

        self.register_compact_lock_cf_tick(event_loop);
    }

    fn register_pd_store_heartbeat_tick(&self, event_loop: &mut EventLoop<Self>) {
        if let Err(e) = register_timer(
            event_loop,
            Tick::PdStoreHeartbeat,
            self.cfg.pd_store_heartbeat_tick_interval.as_millis(),
        ) {
            error!("{} register pd store heartbeat tick err: {:?}", self.tag, e);
        };
    }

    fn register_snap_mgr_gc_tick(&self, event_loop: &mut EventLoop<Self>) {
        if let Err(e) = register_timer(
            event_loop,
            Tick::SnapGc,
            self.cfg.snap_mgr_gc_tick_interval.as_millis(),
        ) {
            error!("{} register snap mgr gc tick err: {:?}", self.tag, e);
        }
    }

    fn register_compact_lock_cf_tick(&self, event_loop: &mut EventLoop<Self>) {
        if let Err(e) = register_timer(
            event_loop,
            Tick::CompactLockCf,
            self.cfg.lock_cf_compact_interval.as_millis(),
        ) {
            error!("{} register compact cf-lock tick err: {:?}", self.tag, e);
        }
    }
}

// Consistency Check implementation.

/// Verify and store the hash to state. return true means the hash has been stored successfully.
fn verify_and_store_hash(
    region_id: u64,
    state: &mut ConsistencyState,
    expected_index: u64,
    expected_hash: Vec<u8>,
) -> bool {
    if expected_index < state.index {
        REGION_HASH_COUNTER_VEC
            .with_label_values(&["verify", "miss"])
            .inc();
        warn!(
            "[region {}] has scheduled a new hash: {} > {}, skip.",
            region_id,
            state.index,
            expected_index
        );
        return false;
    }

    if state.index == expected_index {
        if state.hash.is_empty() {
            warn!(
                "[region {}] duplicated consistency check detected, skip.",
                region_id
            );
            return false;
        }
        if state.hash != expected_hash {
            panic!(
                "[region {}] hash at {} not correct, want \"{}\", got \"{}\"!!!",
                region_id,
                state.index,
                escape(&expected_hash),
                escape(&state.hash)
            );
        }
        info!(
            "[region {}] consistency check at {} pass.",
            region_id,
            state.index
        );
        REGION_HASH_COUNTER_VEC
            .with_label_values(&["verify", "matched"])
            .inc();
        state.hash = vec![];
        return false;
    }

    if state.index != INVALID_INDEX && !state.hash.is_empty() {
        // Maybe computing is too slow or computed result is dropped due to channel full.
        // If computing is too slow, miss count will be increased twice.
        REGION_HASH_COUNTER_VEC
            .with_label_values(&["verify", "miss"])
            .inc();
        warn!(
            "[region {}] hash belongs to index {}, but we want {}, skip.",
            region_id,
            state.index,
            expected_index
        );
    }

    info!(
        "[region {}] save hash of {} for consistency check later.",
        region_id,
        expected_index
    );
    state.index = expected_index;
    state.hash = expected_hash;
    true
}

impl<T: Transport, C: PdClient> Store<T, C> {
    fn register_consistency_check_tick(&self, event_loop: &mut EventLoop<Self>) {
        if let Err(e) = register_timer(
            event_loop,
            Tick::ConsistencyCheck,
            self.cfg.consistency_check_interval.as_millis(),
        ) {
            error!("{} register consistency check tick err: {:?}", self.tag, e);
        };
    }

    fn on_consistency_check_tick(&mut self, event_loop: &mut EventLoop<Self>) {
        if self.consistency_check_worker.is_busy() {
            // To avoid frequent scan, schedule new check only when all the
            // scheduled check is done.
            self.register_consistency_check_tick(event_loop);
            return;
        }
        let (mut candidate_id, mut candidate_check_time) = (0, Instant::now());
        for (&region_id, peer) in &mut self.region_peers {
            if !peer.is_leader() {
                continue;
            }
            if peer.consistency_state.last_check_time < candidate_check_time {
                candidate_id = region_id;
                candidate_check_time = peer.consistency_state.last_check_time;
            }
        }

        if candidate_id != 0 {
            let peer = &self.region_peers[&candidate_id];

            info!("{} scheduling consistent check", peer.tag);
            let msg = Msg::new_raft_cmd(
                new_compute_hash_request(candidate_id, peer.peer.clone()),
                Box::new(|_| {}),
            );

            if let Err(e) = self.sendch.send(msg) {
                error!("{} failed to schedule consistent check: {:?}", peer.tag, e);
            }
        }

        self.register_consistency_check_tick(event_loop);
    }

    fn on_ready_compute_hash(&mut self, region: metapb::Region, index: u64, snap: EngineSnapshot) {
        let region_id = region.get_id();
        self.region_peers
            .get_mut(&region_id)
            .unwrap()
            .consistency_state
            .last_check_time = Instant::now();
        let task = ConsistencyCheckTask::compute_hash(region, index, snap);
        info!("[region {}] schedule {}", region_id, task);
        if let Err(e) = self.consistency_check_worker.schedule(task) {
            error!("[region {}] schedule failed: {:?}", region_id, e);
        }
    }

    fn on_ready_verify_hash(
        &mut self,
        region_id: u64,
        expected_index: u64,
        expected_hash: Vec<u8>,
    ) {
        let state = match self.region_peers.get_mut(&region_id) {
            None => {
                warn!(
                    "[region {}] receive stale hash at index {}",
                    region_id,
                    expected_index
                );
                return;
            }
            Some(p) => &mut p.consistency_state,
        };

        verify_and_store_hash(region_id, state, expected_index, expected_hash);
    }

    fn on_hash_computed(&mut self, region_id: u64, index: u64, hash: Vec<u8>) {
        let (state, peer) = match self.region_peers.get_mut(&region_id) {
            None => {
                warn!(
                    "[region {}] receive stale hash at index {}",
                    region_id,
                    index
                );
                return;
            }
            Some(p) => (&mut p.consistency_state, &p.peer),
        };

        if !verify_and_store_hash(region_id, state, index, hash) {
            return;
        }

        let msg = Msg::new_raft_cmd(
            new_verify_hash_request(region_id, peer.clone(), state),
            Box::new(|_| {}),
        );
        if let Err(e) = self.sendch.send(msg) {
            error!(
                "[region {}] failed to schedule verify command for index {}: {:?}",
                region_id,
                index,
                e
            );
        }
    }
}

fn new_admin_request(region_id: u64, peer: metapb::Peer) -> RaftCmdRequest {
    let mut request = RaftCmdRequest::new();
    request.mut_header().set_region_id(region_id);
    request.mut_header().set_peer(peer);
    request
}

fn new_verify_hash_request(
    region_id: u64,
    peer: metapb::Peer,
    state: &ConsistencyState,
) -> RaftCmdRequest {
    let mut request = new_admin_request(region_id, peer);

    let mut admin = AdminRequest::new();
    admin.set_cmd_type(AdminCmdType::VerifyHash);
    admin.mut_verify_hash().set_index(state.index);
    admin.mut_verify_hash().set_hash(state.hash.clone());
    request.set_admin_request(admin);
    request
}

fn new_compute_hash_request(region_id: u64, peer: metapb::Peer) -> RaftCmdRequest {
    let mut request = new_admin_request(region_id, peer);

    let mut admin = AdminRequest::new();
    admin.set_cmd_type(AdminCmdType::ComputeHash);
    request.set_admin_request(admin);
    request
}

fn register_timer<T: Transport, C: PdClient>(
    event_loop: &mut EventLoop<Store<T, C>>,
    tick: Tick,
    delay: u64,
) -> Result<()> {
    // TODO: now mio TimerError doesn't implement Error trait,
    // so we can't use `try!` directly.
    if delay == 0 {
        // 0 delay means turn off the timer.
        return Ok(());
    }
    if let Err(e) = event_loop.timeout_ms(tick, delay) {
        return Err(box_err!(
            "failed to register timeout [{:?}, delay: {:?}ms]: {:?}",
            tick,
            delay,
            e
        ));
    }
    Ok(())
}

fn new_compact_log_request(
    region_id: u64,
    peer: metapb::Peer,
    compact_index: u64,
    compact_term: u64,
) -> RaftCmdRequest {
    let mut request = new_admin_request(region_id, peer);

    let mut admin = AdminRequest::new();
    admin.set_cmd_type(AdminCmdType::CompactLog);
    admin.mut_compact_log().set_compact_index(compact_index);
    admin.mut_compact_log().set_compact_term(compact_term);
    request.set_admin_request(admin);
    request
}

impl<T: Transport, C: PdClient> mio::Handler for Store<T, C> {
    type Timeout = Tick;
    type Message = Msg;

    fn notify(&mut self, event_loop: &mut EventLoop<Self>, msg: Msg) {
        match msg {
            Msg::RaftMessage(data) => if let Err(e) = self.on_raft_message(data) {
                error!("{} handle raft message err: {:?}", self.tag, e);
            },
            Msg::RaftCmd {
                send_time,
                request,
                callback,
            } => {
                self.raft_metrics
                    .propose
                    .request_wait_time
                    .observe(duration_to_sec(send_time.elapsed()) as f64);
                self.propose_raft_command(request, callback)
            }
            // For now, it is only called by batch snapshot.
            Msg::BatchRaftSnapCmds {
                send_time,
                batch,
                on_finished,
            } => {
                self.raft_metrics
                    .propose
                    .request_wait_time
                    .observe(duration_to_sec(send_time.elapsed()) as f64);
                self.propose_batch_raft_snapshot_command(batch, on_finished);
            }
            Msg::Quit => {
                info!("{} receive quit message", self.tag);
                event_loop.shutdown();
            }
            Msg::SnapshotStats => self.store_heartbeat_pd(),
            Msg::ComputeHashResult {
                region_id,
                index,
                hash,
            } => {
                self.on_hash_computed(region_id, index, hash);
            }
            Msg::SplitRegion {
                region_id,
                region_epoch,
                split_key,
                callback,
            } => {
                info!(
                    "[region {}] on split region at key {:?}.",
                    region_id,
                    split_key
                );
                self.on_prepare_split_region(region_id, region_epoch, split_key, callback);
            }
            Msg::ApproximateRegionSize {
                region_id,
                region_size,
            } => self.on_approximate_region_size(region_id, region_size),
        }
    }

    fn timeout(&mut self, event_loop: &mut EventLoop<Self>, timeout: Tick) {
        let t = SlowTimer::new();
        match timeout {
            Tick::Raft => self.on_raft_base_tick(event_loop),
            Tick::RaftLogGc => self.on_raft_gc_log_tick(event_loop),
            Tick::SplitRegionCheck => self.on_split_region_check_tick(event_loop),
            Tick::CompactCheck => self.on_compact_check_tick(event_loop),
            Tick::PdHeartbeat => self.on_pd_heartbeat_tick(event_loop),
            Tick::PdStoreHeartbeat => self.on_pd_store_heartbeat_tick(event_loop),
            Tick::SnapGc => self.on_snap_mgr_gc(event_loop),
            Tick::CompactLockCf => self.on_compact_lock_cf(event_loop),
            Tick::ConsistencyCheck => self.on_consistency_check_tick(event_loop),
        }
        slow_log!(t, "{} handle timeout {:?}", self.tag, timeout);
    }

    // This method is invoked very frequently, should avoid time consuming operation.
    fn tick(&mut self, event_loop: &mut EventLoop<Self>) {
        if !event_loop.is_running() {
            self.stop();
            return;
        }

        // We handle raft ready in event loop.
        if !self.pending_raft_groups.is_empty() {
            self.on_raft_ready();
        }

        self.poll_apply();

        self.pending_snapshot_regions.clear();
    }
}

impl<T: Transport, C: PdClient> Store<T, C> {
    /// load the target peer of request as mutable borrow.
    fn mut_target_peer(&mut self, request: &RaftCmdRequest) -> Result<&mut Peer> {
        let region_id = request.get_header().get_region_id();
        match self.region_peers.get_mut(&region_id) {
            None => Err(Error::RegionNotFound(region_id)),
            Some(peer) => Ok(peer),
        }
    }

    // Handle status commands here, separate the logic, maybe we can move it
    // to another file later.
    // Unlike other commands (write or admin), status commands only show current
    // store status, so no need to handle it in raft group.
    fn execute_status_command(&mut self, request: &RaftCmdRequest) -> Result<RaftCmdResponse> {
        let cmd_type = request.get_status_request().get_cmd_type();
        let region_id = request.get_header().get_region_id();

        let mut response = match cmd_type {
            StatusCmdType::RegionLeader => self.execute_region_leader(request),
            StatusCmdType::RegionDetail => self.execute_region_detail(request),
            StatusCmdType::InvalidStatus => Err(box_err!("invalid status command!")),
        }?;
        response.set_cmd_type(cmd_type);

        let mut resp = RaftCmdResponse::new();
        resp.set_status_response(response);
        // Bind peer current term here.
        if let Some(peer) = self.region_peers.get(&region_id) {
            bind_term(&mut resp, peer.term());
        }
        Ok(resp)
    }

    fn execute_region_leader(&mut self, request: &RaftCmdRequest) -> Result<StatusResponse> {
        let peer = self.mut_target_peer(request)?;

        let mut resp = StatusResponse::new();
        if let Some(leader) = peer.get_peer_from_cache(peer.leader_id()) {
            resp.mut_region_leader().set_leader(leader);
        }

        Ok(resp)
    }

    fn execute_region_detail(&mut self, request: &RaftCmdRequest) -> Result<StatusResponse> {
        let peer = self.mut_target_peer(request)?;
        if !peer.get_store().is_initialized() {
            let region_id = request.get_header().get_region_id();
            return Err(Error::RegionNotInitialized(region_id));
        }
        let mut resp = StatusResponse::new();
        resp.mut_region_detail().set_region(peer.region().clone());
        if let Some(leader) = peer.get_peer_from_cache(peer.leader_id()) {
            resp.mut_region_detail().set_leader(leader);
        }

        Ok(resp)
    }
}<|MERGE_RESOLUTION|>--- conflicted
+++ resolved
@@ -1304,11 +1304,7 @@
                     p.peer_heartbeats.remove(&cp.peer.get_id());
                     p.remove_peer_from_cache(cp.peer.get_id());
                 }
-<<<<<<< HEAD
-                _ => unimplemented!(),
-=======
                 ConfChangeType::AddLearnerNode => unimplemented!(),
->>>>>>> 19ac05f8
             }
 
             my_peer_id = p.peer_id();
