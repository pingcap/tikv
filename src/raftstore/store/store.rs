// Copyright 2016 PingCAP, Inc.
//
// Licensed under the Apache License, Version 2.0 (the "License");
// you may not use this file except in compliance with the License.
// You may obtain a copy of the License at
//
//     http://www.apache.org/licenses/LICENSE-2.0
//
// Unless required by applicable law or agreed to in writing, software
// distributed under the License is distributed on an "AS IS" BASIS,
// See the License for the specific language governing permissions and
// limitations under the License.

use protobuf::{self, Message, RepeatedField};
use std::cell::RefCell;
use std::collections::BTreeMap;
use std::collections::Bound::{Excluded, Included, Unbounded};
use std::rc::Rc;
use std::sync::Arc;
use std::sync::mpsc::{self, Receiver as StdReceiver, TryRecvError};
use std::time::{Duration, Instant};
use std::{cmp, thread, u64};
use time::{self, Timespec};

use mio::{self, EventLoop, EventLoopConfig, Sender};
use rocksdb::rocksdb_options::WriteOptions;
use rocksdb::{CompactionJobInfo, WriteBatch, DB};

use kvproto::importpb::SSTMeta;
use kvproto::metapb;
use kvproto::pdpb::StoreStats;
use kvproto::raft_cmdpb::{AdminCmdType, AdminRequest, RaftCmdRequest, RaftCmdResponse,
                          StatusCmdType, StatusResponse};
use kvproto::raft_serverpb::{MergeState, PeerState, RaftMessage, RaftSnapshotData,
                             RaftTruncatedState, RegionLocalState};
use raft::eraftpb::{ConfChangeType, MessageType};
use raft::{self, SnapshotStatus, INVALID_INDEX, NO_LIMIT};

<<<<<<< HEAD
use util::{escape, rocksdb};
use util::time::{duration_to_sec, SlowTimer};
use util::timer::Timer;
use util::worker::{FutureWorker, Scheduler, Stopped, Worker};
use util::transport::SendCh;
=======
use pd::{PdClient, PdRunner, PdTask};
use raftstore::coprocessor::CoprocessorHost;
use raftstore::coprocessor::split_observer::SplitObserver;
use raftstore::{Error, Result};
use storage::{CF_DEFAULT, CF_LOCK, CF_RAFT, CF_WRITE};
>>>>>>> aaf36920
use util::RingQueue;
use util::collections::{HashMap, HashSet};
use util::rocksdb::{CompactedEvent, CompactionListener};
use util::sys as util_sys;
use util::time::{duration_to_sec, SlowTimer};
use util::transport::SendCh;
use util::worker::{FutureWorker, Scheduler, Stopped, Worker};
use util::{escape, rocksdb};

use super::cmd_resp::{bind_term, new_error};
use super::config::Config;
use super::engine::{Iterable, Mutable, Peekable, Snapshot as EngineSnapshot};
use super::keys::{self, data_end_key, data_key, enc_end_key, enc_start_key};
use super::local_metrics::RaftMetrics;
use super::metrics::*;
use super::msg::{Callback, ReadResponse};
use super::peer::{self, ConsistencyState, Peer, ReadyContext, StaleState};
use super::peer_storage::{self, ApplySnapResult, CacheQueryStats};
use super::transport::Transport;
use super::worker::apply::{ChangePeer, ExecResult};
use super::worker::{ApplyRunner, ApplyTask, ApplyTaskRes, CleanupSSTRunner, CleanupSSTTask,
                    CompactRunner, CompactTask, ConsistencyCheckRunner, ConsistencyCheckTask,
                    RaftlogGcRunner, RaftlogGcTask, RegionRunner, RegionTask, SplitCheckRunner,
<<<<<<< HEAD
                    SplitCheckTask, STALE_PEER_CHECK_INTERVAL};
use super::worker::apply::{ChangePeer, ExecResult};
=======
                    SplitCheckTask};
>>>>>>> aaf36920
use super::{util, Msg, SignificantMsg, SnapKey, SnapManager, SnapshotDeleter, Tick};
use import::SSTImporter;

type Key = Vec<u8>;

const MIO_TICK_RATIO: u64 = 10;
const PENDING_VOTES_CAP: usize = 20;

#[derive(Clone)]
pub struct Engines {
    pub kv_engine: Arc<DB>,
    pub raft_engine: Arc<DB>,
}

impl Engines {
    pub fn new(kv_engine: Arc<DB>, raft_engine: Arc<DB>) -> Engines {
        Engines {
            kv_engine,
            raft_engine,
        }
    }
}

// A helper structure to bundle all channels for messages to `Store`.
pub struct StoreChannel {
    pub sender: Sender<Msg>,
    pub significant_msg_receiver: StdReceiver<SignificantMsg>,
}

pub struct StoreStat {
    pub lock_cf_bytes_written: u64,

    pub engine_total_bytes_written: u64,
    pub engine_total_keys_written: u64,

    pub engine_last_total_bytes_written: u64,
    pub engine_last_total_keys_written: u64,
}

impl Default for StoreStat {
    fn default() -> StoreStat {
        StoreStat {
            lock_cf_bytes_written: 0,
            engine_total_bytes_written: 0,
            engine_total_keys_written: 0,

            engine_last_total_bytes_written: 0,
            engine_last_total_keys_written: 0,
        }
    }
}

pub struct DestroyPeerJob {
    pub initialized: bool,
    pub async_remove: bool,
    pub region_id: u64,
    pub peer: metapb::Peer,
}

pub struct StoreInfo {
    pub engine: Arc<DB>,
    pub capacity: u64,
}

pub struct Store<T, C: 'static> {
    cfg: Rc<Config>,
    kv_engine: Arc<DB>,
    raft_engine: Arc<DB>,
    store: metapb::Store,
    sendch: SendCh<Msg>,

    significant_msg_receiver: StdReceiver<SignificantMsg>,

    // region_id -> peers
    region_peers: HashMap<u64, Peer>,
    merging_regions: Option<Vec<metapb::Region>>,
    pending_raft_groups: HashSet<u64>,
    // region end key -> region id
    region_ranges: BTreeMap<Key, u64>,
    // the regions with pending snapshots between two mio ticks.
    pending_snapshot_regions: Vec<metapb::Region>,
    // A marker used to indicate if the peer of a region is going to apply a snapshot
    // with different range.
    // It assumes that when a peer is going to accept snapshot, it can never
    // captch up by normal log replication.
    pending_cross_snap: HashMap<u64, metapb::RegionEpoch>,
    split_check_worker: Worker<SplitCheckTask>,
    raftlog_gc_worker: Worker<RaftlogGcTask>,
    region_worker: Worker<RegionTask>,
    compact_worker: Worker<CompactTask>,
    pd_worker: FutureWorker<PdTask>,
    consistency_check_worker: Worker<ConsistencyCheckTask>,
    cleanup_sst_worker: Worker<CleanupSSTTask>,
    pub apply_worker: Worker<ApplyTask>,
    apply_res_receiver: Option<StdReceiver<ApplyTaskRes>>,

    last_compact_checked_key: Key,

    trans: T,
    pd_client: Arc<C>,

    pub coprocessor_host: Arc<CoprocessorHost>,

    pub importer: Arc<SSTImporter>,

    snap_mgr: SnapManager,

    raft_metrics: RaftMetrics,
    pub entry_cache_metries: Rc<RefCell<CacheQueryStats>>,

    tag: String,

    start_time: Timespec,
    is_busy: bool,

    pending_votes: RingQueue<RaftMessage>,

    store_stat: StoreStat,
}

pub fn create_event_loop<T, C>(cfg: &Config) -> Result<EventLoop<Store<T, C>>>
where
    T: Transport,
    C: PdClient,
{
    let mut config = EventLoopConfig::new();
    // To make raft base tick more accurate, timer tick should be small enough.
    config.timer_tick_ms(cfg.raft_base_tick_interval.as_millis() / MIO_TICK_RATIO);
    config.notify_capacity(cfg.notify_capacity);
    config.messages_per_tick(cfg.messages_per_tick);
    let event_loop = EventLoop::configured(config)?;
    Ok(event_loop)
}

impl<T: Transport, C: PdClient> Store<T, C> {
    #[allow(too_many_arguments)]
    pub fn new(
        ch: StoreChannel,
        meta: metapb::Store,
        cfg: Config,
        engines: Engines,
        trans: T,
        pd_client: Arc<C>,
        mgr: SnapManager,
        pd_worker: FutureWorker<PdTask>,
        mut coprocessor_host: CoprocessorHost,
        importer: Arc<SSTImporter>,
    ) -> Result<Store<T, C>> {
        // TODO: we can get cluster meta regularly too later.
        cfg.validate()?;

        let sendch = SendCh::new(ch.sender, "raftstore");
        let tag = format!("[store {}]", meta.get_id());

        // TODO load coprocessors from configuration
        coprocessor_host
            .registry
            .register_admin_observer(100, box SplitObserver);

        let mut s = Store {
            cfg: Rc::new(cfg),
            store: meta,
            kv_engine: engines.kv_engine,
            raft_engine: engines.raft_engine,
            sendch,
            significant_msg_receiver: ch.significant_msg_receiver,
            region_peers: HashMap::default(),
            merging_regions: Some(vec![]),
            pending_raft_groups: HashSet::default(),
            split_check_worker: Worker::new("split check worker"),
            region_worker: Worker::new("snapshot worker"),
            raftlog_gc_worker: Worker::new("raft gc worker"),
            compact_worker: Worker::new("compact worker"),
            pd_worker,
            consistency_check_worker: Worker::new("consistency check worker"),
            cleanup_sst_worker: Worker::new("cleanup sst worker"),
            apply_worker: Worker::new("apply worker"),
            apply_res_receiver: None,
            last_compact_checked_key: keys::DATA_MIN_KEY.to_vec(),
            region_ranges: BTreeMap::new(),
            pending_snapshot_regions: vec![],
            pending_cross_snap: HashMap::default(),
            trans,
            pd_client,
            coprocessor_host: Arc::new(coprocessor_host),
            importer,
            snap_mgr: mgr,
            raft_metrics: RaftMetrics::default(),
            entry_cache_metries: Rc::new(RefCell::new(CacheQueryStats::default())),
            pending_votes: RingQueue::with_capacity(PENDING_VOTES_CAP),
            tag,
            start_time: time::get_time(),
            is_busy: false,
            store_stat: StoreStat::default(),
        };
        s.init()?;
        Ok(s)
    }

    /// Initialize this store. It scans the db engine, loads all regions
    /// and their peers from it, and schedules snapshot worker if necessary.
    /// WARN: This store should not be used before initialized.
    fn init(&mut self) -> Result<()> {
        // Scan region meta to get saved regions.
        let start_key = keys::REGION_META_MIN_KEY;
        let end_key = keys::REGION_META_MAX_KEY;
        let kv_engine = Arc::clone(&self.kv_engine);
        let mut total_count = 0;
        let mut tomebstone_count = 0;
        let mut applying_count = 0;

        let t = Instant::now();
        let mut kv_wb = WriteBatch::new();
        let mut raft_wb = WriteBatch::new();
        let mut applying_regions = vec![];
        let mut prepare_merge = vec![];
        kv_engine.scan_cf(CF_RAFT, start_key, end_key, false, |key, value| {
            let (region_id, suffix) = keys::decode_region_meta_key(key)?;
            if suffix != keys::REGION_STATE_SUFFIX {
                return Ok(true);
            }

            total_count += 1;

            let local_state = protobuf::parse_from_bytes::<RegionLocalState>(value)?;
            let region = local_state.get_region();
            if local_state.get_state() == PeerState::Tombstone {
                tomebstone_count += 1;
                debug!(
                    "region {:?} is tombstone in store {}",
                    region,
                    self.store_id()
                );
                self.clear_stale_meta(&mut kv_wb, &mut raft_wb, &local_state);
                return Ok(true);
            }
            if local_state.get_state() == PeerState::Applying {
                // in case of restart happen when we just write region state to Applying,
                // but not write raft_local_state to raft rocksdb in time.
                peer_storage::recover_from_applying_state(
                    &self.kv_engine,
                    &self.raft_engine,
                    &raft_wb,
                    region_id,
                )?;
                applying_count += 1;
                applying_regions.push(region.clone());
                return Ok(true);
            }
            if local_state.get_state() == PeerState::Merging {
                prepare_merge.push((
                    local_state.get_region().to_owned(),
                    local_state.get_merge_state().to_owned(),
                ));
            }

            let peer = Peer::create(self, region)?;
            self.region_ranges.insert(enc_end_key(region), region_id);
            // No need to check duplicated here, because we use region id as the key
            // in DB.
            self.region_peers.insert(region_id, peer);
            Ok(true)
        })?;

        if !kv_wb.is_empty() {
            self.kv_engine.write(kv_wb).unwrap();
            self.kv_engine.sync_wal().unwrap();
        }
        if !raft_wb.is_empty() {
            self.raft_engine.write(raft_wb).unwrap();
            self.raft_engine.sync_wal().unwrap();
        }

        // schedule applying snapshot after raft writebatch were written.
        for region in applying_regions {
            info!(
                "region {:?} is applying in store {}",
                region,
                self.store_id()
            );
            let mut peer = Peer::create(self, &region)?;
            peer.mut_store().schedule_applying_snapshot();
            self.region_ranges
                .insert(enc_end_key(&region), region.get_id());
            self.region_peers.insert(region.get_id(), peer);
        }

        // recover prepare_merge
        let merging_count = prepare_merge.len();
        for (region, state) in prepare_merge {
            info!(
                "region {:?} is merging in store {}",
                region,
                self.store_id()
            );
            self.on_ready_prepare_merge(region, state, false);
        }

        info!(
            "{} starts with {} regions, including {} tombstones, {} applying \
             regions and {} merging regions, takes {:?}",
            self.tag,
            total_count,
            tomebstone_count,
            applying_count,
            merging_count,
            t.elapsed()
        );

        self.clear_stale_data()?;

        Ok(())
    }
}

impl<T, C> Store<T, C> {
    fn clear_stale_meta(
        &mut self,
        kv_wb: &mut WriteBatch,
        raft_wb: &mut WriteBatch,
        origin_state: &RegionLocalState,
    ) {
        let region = origin_state.get_region();
        let raft_key = keys::raft_state_key(region.get_id());
        let raft_state = match self.raft_engine.get_msg(&raft_key).unwrap() {
            // it has been cleaned up.
            None => return,
            Some(value) => value,
        };

        peer_storage::clear_meta(
            &self.kv_engine,
            &self.raft_engine,
            kv_wb,
            raft_wb,
            region.get_id(),
            &raft_state,
        ).unwrap();
        let key = keys::region_state_key(region.get_id());
        let handle = rocksdb::get_cf_handle(&self.kv_engine, CF_RAFT).unwrap();
        kv_wb.put_msg_cf(handle, &key, origin_state).unwrap();
    }

    /// `clear_stale_data` clean up all possible garbage data.
    fn clear_stale_data(&mut self) -> Result<()> {
        let t = Instant::now();

        let mut ranges = Vec::new();
        let mut last_start_key = keys::data_key(b"");
        for region_id in self.region_ranges.values() {
            let region = self.region_peers[region_id].region();
            let start_key = keys::enc_start_key(region);
            ranges.push((last_start_key, start_key));
            last_start_key = keys::enc_end_key(region);
        }
        ranges.push((last_start_key, keys::DATA_MAX_KEY.to_vec()));

        rocksdb::roughly_cleanup_ranges(&self.kv_engine, &ranges)?;

        info!(
            "{} cleans up {} ranges garbage data, takes {:?}",
            self.tag,
            ranges.len(),
            t.elapsed()
        );

        Ok(())
    }

    pub fn get_sendch(&self) -> SendCh<Msg> {
        self.sendch.clone()
    }

    #[inline]
    pub fn get_snap_mgr(&self) -> SnapManager {
        self.snap_mgr.clone()
    }

    pub fn snap_scheduler(&self) -> Scheduler<RegionTask> {
        self.region_worker.scheduler()
    }

    pub fn apply_scheduler(&self) -> Scheduler<ApplyTask> {
        self.apply_worker.scheduler()
    }

    pub fn kv_engine(&self) -> Arc<DB> {
        Arc::clone(&self.kv_engine)
    }

    pub fn raft_engine(&self) -> Arc<DB> {
        Arc::clone(&self.raft_engine)
    }

    pub fn store_id(&self) -> u64 {
        self.store.get_id()
    }

    pub fn get_peers(&self) -> &HashMap<u64, Peer> {
        &self.region_peers
    }

    pub fn config(&self) -> Rc<Config> {
        Rc::clone(&self.cfg)
    }

    fn poll_significant_msg(&mut self) {
        // Poll all snapshot messages and handle them.
        loop {
            match self.significant_msg_receiver.try_recv() {
                Ok(SignificantMsg::SnapshotStatus {
                    region_id,
                    to_peer_id,
                    status,
                }) => {
                    // Report snapshot status to the corresponding peer.
                    self.report_snapshot_status(region_id, to_peer_id, status);
                }
                Ok(SignificantMsg::Unreachable {
                    region_id,
                    to_peer_id,
                }) => if let Some(peer) = self.region_peers.get_mut(&region_id) {
                    peer.raft_group.report_unreachable(to_peer_id);
                },
                Err(TryRecvError::Empty) => {
                    // The snapshot status receiver channel is empty
                    return;
                }
                Err(e) => {
                    error!(
                        "{} unexpected error {:?} when receive from snapshot channel",
                        self.tag, e
                    );
                    return;
                }
            }
        }
    }

    fn report_snapshot_status(&mut self, region_id: u64, to_peer_id: u64, status: SnapshotStatus) {
        if let Some(peer) = self.region_peers.get_mut(&region_id) {
            let to_peer = match peer.get_peer_from_cache(to_peer_id) {
                Some(peer) => peer,
                None => {
                    // If to_peer is gone, ignore this snapshot status
                    warn!(
                        "[region {}] peer {} not found, ignore snapshot status {:?}",
                        region_id, to_peer_id, status
                    );
                    return;
                }
            };
            info!(
                "[region {}] report snapshot status {:?} {:?}",
                region_id, to_peer, status
            );
            peer.raft_group.report_snapshot(to_peer_id, status)
        }
    }
}

impl<T: Transport, C: PdClient> Store<T, C> {
    pub fn run(&mut self, event_loop: &mut EventLoop<Self>) -> Result<()> {
        self.snap_mgr.init()?;

        self.register_raft_base_tick(event_loop);
        self.register_raft_gc_log_tick(event_loop);
        self.register_split_region_check_tick(event_loop);
        self.register_compact_check_tick(event_loop);
        self.register_pd_store_heartbeat_tick(event_loop);
        self.register_pd_heartbeat_tick(event_loop);
        self.register_snap_mgr_gc_tick(event_loop);
        self.register_compact_lock_cf_tick(event_loop);
        self.register_consistency_check_tick(event_loop);
        self.register_merge_check_tick(event_loop);
        self.register_check_peer_stale_state_tick(event_loop);
        self.register_cleanup_import_sst_tick(event_loop);

        let split_check_runner = SplitCheckRunner::new(
            Arc::clone(&self.kv_engine),
            self.sendch.clone(),
            Arc::clone(&self.coprocessor_host),
        );

        box_try!(self.split_check_worker.start(split_check_runner));

        let region_runner = RegionRunner::new(
            Arc::clone(&self.kv_engine),
            Arc::clone(&self.raft_engine),
            self.snap_mgr.clone(),
            self.cfg.snap_apply_batch_size.0 as usize,
            self.cfg.use_delete_range,
            self.cfg.clean_stale_peer_delay.0,
        );
        let mut timer = Timer::new(1);
        timer.add_task(Duration::from_millis(STALE_PEER_CHECK_INTERVAL), ());
        box_try!(self.region_worker.start_with_timer(region_runner, timer));

        let raftlog_gc_runner = RaftlogGcRunner::new(None);
        box_try!(self.raftlog_gc_worker.start(raftlog_gc_runner));

        let compact_runner = CompactRunner::new(Arc::clone(&self.kv_engine));
        box_try!(self.compact_worker.start(compact_runner));

        let pd_runner = PdRunner::new(
            self.store_id(),
            Arc::clone(&self.pd_client),
            self.sendch.clone(),
            Arc::clone(&self.kv_engine),
        );
        box_try!(self.pd_worker.start(pd_runner));

        let consistency_check_runner = ConsistencyCheckRunner::new(self.sendch.clone());
        box_try!(
            self.consistency_check_worker
                .start(consistency_check_runner)
        );

        let cleanup_sst_runner = CleanupSSTRunner::new(
            self.store_id(),
            self.sendch.clone(),
            Arc::clone(&self.importer),
            Arc::clone(&self.pd_client),
        );
        box_try!(self.cleanup_sst_worker.start(cleanup_sst_runner));

        let (tx, rx) = mpsc::channel();
        let apply_runner = ApplyRunner::new(self, tx, self.cfg.sync_log, self.cfg.use_delete_range);
        self.apply_res_receiver = Some(rx);
        box_try!(self.apply_worker.start(apply_runner));

        if let Err(e) = util_sys::pri::set_priority(util_sys::HIGH_PRI) {
            warn!("set priority for raftstore failed, error: {:?}", e);
        }

        event_loop.run(self)?;
        Ok(())
    }

    fn stop(&mut self) {
        info!("start to stop raftstore.");

        // Applying snapshot may take an unexpected long time.
        for peer in self.region_peers.values_mut() {
            peer.stop();
        }

        // Wait all workers finish.
        let mut handles: Vec<Option<thread::JoinHandle<()>>> = vec![];
        handles.push(self.split_check_worker.stop());
        handles.push(self.region_worker.stop());
        handles.push(self.raftlog_gc_worker.stop());
        handles.push(self.compact_worker.stop());
        handles.push(self.pd_worker.stop());
        handles.push(self.consistency_check_worker.stop());
        handles.push(self.cleanup_sst_worker.stop());
        handles.push(self.apply_worker.stop());

        for h in handles {
            if let Some(h) = h {
                h.join().unwrap();
            }
        }

        self.coprocessor_host.shutdown();

        info!("stop raftstore finished.");
    }

    fn register_raft_base_tick(&self, event_loop: &mut EventLoop<Self>) {
        // If we register raft base tick failed, the whole raft can't run correctly,
        // TODO: shutdown the store?
        if let Err(e) = register_timer(
            event_loop,
            Tick::Raft,
            self.cfg.raft_base_tick_interval.as_millis(),
        ) {
            error!("{} register raft base tick err: {:?}", self.tag, e);
        };
    }

    fn on_raft_base_tick(&mut self, event_loop: &mut EventLoop<Self>) {
        let timer = self.raft_metrics.process_tick.start_coarse_timer();
        for peer in &mut self.region_peers.values_mut() {
            if peer.pending_remove {
                continue;
            }
            // When having pending snapshot, if election timeout is met, it can't pass
            // the pending conf change check because first index has been updated to
            // a value that is larger than last index.
            if peer.is_applying_snapshot() || peer.has_pending_snapshot() {
                // need to check if snapshot is applied.
                peer.mark_to_be_checked(&mut self.pending_raft_groups);
                continue;
            }
            if peer.raft_group.tick() {
                peer.mark_to_be_checked(&mut self.pending_raft_groups);
            }
        }
        timer.observe_duration();

        self.raft_metrics.flush();
        self.entry_cache_metries.borrow_mut().flush();

        self.register_raft_base_tick(event_loop);
    }

    fn poll_apply(&mut self) {
        loop {
            match self.apply_res_receiver.as_ref().unwrap().try_recv() {
                Ok(ApplyTaskRes::Applys(multi_res)) => for res in multi_res {
                    if let Some(p) = self.region_peers.get_mut(&res.region_id) {
                        debug!("{} async apply finish: {:?}", p.tag, res);
                        p.post_apply(&res, &mut self.pending_raft_groups, &mut self.store_stat);
                    }
                    self.store_stat.lock_cf_bytes_written += res.metrics.lock_cf_written_bytes;
                    self.on_ready_result(res.region_id, res.merged, res.exec_res);
                },
                Ok(ApplyTaskRes::Destroy(p)) => {
                    let store_id = self.store_id();
                    self.destroy_peer(p.region_id(), util::new_peer(store_id, p.id()), false);
                }
                Err(TryRecvError::Empty) => break,
                Err(e) => panic!("unexpected error {:?}", e),
            }
        }
    }

    /// If target peer doesn't exist, create it.
    ///
    /// return false to indicate that target peer is in invalid state or
    /// doesn't exist and can't be created.
    fn maybe_create_peer(&mut self, region_id: u64, msg: &RaftMessage) -> Result<bool> {
        let target = msg.get_to_peer();
        // we may encounter a message with larger peer id, which means
        // current peer is stale, then we should remove current peer
        let mut has_peer = false;
        let mut job = None;
        if let Some(p) = self.region_peers.get_mut(&region_id) {
            has_peer = true;
            let target_peer_id = target.get_id();
            if p.peer_id() < target_peer_id {
                job = p.maybe_destroy();
                if job.is_none() {
                    self.raft_metrics.message_dropped.applying_snap += 1;
                    return Ok(false);
                }
            } else if p.peer_id() > target_peer_id {
                info!(
                    "[region {}] target peer id {} is less than {}, msg maybe stale.",
                    region_id,
                    target_peer_id,
                    p.peer_id()
                );
                self.raft_metrics.message_dropped.stale_msg += 1;
                return Ok(false);
            }
        }

        if let Some(job) = job {
            info!(
                "[region {}] try to destroy stale peer {:?}",
                region_id, job.peer
            );
            if !self.handle_destroy_peer(job) {
                return Ok(false);
            }
            has_peer = false;
        }

        if has_peer {
            return Ok(true);
        }

        let message = msg.get_message();
        let msg_type = message.get_msg_type();
        if msg_type != MessageType::MsgRequestVote
            && (msg_type != MessageType::MsgHeartbeat || message.get_commit() != INVALID_INDEX)
        {
            debug!(
                "target peer {:?} doesn't exist, stale message {:?}.",
                target, msg_type
            );
            self.raft_metrics.message_dropped.stale_msg += 1;
            return Ok(false);
        }

        let start_key = data_key(msg.get_start_key());
        if let Some((_, &exist_region_id)) = self.region_ranges
            .range((Excluded(start_key), Unbounded::<Key>))
            .next()
        {
            let exist_region = self.region_peers[&exist_region_id].region();
            if enc_start_key(exist_region) < data_end_key(msg.get_end_key()) {
                debug!("msg {:?} is overlapped with region {:?}", msg, exist_region);
                if util::is_first_vote_msg(msg) {
                    self.pending_votes.push(msg.to_owned());
                }
                self.raft_metrics.message_dropped.region_overlap += 1;
                self.pending_cross_snap
                    .insert(region_id, msg.get_region_epoch().to_owned());
                return Ok(false);
            }
        }

        let peer = Peer::replicate(self, region_id, target.get_id())?;
        // following snapshot may overlap, should insert into region_ranges after
        // snapshot is applied.
        self.region_peers.insert(region_id, peer);
        Ok(true)
    }

    fn on_raft_message(&mut self, mut msg: RaftMessage) -> Result<()> {
        let region_id = msg.get_region_id();
        if !self.validate_raft_msg(&msg) {
            return Ok(());
        }

        if msg.get_is_tombstone() {
            // we receive a message tells us to remove ourself.
            self.handle_gc_peer_msg(&msg);
            return Ok(());
        }

        if msg.has_merge_target() {
            if self.need_gc_merge(&msg)? {
                self.on_merge_fail(region_id);
            }
            return Ok(());
        }

        if self.check_msg(&msg)? {
            return Ok(());
        }

        if !self.maybe_create_peer(region_id, &msg)? {
            return Ok(());
        }

        if let Some(key) = self.check_snapshot(&msg)? {
            // If the snapshot file is not used again, then it's OK to
            // delete them here. If the snapshot file will be reused when
            // receiving, then it will fail to pass the check again, so
            // missing snapshot files should not be noticed.
            let s = self.snap_mgr.get_snapshot_for_applying(&key)?;
            self.snap_mgr.delete_snapshot(&key, s.as_ref(), false);
            return Ok(());
        }

        let peer = self.region_peers.get_mut(&region_id).unwrap();
        let from_peer_id = msg.get_from_peer().get_id();
        peer.insert_peer_cache(msg.take_from_peer());
        peer.step(msg.take_message())?;

        if peer.any_new_peer_catch_up(from_peer_id) {
            peer.heartbeat_pd(&self.pd_worker);
        }

        // Add into pending raft groups for later handling ready.
        peer.mark_to_be_checked(&mut self.pending_raft_groups);

        Ok(())
    }

    // return false means the message is invalid, and can be ignored.
    fn validate_raft_msg(&mut self, msg: &RaftMessage) -> bool {
        let region_id = msg.get_region_id();
        let from = msg.get_from_peer();
        let to = msg.get_to_peer();

        debug!(
            "[region {}] handle raft message {:?}, from {} to {}",
            region_id,
            msg.get_message().get_msg_type(),
            from.get_id(),
            to.get_id()
        );

        if to.get_store_id() != self.store_id() {
            warn!(
                "[region {}] store not match, to store id {}, mine {}, ignore it",
                region_id,
                to.get_store_id(),
                self.store_id()
            );
            self.raft_metrics.message_dropped.mismatch_store_id += 1;
            return false;
        }

        if !msg.has_region_epoch() {
            error!(
                "[region {}] missing epoch in raft message, ignore it",
                region_id
            );
            self.raft_metrics.message_dropped.mismatch_region_epoch += 1;
            return false;
        }

        true
    }

    fn check_msg(&mut self, msg: &RaftMessage) -> Result<bool> {
        let region_id = msg.get_region_id();
        let from_epoch = msg.get_region_epoch();
        let msg_type = msg.get_message().get_msg_type();
        let is_vote_msg = msg_type == MessageType::MsgRequestVote;
        let from_store_id = msg.get_from_peer().get_store_id();

        // Let's consider following cases with three nodes [1, 2, 3] and 1 is leader:
        // a. 1 removes 2, 2 may still send MsgAppendResponse to 1.
        //  We should ignore this stale message and let 2 remove itself after
        //  applying the ConfChange log.
        // b. 2 is isolated, 1 removes 2. When 2 rejoins the cluster, 2 will
        //  send stale MsgRequestVote to 1 and 3, at this time, we should tell 2 to gc itself.
        // c. 2 is isolated but can communicate with 3. 1 removes 3.
        //  2 will send stale MsgRequestVote to 3, 3 should ignore this message.
        // d. 2 is isolated but can communicate with 3. 1 removes 2, then adds 4, remove 3.
        //  2 will send stale MsgRequestVote to 3, 3 should tell 2 to gc itself.
        // e. 2 is isolated. 1 adds 4, 5, 6, removes 3, 1. Now assume 4 is leader.
        //  After 2 rejoins the cluster, 2 may send stale MsgRequestVote to 1 and 3,
        //  1 and 3 will ignore this message. Later 4 will send messages to 2 and 2 will
        //  rejoin the raft group again.
        // f. 2 is isolated. 1 adds 4, 5, 6, removes 3, 1. Now assume 4 is leader, and 4 removes 2.
        //  unlike case e, 2 will be stale forever.
        // TODO: for case f, if 2 is stale for a long time, 2 will communicate with pd and pd will
        // tell 2 is stale, so 2 can remove itself.
        let trans = &self.trans;
        let raft_metrics = &mut self.raft_metrics;
        if let Some(peer) = self.region_peers.get(&region_id) {
            let region = peer.region();
            let epoch = region.get_region_epoch();

            if util::is_epoch_stale(from_epoch, epoch)
                && util::find_peer(region, from_store_id).is_none()
            {
                // The message is stale and not in current region.
                Self::handle_stale_msg(trans, msg, epoch, is_vote_msg, None, raft_metrics);
                return Ok(true);
            }

            return Ok(false);
        }

        // no exist, check with tombstone key.
        let state_key = keys::region_state_key(region_id);
        if let Some(local_state) = self.kv_engine
            .get_msg_cf::<RegionLocalState>(CF_RAFT, &state_key)?
        {
            if local_state.get_state() != PeerState::Tombstone {
                // Maybe split, but not registered yet.
                raft_metrics.message_dropped.region_nonexistent += 1;
                if util::is_first_vote_msg(msg) {
                    self.pending_votes.push(msg.to_owned());
                    info!(
                        "[region {}] doesn't exist yet, wait for it to be split",
                        region_id
                    );
                    return Ok(true);
                }
                return Err(box_err!(
                    "[region {}] region not exist but not tombstone: {:?}",
                    region_id,
                    local_state
                ));
            }
            debug!("[region {}] tombstone state: {:?}", region_id, local_state);
            let region = local_state.get_region();
            let region_epoch = region.get_region_epoch();
            if local_state.has_merge_state() {
                info!(
                    "[region {}] merged peer [epoch: {:?}] receive a stale message {:?}",
                    region_id, region_epoch, msg_type
                );

                let merge_target = if let Some(peer) = util::find_peer(region, from_store_id) {
                    assert_eq!(peer, msg.get_from_peer());
                    // Let stale peer decides whether it should wait for merging or just remove
                    // itself.
                    Some(local_state.get_merge_state().get_target().to_owned())
                } else {
                    // If a peer is isolated before prepare_merge and conf remove, it should just
                    // remove itself.
                    None
                };
                Self::handle_stale_msg(trans, msg, region_epoch, true, merge_target, raft_metrics);
                return Ok(true);
            }
            // The region in this peer is already destroyed
            if util::is_epoch_stale(from_epoch, region_epoch) {
                info!(
                    "[region {}] tombstone peer [epoch: {:?}] \
                     receive a stale message {:?}",
                    region_id, region_epoch, msg_type,
                );

                let not_exist = util::find_peer(region, from_store_id).is_none();
                Self::handle_stale_msg(
                    trans,
                    msg,
                    region_epoch,
                    is_vote_msg && not_exist,
                    None,
                    raft_metrics,
                );

                return Ok(true);
            }

            if from_epoch.get_conf_ver() == region_epoch.get_conf_ver() {
                raft_metrics.message_dropped.region_tombstone_peer += 1;
                return Err(box_err!(
                    "tombstone peer [epoch: {:?}] receive an invalid \
                     message {:?}, ignore it",
                    region_epoch,
                    msg_type
                ));
            }
        }

        Ok(false)
    }

    fn handle_stale_msg(
        trans: &T,
        msg: &RaftMessage,
        cur_epoch: &metapb::RegionEpoch,
        need_gc: bool,
        target_region: Option<metapb::Region>,
        raft_metrics: &mut RaftMetrics,
    ) {
        let region_id = msg.get_region_id();
        let from_peer = msg.get_from_peer();
        let to_peer = msg.get_to_peer();
        let msg_type = msg.get_message().get_msg_type();

        if !need_gc {
            info!(
                "[region {}] raft message {:?} is stale, current {:?}, ignore it",
                region_id, msg_type, cur_epoch
            );
            raft_metrics.message_dropped.stale_msg += 1;
            return;
        }

        info!(
            "[region {}] raft message {:?} is stale, current {:?}, tell to gc",
            region_id, msg_type, cur_epoch
        );

        let mut gc_msg = RaftMessage::new();
        gc_msg.set_region_id(region_id);
        gc_msg.set_from_peer(to_peer.clone());
        gc_msg.set_to_peer(from_peer.clone());
        gc_msg.set_region_epoch(cur_epoch.clone());
        if let Some(r) = target_region {
            gc_msg.set_merge_target(r);
        } else {
            gc_msg.set_is_tombstone(true);
        }
        if let Err(e) = trans.send(gc_msg) {
            error!("[region {}] send gc message failed {:?}", region_id, e);
        }
    }

    /// Check if it's necessary to gc the source merge peer.
    ///
    /// If the target merge peer won't be created on this store,
    /// then it's appropriate to destroy it immediately.
    fn need_gc_merge(&mut self, msg: &RaftMessage) -> Result<bool> {
        let merge_target = msg.get_merge_target();
        let target_region_id = merge_target.get_id();

        if let Some(epoch) = self.pending_cross_snap.get(&target_region_id).or_else(|| {
            self.region_peers
                .get(&target_region_id)
                .map(|p| p.region().get_region_epoch())
        }) {
            info!(
                "[region {}] checking target {} epoch: {:?}",
                msg.get_region_id(),
                target_region_id,
                epoch
            );
            // So the target peer has moved on, we should let it go.
            if epoch.get_version() > merge_target.get_region_epoch().get_version() {
                return Ok(true);
            }
            // Wait till it catching up logs.
            return Ok(false);
        }

        let state_key = keys::region_state_key(target_region_id);
        if let Some(state) = self.kv_engine()
            .get_msg_cf::<RegionLocalState>(CF_RAFT, &state_key)?
        {
            debug!(
                "[region {}] check local state {:?}",
                target_region_id, state
            );
            if state.get_state() == PeerState::Tombstone
                && state.get_region().get_region_epoch().get_conf_ver()
                    >= merge_target.get_region_epoch().get_conf_ver()
            {
                // Replica was destroyed.
                return Ok(true);
            }
        }

        info!(
            "[region {}] no replica of region {} exist, check pd.",
            msg.get_region_id(),
            target_region_id
        );
        // We can't know whether the peer is destroyed or not for sure locally, ask
        // pd for help.
        let merge_source = match self.region_peers.get(&msg.get_region_id()) {
            // It has been gc.
            None => return Ok(false),
            Some(p) => p,
        };
        let target_peer = merge_target
            .get_peers()
            .iter()
            .find(|p| p.get_store_id() == self.store_id())
            .unwrap();
        let task = PdTask::ValidatePeer {
            peer: target_peer.to_owned(),
            region: merge_target.to_owned(),
            merge_source: Some(merge_source.region().get_id()),
        };
        if let Err(e) = self.pd_worker.schedule(task) {
            error!(
                "[region {}] failed to validate target peer {:?}: {}",
                msg.get_region_id(),
                target_peer,
                e
            );
        }
        Ok(false)
    }

    fn handle_gc_peer_msg(&mut self, msg: &RaftMessage) {
        let region_id = msg.get_region_id();

        let mut job = None;
        if let Some(peer) = self.region_peers.get_mut(&region_id) {
            let from_epoch = msg.get_region_epoch();
            if util::is_epoch_stale(peer.get_store().region.get_region_epoch(), from_epoch) {
                if peer.peer != *msg.get_to_peer() {
                    info!("[region {}] receive stale gc message, ignore.", region_id);
                    self.raft_metrics.message_dropped.stale_msg += 1;
                    return;
                }
                // TODO: ask pd to guarantee we are stale now.
                info!(
                    "[region {}] peer {:?} receives gc message, trying to remove",
                    region_id,
                    msg.get_to_peer()
                );
                job = peer.maybe_destroy();
                if job.is_none() {
                    self.raft_metrics.message_dropped.applying_snap += 1;
                    return;
                }
            }
        }

        if let Some(job) = job {
            self.handle_destroy_peer(job);
        }
    }

    fn check_snapshot(&mut self, msg: &RaftMessage) -> Result<Option<SnapKey>> {
        if !msg.get_message().has_snapshot() {
            return Ok(None);
        }

        let region_id = msg.get_region_id();
        let snap = msg.get_message().get_snapshot();
        let key = SnapKey::from_region_snap(region_id, snap);
        let mut snap_data = RaftSnapshotData::new();
        snap_data.merge_from_bytes(snap.get_data())?;
        let snap_region = snap_data.take_region();
        let peer_id = msg.get_to_peer().get_id();

        if snap_region
            .get_peers()
            .iter()
            .all(|p| p.get_id() != peer_id)
        {
            info!(
                "[region {}] {:?} doesn't contain peer {:?}, skip.",
                snap_region.get_id(),
                snap_region,
                msg.get_to_peer()
            );
            self.raft_metrics.message_dropped.region_no_peer += 1;
            return Ok(Some(key));
        }

        let r = self.region_ranges
            .range((Excluded(enc_start_key(&snap_region)), Unbounded::<Key>))
            .map(|(_, &region_id)| self.region_peers[&region_id].region())
            .take_while(|r| enc_start_key(r) < enc_end_key(&snap_region))
            .skip_while(|r| r.get_id() == region_id)
            .next()
            .map(|r| r.to_owned());
        if let Some(exist_region) = r {
            info!("region overlapped {:?}, {:?}", exist_region, snap_region);
            self.pending_cross_snap
                .insert(region_id, snap_region.get_region_epoch().to_owned());
            self.raft_metrics.message_dropped.region_overlap += 1;
            return Ok(Some(key));
        }
        for region in &self.pending_snapshot_regions {
            if enc_start_key(region) < enc_end_key(&snap_region) &&
               enc_end_key(region) > enc_start_key(&snap_region) &&
               // Same region can overlap, we will apply the latest version of snapshot.
               region.get_id() != snap_region.get_id()
            {
                info!("pending region overlapped {:?}, {:?}", region, snap_region);
                self.raft_metrics.message_dropped.region_overlap += 1;
                return Ok(Some(key));
            }
        }
        if let Some(r) = self.pending_cross_snap.get(&region_id) {
            // Check it to avoid epoch moves backward.
            if util::is_epoch_stale(snap_region.get_region_epoch(), r) {
                info!(
                    "[region {}] snapshot epoch is stale, drop: {:?} < {:?}",
                    snap_region.get_id(),
                    snap_region.get_region_epoch(),
                    r
                );
                self.raft_metrics.message_dropped.stale_msg += 1;
                return Ok(Some(key));
            }
        }
        // check if snapshot file exists.
        self.snap_mgr.get_snapshot_for_applying(&key)?;

        self.pending_snapshot_regions.push(snap_region);
        self.pending_cross_snap.remove(&region_id);

        Ok(None)
    }

    fn on_raft_ready(&mut self) {
        let t = SlowTimer::new();
        let pending_count = self.pending_raft_groups.len();
        let previous_ready_metrics = self.raft_metrics.ready.clone();

        self.raft_metrics.ready.pending_region += pending_count as u64;

        let mut region_proposals = Vec::with_capacity(pending_count);
        let (kv_wb, raft_wb, append_res, sync_log) = {
            let mut ctx = ReadyContext::new(&mut self.raft_metrics, &self.trans, pending_count);
            for region_id in self.pending_raft_groups.drain() {
                if let Some(peer) = self.region_peers.get_mut(&region_id) {
                    if let Some(region_proposal) = peer.take_apply_proposals() {
                        region_proposals.push(region_proposal);
                    }
                    peer.handle_raft_ready_append(&mut ctx, &self.pd_worker);
                }
            }
            (ctx.kv_wb, ctx.raft_wb, ctx.ready_res, ctx.sync_log)
        };

        if !region_proposals.is_empty() {
            self.apply_worker
                .schedule(ApplyTask::Proposals(region_proposals))
                .unwrap();

            // In most cases, if the leader proposes a message, it will also
            // broadcast the message to other followers, so we should flush the
            // messages ASAP.
            self.trans.flush();
        }

        self.raft_metrics.ready.has_ready_region += append_res.len() as u64;

        // apply_snapshot, peer_destroy will clear_meta, so we need write region state first.
        // otherwise, if program restart between two write, raft log will be removed,
        // but region state may not changed in disk.
        fail_point!("raft_before_save");
        if !kv_wb.is_empty() {
            // RegionLocalState, ApplyState
            let mut write_opts = WriteOptions::new();
            write_opts.set_sync(true);
            self.kv_engine
                .write_opt(kv_wb, &write_opts)
                .unwrap_or_else(|e| {
                    panic!("{} failed to save append state result: {:?}", self.tag, e);
                });
        }
        fail_point!("raft_between_save");

        if !raft_wb.is_empty() {
            // RaftLocalState, Raft Log Entry
            let mut write_opts = WriteOptions::new();
            write_opts.set_sync(self.cfg.sync_log || sync_log);
            self.raft_engine
                .write_opt(raft_wb, &write_opts)
                .unwrap_or_else(|e| {
                    panic!("{} failed to save raft append result: {:?}", self.tag, e);
                });
        }
        fail_point!("raft_after_save");

        let mut ready_results = Vec::with_capacity(append_res.len());
        for (mut ready, invoke_ctx) in append_res {
            let region_id = invoke_ctx.region_id;
            let mut is_merging;
            let res = {
                let peer = self.region_peers.get_mut(&region_id).unwrap();
                is_merging = peer.pending_merge.is_some();
                peer.post_raft_ready_append(
                    &mut self.raft_metrics,
                    &self.trans,
                    &mut ready,
                    invoke_ctx,
                )
            };
            if is_merging && res.is_some() {
                // After applying a snapshot, merge is rollbacked implicitly.
                self.on_ready_rollback_merge(region_id, 0, None);
            }
            ready_results.push((region_id, ready, res));
        }

        self.raft_metrics
            .append_log
            .observe(duration_to_sec(t.elapsed()) as f64);

        slow_log!(
            t,
            "{} handle {} pending peers include {} ready, {} entries, {} messages and {} \
             snapshots",
            self.tag,
            pending_count,
            ready_results.capacity(),
            self.raft_metrics.ready.append - previous_ready_metrics.append,
            self.raft_metrics.ready.message - previous_ready_metrics.message,
            self.raft_metrics.ready.snapshot - previous_ready_metrics.snapshot
        );

        if !ready_results.is_empty() {
            let mut apply_tasks = Vec::with_capacity(ready_results.len());
            for (region_id, ready, res) in ready_results {
                self.region_peers
                    .get_mut(&region_id)
                    .unwrap()
                    .handle_raft_ready_apply(ready, &mut apply_tasks);
                if let Some(apply_result) = res {
                    self.on_ready_apply_snapshot(apply_result);
                }
            }
            self.apply_worker
                .schedule(ApplyTask::applies(apply_tasks))
                .unwrap();
        }

        let dur = t.elapsed();
        if !self.is_busy {
            let election_timeout = Duration::from_millis(
                self.cfg.raft_base_tick_interval.as_millis()
                    * self.cfg.raft_election_timeout_ticks as u64,
            );
            if dur >= election_timeout {
                self.is_busy = true;
            }
        }

        self.raft_metrics
            .process_ready
            .observe(duration_to_sec(dur) as f64);

        self.trans.flush();

        slow_log!(t, "{} on {} regions raft ready", self.tag, pending_count);
    }

    fn handle_destroy_peer(&mut self, job: DestroyPeerJob) -> bool {
        if job.initialized {
            self.apply_worker
                .schedule(ApplyTask::destroy(job.region_id))
                .unwrap();
        }
        if job.async_remove {
            info!(
                "[region {}] {} is destroyed asychroniously",
                job.region_id,
                job.peer.get_id()
            );
            false
        } else {
            self.destroy_peer(job.region_id, job.peer, false);
            true
        }
    }

    pub fn destroy_peer(&mut self, region_id: u64, peer: metapb::Peer, keep_data: bool) {
        // Can we destroy it in another thread later?

        // Suppose cluster removes peer a from store and then add a new
        // peer b to the same store again, if peer a is applying snapshot,
        // then it will be considered stale and removed immediately, and the
        // apply meta will be removed asynchronously. So the `destroy_peer` will
        // be called again when `poll_apply`. We need to check if the peer exists
        // and is the very target.
        let mut p = match self.region_peers.remove(&region_id) {
            None => return,
            Some(p) => if p.peer_id() == peer.get_id() {
                p
            } else {
                assert!(p.peer_id() > peer.get_id());
                // It has been destroyed.
                self.region_peers.insert(region_id, p);
                return;
            },
        };

        info!("[region {}] destroy peer {:?}", region_id, peer);
        // We can't destroy a peer which is applying snapshot.
        assert!(!p.is_applying_snapshot());
        self.pending_cross_snap.remove(&region_id);
        let task = PdTask::DestroyPeer { region_id };
        if let Err(e) = self.pd_worker.schedule(task) {
            error!("{} failed to notify pd: {}", self.tag, e);
        }
        let is_initialized = p.is_initialized();
        if let Err(e) = p.destroy(keep_data) {
            // If not panic here, the peer will be recreated in the next restart,
            // then it will be gc again. But if some overlap region is created
            // before restarting, the gc action will delete the overlap region's
            // data too.
            panic!(
                "[region {}] destroy peer {:?} in store {} err {:?}",
                region_id,
                peer,
                self.store_id(),
                e
            );
        }

        if is_initialized
            && self.region_ranges
                .remove(&enc_end_key(p.region()))
                .is_none()
        {
            panic!(
                "[region {}] remove peer {:?} in store {}",
                region_id,
                peer,
                self.store_id()
            );
        }
        self.merging_regions
            .as_mut()
            .unwrap()
            .retain(|r| r.get_id() != p.region().get_id());
    }

    fn on_ready_change_peer(&mut self, region_id: u64, cp: ChangePeer) {
        let my_peer_id;
        let change_type = cp.conf_change.get_change_type();
        if let Some(p) = self.region_peers.get_mut(&region_id) {
            p.raft_group.apply_conf_change(&cp.conf_change);
            if cp.conf_change.get_node_id() == raft::INVALID_ID {
                // Apply failed, skip.
                return;
            }
            p.mut_store().region = cp.region;
            if p.is_leader() {
                // Notify pd immediately.
                info!(
                    "{} notify pd with change peer region {:?}",
                    p.tag,
                    p.region()
                );
                p.heartbeat_pd(&self.pd_worker);
            }

            match change_type {
                ConfChangeType::AddNode | ConfChangeType::AddLearnerNode => {
                    // Add this peer to cache and heartbeats.
                    let peer = cp.peer.clone();
                    let now = Instant::now();
                    p.peer_heartbeats.insert(peer.get_id(), now);
                    if p.is_leader() {
                        p.peers_start_pending_time.push((peer.get_id(), now));
                    }
                    p.insert_peer_cache(peer);
                }
                ConfChangeType::RemoveNode => {
                    // Remove this peer from cache.
                    let peer_id = cp.peer.get_id();
                    p.peer_heartbeats.remove(&peer_id);
                    if p.is_leader() {
                        p.peers_start_pending_time.retain(|&(p, _)| p != peer_id);
                    }
                    p.remove_peer_from_cache(peer_id);
                }
            }
            my_peer_id = p.peer_id();
        } else {
            panic!("{} missing region {}", self.tag, region_id);
        }

        let peer = cp.peer;

        // We only care remove itself now.
        if change_type == ConfChangeType::RemoveNode && peer.get_store_id() == self.store_id() {
            if my_peer_id == peer.get_id() {
                self.destroy_peer(region_id, peer, false)
            } else {
                panic!("{} trying to remove unknown peer {:?}", self.tag, peer);
            }
        }
    }

    fn on_ready_compact_log(
        &mut self,
        region_id: u64,
        first_index: u64,
        state: RaftTruncatedState,
    ) {
        let peer = self.region_peers.get_mut(&region_id).unwrap();
        let total_cnt = peer.last_applying_idx - first_index;
        // the size of current CompactLog command can be ignored.
        let remain_cnt = peer.last_applying_idx - state.get_index() - 1;
        peer.raft_log_size_hint = peer.raft_log_size_hint * remain_cnt / total_cnt;
        let task = RaftlogGcTask {
            raft_engine: Arc::clone(&peer.get_store().get_raft_engine()),
            region_id: peer.get_store().get_region_id(),
            start_idx: peer.last_compacted_idx,
            end_idx: state.get_index() + 1,
        };
        peer.last_compacted_idx = task.end_idx;
        peer.mut_store().compact_to(task.end_idx);
        if let Err(e) = self.raftlog_gc_worker.schedule(task) {
            error!(
                "[region {}] failed to schedule compact task: {}",
                region_id, e
            );
        }
    }

    fn on_ready_split_region(
        &mut self,
        region_id: u64,
        left: metapb::Region,
        right: metapb::Region,
        right_derive: bool,
    ) {
        let (origin_region, new_region) = if right_derive {
            (right.clone(), left.clone())
        } else {
            (left.clone(), right.clone())
        };

        self.region_peers
            .get_mut(&region_id)
            .unwrap()
            .mut_store()
            .region = origin_region.clone();
        let new_region_id = new_region.get_id();
        if let Some(peer) = self.region_peers.get(&new_region_id) {
            // If the store received a raft msg with the new region raft group
            // before splitting, it will creates a uninitialized peer.
            // We can remove this uninitialized peer directly.
            if peer.get_store().is_initialized() {
                panic!("duplicated region {} for split region", new_region_id);
            }
        }

        let mut campaigned = false;
        let peer;
        match Peer::create(self, &new_region) {
            Err(e) => {
                // peer information is already written into db, can't recover.
                // there is probably a bug.
                panic!("create new split region {:?} err {:?}", new_region, e);
            }
            Ok(mut new_peer) => {
                for peer in new_region.get_peers() {
                    // Add this peer to cache.
                    new_peer.insert_peer_cache(peer.clone());
                }
                peer = new_peer.peer.clone();
                if let Some(origin_peer) = self.region_peers.get_mut(&region_id) {
                    // New peer derive write flow from parent region,
                    // this will be used by balance write flow.
                    new_peer.peer_stat = origin_peer.peer_stat.clone();

                    campaigned =
                        new_peer.maybe_campaign(origin_peer, &mut self.pending_raft_groups);

                    if origin_peer.is_leader() {
                        // Notify pd immediately to let it update the region meta.
                        if let Err(e) = if right_derive {
                            report_split_pd(&mut new_peer, origin_peer, &self.pd_worker)
                        } else {
                            report_split_pd(origin_peer, &mut new_peer, &self.pd_worker)
                        } {
                            error!("{} failed to notify pd: {}", self.tag, e);
                        }
                    }
                }

                // Insert new regions and validation
                info!("insert new regions left: {:?}, right:{:?}", left, right);
                if self.region_ranges
                    .insert(enc_end_key(&left), left.get_id())
                    .is_some()
                {
                    panic!("region should not exist, {:?}", left);
                }
                if self.region_ranges
                    .insert(enc_end_key(&right), right.get_id())
                    .is_none()
                {
                    panic!("region should exist, {:?}", right);
                }

                // To prevent from big region, the right region need run split
                // check again after split.
                if right_derive {
                    self.region_peers
                        .get_mut(&region_id)
                        .unwrap()
                        .size_diff_hint = self.cfg.region_split_check_diff.0;
                } else {
                    new_peer.size_diff_hint = self.cfg.region_split_check_diff.0;
                }
                self.apply_worker
                    .schedule(ApplyTask::register(&new_peer))
                    .unwrap();
                self.region_peers.insert(new_region_id, new_peer);
            }
        }

        if !campaigned {
            if let Some(msg) = self.pending_votes
                .swap_remove_front(|m| m.get_to_peer() == &peer)
            {
                let _ = self.on_raft_message(msg);
            }
        }
    }

    fn register_merge_check_tick(&self, event_loop: &mut EventLoop<Self>) {
        if let Err(e) = register_timer(
            event_loop,
            Tick::CheckMerge,
            self.cfg.merge_check_tick_interval.as_millis(),
        ) {
            error!("{} register split region check tick err: {:?}", self.tag, e);
        };
    }

    fn get_merge_peer(&self, tag: &str, target_region: &metapb::Region) -> Result<Option<&Peer>> {
        let region_id = target_region.get_id();
        if let Some(p) = self.region_peers.get(&region_id) {
            let exist_epoch = p.region().get_region_epoch();
            let expect_epoch = target_region.get_region_epoch();
            // exist_epoch > expect_epoch
            if util::is_epoch_stale(expect_epoch, exist_epoch) {
                return Err(box_err!(
                    "target region changed {:?} -> {:?}",
                    target_region,
                    p.region()
                ));
            }
            // exist_epoch < expect_epoch
            if util::is_epoch_stale(exist_epoch, expect_epoch) {
                info!(
                    "{} target region still not catch up: {:?} vs {:?}, skip.",
                    tag,
                    target_region,
                    p.region()
                );
                return Ok(None);
            }
            return Ok(Some(p));
        }

        let state_key = keys::region_state_key(region_id);
        let state: RegionLocalState = match self.kv_engine().get_msg_cf(CF_RAFT, &state_key) {
            Err(e) => {
                error!(
                    "{} failed to load region state of {}, ignore: {}",
                    tag, region_id, e
                );
                return Ok(None);
            }
            Ok(None) => {
                info!(
                    "{} seems to merge into a new replica of region {}, let's wait.",
                    tag, region_id
                );
                return Ok(None);
            }
            Ok(Some(state)) => state,
        };
        if state.get_state() != PeerState::Tombstone {
            info!("{} wait for region {} split.", tag, region_id);
            return Ok(None);
        }

        let tombstone_region = state.get_region();
        if tombstone_region.get_region_epoch().get_conf_ver()
            < target_region.get_region_epoch().get_conf_ver()
        {
            info!(
                "{} seems to merge into a new replica of region {}, let's wait.",
                tag, region_id
            );
            return Ok(None);
        }

        Err(box_err!("region {} is destroyed", region_id))
    }

    fn schedule_merge(&mut self, region: &metapb::Region) -> Result<()> {
        fail_point!("on_schedule_merge", |_| Ok(()));
        let req = {
            let peer = &self.region_peers[&region.get_id()];
            let state = peer.pending_merge.as_ref().unwrap();
            let expect_region = state.get_target();
            let sibling_peer = match self.get_merge_peer(&peer.tag, expect_region)? {
                // Wait till next round.
                None => return Ok(()),
                Some(p) => p,
            };
            if !sibling_peer.is_leader() {
                info!("{} merge target peer is not leader, skip.", self.tag);
                // skip early.
                return Ok(());
            }
            let sibling_region = sibling_peer.region();

            let min_index = peer.get_min_progress() + 1;
            let low = cmp::max(min_index, state.get_min_index());
            // TODO: move this into raft module.
            // > over >= to include the PrepareMerge proposal.
            let entries = if low > state.get_commit() {
                vec![]
            } else {
                self.region_peers[&region.get_id()]
                    .get_store()
                    .entries(low, state.get_commit() + 1, NO_LIMIT)
                    .unwrap()
            };

            let mut request = new_admin_request(sibling_region.get_id(), sibling_peer.peer.clone());
            request
                .mut_header()
                .set_region_epoch(sibling_region.get_region_epoch().clone());
            let mut admin = AdminRequest::new();
            admin.set_cmd_type(AdminCmdType::CommitMerge);
            admin.mut_commit_merge().set_source(region.clone());
            admin.mut_commit_merge().set_commit(state.get_commit());
            admin
                .mut_commit_merge()
                .set_entries(RepeatedField::from_vec(entries));
            request.set_admin_request(admin);
            request
        };
        // Please note that, here assumes that the unit of network isolation is store rather than
        // peer. So a quorum stores of souce region should also be the quorum stores of target
        // region. Otherwise we need to enable proposal forwarding.
        self.propose_raft_command(req, Callback::None);
        Ok(())
    }

    fn rollback_merge(&mut self, region: &metapb::Region) {
        let req = {
            let peer = &self.region_peers[&region.get_id()];
            let state = peer.pending_merge.as_ref().unwrap();
            let mut request = new_admin_request(region.get_id(), peer.peer.clone());
            request
                .mut_header()
                .set_region_epoch(peer.region().get_region_epoch().clone());
            let mut admin = AdminRequest::new();
            admin.set_cmd_type(AdminCmdType::RollbackMerge);
            admin.mut_rollback_merge().set_commit(state.get_commit());
            request.set_admin_request(admin);
            request
        };
        self.propose_raft_command(req, Callback::None);
    }

    fn on_check_merge(&mut self, event_loop: &mut EventLoop<Self>) {
        let merging_regions = self.merging_regions.take().unwrap();
        for region in &merging_regions {
            if let Err(e) = self.schedule_merge(region) {
                info!(
                    "[region {}] failed to schedule merge, rollback: {:?}",
                    region.get_id(),
                    e
                );
                self.rollback_merge(region);
            }
        }
        self.merging_regions = Some(merging_regions);
        self.register_merge_check_tick(event_loop);
    }

    fn on_ready_prepare_merge(&mut self, region: metapb::Region, state: MergeState, merged: bool) {
        {
            let peer = self.region_peers.get_mut(&region.get_id()).unwrap();
            peer.pending_merge = Some(state);
            peer.mut_store().region = region.clone();
        }

        if merged {
            // CommitMerge will try to catch up log for source region. If PrepareMerge is executed
            // in the progress of catching up, there is no need to schedule merge again.
            return;
        }

        if let Err(e) = self.schedule_merge(&region) {
            info!(
                "[region {}] failed to schedule merge, rollback: {:?}",
                region.get_id(),
                e
            );
            self.rollback_merge(&region);
        }
        self.merging_regions.as_mut().unwrap().push(region);
    }

    fn on_ready_commit_merge(&mut self, region: metapb::Region, source: metapb::Region) {
        let source_peer = {
            let peer = self.region_peers.get_mut(&source.get_id()).unwrap();
            assert!(peer.pending_merge.is_some());
            peer.peer.clone()
        };
        self.destroy_peer(source.get_id(), source_peer, true);
        // If merge backward, then stale meta is clear when source region is destroyed.
        // So only forward needs to be considered.
        if region.get_end_key() == source.get_end_key() {
            self.region_ranges.remove(&keys::enc_start_key(&source));
            self.region_ranges
                .insert(keys::enc_end_key(&region), region.get_id());
        }
        let region_id = region.get_id();
        let peer = self.region_peers.get_mut(&region_id).unwrap();
        peer.mut_store().region = region;
        if peer.is_leader() {
            info!("notify pd with merge {:?} into {:?}", source, peer.region());
            peer.heartbeat_pd(&self.pd_worker);
        }
    }

    /// Handle rollbacking Merge result.
    ///
    /// If commit is 0, it means that Merge is rollbacked by a snapshot; otherwise
    /// it's rollbacked by a proposal, and its value should be equal to the commit
    /// index of previous PrepareMerge.
    fn on_ready_rollback_merge(
        &mut self,
        region_id: u64,
        commit: u64,
        region: Option<metapb::Region>,
    ) {
        let peer = self.region_peers.get_mut(&region_id).unwrap();
        let pending_commit = peer.pending_merge.as_ref().unwrap().get_commit();
        self.merging_regions.as_mut().unwrap().retain(|r| {
            if r.get_id() != region_id {
                return true;
            }
            if commit != 0 && pending_commit != commit {
                panic!(
                    "{} rollbacks a wrong merge: {} != {}",
                    peer.tag, pending_commit, commit
                );
            }
            false
        });
        peer.pending_merge = None;
        if let Some(r) = region {
            peer.mut_store().region = r;
        }
        if peer.is_leader() {
            info!("{} notify pd with rollback merge {}", peer.tag, commit);
            peer.heartbeat_pd(&self.pd_worker);
        }
    }

    fn on_merge_fail(&mut self, region_id: u64) {
        info!("[region {}] merge fail, try gc stale peer.", region_id);
        if let Some(job) = self.region_peers
            .get_mut(&region_id)
            .and_then(|p| p.maybe_destroy())
        {
            self.handle_destroy_peer(job);
        }
    }

    fn on_ready_apply_snapshot(&mut self, apply_result: ApplySnapResult) {
        let prev_region = apply_result.prev_region;
        let region = apply_result.region;
        let region_id = region.get_id();

        info!(
            "[region {}] snapshot for region {:?} is applied",
            region_id, region
        );

        if !prev_region.get_peers().is_empty() {
            info!(
                "[region {}] region changed from {:?} -> {:?} after applying snapshot",
                region_id, prev_region, region
            );
            // we have already initialized the peer, so it must exist in region_ranges.
            if self.region_ranges
                .remove(&enc_end_key(&prev_region))
                .is_none()
            {
                panic!(
                    "[region {}] region should exist {:?}",
                    region_id, prev_region
                );
            }
        }

        self.region_ranges
            .insert(enc_end_key(&region), region.get_id());
    }

    fn on_ready_result(&mut self, region_id: u64, merged: bool, exec_results: Vec<ExecResult>) {
        // handle executing committed log results
        for result in exec_results {
            match result {
                ExecResult::ChangePeer(cp) => self.on_ready_change_peer(region_id, cp),
                ExecResult::CompactLog { first_index, state } => if !merged {
                    self.on_ready_compact_log(region_id, first_index, state)
                },
                ExecResult::SplitRegion {
                    left,
                    right,
                    right_derive,
                } => self.on_ready_split_region(region_id, left, right, right_derive),
                ExecResult::PrepareMerge { region, state } => {
                    self.on_ready_prepare_merge(region, state, merged);
                }
                ExecResult::CommitMerge { region, source } => {
                    self.on_ready_commit_merge(region, source);
                }
                ExecResult::RollbackMerge { region, commit } => {
                    self.on_ready_rollback_merge(region.get_id(), commit, Some(region))
                }
                ExecResult::ComputeHash {
                    region,
                    index,
                    snap,
                } => self.on_ready_compute_hash(region, index, snap),
                ExecResult::VerifyHash { index, hash } => {
                    self.on_ready_verify_hash(region_id, index, hash)
                }
                ExecResult::DeleteRange { .. } => {
                    // TODO: clean user properties?
                }
                ExecResult::IngestSST { ssts } => self.on_ingest_sst_result(ssts),
            }
        }
    }

    /// Check if a request is valid if it has valid prepare_merge/commit_merge proposal.
    fn check_merge_proposal(&self, msg: &mut RaftCmdRequest) -> Result<()> {
        if !msg.get_admin_request().has_prepare_merge()
            && !msg.get_admin_request().has_commit_merge()
        {
            return Ok(());
        }

        let region_id = msg.get_header().get_region_id();
        let peer = &self.region_peers[&region_id];
        let region = peer.region();

        if msg.get_admin_request().has_prepare_merge() {
            let target_region = msg.get_admin_request().get_prepare_merge().get_target();
            let peer = match self.region_peers.get(&target_region.get_id()) {
                None => return Err(box_err!("target region doesn't exist.")),
                Some(p) => p,
            };
            if peer.region() != target_region {
                return Err(box_err!("target region not matched, skip proposing."));
            }
            if !util::is_sibling_regions(target_region, region) {
                return Err(box_err!("regions are not sibling, skip proposing."));
            }
            if !util::region_on_same_stores(target_region, region) {
                return Err(box_err!(
                    "peers doesn't match {:?} != {:?}, reject merge",
                    region.get_peers(),
                    target_region.get_peers()
                ));
            }
        } else {
            let source_region = msg.get_admin_request().get_commit_merge().get_source();
            let source_peer = &self.region_peers[&source_region.get_id()];
            // only merging peer can propose merge request.
            assert!(
                source_peer.pending_merge.is_some(),
                "{} {} should be in merging state",
                peer.tag,
                source_peer.tag
            );
            assert_eq!(source_region, source_peer.region());
            assert!(
                util::is_sibling_regions(source_region, region),
                "{:?} {:?} should be sibling",
                source_region,
                region
            );
            assert!(
                util::region_on_same_stores(source_region, region),
                "peers not matched: {:?} {:?}",
                source_region,
                region
            );
        };

        Ok(())
    }

    fn pre_propose_raft_command(
        &mut self,
        msg: &RaftCmdRequest,
    ) -> Result<Option<RaftCmdResponse>> {
        self.validate_store_id(msg)?;
        if msg.has_status_request() {
            // For status commands, we handle it here directly.
            let resp = self.execute_status_command(msg)?;
            return Ok(Some(resp));
        }
        self.validate_region(msg)?;
        Ok(None)
    }

    fn propose_raft_command(&mut self, mut msg: RaftCmdRequest, cb: Callback) {
        match self.pre_propose_raft_command(&msg) {
            Ok(Some(resp)) => {
                cb.invoke_with_response(resp);
                return;
            }
            Err(e) => {
                debug!("{} failed to propose {:?}: {:?}", self.tag, msg, e);
                cb.invoke_with_response(new_error(e));
                return;
            }
            _ => (),
        }

        if let Err(e) = self.check_merge_proposal(&mut msg) {
            warn!("{} failed to propose merge: {:?}: {}", self.tag, msg, e);
            cb.invoke_with_response(new_error(e));
            return;
        }

        // Note:
        // The peer that is being checked is a leader. It might step down to be a follower later. It
        // doesn't matter whether the peer is a leader or not. If it's not a leader, the proposing
        // command log entry can't be committed.

        let mut resp = RaftCmdResponse::new();
        let region_id = msg.get_header().get_region_id();
        let peer = self.region_peers.get_mut(&region_id).unwrap();
        let term = peer.term();
        bind_term(&mut resp, term);
        if peer.propose(cb, msg, resp, &mut self.raft_metrics.propose) {
            peer.mark_to_be_checked(&mut self.pending_raft_groups);
        }

        // TODO: add timeout, if the command is not applied after timeout,
        // we will call the callback with timeout error.
    }

    fn propose_batch_raft_snapshot_command(
        &mut self,
        batch: Vec<RaftCmdRequest>,
        on_finished: Callback,
    ) {
        let size = batch.len();
        BATCH_SNAPSHOT_COMMANDS.observe(size as f64);
        let mut ret = Vec::with_capacity(size);
        for msg in batch {
            match self.pre_propose_raft_command(&msg) {
                Ok(Some(resp)) => {
                    ret.push(Some(ReadResponse {
                        response: resp,
                        snapshot: None,
                    }));
                    continue;
                }
                Err(e) => {
                    ret.push(Some(ReadResponse {
                        response: new_error(e),
                        snapshot: None,
                    }));
                    continue;
                }
                _ => (),
            }

            let region_id = msg.get_header().get_region_id();
            let peer = self.region_peers.get_mut(&region_id).unwrap();
            ret.push(peer.propose_snapshot(msg, &mut self.raft_metrics.propose));
        }
        match on_finished {
            Callback::BatchRead(on_finished) => on_finished(ret),
            _ => unreachable!(),
        }
    }

    fn validate_store_id(&self, msg: &RaftCmdRequest) -> Result<()> {
        let store_id = msg.get_header().get_peer().get_store_id();
        if store_id != self.store.get_id() {
            return Err(Error::StoreNotMatch(store_id, self.store.get_id()));
        }
        Ok(())
    }

    fn validate_region(&self, msg: &RaftCmdRequest) -> Result<()> {
        let region_id = msg.get_header().get_region_id();
        let peer_id = msg.get_header().get_peer().get_id();

        let peer = match self.region_peers.get(&region_id) {
            Some(peer) => peer,
            None => return Err(Error::RegionNotFound(region_id)),
        };
        if !peer.is_leader() {
            return Err(Error::NotLeader(
                region_id,
                peer.get_peer_from_cache(peer.leader_id()),
            ));
        }
        if peer.peer_id() != peer_id {
            return Err(box_err!(
                "mismatch peer id {} != {}",
                peer.peer_id(),
                peer_id
            ));
        }

        let header = msg.get_header();
        // If header's term is 2 verions behind current term, leadership may have been changed away.
        if header.get_term() > 0 && peer.term() > header.get_term() + 1 {
            return Err(Error::StaleCommand);
        }

        let res = peer::check_epoch(peer.region(), msg, true);
        if let Err(Error::StaleEpoch(msg, mut new_regions)) = res {
            // Attach the region which might be split from the current region. But it doesn't
            // matter if the region is not split from the current region. If the region meta
            // received by the TiKV driver is newer than the meta cached in the driver, the meta is
            // updated.
            let sibling_region_id = self.find_sibling_region(peer.region());
            if let Some(sibling_region_id) = sibling_region_id {
                let sibling_region = self.region_peers[&sibling_region_id].region();
                new_regions.push(sibling_region.to_owned());
            }
            return Err(Error::StaleEpoch(msg, new_regions));
        }
        res
    }

    pub fn find_sibling_region(&self, region: &metapb::Region) -> Option<u64> {
        let start = if self.cfg.right_derive_when_split {
            Included(enc_start_key(region))
        } else {
            Excluded(enc_end_key(region))
        };
        self.region_ranges
            .range((start, Unbounded::<Key>))
            .next()
            .map(|(_, &region_id)| region_id)
    }

    fn register_raft_gc_log_tick(&self, event_loop: &mut EventLoop<Self>) {
        if let Err(e) = register_timer(
            event_loop,
            Tick::RaftLogGc,
            self.cfg.raft_log_gc_tick_interval.as_millis(),
        ) {
            // If failed, we can't cleanup the raft log regularly.
            // Although the log size will grow larger and larger, it doesn't affect
            // whole raft logic, and we can send truncate log command to compact it.
            error!("{} register raft gc log tick err: {:?}", self.tag, e);
        };
    }

    #[allow(if_same_then_else)]
    fn on_raft_gc_log_tick(&mut self, event_loop: &mut EventLoop<Self>) {
        let mut total_gc_logs = 0;

        for (&region_id, peer) in &mut self.region_peers {
            if !peer.is_leader() {
                continue;
            }

            // Leader will replicate the compact log command to followers,
            // If we use current replicated_index (like 10) as the compact index,
            // when we replicate this log, the newest replicated_index will be 11,
            // but we only compact the log to 10, not 11, at that time,
            // the first index is 10, and replicated_index is 11, with an extra log,
            // and we will do compact again with compact index 11, in cycles...
            // So we introduce a threshold, if replicated index - first index > threshold,
            // we will try to compact log.
            // raft log entries[..............................................]
            //                  ^                                       ^
            //                  |-----------------threshold------------ |
            //              first_index                         replicated_index
            let replicated_idx = peer.raft_group
                .raft
                .prs()
                .iter()
                .map(|(_, p)| p.matched)
                .min()
                .unwrap();
            // When an election happened or a new peer is added, replicated_idx can be 0.
            if replicated_idx > 0 {
                let last_idx = peer.raft_group.raft.raft_log.last_index();
                assert!(
                    last_idx >= replicated_idx,
                    "expect last index {} >= replicated index {}",
                    last_idx,
                    replicated_idx
                );
                REGION_MAX_LOG_LAG.observe((last_idx - replicated_idx) as f64);
            }
            let applied_idx = peer.get_store().applied_index();
            let first_idx = peer.get_store().first_index();
            let mut compact_idx;
            if applied_idx > first_idx
                && applied_idx - first_idx >= self.cfg.raft_log_gc_count_limit
            {
                compact_idx = applied_idx;
            } else if peer.raft_log_size_hint >= self.cfg.raft_log_gc_size_limit.0 {
                compact_idx = applied_idx;
            } else if replicated_idx < first_idx
                || replicated_idx - first_idx <= self.cfg.raft_log_gc_threshold
            {
                continue;
            } else {
                compact_idx = replicated_idx;
            }

            // Have no idea why subtract 1 here, but original code did this by magic.
            assert!(compact_idx > 0);
            compact_idx -= 1;
            if compact_idx < first_idx {
                // In case compact_idx == first_idx before subtraction.
                continue;
            }

            total_gc_logs += compact_idx - first_idx;

            let term = peer.raft_group.raft.raft_log.term(compact_idx).unwrap();

            // Create a compact log request and notify directly.
            let request = new_compact_log_request(region_id, peer.peer.clone(), compact_idx, term);

            if let Err(e) = self.sendch
                .try_send(Msg::new_raft_cmd(request, Callback::None))
            {
                error!("{} send compact log {} err {:?}", peer.tag, compact_idx, e);
            }
        }

        PEER_GC_RAFT_LOG_COUNTER.inc_by(total_gc_logs as i64);
        self.register_raft_gc_log_tick(event_loop);
    }

    fn register_split_region_check_tick(&self, event_loop: &mut EventLoop<Self>) {
        if let Err(e) = register_timer(
            event_loop,
            Tick::SplitRegionCheck,
            self.cfg.split_region_check_tick_interval.as_millis(),
        ) {
            error!("{} register split region check tick err: {:?}", self.tag, e);
        };
    }

    fn on_compaction_finished(&mut self, event: CompactedEvent) {
        // If size declining is trivial, skip.
        let total_bytes_declined = if event.total_input_bytes > event.total_output_bytes {
            event.total_input_bytes - event.total_output_bytes
        } else {
            0
        };
        if total_bytes_declined < self.cfg.region_split_check_diff.0
            || total_bytes_declined * 10 < event.total_input_bytes
        {
            return;
        }

        let output_level_str = event.output_level.to_string();
        COMPACTION_DECLINED_BYTES
            .with_label_values(&[&output_level_str])
            .observe(total_bytes_declined as f64);

        // self.cfg.region_split_check_diff.0 / 16 is an experienced value.
        let mut region_declined_bytes = calc_region_declined_bytes(
            event,
            &self.region_ranges,
            self.cfg.region_split_check_diff.0 / 16,
        );

        COMPACTION_RELATED_REGION_COUNT
            .with_label_values(&[&output_level_str])
            .observe(region_declined_bytes.len() as f64);

        for (region_id, declined_bytes) in region_declined_bytes.drain(..) {
            if let Some(peer) = self.region_peers.get_mut(&region_id) {
                peer.compaction_declined_bytes += declined_bytes;
                if peer.compaction_declined_bytes >= self.cfg.region_split_check_diff.0 {
                    UPDATE_REGION_SIZE_BY_COMPACTION_COUNTER.inc();
                }
            }
        }
    }

    fn on_split_region_check_tick(&mut self, event_loop: &mut EventLoop<Self>) {
        // To avoid frequent scan, we only add new scan tasks if all previous tasks
        // have finished.
        // TODO: check whether a gc progress has been started.
        if self.split_check_worker.is_busy() {
            self.register_split_region_check_tick(event_loop);
            return;
        }
        for peer in self.region_peers.values_mut() {
            if !peer.is_leader() {
                continue;
            }
            // When restart, the approximate size will be None. The
            // split check will first check the region size, and then
            // check whether the region should split.  This should
            // work even if we change the region max size.
            // If peer says should update approximate size, update region
            // size and check whether the region should split.
            if peer.approximate_size.is_some()
                && peer.compaction_declined_bytes < self.cfg.region_split_check_diff.0
                && peer.size_diff_hint < self.cfg.region_split_check_diff.0
            {
                continue;
            }
            let task = SplitCheckTask::new(peer.region(), true);
            if let Err(e) = self.split_check_worker.schedule(task) {
                error!("{} failed to schedule split check: {}", self.tag, e);
            }
            peer.size_diff_hint = 0;
            peer.compaction_declined_bytes = 0;
        }

        self.register_split_region_check_tick(event_loop);
    }

    fn register_compact_check_tick(&self, event_loop: &mut EventLoop<Self>) {
        if let Err(e) = register_timer(
            event_loop,
            Tick::CompactCheck,
            self.cfg.region_compact_check_interval.as_millis(),
        ) {
            error!("{} register compact check tick err: {:?}", self.tag, e);
        }
    }

    fn on_compact_check_tick(&mut self, event_loop: &mut EventLoop<Self>) {
        if self.compact_worker.is_busy() {
            debug!("compact worker is busy, check space redundancy next time");
        } else if self.region_ranges.is_empty() {
            debug!("there is no range need to check");
        } else {
            // Start from last checked key.
            let mut ranges_need_check =
                Vec::with_capacity(self.cfg.region_compact_check_step as usize + 1);
            ranges_need_check.push(self.last_compact_checked_key.clone());

            // Collect continuous ranges.
            let left_ranges = self.region_ranges.range((
                Excluded(self.last_compact_checked_key.clone()),
                Unbounded::<Key>,
            ));
            ranges_need_check.extend(
                left_ranges
                    .take(self.cfg.region_compact_check_step as usize)
                    .map(|(k, _)| k.to_owned()),
            );

            // Update last_compact_checked_key.
            let largest_key = self.region_ranges.keys().last().unwrap().to_vec();
            let last_key = ranges_need_check.last().unwrap().clone();
            if last_key == largest_key {
                // Range [largest key, DATA_MAX_KEY) also need to check.
                if last_key != keys::DATA_MAX_KEY.to_vec() {
                    ranges_need_check.push(keys::DATA_MAX_KEY.to_vec());
                }
                // Next task will start from the very beginning.
                self.last_compact_checked_key = keys::DATA_MIN_KEY.to_vec();
            } else {
                self.last_compact_checked_key = last_key;
            }

            // Schedule the task.
            let cf_names = vec![CF_DEFAULT.to_owned(), CF_WRITE.to_owned()];
            if let Err(e) = self.compact_worker.schedule(CompactTask::CheckAndCompact {
                cf_names,
                ranges: ranges_need_check,
                tombstones_threshold: self.cfg.region_compact_min_tombstones,
            }) {
                error!("{} failed to schedule space check task: {}", self.tag, e);
            }
        }

        self.register_compact_check_tick(event_loop);
    }

    fn on_prepare_split_region(
        &mut self,
        region_id: u64,
        region_epoch: metapb::RegionEpoch,
        split_key: Vec<u8>, // `split_key` is a encoded key.
        cb: Callback,
    ) {
        if let Err(e) = self.validate_split_region(region_id, &region_epoch, &split_key) {
            cb.invoke_with_response(new_error(e));
            return;
        }
        let peer = &self.region_peers[&region_id];
        let region = peer.region();
        let task = PdTask::AskSplit {
            region: region.clone(),
            split_key,
            peer: peer.peer.clone(),
            right_derive: self.cfg.right_derive_when_split,
            callback: cb,
        };
        if let Err(Stopped(t)) = self.pd_worker.schedule(task) {
            error!("{} failed to notify pd to split: Stopped", peer.tag);
            match t {
                PdTask::AskSplit { callback, .. } => {
                    callback.invoke_with_response(new_error(box_err!("failed to split: Stopped")));
                }
                _ => unreachable!(),
            }
        }
    }

    fn validate_split_region(
        &mut self,
        region_id: u64,
        epoch: &metapb::RegionEpoch,
        split_key: &[u8], // `split_key` is a encoded key.
    ) -> Result<()> {
        if split_key.is_empty() {
            error!("[region {}] split key should not be empty!!!", region_id);
            return Err(box_err!(
                "[region {}] split key should not be empty",
                region_id
            ));
        }
        let peer = match self.region_peers.get(&region_id) {
            None => {
                info!(
                    "[region {}] region on {} doesn't exist, skip.",
                    region_id,
                    self.store_id()
                );
                return Err(Error::RegionNotFound(region_id));
            }
            Some(peer) => {
                if !peer.is_leader() {
                    // region on this store is no longer leader, skipped.
                    info!(
                        "[region {}] region on {} is not leader, skip.",
                        region_id,
                        self.store_id()
                    );
                    return Err(Error::NotLeader(
                        region_id,
                        peer.get_peer_from_cache(peer.leader_id()),
                    ));
                }
                peer
            }
        };

        let region = peer.region();
        let latest_epoch = region.get_region_epoch();

        if latest_epoch.get_version() != epoch.get_version() {
            info!(
                "{} epoch changed {:?} != {:?}, retry later",
                peer.tag,
                region.get_region_epoch(),
                epoch
            );
            return Err(Error::StaleEpoch(
                format!(
                    "{} epoch changed {:?} != {:?}, retry later",
                    peer.tag, latest_epoch, epoch
                ),
                vec![region.to_owned()],
            ));
        }
        Ok(())
    }

    fn on_approximate_region_size(&mut self, region_id: u64, region_size: u64) {
        let peer = match self.region_peers.get_mut(&region_id) {
            Some(peer) => peer,
            None => {
                warn!(
                    "[region {}] receive stale approximate size {}",
                    region_id, region_size,
                );
                return;
            }
        };
        peer.approximate_size = Some(region_size);
    }

    fn on_schedule_half_split_region(
        &mut self,
        region_id: u64,
        region_epoch: &metapb::RegionEpoch,
    ) {
        let peer = match self.region_peers.get(&region_id) {
            Some(peer) => peer,
            None => {
                error!("{:?}", Error::RegionNotFound(region_id));
                return;
            }
        };

        if !peer.is_leader() {
            // region on this store is no longer leader, skipped.
            warn!(
                "[region {}] region on {} is not leader, skip.",
                region_id,
                self.store_id()
            );
            return;
        }

        let region = peer.region();
        if util::is_epoch_stale(region_epoch, region.get_region_epoch()) {
            warn!("[region {}] receive a stale halfsplit message", region_id);
            return;
        }

        let task = SplitCheckTask::new(region, false);
        if let Err(e) = self.split_check_worker.schedule(task) {
            error!("{} failed to schedule split check: {}", self.tag, e);
        }
    }

    fn on_pd_heartbeat_tick(&mut self, event_loop: &mut EventLoop<Self>) {
        for peer in self.region_peers.values_mut() {
            peer.check_peers();
        }
        let mut leader_count = 0;
        for peer in self.region_peers.values_mut() {
            if peer.is_leader() {
                leader_count += 1;
                peer.heartbeat_pd(&self.pd_worker);
            }
        }
        STORE_PD_HEARTBEAT_GAUGE_VEC
            .with_label_values(&["leader"])
            .set(leader_count);
        STORE_PD_HEARTBEAT_GAUGE_VEC
            .with_label_values(&["region"])
            .set(self.region_peers.len() as i64);

        self.register_pd_heartbeat_tick(event_loop);
    }

    fn register_pd_heartbeat_tick(&self, event_loop: &mut EventLoop<Self>) {
        if let Err(e) = register_timer(
            event_loop,
            Tick::PdHeartbeat,
            self.cfg.pd_heartbeat_tick_interval.as_millis(),
        ) {
            error!("{} register pd heartbeat tick err: {:?}", self.tag, e);
        };
    }

    fn store_heartbeat_pd(&mut self) {
        let mut stats = StoreStats::new();

        let used_size = self.snap_mgr.get_total_snap_size();
        stats.set_used_size(used_size);
        stats.set_store_id(self.store_id());
        stats.set_region_count(self.region_peers.len() as u32);

        let snap_stats = self.snap_mgr.stats();
        stats.set_sending_snap_count(snap_stats.sending_count as u32);
        stats.set_receiving_snap_count(snap_stats.receiving_count as u32);
        STORE_SNAPSHOT_TRAFFIC_GAUGE_VEC
            .with_label_values(&["sending"])
            .set(snap_stats.sending_count as i64);
        STORE_SNAPSHOT_TRAFFIC_GAUGE_VEC
            .with_label_values(&["receiving"])
            .set(snap_stats.receiving_count as i64);

        let mut apply_snapshot_count = 0;
        for peer in self.region_peers.values_mut() {
            if peer.mut_store().check_applying_snap() {
                apply_snapshot_count += 1;
            }
        }

        stats.set_applying_snap_count(apply_snapshot_count as u32);
        STORE_SNAPSHOT_TRAFFIC_GAUGE_VEC
            .with_label_values(&["applying"])
            .set(apply_snapshot_count);

        stats.set_start_time(self.start_time.sec as u32);

        // report store write flow to pd
        stats.set_bytes_written(
            self.store_stat.engine_total_bytes_written
                - self.store_stat.engine_last_total_bytes_written,
        );
        stats.set_keys_written(
            self.store_stat.engine_total_keys_written
                - self.store_stat.engine_last_total_keys_written,
        );
        self.store_stat.engine_last_total_bytes_written =
            self.store_stat.engine_total_bytes_written;
        self.store_stat.engine_last_total_keys_written = self.store_stat.engine_total_keys_written;

        stats.set_is_busy(self.is_busy);
        self.is_busy = false;

        let store_info = StoreInfo {
            engine: Arc::clone(&self.kv_engine),
            capacity: self.cfg.capacity.0,
        };

        let task = PdTask::StoreHeartbeat { stats, store_info };
        if let Err(e) = self.pd_worker.schedule(task) {
            error!("{} failed to notify pd: {}", self.tag, e);
        }
    }

    fn on_pd_store_heartbeat_tick(&mut self, event_loop: &mut EventLoop<Self>) {
        self.store_heartbeat_pd();
        self.register_pd_store_heartbeat_tick(event_loop);
    }

    fn handle_snap_mgr_gc(&mut self) -> Result<()> {
        let snap_keys = self.snap_mgr.list_idle_snap()?;
        if snap_keys.is_empty() {
            return Ok(());
        }
        let (mut last_region_id, mut compacted_idx, mut compacted_term) = (0, u64::MAX, u64::MAX);
        let mut is_applying_snap = false;
        for (key, is_sending) in snap_keys {
            if last_region_id != key.region_id {
                last_region_id = key.region_id;
                match self.region_peers.get(&key.region_id) {
                    None => {
                        // region is deleted
                        compacted_idx = u64::MAX;
                        compacted_term = u64::MAX;
                        is_applying_snap = false;
                    }
                    Some(peer) => {
                        let s = peer.get_store();
                        compacted_idx = s.truncated_index();
                        compacted_term = s.truncated_term();
                        is_applying_snap = s.is_applying_snapshot();
                    }
                };
            }

            if is_sending {
                let s = self.snap_mgr.get_snapshot_for_sending(&key)?;
                if key.term < compacted_term || key.idx < compacted_idx {
                    info!(
                        "[region {}] snap file {} has been compacted, delete.",
                        key.region_id, key
                    );
                    self.snap_mgr.delete_snapshot(&key, s.as_ref(), false);
                } else if let Ok(meta) = s.meta() {
                    let modified = box_try!(meta.modified());
                    if let Ok(elapsed) = modified.elapsed() {
                        if elapsed > self.cfg.snap_gc_timeout.0 {
                            info!(
                                "[region {}] snap file {} has been expired, delete.",
                                key.region_id, key
                            );
                            self.snap_mgr.delete_snapshot(&key, s.as_ref(), false);
                        }
                    }
                }
            } else if key.term <= compacted_term
                && (key.idx < compacted_idx || key.idx == compacted_idx && !is_applying_snap)
            {
                info!(
                    "[region {}] snap file {} has been applied, delete.",
                    key.region_id, key
                );
                let a = self.snap_mgr.get_snapshot_for_applying(&key)?;
                self.snap_mgr.delete_snapshot(&key, a.as_ref(), false);
            }
        }
        Ok(())
    }

    fn on_snap_mgr_gc(&mut self, event_loop: &mut EventLoop<Self>) {
        if let Err(e) = self.handle_snap_mgr_gc() {
            error!("{} failed to gc snap manager: {:?}", self.tag, e);
        }
        self.register_snap_mgr_gc_tick(event_loop);
    }

    fn on_compact_lock_cf(&mut self, event_loop: &mut EventLoop<Self>) {
        // Create a compact lock cf task(compact whole range) and schedule directly.
        if self.store_stat.lock_cf_bytes_written > self.cfg.lock_cf_compact_bytes_threshold.0 {
            self.store_stat.lock_cf_bytes_written = 0;
            let task = CompactTask::Compact {
                cf_name: String::from(CF_LOCK),
                start_key: None,
                end_key: None,
            };
            if let Err(e) = self.compact_worker.schedule(task) {
                error!(
                    "{} failed to schedule compact lock cf task: {:?}",
                    self.tag, e
                );
            }
        }

        self.register_compact_lock_cf_tick(event_loop);
    }

    fn register_pd_store_heartbeat_tick(&self, event_loop: &mut EventLoop<Self>) {
        if let Err(e) = register_timer(
            event_loop,
            Tick::PdStoreHeartbeat,
            self.cfg.pd_store_heartbeat_tick_interval.as_millis(),
        ) {
            error!("{} register pd store heartbeat tick err: {:?}", self.tag, e);
        };
    }

    fn register_snap_mgr_gc_tick(&self, event_loop: &mut EventLoop<Self>) {
        if let Err(e) = register_timer(
            event_loop,
            Tick::SnapGc,
            self.cfg.snap_mgr_gc_tick_interval.as_millis(),
        ) {
            error!("{} register snap mgr gc tick err: {:?}", self.tag, e);
        }
    }

    fn register_compact_lock_cf_tick(&self, event_loop: &mut EventLoop<Self>) {
        if let Err(e) = register_timer(
            event_loop,
            Tick::CompactLockCf,
            self.cfg.lock_cf_compact_interval.as_millis(),
        ) {
            error!("{} register compact cf-lock tick err: {:?}", self.tag, e);
        }
    }

    fn on_check_peer_stale_state_tick(&mut self, event_loop: &mut EventLoop<Self>) {
        let mut leader_missing = 0;
        for peer in &mut self.region_peers.values_mut() {
            if peer.pending_remove {
                continue;
            }

            if peer.is_applying_snapshot() || peer.has_pending_snapshot() {
                continue;
            }

            // If this peer detects the leader is missing for a long long time,
            // it should consider itself as a stale peer which is removed from
            // the original cluster.
            // This most likely happens in the following scenario:
            // At first, there are three peer A, B, C in the cluster, and A is leader.
            // Peer B gets down. And then A adds D, E, F into the cluster.
            // Peer D becomes leader of the new cluster, and then removes peer A, B, C.
            // After all these peer in and out, now the cluster has peer D, E, F.
            // If peer B goes up at this moment, it still thinks it is one of the cluster
            // and has peers A, C. However, it could not reach A, C since they are removed
            // from the cluster or probably destroyed.
            // Meantime, D, E, F would not reach B, since it's not in the cluster anymore.
            // In this case, peer B would notice that the leader is missing for a long time,
            // and it would check with pd to confirm whether it's still a member of the cluster.
            // If not, it destroys itself as a stale peer which is removed out already.
            match peer.check_stale_state() {
                StaleState::Valid => (),
                StaleState::LeaderMissing => {
                    warn!(
                        "{} leader missing longer than abnormal_leader_missing_duration {:?}",
                        peer.tag, self.cfg.abnormal_leader_missing_duration.0,
                    );
                    leader_missing += 1;
                }
                StaleState::ToValidate => {
                    // for peer B in case 1 above
                    warn!(
                        "{} leader missing longer than max_leader_missing_duration {:?}. \
                         To check with pd whether it's still valid",
                        peer.tag, self.cfg.max_leader_missing_duration.0,
                    );
                    let task = PdTask::ValidatePeer {
                        peer: peer.peer.clone(),
                        region: peer.region().clone(),
                        merge_source: None,
                    };
                    if let Err(e) = self.pd_worker.schedule(task) {
                        error!("{} failed to notify pd: {}", peer.tag, e)
                    }
                }
            }
        }
        self.raft_metrics.leader_missing = leader_missing;

        self.register_check_peer_stale_state_tick(event_loop);
    }

    fn register_check_peer_stale_state_tick(&self, event_loop: &mut EventLoop<Self>) {
        if let Err(e) = register_timer(
            event_loop,
            Tick::CheckPeerStaleState,
            self.cfg.peer_stale_state_check_interval.as_millis(),
        ) {
            error!("{} register compact cf-lock tick err: {:?}", self.tag, e);
        }
    }
}

fn report_split_pd(
    left: &mut Peer,
    right: &mut Peer,
    pd_worker: &FutureWorker<PdTask>,
) -> ::std::result::Result<(), Stopped<PdTask>> {
    info!(
        "notify pd with split left {:?}, right {:?}",
        left.region(),
        right.region()
    );
    right.heartbeat_pd(pd_worker);
    left.heartbeat_pd(pd_worker);

    // Now pd only uses ReportSplit for history operation show,
    // so we send it independently here.
    let task = PdTask::ReportSplit {
        left: left.region().clone(),
        right: right.region().clone(),
    };

    pd_worker.schedule(task)
}

// Consistency Check implementation.

/// Verify and store the hash to state. return true means the hash has been stored successfully.
fn verify_and_store_hash(
    region_id: u64,
    state: &mut ConsistencyState,
    expected_index: u64,
    expected_hash: Vec<u8>,
) -> bool {
    if expected_index < state.index {
        REGION_HASH_COUNTER_VEC
            .with_label_values(&["verify", "miss"])
            .inc();
        warn!(
            "[region {}] has scheduled a new hash: {} > {}, skip.",
            region_id, state.index, expected_index
        );
        return false;
    }

    if state.index == expected_index {
        if state.hash.is_empty() {
            warn!(
                "[region {}] duplicated consistency check detected, skip.",
                region_id
            );
            return false;
        }
        if state.hash != expected_hash {
            panic!(
                "[region {}] hash at {} not correct, want \"{}\", got \"{}\"!!!",
                region_id,
                state.index,
                escape(&expected_hash),
                escape(&state.hash)
            );
        }
        info!(
            "[region {}] consistency check at {} pass.",
            region_id, state.index
        );
        REGION_HASH_COUNTER_VEC
            .with_label_values(&["verify", "matched"])
            .inc();
        state.hash = vec![];
        return false;
    }

    if state.index != INVALID_INDEX && !state.hash.is_empty() {
        // Maybe computing is too slow or computed result is dropped due to channel full.
        // If computing is too slow, miss count will be increased twice.
        REGION_HASH_COUNTER_VEC
            .with_label_values(&["verify", "miss"])
            .inc();
        warn!(
            "[region {}] hash belongs to index {}, but we want {}, skip.",
            region_id, state.index, expected_index
        );
    }

    info!(
        "[region {}] save hash of {} for consistency check later.",
        region_id, expected_index
    );
    state.index = expected_index;
    state.hash = expected_hash;
    true
}

impl<T: Transport, C: PdClient> Store<T, C> {
    fn register_consistency_check_tick(&self, event_loop: &mut EventLoop<Self>) {
        if let Err(e) = register_timer(
            event_loop,
            Tick::ConsistencyCheck,
            self.cfg.consistency_check_interval.as_millis(),
        ) {
            error!("{} register consistency check tick err: {:?}", self.tag, e);
        };
    }

    fn on_consistency_check_tick(&mut self, event_loop: &mut EventLoop<Self>) {
        if self.consistency_check_worker.is_busy() {
            // To avoid frequent scan, schedule new check only when all the
            // scheduled check is done.
            self.register_consistency_check_tick(event_loop);
            return;
        }
        let (mut candidate_id, mut candidate_check_time) = (0, Instant::now());
        for (&region_id, peer) in &mut self.region_peers {
            if !peer.is_leader() {
                continue;
            }
            if peer.consistency_state.last_check_time < candidate_check_time {
                candidate_id = region_id;
                candidate_check_time = peer.consistency_state.last_check_time;
            }
        }

        if candidate_id != 0 {
            let peer = &self.region_peers[&candidate_id];

            info!("{} scheduling consistent check", peer.tag);
            let msg = Msg::new_raft_cmd(
                new_compute_hash_request(candidate_id, peer.peer.clone()),
                Callback::None,
            );

            if let Err(e) = self.sendch.send(msg) {
                error!("{} failed to schedule consistent check: {:?}", peer.tag, e);
            }
        }

        self.register_consistency_check_tick(event_loop);
    }

    fn on_ready_compute_hash(&mut self, region: metapb::Region, index: u64, snap: EngineSnapshot) {
        let region_id = region.get_id();
        self.region_peers
            .get_mut(&region_id)
            .unwrap()
            .consistency_state
            .last_check_time = Instant::now();
        let task = ConsistencyCheckTask::compute_hash(region, index, snap);
        info!("[region {}] schedule {}", region_id, task);
        if let Err(e) = self.consistency_check_worker.schedule(task) {
            error!("[region {}] schedule failed: {:?}", region_id, e);
        }
    }

    fn on_ready_verify_hash(
        &mut self,
        region_id: u64,
        expected_index: u64,
        expected_hash: Vec<u8>,
    ) {
        let state = match self.region_peers.get_mut(&region_id) {
            None => {
                warn!(
                    "[region {}] receive stale hash at index {}",
                    region_id, expected_index
                );
                return;
            }
            Some(p) => &mut p.consistency_state,
        };

        verify_and_store_hash(region_id, state, expected_index, expected_hash);
    }

    fn on_hash_computed(&mut self, region_id: u64, index: u64, hash: Vec<u8>) {
        let (state, peer) = match self.region_peers.get_mut(&region_id) {
            None => {
                warn!(
                    "[region {}] receive stale hash at index {}",
                    region_id, index
                );
                return;
            }
            Some(p) => (&mut p.consistency_state, &p.peer),
        };

        if !verify_and_store_hash(region_id, state, index, hash) {
            return;
        }

        let msg = Msg::new_raft_cmd(
            new_verify_hash_request(region_id, peer.clone(), state),
            Callback::None,
        );
        if let Err(e) = self.sendch.send(msg) {
            error!(
                "[region {}] failed to schedule verify command for index {}: {:?}",
                region_id, index, e
            );
        }
    }

    fn on_ingest_sst_result(&mut self, ssts: Vec<SSTMeta>) {
        for sst in &ssts {
            let region_id = sst.get_region_id();
            if let Some(region) = self.region_peers.get_mut(&region_id) {
                region.size_diff_hint += sst.get_length();
            }
        }

        let task = CleanupSSTTask::DeleteSST { ssts };
        if let Err(e) = self.cleanup_sst_worker.schedule(task) {
            error!("schedule to delete ssts: {:?}", e);
        }
    }

    fn on_validate_sst_result(&mut self, ssts: Vec<SSTMeta>) {
        // A stale peer can still ingest a stale SST before it is
        // destroyed. We need to make sure that no stale peer exists.
        let mut delete_ssts = Vec::new();
        for sst in ssts {
            if !self.region_peers.contains_key(&sst.get_region_id()) {
                delete_ssts.push(sst);
            }
        }
        if delete_ssts.is_empty() {
            return;
        }

        let task = CleanupSSTTask::DeleteSST { ssts: delete_ssts };
        if let Err(e) = self.cleanup_sst_worker.schedule(task) {
            error!("schedule to delete ssts: {:?}", e);
        }
    }

    fn on_cleanup_import_sst(&mut self) -> Result<()> {
        let mut delete_ssts = Vec::new();
        let mut validate_ssts = Vec::new();

        let ssts = box_try!(self.importer.list_ssts());
        for sst in ssts {
            if let Some(peer) = self.region_peers.get(&sst.get_region_id()) {
                let region_epoch = peer.region().get_region_epoch();
                if util::is_epoch_stale(sst.get_region_epoch(), region_epoch) {
                    // If the SST epoch is stale, it will not be ingested anymore.
                    delete_ssts.push(sst);
                }
            } else {
                // If the peer doesn't exist, we need to validate the SST through PD.
                validate_ssts.push(sst);
            }
        }

        if !delete_ssts.is_empty() {
            let task = CleanupSSTTask::DeleteSST { ssts: delete_ssts };
            if let Err(e) = self.cleanup_sst_worker.schedule(task) {
                error!("schedule to delete ssts: {:?}", e);
            }
        }

        if !validate_ssts.is_empty() {
            let task = CleanupSSTTask::ValidateSST {
                ssts: validate_ssts,
            };
            if let Err(e) = self.cleanup_sst_worker.schedule(task) {
                error!("schedule to validate ssts: {:?}", e);
            }
        }

        Ok(())
    }

    fn on_cleanup_import_sst_tick(&mut self, event_loop: &mut EventLoop<Self>) {
        if let Err(e) = self.on_cleanup_import_sst() {
            error!("{} failed to cleanup import sst: {:?}", self.tag, e);
        }
        self.register_cleanup_import_sst_tick(event_loop);
    }

    fn register_cleanup_import_sst_tick(&self, event_loop: &mut EventLoop<Self>) {
        if let Err(e) = register_timer(
            event_loop,
            Tick::CleanupImportSST,
            self.cfg.cleanup_import_sst_interval.as_millis(),
        ) {
            error!("{} register cleanup import sst tick err: {:?}", self.tag, e);
        }
    }
}

fn new_admin_request(region_id: u64, peer: metapb::Peer) -> RaftCmdRequest {
    let mut request = RaftCmdRequest::new();
    request.mut_header().set_region_id(region_id);
    request.mut_header().set_peer(peer);
    request
}

fn new_verify_hash_request(
    region_id: u64,
    peer: metapb::Peer,
    state: &ConsistencyState,
) -> RaftCmdRequest {
    let mut request = new_admin_request(region_id, peer);

    let mut admin = AdminRequest::new();
    admin.set_cmd_type(AdminCmdType::VerifyHash);
    admin.mut_verify_hash().set_index(state.index);
    admin.mut_verify_hash().set_hash(state.hash.clone());
    request.set_admin_request(admin);
    request
}

fn new_compute_hash_request(region_id: u64, peer: metapb::Peer) -> RaftCmdRequest {
    let mut request = new_admin_request(region_id, peer);

    let mut admin = AdminRequest::new();
    admin.set_cmd_type(AdminCmdType::ComputeHash);
    request.set_admin_request(admin);
    request
}

fn register_timer<T: Transport, C: PdClient>(
    event_loop: &mut EventLoop<Store<T, C>>,
    tick: Tick,
    delay: u64,
) -> Result<()> {
    // TODO: now mio TimerError doesn't implement Error trait,
    // so we can't use `try!` directly.
    if delay == 0 {
        // 0 delay means turn off the timer.
        return Ok(());
    }
    if let Err(e) = event_loop.timeout_ms(tick, delay) {
        return Err(box_err!(
            "failed to register timeout [{:?}, delay: {:?}ms]: {:?}",
            tick,
            delay,
            e
        ));
    }
    Ok(())
}

fn new_compact_log_request(
    region_id: u64,
    peer: metapb::Peer,
    compact_index: u64,
    compact_term: u64,
) -> RaftCmdRequest {
    let mut request = new_admin_request(region_id, peer);

    let mut admin = AdminRequest::new();
    admin.set_cmd_type(AdminCmdType::CompactLog);
    admin.mut_compact_log().set_compact_index(compact_index);
    admin.mut_compact_log().set_compact_term(compact_term);
    request.set_admin_request(admin);
    request
}

impl<T: Transport, C: PdClient> mio::Handler for Store<T, C> {
    type Timeout = Tick;
    type Message = Msg;

    fn notify(&mut self, event_loop: &mut EventLoop<Self>, msg: Msg) {
        match msg {
            Msg::RaftMessage(data) => if let Err(e) = self.on_raft_message(data) {
                error!("{} handle raft message err: {:?}", self.tag, e);
            },
            Msg::RaftCmd {
                send_time,
                request,
                callback,
            } => {
                self.raft_metrics
                    .propose
                    .request_wait_time
                    .observe(duration_to_sec(send_time.elapsed()) as f64);
                self.propose_raft_command(request, callback)
            }
            // For now, it is only called by batch snapshot.
            Msg::BatchRaftSnapCmds {
                send_time,
                batch,
                on_finished,
            } => {
                self.raft_metrics
                    .propose
                    .request_wait_time
                    .observe(duration_to_sec(send_time.elapsed()) as f64);
                self.propose_batch_raft_snapshot_command(batch, on_finished);
            }
            Msg::Quit => {
                info!("{} receive quit message", self.tag);
                event_loop.shutdown();
            }
            Msg::SnapshotStats => self.store_heartbeat_pd(),
            Msg::ComputeHashResult {
                region_id,
                index,
                hash,
            } => {
                self.on_hash_computed(region_id, index, hash);
            }
            Msg::SplitRegion {
                region_id,
                region_epoch,
                split_key,
                callback,
            } => {
                info!(
                    "[region {}] on split region at key {:?}.",
                    region_id, split_key
                );
                self.on_prepare_split_region(region_id, region_epoch, split_key, callback);
            }
            Msg::ApproximateRegionSize {
                region_id,
                region_size,
            } => self.on_approximate_region_size(region_id, region_size),
            Msg::CompactedEvent(event) => self.on_compaction_finished(event),
            Msg::HalfSplitRegion {
                region_id,
                region_epoch,
            } => self.on_schedule_half_split_region(region_id, &region_epoch),
            Msg::MergeFail { region_id } => self.on_merge_fail(region_id),
            Msg::ValidateSSTResult { invalid_ssts } => self.on_validate_sst_result(invalid_ssts),
        }
    }

    fn timeout(&mut self, event_loop: &mut EventLoop<Self>, timeout: Tick) {
        let t = SlowTimer::new();
        match timeout {
            Tick::Raft => self.on_raft_base_tick(event_loop),
            Tick::RaftLogGc => self.on_raft_gc_log_tick(event_loop),
            Tick::SplitRegionCheck => self.on_split_region_check_tick(event_loop),
            Tick::CompactCheck => self.on_compact_check_tick(event_loop),
            Tick::PdHeartbeat => self.on_pd_heartbeat_tick(event_loop),
            Tick::PdStoreHeartbeat => self.on_pd_store_heartbeat_tick(event_loop),
            Tick::SnapGc => self.on_snap_mgr_gc(event_loop),
            Tick::CompactLockCf => self.on_compact_lock_cf(event_loop),
            Tick::ConsistencyCheck => self.on_consistency_check_tick(event_loop),
            Tick::CheckMerge => self.on_check_merge(event_loop),
            Tick::CheckPeerStaleState => self.on_check_peer_stale_state_tick(event_loop),
            Tick::CleanupImportSST => self.on_cleanup_import_sst_tick(event_loop),
        }
        slow_log!(t, "{} handle timeout {:?}", self.tag, timeout);
    }

    // This method is invoked very frequently, should avoid time consuming operation.
    fn tick(&mut self, event_loop: &mut EventLoop<Self>) {
        if !event_loop.is_running() {
            self.stop();
            return;
        }

        // We handle raft ready in event loop.
        if !self.pending_raft_groups.is_empty() {
            self.on_raft_ready();
        }

        self.poll_significant_msg();

        self.poll_apply();

        self.pending_snapshot_regions.clear();
    }
}

impl<T: Transport, C: PdClient> Store<T, C> {
    /// load the target peer of request as mutable borrow.
    fn mut_target_peer(&mut self, request: &RaftCmdRequest) -> Result<&mut Peer> {
        let region_id = request.get_header().get_region_id();
        match self.region_peers.get_mut(&region_id) {
            None => Err(Error::RegionNotFound(region_id)),
            Some(peer) => Ok(peer),
        }
    }

    // Handle status commands here, separate the logic, maybe we can move it
    // to another file later.
    // Unlike other commands (write or admin), status commands only show current
    // store status, so no need to handle it in raft group.
    fn execute_status_command(&mut self, request: &RaftCmdRequest) -> Result<RaftCmdResponse> {
        let cmd_type = request.get_status_request().get_cmd_type();
        let region_id = request.get_header().get_region_id();

        let mut response = match cmd_type {
            StatusCmdType::RegionLeader => self.execute_region_leader(request),
            StatusCmdType::RegionDetail => self.execute_region_detail(request),
            StatusCmdType::InvalidStatus => Err(box_err!("invalid status command!")),
        }?;
        response.set_cmd_type(cmd_type);

        let mut resp = RaftCmdResponse::new();
        resp.set_status_response(response);
        // Bind peer current term here.
        if let Some(peer) = self.region_peers.get(&region_id) {
            bind_term(&mut resp, peer.term());
        }
        Ok(resp)
    }

    fn execute_region_leader(&mut self, request: &RaftCmdRequest) -> Result<StatusResponse> {
        let peer = self.mut_target_peer(request)?;

        let mut resp = StatusResponse::new();
        if let Some(leader) = peer.get_peer_from_cache(peer.leader_id()) {
            resp.mut_region_leader().set_leader(leader);
        }

        Ok(resp)
    }

    fn execute_region_detail(&mut self, request: &RaftCmdRequest) -> Result<StatusResponse> {
        let peer = self.mut_target_peer(request)?;
        if !peer.get_store().is_initialized() {
            let region_id = request.get_header().get_region_id();
            return Err(Error::RegionNotInitialized(region_id));
        }
        let mut resp = StatusResponse::new();
        resp.mut_region_detail().set_region(peer.region().clone());
        if let Some(leader) = peer.get_peer_from_cache(peer.leader_id()) {
            resp.mut_region_detail().set_leader(leader);
        }

        Ok(resp)
    }
}

fn size_change_filter(info: &CompactionJobInfo) -> bool {
    // When calculating region size, we only consider write and default
    // column families.
    let cf = info.cf_name();
    if cf != CF_WRITE && cf != CF_DEFAULT {
        return false;
    }
    // Compactions in level 0 and level 1 are very frequently.
    if info.output_level() < 2 {
        return false;
    }

    true
}

pub fn new_compaction_listener(ch: SendCh<Msg>) -> CompactionListener {
    let compacted_handler = box move |compacted_event: CompactedEvent| {
        if let Err(e) = ch.try_send(Msg::CompactedEvent(compacted_event)) {
            error!(
                "Send compaction finished event to raftstore failed: {:?}",
                e
            );
        }
    };
    CompactionListener::new(compacted_handler, Some(size_change_filter))
}

fn calc_region_declined_bytes(
    event: CompactedEvent,
    region_ranges: &BTreeMap<Key, u64>,
    bytes_threshold: u64,
) -> Vec<(u64, u64)> {
    // Calculate influenced regions.
    let mut influenced_regions = vec![];
    for (end_key, region_id) in
        region_ranges.range((Excluded(event.start_key), Included(event.end_key.clone())))
    {
        influenced_regions.push((region_id, end_key.clone()));
    }
    if let Some((end_key, region_id)) = region_ranges
        .range((Included(event.end_key), Unbounded))
        .next()
    {
        influenced_regions.push((region_id, end_key.clone()));
    }

    // Calculate declined bytes for each region.
    // `end_key` in influenced_regions are in incremental order.
    let mut region_declined_bytes = vec![];
    let mut last_end_key: Vec<u8> = vec![];
    for (region_id, end_key) in influenced_regions {
        let mut old_size = 0;
        for prop in &event.input_props {
            old_size += prop.get_approximate_size_in_range(&last_end_key, &end_key);
        }
        let mut new_size = 0;
        for prop in &event.output_props {
            new_size += prop.get_approximate_size_in_range(&last_end_key, &end_key);
        }
        last_end_key = end_key;

        // Filter some trivial declines for better performance.
        if old_size > new_size && old_size - new_size > bytes_threshold {
            region_declined_bytes.push((*region_id, old_size - new_size));
        }
    }

    region_declined_bytes
}

#[cfg(test)]
mod tests {
    use std::collections::BTreeMap;

    use util::rocksdb::CompactedEvent;
    use util::rocksdb::properties::{IndexHandle, IndexHandles, SizeProperties};

    use super::*;

    #[test]
    fn test_calc_region_declined_bytes() {
        let index_handle1 = IndexHandle {
            size: 4 * 1024,
            offset: 4 * 1024,
        };
        let index_handle2 = IndexHandle {
            size: 4 * 1024,
            offset: 8 * 1024,
        };
        let index_handle3 = IndexHandle {
            size: 4 * 1024,
            offset: 12 * 1024,
        };
        let mut index_handles = IndexHandles::new();
        index_handles.add(b"a".to_vec(), index_handle1);
        index_handles.add(b"b".to_vec(), index_handle2);
        index_handles.add(b"c".to_vec(), index_handle3);
        let size_prop = SizeProperties {
            total_size: 12 * 1024,
            index_handles,
        };
        let event = CompactedEvent {
            cf: "default".to_owned(),
            output_level: 3,
            total_input_bytes: 12 * 1024,
            total_output_bytes: 0,
            start_key: size_prop.smallest_key().unwrap(),
            end_key: size_prop.largest_key().unwrap(),
            input_props: vec![size_prop],
            output_props: vec![],
        };

        let mut region_ranges = BTreeMap::new();
        region_ranges.insert(b"a".to_vec(), 1);
        region_ranges.insert(b"b".to_vec(), 2);
        region_ranges.insert(b"c".to_vec(), 3);

        let declined_bytes = calc_region_declined_bytes(event, &region_ranges, 1024);
        let expected_declined_bytes = vec![(2, 8192), (3, 4096)];
        assert_eq!(declined_bytes, expected_declined_bytes);
    }
}<|MERGE_RESOLUTION|>--- conflicted
+++ resolved
@@ -36,24 +36,17 @@
 use raft::eraftpb::{ConfChangeType, MessageType};
 use raft::{self, SnapshotStatus, INVALID_INDEX, NO_LIMIT};
 
-<<<<<<< HEAD
-use util::{escape, rocksdb};
-use util::time::{duration_to_sec, SlowTimer};
-use util::timer::Timer;
-use util::worker::{FutureWorker, Scheduler, Stopped, Worker};
-use util::transport::SendCh;
-=======
 use pd::{PdClient, PdRunner, PdTask};
 use raftstore::coprocessor::CoprocessorHost;
 use raftstore::coprocessor::split_observer::SplitObserver;
 use raftstore::{Error, Result};
 use storage::{CF_DEFAULT, CF_LOCK, CF_RAFT, CF_WRITE};
->>>>>>> aaf36920
 use util::RingQueue;
 use util::collections::{HashMap, HashSet};
 use util::rocksdb::{CompactedEvent, CompactionListener};
 use util::sys as util_sys;
 use util::time::{duration_to_sec, SlowTimer};
+use util::timer::Timer;
 use util::transport::SendCh;
 use util::worker::{FutureWorker, Scheduler, Stopped, Worker};
 use util::{escape, rocksdb};
@@ -72,12 +65,7 @@
 use super::worker::{ApplyRunner, ApplyTask, ApplyTaskRes, CleanupSSTRunner, CleanupSSTTask,
                     CompactRunner, CompactTask, ConsistencyCheckRunner, ConsistencyCheckTask,
                     RaftlogGcRunner, RaftlogGcTask, RegionRunner, RegionTask, SplitCheckRunner,
-<<<<<<< HEAD
                     SplitCheckTask, STALE_PEER_CHECK_INTERVAL};
-use super::worker::apply::{ChangePeer, ExecResult};
-=======
-                    SplitCheckTask};
->>>>>>> aaf36920
 use super::{util, Msg, SignificantMsg, SnapKey, SnapManager, SnapshotDeleter, Tick};
 use import::SSTImporter;
 
