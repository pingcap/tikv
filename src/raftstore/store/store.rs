--- conflicted
+++ resolved
@@ -71,14 +71,10 @@
     CompactTask, ConsistencyCheckRunner, ConsistencyCheckTask, RaftlogGcRunner, RaftlogGcTask,
     RegionRunner, RegionTask, SplitCheckRunner, SplitCheckTask, STALE_PEER_CHECK_INTERVAL,
 };
-<<<<<<< HEAD
 use super::{
-    util, Msg, SeekRegionCallback, SeekRegionFilter, SeekRegionResult, SignificantMsg, SnapKey,
-    SnapManager, SnapshotDeleter, Tick,
+    util, Engines, Msg, SeekRegionCallback, SeekRegionFilter, SeekRegionResult, SignificantMsg,
+    SnapKey, SnapManager, SnapshotDeleter, Tick,
 };
-=======
-use super::{util, Engines, Msg, SignificantMsg, SnapKey, SnapManager, SnapshotDeleter, Tick};
->>>>>>> 50161208
 use import::SSTImporter;
 
 type Key = Vec<u8>;
