--- conflicted
+++ resolved
@@ -2508,28 +2508,6 @@
                 info!("{} receive quit message", self.tag);
                 event_loop.shutdown();
             }
-<<<<<<< HEAD
-            // TODO: Unified split region message.
-            Msg::SplitCheckResult {
-                region_id,
-                epoch,
-                split_key,
-            } => {
-                info!("[region {}] split check complete.", region_id);
-                self.on_prepare_split_region(
-                    region_id,
-                    epoch,
-                    keys::origin_key(split_key.as_slice()).to_vec(),
-                    None,
-                );
-=======
-            Msg::ReportUnreachable {
-                region_id,
-                to_peer_id,
-            } => {
-                self.on_unreachable(region_id, to_peer_id);
->>>>>>> adfedc2b
-            }
             Msg::SnapshotStats => self.store_heartbeat_pd(),
             Msg::CoprocessorStats { request_stats } => self.handle_coprocessor_msg(request_stats),
             Msg::ComputeHashResult {
