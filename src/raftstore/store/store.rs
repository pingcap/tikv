// Copyright 2016 PingCAP, Inc.
//
// Licensed under the Apache License, Version 2.0 (the "License");
// you may not use this file except in compliance with the License.
// You may obtain a copy of the License at
//
//     http://www.apache.org/licenses/LICENSE-2.0
//
// Unless required by applicable law or agreed to in writing, software
// distributed under the License is distributed on an "AS IS" BASIS,
// See the License for the specific language governing permissions and
// limitations under the License.

use std::sync::Arc;
use std::rc::Rc;
use std::cell::RefCell;
use std::option::Option;
use std::collections::{HashMap, HashSet, BTreeMap};
use std::boxed::Box;
use std::collections::Bound::{Excluded, Unbounded};
use std::time::{Duration, Instant};
use std::{cmp, u64};

use rocksdb::DB;
use mio::{self, EventLoop, EventLoopBuilder, Sender};
use protobuf;
use fs2;
use uuid::Uuid;
use time::{self, Timespec};

use kvproto::raft_serverpb::{RaftMessage, RaftSnapshotData, RaftTruncatedState, RegionLocalState,
                             PeerState, MergeState};
use kvproto::eraftpb::{ConfChangeType, Snapshot, MessageType};
use kvproto::pdpb::StoreStats;
use util::{HandyRwLock, SlowTimer, duration_to_nanos, escape};
use pd::PdClient;
use kvproto::raft_cmdpb::{AdminCmdType, AdminRequest, StatusCmdType, StatusResponse,
                          RaftCmdRequest, RaftCmdResponse};
use protobuf::Message;
use raft::{SnapshotStatus, INVALID_INDEX};
use raftstore::{Result, Error};
use kvproto::metapb;
use util::worker::{Worker, Scheduler};
use util::transport::SendCh;
use util::rocksdb;
use storage::{ALL_CFS, CF_DEFAULT, CF_LOCK, CF_WRITE};
<<<<<<< HEAD
use super::worker::{region_check, RegionCheckRunner, RegionTask, RegionRunner, CompactTask,
                    CompactRunner, RaftlogGcTask, RaftlogGcRunner, PdRunner, PdTask};
=======
use super::worker::{SplitCheckRunner, SplitCheckTask, RegionTask, RegionRunner, CompactTask,
                    CompactRunner, RaftlogGcTask, RaftlogGcRunner, PdRunner, PdTask,
                    ConsistencyCheckTask, ConsistencyCheckRunner};
>>>>>>> 20671bcf
use super::{util, Msg, Tick, SnapManager};
use super::keys::{self, enc_start_key, enc_end_key, data_end_key, data_key};
use super::engine::{Iterable, Peekable, delete_all_in_range, Snapshot as EngineSnapshot};
use super::config::Config;
<<<<<<< HEAD
use super::peer::{Peer, PendingCmd, ReadyResult, ExecResult, StaleState, get_suspend_region_cmd,
                  get_shutdown_region_cmd};
=======
use super::peer::{Peer, PendingCmd, ReadyResult, ExecResult, StaleState, ConsistencyState};
>>>>>>> 20671bcf
use super::peer_storage::{ApplySnapResult, SnapState};
use super::msg::Callback;
use super::cmd_resp::{bind_uuid, bind_term, bind_error};
use super::transport::Transport;
use super::metrics::*;
use super::local_metrics::RaftMetrics;

type Key = Vec<u8>;

const ROCKSDB_TOTAL_SST_FILE_SIZE_PROPERTY: &'static str = "rocksdb.total-sst-files-size";

pub struct Store<T: Transport, C: PdClient + 'static> {
    cfg: Config,
    store: metapb::Store,
    engine: Arc<DB>,
    sendch: SendCh<Msg>,

    // region_id -> peers
    region_peers: HashMap<u64, Peer>,
    pending_raft_groups: HashSet<u64>,
    // region end key -> region id
    region_ranges: BTreeMap<Key, u64>,
    region_ranges_to_shutdown: BTreeMap<Key, u64>,
    pending_regions: Vec<metapb::Region>,
    region_check_worker: Worker<region_check::Task>,
    region_worker: Worker<RegionTask>,
    raftlog_gc_worker: Worker<RaftlogGcTask>,
    compact_worker: Worker<CompactTask>,
    pd_worker: Worker<PdTask>,
    consistency_check_worker: Worker<ConsistencyCheckTask>,

    trans: T,
    pd_client: Arc<C>,

    peer_cache: Rc<RefCell<HashMap<u64, metapb::Peer>>>,

    snap_mgr: SnapManager,

    raft_metrics: RaftMetrics,

    tag: String,

    start_time: Timespec,
}

pub fn create_event_loop<T, C>(cfg: &Config) -> Result<EventLoop<Store<T, C>>>
    where T: Transport,
          C: PdClient
{
    // We use base raft tick as the event loop timer tick.
    let mut builder = EventLoopBuilder::new();
    builder.timer_tick(Duration::from_millis(cfg.raft_base_tick_interval));
    builder.notify_capacity(cfg.notify_capacity);
    builder.messages_per_tick(cfg.messages_per_tick);
    let event_loop = try!(builder.build());
    Ok(event_loop)
}

impl<T: Transport, C: PdClient> Store<T, C> {
    pub fn new(sender: Sender<Msg>,
               meta: metapb::Store,
               cfg: Config,
               engine: Arc<DB>,
               trans: T,
               pd_client: Arc<C>,
               mgr: SnapManager)
               -> Result<Store<T, C>> {
        // TODO: we can get cluster meta regularly too later.
        try!(cfg.validate());

        let sendch = SendCh::new(sender, "raftstore");
        let peer_cache = HashMap::new();
        let tag = format!("[store {}]", meta.get_id());

        let mut s = Store {
            cfg: cfg,
            store: meta,
            engine: engine,
            sendch: sendch,
            region_peers: HashMap::new(),
            pending_raft_groups: HashSet::new(),
            region_check_worker: Worker::new("split check worker"),
            region_worker: Worker::new("snapshot worker"),
            raftlog_gc_worker: Worker::new("raft gc worker"),
            compact_worker: Worker::new("compact worker"),
            pd_worker: Worker::new("pd worker"),
            consistency_check_worker: Worker::new("consistency check worker"),
            region_ranges: BTreeMap::new(),
            region_ranges_to_shutdown: BTreeMap::new(),
            pending_regions: vec![],
            trans: trans,
            pd_client: pd_client,
            peer_cache: Rc::new(RefCell::new(peer_cache)),
            snap_mgr: mgr,
            raft_metrics: RaftMetrics::default(),
            tag: tag,
            start_time: time::get_time(),
        };
        try!(s.init());
        Ok(s)
    }

    /// Initialize this store. It scans the db engine, loads all regions
    /// and their peers from it, and schedules snapshot worker if neccessary.
    /// WARN: This store should not be used before initialized.
    fn init(&mut self) -> Result<()> {
        // Scan region meta to get saved regions.
        let start_key = keys::REGION_META_MIN_KEY;
        let end_key = keys::REGION_META_MAX_KEY;
        let engine = self.engine.clone();
        let mut total_count = 0;
        let mut tomebstone_count = 0;
        let mut applying_count = 0;

        let t = Instant::now();
        try!(engine.scan(start_key,
                         end_key,
                         false,
                         &mut |key, value| {
            let (region_id, suffix) = try!(keys::decode_region_meta_key(key));
            if suffix != keys::REGION_STATE_SUFFIX {
                return Ok(true);
            }

            total_count += 1;

            let local_state = try!(protobuf::parse_from_bytes::<RegionLocalState>(value));
            let region = local_state.get_region();
            if local_state.get_state() == PeerState::Tombstone {
                tomebstone_count += 1;
                debug!("region {:?} is tombstone in store {}",
                       region,
                       self.store_id());
                return Ok(true);
            }
            let mut peer = try!(Peer::create(self, region));

            if local_state.get_state() == PeerState::Applying {
                applying_count += 1;
                info!("region {:?} is applying in store {}",
                      local_state.get_region(),
                      self.store_id());
                peer.mut_store().schedule_applying_snapshot();
            }

            self.region_ranges.insert(enc_end_key(region), region_id);
            // No need to check duplicated here, because we use region id as the key
            // in DB.
            self.region_peers.insert(region_id, peer);
            Ok(true)
        }));

        info!("{} starts with {} regions, including {} tombstones and {} applying \
               regions, takes {:?}",
              self.tag,
              total_count,
              tomebstone_count,
              applying_count,
              t.elapsed());

        try!(self.clean_up());

        Ok(())
    }

    /// `clean_up` clean up all possible garbage data.
    fn clean_up(&mut self) -> Result<()> {
        let t = Instant::now();
        let mut last_start_key = keys::data_key(b"");
        for region_id in self.region_ranges.values() {
            let region = self.region_peers[region_id].region();
            let start_key = keys::enc_start_key(region);
            try!(delete_all_in_range(&self.engine, &last_start_key, &start_key));
            last_start_key = keys::enc_end_key(region);
        }

        try!(delete_all_in_range(&self.engine, &last_start_key, keys::DATA_MAX_KEY));

        info!("{} cleans up garbage data, takes {:?}",
              self.tag,
              t.elapsed());
        Ok(())
    }

    pub fn run(&mut self, event_loop: &mut EventLoop<Self>) -> Result<()> {
        try!(self.snap_mgr.wl().init());

        self.register_raft_base_tick(event_loop);
        self.register_raft_gc_log_tick(event_loop);
        self.register_split_region_check_tick(event_loop);
        self.register_merge_region_check_tick(event_loop);
        self.register_compact_check_tick(event_loop);
        self.register_pd_heartbeat_tick(event_loop);
        self.register_pd_store_heartbeat_tick(event_loop);
        self.register_snap_mgr_gc_tick(event_loop);
        self.register_compact_lock_cf_tick(event_loop);

        let region_check_runner = RegionCheckRunner::new(self.sendch.clone(),
                                                         self.cfg.region_max_size,
                                                         self.cfg.region_split_size,
                                                         self.cfg.region_merge_size);
        box_try!(self.region_check_worker.start(region_check_runner));

        let runner = RegionRunner::new(self.engine.clone(),
                                       self.get_sendch(),
                                       self.snap_mgr.clone(),
                                       self.cfg.snap_apply_batch_size);
        box_try!(self.region_worker.start(runner));

        let raftlog_gc_runner = RaftlogGcRunner;
        box_try!(self.raftlog_gc_worker.start(raftlog_gc_runner));

        let compact_runner = CompactRunner::new(self.engine.clone());
        box_try!(self.compact_worker.start(compact_runner));

        let pd_runner = PdRunner::new(self.pd_client.clone(), self.sendch.clone());
        box_try!(self.pd_worker.start(pd_runner));

        let consistency_check_runner = ConsistencyCheckRunner::new(self.sendch.clone());
        box_try!(self.consistency_check_worker.start(consistency_check_runner));

        try!(event_loop.run(self));
        Ok(())
    }

    pub fn get_sendch(&self) -> SendCh<Msg> {
        self.sendch.clone()
    }

    #[inline]
    pub fn get_snap_mgr(&self) -> SnapManager {
        self.snap_mgr.clone()
    }

    pub fn snap_scheduler(&self) -> Scheduler<RegionTask> {
        self.region_worker.scheduler()
    }

    pub fn engine(&self) -> Arc<DB> {
        self.engine.clone()
    }

    pub fn store_id(&self) -> u64 {
        self.store.get_id()
    }

    pub fn config(&self) -> &Config {
        &self.cfg
    }

    pub fn peer_cache(&self) -> Rc<RefCell<HashMap<u64, metapb::Peer>>> {
        self.peer_cache.clone()
    }

    fn register_raft_base_tick(&self, event_loop: &mut EventLoop<Self>) {
        // If we register raft base tick failed, the whole raft can't run correctly,
        // TODO: shutdown the store?
        if let Err(e) = register_timer(event_loop, Tick::Raft, self.cfg.raft_base_tick_interval) {
            error!("{} register raft base tick err: {:?}", self.tag, e);
        };
    }

    fn on_raft_base_tick(&mut self, event_loop: &mut EventLoop<Self>) {
        let t = Instant::now();
        let mut region_to_retry_merge = vec![];
        for (&region_id, peer) in &mut self.region_peers {
            if !peer.get_store().is_applying() {
                peer.raft_group.tick();

                // If this peer detects the leader is missing for a long long time,
                // it should consider itself as a stale peer which is removed from
                // the original cluster.
                // This most likely happens in the following scenario:
                // At first, there are three peer A, B, C in the cluster, and A is leader.
                // Peer B gets down. And then A adds D, E, F into the cluster.
                // Peer D becomes leader of the new cluster, and then removes peer A, B, C.
                // After all these peer in and out, now the cluster has peer D, E, F.
                // If peer B goes up at this moment, it still thinks it is one of the cluster
                // and has peers A, C. However, it could not reach A, C since they are removed
                // from the cluster or probably destroyed.
                // Meantime, D, E, F would not reach B, since it's not in the cluster anymore.
                // In this case, peer B would notice that the leader is missing for a long time,
                // and it would check with pd to confirm whether it's still a member of the cluster.
                // If not, it destroys itself as a stale peer which is removed out already.
                match peer.check_stale_state(self.cfg.max_leader_missing_duration) {
                    StaleState::Valid => {
                        self.pending_raft_groups.insert(region_id);
                    }
                    StaleState::ToValidate => {
                        // for peer B in case 1 above
                        info!("{} detects leader missing for a long time. To check with pd \
                               whether it's still valid",
                              peer.tag);
                        let task = PdTask::ValidatePeer {
                            peer: peer.peer.clone(),
                            region: peer.region().clone(),
                        };
                        if let Err(e) = self.pd_worker.schedule(task) {
                            error!("{} failed to notify pd: {}", peer.tag, e)
                        }

                        self.pending_raft_groups.insert(region_id);
                    }
                }

                if let Some((from_region, into_region)) =
                       peer.maybe_region_merge_timeout(self.cfg.region_merge_retry_duration) {
                    region_to_retry_merge.push((from_region, into_region));
                }
            }
        }

        // retry region merge on timeout
        for (from_region, into_region) in region_to_retry_merge {
            self.retry_region_merge(from_region, into_region);
        }

        PEER_RAFT_PROCESS_NANOS_COUNTER_VEC.with_label_values(&["tick"])
            .inc_by(duration_to_nanos(t.elapsed()) as f64)
            .unwrap();

        self.raft_metrics.flush();

        self.register_raft_base_tick(event_loop);
    }

    /// If target peer doesn't exist, create it.
    ///
    /// return false to indicate that target peer is in invalid state or
    /// doesn't exist and can't be created.
    fn maybe_create_peer(&mut self, region_id: u64, msg: &RaftMessage) -> Result<bool> {
        let target = msg.get_to_peer();
        // we may encounter a message with larger peer id, which means
        // current peer is stale, then we should remove current peer
        let mut has_peer = false;
        let mut stale_peer = None;
        if let Some(p) = self.region_peers.get_mut(&region_id) {
            has_peer = true;
            let target_peer_id = target.get_id();
            if p.peer_id() < target_peer_id {
                if p.is_applying() && !p.mut_store().cancel_applying_snap() {
                    info!("[region {}] Stale peer {} is applying snapshot, will destroy next \
                           time.",
                          region_id,
                          p.peer_id());
                    return Ok(false);
                }
                stale_peer = Some(p.peer.clone());
            } else if p.peer_id() > target_peer_id {
                info!("target peer id {} is less than {}, msg maybe stale.",
                      target_peer_id,
                      p.peer_id());
                return Ok(false);
            }
        }
        if let Some(p) = stale_peer {
            info!("[region {}] destroying stale peer {:?}", region_id, p);
            self.destroy_peer(region_id, p);
            has_peer = false;
        }

        if has_peer {
            return Ok(true);
        }

        let message = msg.get_message();
        let msg_type = message.get_msg_type();
        if msg_type != MessageType::MsgRequestVote &&
           (msg_type != MessageType::MsgHeartbeat || message.get_commit() != INVALID_INDEX) {
            info!("target peer {:?} doesn't exist, stale message {:?}.",
                  target,
                  msg_type);
            return Ok(false);
        }

        let start_key = data_key(msg.get_start_key());
        if let Some((_, &exist_region_id)) = self.region_ranges
            .range(Excluded(&start_key), Unbounded::<&Key>)
            .next() {
            let exist_region = self.region_peers[&exist_region_id].region();
            if enc_start_key(exist_region) < data_end_key(msg.get_end_key()) {
                debug!("msg {:?} is overlapped with region {:?}, ignored",
                       msg,
                       exist_region);
                return Ok(false);
            }
        }

        let peer = try!(Peer::replicate(self, region_id, target.get_id()));
        // following snapshot may overlap, should insert into region_ranges after
        // snapshot is applied.
        self.region_peers.insert(region_id, peer);
        Ok(true)
    }

    // Clippy doesn't allow hash_map contains_key followed by insert, and suggests
    // using entry().or_insert() instead, but we can't use this because creating peer
    // may fail, so we allow map_entry.
    fn on_raft_message(&mut self, mut msg: RaftMessage) -> Result<()> {
        let region_id = msg.get_region_id();
        if !self.is_raft_msg_valid(&msg) {
            return Ok(());
        }

        if msg.get_is_tombstone() {
            // we receive a message tells us to remove ourself.
            self.handle_gc_peer_msg(&msg);
            return Ok(());
        }

        if try!(self.is_msg_stale(&msg)) {
            return Ok(());
        }

        if !try!(self.maybe_create_peer(region_id, &msg)) {
            return Ok(());
        }

        if !try!(self.check_snapshot(&msg)) {
            return Ok(());
        }

        self.insert_peer_cache(msg.take_from_peer());
        self.insert_peer_cache(msg.take_to_peer());

        let peer = self.region_peers.get_mut(&region_id).unwrap();
        let timer = SlowTimer::new();
        try!(peer.step(msg.take_message()));
        slow_log!(timer, "{} raft step", peer.tag);

        // Add into pending raft groups for later handling ready.
        self.pending_raft_groups.insert(region_id);

        Ok(())
    }

    // return false means the message is invalid, and can be ignored.
    fn is_raft_msg_valid(&self, msg: &RaftMessage) -> bool {
        let region_id = msg.get_region_id();
        let from = msg.get_from_peer();
        let to = msg.get_to_peer();

        debug!("[region {}] handle raft message {:?}, from {} to {}",
               region_id,
               msg.get_message().get_msg_type(),
               from.get_id(),
               to.get_id());

        if to.get_store_id() != self.store_id() {
            warn!("[region {}] store not match, to store id {}, mine {}, ignore it",
                  region_id,
                  to.get_store_id(),
                  self.store_id());
            return false;
        }

        if !msg.has_region_epoch() {
            error!("[region {}] missing epoch in raft message, ignore it",
                   region_id);
            return false;
        }

        true
    }

    fn is_msg_stale(&self, msg: &RaftMessage) -> Result<bool> {
        let region_id = msg.get_region_id();
        let from_epoch = msg.get_region_epoch();
        let is_vote_msg = msg.get_message().get_msg_type() == MessageType::MsgRequestVote;
        let from_store_id = msg.get_from_peer().get_store_id();

        // Let's consider following cases with three nodes [1, 2, 3] and 1 is leader:
        // a. 1 removes 2, 2 may still send MsgAppendResponse to 1.
        //  We should ignore this stale message and let 2 remove itself after
        //  applying the ConfChange log.
        // b. 2 is isolated, 1 removes 2. When 2 rejoins the cluster, 2 will
        //  send stale MsgRequestVote to 1 and 3, at this time, we should tell 2 to gc itself.
        // c. 2 is isolated but can communicate with 3. 1 removes 3.
        //  2 will send stale MsgRequestVote to 3, 3 should ignore this message.
        // d. 2 is isolated but can communicate with 3. 1 removes 2, then adds 4, remove 3.
        //  2 will send stale MsgRequestVote to 3, 3 should tell 2 to gc itself.
        // e. 2 is isolated. 1 adds 4, 5, 6, removes 3, 1. Now assume 4 is leader.
        //  After 2 rejoins the cluster, 2 may send stale MsgRequestVote to 1 and 3,
        //  1 and 3 will ignore this message. Later 4 will send messages to 2 and 2 will
        //  rejoin the raft group again.
        // f. 2 is isolated. 1 adds 4, 5, 6, removes 3, 1. Now assume 4 is leader, and 4 removes 2.
        //  unlike case e, 2 will be stale forever.
        // TODO: for case f, if 2 is stale for a long time, 2 will communicate with pd and pd will
        // tell 2 is stale, so 2 can remove itself.
        if let Some(peer) = self.region_peers.get(&region_id) {
            let region = &peer.get_store().region;
            let epoch = region.get_region_epoch();

            if util::is_epoch_stale(from_epoch, epoch) &&
               util::find_peer(region, from_store_id).is_none() {
                // The message is stale and not in current region.
                self.handle_stale_msg(msg, epoch, is_vote_msg);
                return Ok(true);
            }

            return Ok(false);
        }

        // no exist, check with tombstone key.
        let state_key = keys::region_state_key(region_id);
        if let Some(local_state) = try!(self.engine.get_msg::<RegionLocalState>(&state_key)) {
            assert_eq!(local_state.get_state(), PeerState::Tombstone);
            let region = local_state.get_region();
            let region_epoch = region.get_region_epoch();
            // The region in this peer is already destroyed
            if util::is_epoch_stale(from_epoch, region_epoch) {
                info!("[region {}] tombstone peer [epoch: {:?}] \
                    receive a stale message {:?}", region_id,
                    region_epoch,
                        msg,
                        );

                let not_exist = util::find_peer(region, from_store_id).is_none();
                self.handle_stale_msg(msg, region_epoch, is_vote_msg && not_exist);

                return Ok(true);
            }

            if from_epoch.get_conf_ver() == region_epoch.get_conf_ver() {
                return Err(box_err!("tombstone peer [epoch: {:?}] receive an invalid \
                                        message {:?}, ignore it",
                                    region_epoch,
                                    msg));
            }
        }

        Ok(false)
    }

    fn handle_stale_msg(&self, msg: &RaftMessage, cur_epoch: &metapb::RegionEpoch, need_gc: bool) {
        let region_id = msg.get_region_id();
        let from_peer = msg.get_from_peer();
        let to_peer = msg.get_to_peer();

        if !need_gc {
            info!("[region {}] raft message {:?} is stale, current {:?}, ignore it",
                  region_id,
                  msg,
                  cur_epoch);
            return;
        }

        info!("[region {}] raft message {:?} is stale, current {:?}, tell to gc",
              region_id,
              msg,
              cur_epoch);

        let mut gc_msg = RaftMessage::new();
        gc_msg.set_region_id(region_id);
        gc_msg.set_from_peer(to_peer.clone());
        gc_msg.set_to_peer(from_peer.clone());
        gc_msg.set_region_epoch(cur_epoch.clone());
        gc_msg.set_is_tombstone(true);
        if let Err(e) = self.trans.send(gc_msg) {
            error!("[region {}] send gc message failed {:?}", region_id, e);
        }
    }

    fn handle_gc_peer_msg(&mut self, msg: &RaftMessage) {
        let region_id = msg.get_region_id();

        let mut need_remove = false;
        if let Some(peer) = self.region_peers.get(&region_id) {
            // TODO: need checking peer id changed?
            let from_epoch = msg.get_region_epoch();
            if util::is_epoch_stale(peer.get_store().region.get_region_epoch(), from_epoch) {
                // TODO: ask pd to guarantee we are stale now.
                info!("[region {}] peer {:?} receives gc message, remove",
                      region_id,
                      msg.get_to_peer());
                need_remove = true;
            }
        }

        if need_remove {
            self.destroy_peer(region_id, msg.get_to_peer().clone());
        }
    }

    fn check_snapshot(&mut self, msg: &RaftMessage) -> Result<bool> {
        let region_id = msg.get_region_id();

        // Check if we can accept the snapshot
        if self.region_peers[&region_id].get_store().is_initialized() ||
           !msg.get_message().has_snapshot() {
            return Ok(true);
        }

        let snap = msg.get_message().get_snapshot();
        let mut snap_data = RaftSnapshotData::new();
        try!(snap_data.merge_from_bytes(snap.get_data()));
        let snap_region = snap_data.take_region();
        let peer_id = msg.get_to_peer().get_id();
        if snap_region.get_peers().into_iter().all(|p| p.get_id() != peer_id) {
            info!("region {:?} doesn't contain peer {:?}, skip.",
                  snap_region,
                  msg.get_to_peer());
            return Ok(false);
        }
        if let Some((_, &exist_region_id)) = self.region_ranges
            .range(Excluded(&enc_start_key(&snap_region)), Unbounded::<&Key>)
            .next() {
            let exist_region = self.region_peers[&exist_region_id].region();
            if enc_start_key(exist_region) < enc_end_key(&snap_region) {
                info!("region overlapped {:?}, {:?}", exist_region, snap_region);
                return Ok(false);
            }
        }
        for region in &self.pending_regions {
            if enc_start_key(region) < enc_end_key(&snap_region) &&
               enc_end_key(region) > enc_start_key(&snap_region) &&
               // Same region can overlap, we will apply the latest version of snapshot.
               region.get_id() != snap_region.get_id() {
                info!("pending region overlapped {:?}, {:?}", region, snap_region);
                return Ok(false);
            }
        }
        self.pending_regions.push(snap_region);

        Ok(true)
    }

    fn insert_peer_cache(&mut self, peer: metapb::Peer) {
        self.peer_cache.borrow_mut().insert(peer.get_id(), peer);
    }

    fn on_raft_ready(&mut self) {
        let t = SlowTimer::new();
        let ids: Vec<u64> = self.pending_raft_groups.drain().collect();
        let pending_count = ids.len();

        let mut ready_results: Vec<(u64, ReadyResult)> = Vec::with_capacity(ids.len());
        for region_id in ids {
            if let Some(peer) = self.region_peers.get_mut(&region_id) {
                match peer.handle_raft_ready_append(&self.trans, &mut self.raft_metrics) {
                    Err(e) => {
                        // TODO: should we panic or shutdown the store?
                        error!("{} handle raft ready append err: {:?}", peer.tag, e);
                        continue;
                    }
                    Ok(Some(res)) => ready_results.push((region_id, res)),
                    Ok(None) => {}
                }
            }
        }

        for (region_id, mut res) in ready_results {
            {
                let peer = self.region_peers.get_mut(&region_id).unwrap();

                if let Err(e) = peer.handle_raft_ready_apply(&mut res) {
                    // TODO: should we panic or shutdown the store?
                    error!("{} handle raft ready err: {:?}", peer.tag, e);
                    continue;
                }
            };

            self.on_ready_result(region_id, res)
        }

        PEER_RAFT_PROCESS_NANOS_COUNTER_VEC.with_label_values(&["ready"])
            .inc_by(duration_to_nanos(t.elapsed()) as f64)
            .unwrap();
        slow_log!(t, "{} on {} regions raft ready", self.tag, pending_count);
    }

    fn destroy_peer(&mut self, region_id: u64, peer: metapb::Peer) {
        info!("[region {}] destroy peer {:?}", region_id, peer);
        // TODO: should we check None here?
        // Can we destroy it in another thread later?
        let mut p = self.region_peers.remove(&region_id).unwrap();
        // We can't destroy a peer which is applying snapshot.
        assert!(!p.is_applying());

        let is_initialized = p.is_initialized();
        if let Err(e) = p.destroy() {
            // If not panic here, the peer will be recreated in the next restart,
            // then it will be gc again. But if some overlap region is created
            // before restarting, the gc action will delete the overlap region's
            // data too.
            panic!("[region {}] destroy peer {:?} in store {} err {:?}",
                   region_id,
                   peer,
                   self.store_id(),
                   e);
        }


        if is_initialized {
            let end_key = enc_end_key(p.region());
            if self.region_ranges.remove(&end_key).is_none() &&
               self.region_ranges_to_shutdown.remove(&end_key).is_none() {
                panic!("[region {}] remove peer {:?} in store {}",
                       region_id,
                       peer,
                       self.store_id());
            }
        }
    }

    fn on_ready_change_peer(&mut self,
                            region_id: u64,
                            change_type: ConfChangeType,
                            peer: metapb::Peer) {
        let mut peer_id = 0;
        if let Some(p) = self.region_peers.get(&region_id) {
            if p.is_leader() {
                // Notify pd immediately.
                info!("{} notify pd with change peer region {:?}",
                      p.tag,
                      p.region());
                self.heartbeat_pd(p);
            }
            peer_id = p.peer_id();
        }

        // We only care remove itself now.
        if change_type == ConfChangeType::RemoveNode && peer.get_store_id() == self.store_id() {
            if peer_id == peer.get_id() {
                self.destroy_peer(region_id, peer)
            } else {
                panic!("trying to remove unknown peer {:?}", peer);
            }
        }
    }

    fn on_ready_compact_log(&mut self, region_id: u64, state: RaftTruncatedState) {
        let mut peer = self.region_peers.get_mut(&region_id).unwrap();
        let task = RaftlogGcTask {
            engine: peer.get_store().get_engine().clone(),
            region_id: peer.get_store().get_region_id(),
            start_idx: peer.last_compacted_idx,
            end_idx: state.get_index() + 1,
        };
        peer.last_compacted_idx = state.get_index() + 1;
        if let Err(e) = self.raftlog_gc_worker.schedule(task) {
            error!("[region {}] failed to schedule compact task: {}",
                   region_id,
                   e);
        }
    }

    fn on_ready_split_region(&mut self,
                             region_id: u64,
                             left: metapb::Region,
                             right: metapb::Region) {
        let new_region_id = right.get_id();
        if let Some(peer) = self.region_peers.get(&new_region_id) {
            // If the store received a raft msg with the new region raft group
            // before splitting, it will creates a uninitialized peer.
            // We can remove this uninitialized peer directly.
            if peer.get_store().is_initialized() {
                panic!("duplicated region {} for split region", new_region_id);
            }
        }

        match Peer::create(self, &right) {
            Err(e) => {
                // peer information is already written into db, can't recover.
                // there is probably a bug.
                panic!("create new split region {:?} err {:?}", right, e);
            }
            Ok(mut new_peer) => {
                // If the peer for the region before split is leader,
                // we can force the new peer for the new split region to campaign
                // to become the leader too.
                let is_leader = self.region_peers.get(&region_id).unwrap().is_leader();
                if is_leader && right.get_peers().len() > 1 {
                    if let Err(e) = new_peer.raft_group.campaign() {
                        error!("[region {}] peer {:?} campaigns  err {:?}",
                               new_region_id,
                               new_peer.peer,
                               e);
                    }
                }

                if is_leader {
                    // Notify pd immediately to let it update the region meta.
                    let left = self.region_peers.get(&region_id).unwrap();
                    self.report_split_pd(left, &new_peer);
                }

                // Insert new regions and validation
                info!("insert new regions left: {:?}, right:{:?}", left, right);
                if self.region_ranges
                    .insert(enc_end_key(&left), left.get_id())
                    .is_some() {
                    panic!("region should not exist, {:?}", left);
                }
                if self.region_ranges
                    .insert(enc_end_key(&right), new_region_id)
                    .is_none() {
                    panic!("region should exist, {:?}", right);
                }
                new_peer.size_diff_hint = self.cfg.region_check_size_diff;
                self.region_peers.insert(new_region_id, new_peer);
            }
        }
    }

    fn suspend_region(&mut self, from_region: metapb::Region, into_region: metapb::Region) {
        {
            // Do nothing when the peer of `into_region` is not a raft leader.
            let into_peer = self.region_peers.get_mut(&into_region.get_id()).unwrap();
            if !into_peer.is_leader() {
                return;
            }

            if !into_peer.is_ready_to_suspend_region() {
                info!("{} into region {:?} is not ready to suspend from region {:?}, retry later",
                      self.tag,
                      into_region,
                      from_region);
                return;
            }
        }

        if let Some(from_peer) = self.region_peers.get(&from_region.get_id()) {
            let epoch = from_region.get_region_epoch().clone();
            let latest_epoch = from_peer.region().get_region_epoch();
            if epoch.get_conf_ver() == latest_epoch.get_conf_ver() &&
               epoch.get_version() + 1 == latest_epoch.get_version() &&
               from_peer.merge_state == MergeState::Suspended {
                // The `from_peer` has been suspended already. Go to next step to commit merge.
                info!("{} from region has been suspended already, from region {:?}, \
                       into region {:?}",
                      self.tag,
                      from_region,
                      into_region);
                self.commit_merge(from_region, into_region);
                return;
            } else if epoch.get_version() >= latest_epoch.get_version() &&
                      epoch.get_conf_ver() >= latest_epoch.get_conf_ver() {
                // send suspend command to `from_region`.
                info!("{} send suspend region request to from region {:?}, into region {:?}",
                      self.tag,
                      from_region,
                      into_region);
                let request = new_suspend_region_request(from_region.clone(),
                                                         into_region.clone(),
                                                         from_peer.peer.clone());
                if let Err(e) = self.sendch.try_send(Msg::RaftCmd {
                    request: request,
                    callback: Box::new(|_| {}),
                }) {
                    error!("{} failed to send suspend command, from region {:?}, into region \
                            {:?},err {:?}",
                           self.tag,
                           from_region,
                           into_region,
                           e)
                }
                return;
            } else {
                // The region epoch of `from_region` is outdated. Probably a member change or
                // a region split has happened. Rollback the ongoing region merge.
                info!("{} from region epoch outdated for region merge, from region {:?}, \
                       into region {:?}, latest from region epoch {:?}",
                      self.tag,
                      from_region,
                      into_region,
                      latest_epoch);
            }
        } else {
            // If no peer in `self.region_peers` for `from_region`, there could be:
            // 1. Region merge is done, this merge request is a retry.
            // 2. Region merge is cancelled due to some conflict, and the peer for `from_region`
            //    has been moved to another store.
            // Anyway the merge state of peer in `into_region` would be rollbacked.
            warn!("{} has no peer for from region {:?}, rollback region merge for into region \
                   {:?}",
                  self.tag,
                  from_region,
                  into_region);
        }

        // Rollback region merge due to `from_region` missing or region epoch conflict.
        let into_peer = self.region_peers.get_mut(&into_region.get_id()).unwrap();
        if let Err(e) = into_peer.rollback_region_merge() {
            error!("{} failed to rollback region merge, from region {:?}, into region {:?}, \
                    err {:?}",
                   self.tag,
                   from_region,
                   into_region,
                   e)
        }
    }

    fn retry_region_merge(&mut self, from_region: metapb::Region, into_region: metapb::Region) {
        info!("{} retry merge region from region {:?} into region {:?}",
              self.tag,
              from_region,
              into_region);

        self.suspend_region(from_region, into_region);
    }

    fn on_ready_start_merge(&mut self, from_region: metapb::Region, into_region: metapb::Region) {
        info!("{} handle merge region result from region {:?}, into region {:?}",
              self.tag,
              from_region,
              into_region);

        self.suspend_region(from_region, into_region);
    }

    fn commit_merge(&self, from_region: metapb::Region, into_region: metapb::Region) {
        info!("{} send commit merge request into region {:?}, from region {:?}",
              self.tag,
              into_region,
              from_region);

        let into_peer = self.region_peers.get(&into_region.get_id()).unwrap();
        let request = new_commit_merge_request(from_region.clone(),
                                               into_region.clone(),
                                               into_peer.peer.clone());
        if let Err(e) = self.sendch.try_send(Msg::RaftCmd {
            request: request,
            callback: Box::new(|_| {}),
        }) {
            error!("{} failed to send commit merge into region {:?}, from region {:?}, err {:?}",
                   self.tag,
                   into_region,
                   from_region,
                   e)
        }
    }

    fn on_ready_suspend_region(&mut self,
                               from_region: metapb::Region,
                               into_region: metapb::Region) {
        info!("{} handle suspend region result from region {:?} into region {:?}",
              self.tag,
              from_region,
              into_region);

        if self.region_peers.contains_key(&into_region.get_id()) {
            self.commit_merge(from_region, into_region);
        } else {
            // If no peer in `self.region_peers` for `into_region`, the peer in `from_region`
            // should be a slow follower.
            // When it applies the suspend region command, the corresponding region merge is done.
            // Those peers in regions are not in region merge state any more. And they are
            // relocated to different stores, so `into_peer` is not in the same store
            // as `from_peer`.
            warn!("{} has no peer for into region {:?} when handling the result of suspending \
                   from region {:?}",
                  self.tag,
                  into_region,
                  from_region);
        }
    }

    fn on_ready_commit_merge(&mut self,
                             new: metapb::Region,
                             old: metapb::Region,
                             to_shutdown: metapb::Region) {

        info!("{} handle commit merge result from region {:?} into region {:?} new region {:?}",
              self.tag,
              to_shutdown,
              old,
              new);

        if self.region_peers.contains_key(&to_shutdown.get_id()) {
            let mut destroy = false;
            let to_shutdown_peer_info;
            let merge_state;
            {
                let to_shutdown_peer = self.region_peers.get(&to_shutdown.get_id()).unwrap();
                to_shutdown_peer_info = to_shutdown_peer.peer.clone();
                merge_state = to_shutdown_peer.merge_state;
                if to_shutdown_peer.merge_state != MergeState::Suspended {
                    // If the merge state of `from_region` is not `Suspended`,
                    // `from_region` is a slow follower. Both peers in `from_region` and
                    // `into_region` need to be destroyed, in order to ensure the data consistency
                    // of the region merge procedure.
                    destroy = true;
                }
            }
            if destroy {
                warn!("{} destroy peers in from region {:?} and into region {:?} when \
                       committing merge, because peer in from region is in merge state {:?}, \
                       which may corrupt consistency.",
                      self.tag,
                      to_shutdown,
                      old,
                      merge_state);
                self.destroy_peer(to_shutdown.get_id(), to_shutdown_peer_info);
                let old_peer_info;
                {
                    let old_peer = self.region_peers.get(&old.get_id()).unwrap();
                    old_peer_info = old_peer.peer.clone();
                }
                self.destroy_peer(old.get_id(), old_peer_info);
                return;
            }

            // Move the range of the `to_shutdown` region to `region_ranges_to_shutdown`.
            self.region_ranges.remove(&enc_end_key(&to_shutdown)).unwrap();
            self.region_ranges_to_shutdown.insert(enc_end_key(&to_shutdown), to_shutdown.get_id());
            // Send a shutdown command to the `to_shutdown_peer`.
            let request = new_shutdown_region_request(to_shutdown, to_shutdown_peer_info);
            if let Err(e) = self.sendch.try_send(Msg::RaftCmd {
                request: request,
                callback: Box::new(|_| {}),
            }) {
                error!("store {} failed to send suspend region, err {:?}",
                       self.store_id(),
                       e)
            }
        } else {
            // If no peer in the `self.region_peers` for `from_region`, the peer in `into_region`
            // should be a slow follower.
            // When it applies the commit merge command, the region merge is done.
            // Those peers in `from_region` are not in region merge state any more,
            // and they could be moved to different stores. So `from_peer` is not
            // in the same store as `into_peer`.
            warn!("{} has no region {:?} to shutdown when committing region merge",
                  self.tag,
                  to_shutdown);
        }

        // Update region info for `new`.
        if self.region_ranges.remove(&enc_end_key(&old)).is_none() {
            panic!("{} has no into region {:?} when committing region merge",
                   self.tag,
                   old);
        }
        self.region_ranges.insert(enc_end_key(&new), new.get_id());
        let peer = self.region_peers.get(&new.get_id()).unwrap();
        if peer.is_leader() {
            // Send region heartbeat to notify PD that the region merge is done.
            self.heartbeat_pd(peer);
        }
    }

    fn on_ready_shutdown_region(&mut self, region: metapb::Region, peer: metapb::Peer) {
        info!("{} destroy region {:?} on shutdown region command",
              self.tag,
              region);
        if self.region_peers.contains_key(&region.get_id()) {
            // Destroy the specified peer from this store.
            self.destroy_peer(region.get_id(), peer);
        }
    }

    fn report_split_pd(&self, left: &Peer, right: &Peer) {
        let left_region = left.region();
        let right_region = right.region();

        info!("notify pd with split left {:?}, right {:?}",
              left_region,
              right_region);
        self.heartbeat_pd(left);
        self.heartbeat_pd(right);

        // Now pd only uses ReportSplit for history operation show,
        // so we send it independently here.
        let task = PdTask::ReportSplit {
            left: left_region.clone(),
            right: right_region.clone(),
        };

        if let Err(e) = self.pd_worker.schedule(task) {
            error!("{} failed to notify pd: {}", self.tag, e);
        }
    }

    fn on_ready_apply_snapshot(&mut self, apply_result: ApplySnapResult) {
        let prev_region = apply_result.prev_region;
        let region = apply_result.region;
        let region_id = region.get_id();

        info!("[region {}] snapshot for region {:?} is applied",
              region_id,
              region);

        if !prev_region.get_peers().is_empty() {
            info!("[region {}] region changed from {:?} -> {:?} after applying snapshot",
                  region_id,
                  prev_region,
                  region);
            // we have already initialized the peer, so it must exist in region_ranges.
            let mut exist = false;
            if self.region_ranges.remove(&enc_end_key(&prev_region)).is_some() {
                exist = true;
                self.region_ranges.insert(enc_end_key(&region), region.get_id());
            } else if self.region_ranges_to_shutdown.remove(&enc_end_key(&prev_region)).is_some() {
                exist = true;
                self.region_ranges_to_shutdown.insert(enc_end_key(&region), region.get_id());
            }
            if !exist {
                panic!("[region {}] region should exist {:?}",
                       region_id,
                       prev_region);
            }
        } else {
            self.region_ranges.insert(enc_end_key(&region), region.get_id());
        }
    }

    fn on_ready_result(&mut self, region_id: u64, ready_result: ReadyResult) {
        if let Some(apply_result) = ready_result.apply_snap_result {
            self.on_ready_apply_snapshot(apply_result);
        }

        let t = SlowTimer::new();
        let result_count = ready_result.exec_results.len();
        // handle executing committed log results
        for result in ready_result.exec_results {
            match result {
                ExecResult::ChangePeer { change_type, peer, .. } => {
                    self.on_ready_change_peer(region_id, change_type, peer)
                }
                ExecResult::CompactLog { state, .. } => self.on_ready_compact_log(region_id, state),
                ExecResult::SplitRegion { left, right } => {
                    self.on_ready_split_region(region_id, left, right)
                }
<<<<<<< HEAD
                ExecResult::StartMerge { from_region, into_region } => {
                    self.on_ready_start_merge(from_region, into_region)
                }
                ExecResult::SuspendRegion { from_region, into_region } => {
                    self.on_ready_suspend_region(from_region, into_region)
                }
                ExecResult::CommitMerge { new, old, to_shutdown } => {
                    self.on_ready_commit_merge(new, old, to_shutdown)
                }
                ExecResult::ShutdownRegion { region, peer } => {
                    self.on_ready_shutdown_region(region, peer)
=======
                ExecResult::ComputeHash { region, index, snap } => {
                    self.on_ready_compute_hash(region, index, snap)
                }
                ExecResult::VerifyHash { index, hash } => {
                    self.on_ready_verify_hash(region_id, index, hash)
>>>>>>> 20671bcf
                }
            }
        }
        slow_log!(t,
                  "[region {}] on ready {} results",
                  region_id,
                  result_count);
    }

    fn propose_raft_command(&mut self, msg: RaftCmdRequest, cb: Callback) {
        let mut resp = RaftCmdResponse::new();
        let uuid: Uuid = match util::get_uuid_from_req(&msg) {
            None => {
                bind_error(&mut resp, Error::Other("missing request uuid".into()));
                return cb.call_box((resp,));
            }
            Some(uuid) => {
                bind_uuid(&mut resp, uuid);
                uuid
            }
        };

        let store_id = msg.get_header().get_peer().get_store_id();
        if store_id != self.store.get_id() {
            bind_error(&mut resp,
                       box_err!("mismatch store id {} != {}", store_id, self.store.get_id()));
            return cb.call_box((resp,));
        }

        if msg.has_status_request() {
            // For status commands, we handle it here directly.
            match self.execute_status_command(msg) {
                Err(e) => bind_error(&mut resp, e),
                Ok(status_resp) => resp = status_resp,
            };
            return cb.call_box((resp,));
        }

        if let Err(e) = self.validate_region(&msg) {
            bind_error(&mut resp, e);
            return cb.call_box((resp,));
        }

        // Note:
        // The peer that is being checked is a leader. It might step down to be a follower later. It
        // doesn't matter whether the peer is a leader or not. If it's not a leader, the proposing
        // command log entry can't be committed.

        let region_id = msg.get_header().get_region_id();
        let mut peer = self.region_peers.get_mut(&region_id).unwrap();
        let term = peer.term();
        bind_term(&mut resp, term);
        let pending_cmd = PendingCmd {
            uuid: uuid,
            term: term,
            cb: Some(cb),
            renew_lease_time: None,
        };
        if peer.propose(pending_cmd, msg, resp, &mut self.raft_metrics.propose) {
            self.pending_raft_groups.insert(region_id);
        }

        // TODO: add timeout, if the command is not applied after timeout,
        // we will call the callback with timeout error.
    }

    fn validate_region(&self, msg: &RaftCmdRequest) -> Result<()> {
        let region_id = msg.get_header().get_region_id();
        let peer_id = msg.get_header().get_peer().get_id();

        let peer = match self.region_peers.get(&region_id) {
            Some(peer) => peer,
            None => return Err(Error::RegionNotFound(region_id)),
        };
        // Propose suspend region command even if this peer is not a Raft leader.
        // In that case, the suspend region request would be forwarded to the leader by
        // follower in Raft implementation.
        if !peer.is_leader() && get_suspend_region_cmd(msg).is_none() &&
           get_shutdown_region_cmd(msg).is_none() {
            return Err(Error::NotLeader(region_id, peer.get_peer_from_cache(peer.leader_id())));
        }
        if peer.peer_id() != peer_id {
            return Err(box_err!("mismatch peer id {} != {}", peer.peer_id(), peer_id));
        }

        let res = peer.check_epoch(msg);
        if let Err(Error::StaleEpoch(msg, mut new_regions)) = res {
            // Attach the next region which might be split from the current region. But it doesn't
            // matter if the next region is not split from the current region. If the region meta
            // received by the TiKV driver is newer than the meta cached in the driver, the meta is
            // updated.
            if let Some((_, &next_region_id)) = self.region_ranges
                .range(Excluded(&enc_end_key(peer.region())), Unbounded::<&Key>)
                .next() {
                let next_region = self.region_peers[&next_region_id].region();
                new_regions.push(next_region.to_owned());
            }
            return Err(Error::StaleEpoch(msg, new_regions));
        }
        res
    }

    fn register_raft_gc_log_tick(&self, event_loop: &mut EventLoop<Self>) {
        if let Err(e) = register_timer(event_loop,
                                       Tick::RaftLogGc,
                                       self.cfg.raft_log_gc_tick_interval) {
            // If failed, we can't cleanup the raft log regularly.
            // Although the log size will grow larger and larger, it doesn't affect
            // whole raft logic, and we can send truncate log command to compact it.
            error!("{} register raft gc log tick err: {:?}", self.tag, e);
        };
    }

    #[allow(if_same_then_else)]
    fn on_raft_gc_log_tick(&mut self, event_loop: &mut EventLoop<Self>) {
        for (&region_id, peer) in &mut self.region_peers {
            if !peer.is_leader() {
                continue;
            }

            // Leader will replicate the compact log command to followers,
            // If we use current replicated_index (like 10) as the compact index,
            // when we replicate this log, the newest replicated_index will be 11,
            // but we only compact the log to 10, not 11, at that time,
            // the first index is 10, and replicated_index is 11, with an extra log,
            // and we will do compact again with compact index 11, in cycles...
            // So we introduce a threshold, if replicated index - first index > threshold,
            // we will try to compact log.
            // raft log entries[..............................................]
            //                  ^                                       ^
            //                  |-----------------threshold------------ |
            //              first_index                         replicated_index
            let replicated_idx = peer.raft_group
                .status()
                .progress
                .values()
                .map(|p| p.matched)
                .min()
                .unwrap();
            let applied_idx = peer.get_store().applied_index();
            let first_idx = peer.get_store().first_index();
            let compact_idx;
            if applied_idx > first_idx &&
               applied_idx - first_idx >= self.cfg.raft_log_gc_count_limit {
                compact_idx = applied_idx;
            } else if peer.raft_log_size_hint >= self.cfg.raft_log_gc_size_limit {
                compact_idx = applied_idx;
            } else if replicated_idx < first_idx ||
                      replicated_idx - first_idx <= self.cfg.raft_log_gc_threshold {
                continue;
            } else {
                compact_idx = replicated_idx;
            }

            // Create a compact log request and notify directly.
            let request = new_compact_log_request(region_id, peer.peer.clone(), compact_idx);

            if let Err(e) = self.sendch.try_send(Msg::RaftCmd {
                request: request,
                callback: Box::new(|_| {}),
            }) {
                error!("{} send compact log {} err {:?}", peer.tag, compact_idx, e);
            }
        }

        self.register_raft_gc_log_tick(event_loop);
    }

    fn register_split_region_check_tick(&self, event_loop: &mut EventLoop<Self>) {
        if let Err(e) = register_timer(event_loop,
                                       Tick::SplitRegionCheck,
                                       self.cfg.split_region_check_tick_interval) {
            error!("{} register split region check tick err: {:?}", self.tag, e);
        };
    }

    fn on_split_region_check_tick(&mut self, event_loop: &mut EventLoop<Self>) {
        // To avoid frequent scan, we only add new scan tasks if all previous tasks
        // have finished.
        // TODO: check whether a gc progress has been started.
        if self.region_check_worker.is_busy() {
            self.register_split_region_check_tick(event_loop);
            return;
        }
        for (_, peer) in &mut self.region_peers {
            if !peer.is_leader() {
                continue;
            }

            if peer.is_in_region_merge() {
                info!("{} skip checking region split when it's in region merge procedure",
                      peer.tag);
                continue;
            }

            if peer.size_diff_hint < self.cfg.region_check_size_diff {
                continue;
            }
            info!("{} region's size diff {} >= {}, need to check whether should split",
                  peer.tag,
                  peer.size_diff_hint,
                  self.cfg.region_check_size_diff);
            let task = region_check::new_split_check_task(peer.get_store());
            if let Err(e) = self.region_check_worker.schedule(task) {
                error!("{} failed to schedule split check: {}", self.tag, e);
            }
            peer.size_diff_hint = 0;
        }

        self.register_split_region_check_tick(event_loop);
    }

    fn register_merge_region_check_tick(&self, event_loop: &mut EventLoop<Self>) {
        if let Err(e) = register_timer(event_loop,
                                       Tick::MergeRegionCheck,
                                       self.cfg.merge_region_check_tick_interval) {
            error!("{} register merge region check tick err: {:?}", self.tag, e);
        }
    }

    fn on_merge_region_check_tick(&mut self, event_loop: &mut EventLoop<Self>) {
        // To avoid frequent scan, we only schedule new task if region check worker is idle.
        if self.region_check_worker.is_busy() {
            self.register_merge_region_check_tick(event_loop);
            return;
        }
        for (_, peer) in &mut self.region_peers {
            if !peer.is_leader() {
                continue;
            }

            if peer.delete_count < self.cfg.region_merge_check_on_delete_count {
                continue;
            }
            info!("{} region's delete count {} >= {}, need to check whether should merge",
                  peer.tag,
                  peer.delete_count,
                  self.cfg.region_merge_check_on_delete_count);
            let task = region_check::new_merge_check_task(peer.get_store());
            if let Err(e) = self.region_check_worker.schedule(task) {
                error!("{} failed to schedule merge check: {}", self.tag, e);
            }
            peer.delete_count = 0;
        }

        self.register_merge_region_check_tick(event_loop);
    }

    fn register_compact_check_tick(&self, event_loop: &mut EventLoop<Self>) {
        if let Err(e) = register_timer(event_loop,
                                       Tick::CompactCheck,
                                       self.cfg.region_compact_check_interval_secs * 1000) {
            error!("{} register compact check tick err: {:?}", self.tag, e);
        };
    }

    fn on_compact_check_tick(&mut self, event_loop: &mut EventLoop<Self>) {
        for (_, peer) in &mut self.region_peers {
            if peer.delete_keys_hint < self.cfg.region_compact_delete_keys_count {
                continue;
            }
            for &cf in &[CF_DEFAULT, CF_WRITE] {
                let task = CompactTask {
                    cf_name: String::from(cf),
                    start_key: Some(keys::enc_start_key(peer.region())),
                    end_key: Some(keys::enc_end_key(peer.region())),
                };
                if let Err(e) = self.compact_worker.schedule(task) {
                    error!("{} failed to schedule compact task: {}", self.tag, e);
                }
            }
            peer.delete_keys_hint = 0;
            // Compact only 1 region each check in case compact task accumulates.
            break;
        }
        self.register_compact_check_tick(event_loop);
    }

    fn on_split_check_result(&mut self,
                             region_id: u64,
                             epoch: metapb::RegionEpoch,
                             split_key: Vec<u8>) {
        if split_key.is_empty() {
            error!("[region {}] split key should not be empty!!!", region_id);
            return;
        }
        let p = self.region_peers.get(&region_id);
        if p.is_none() || !p.unwrap().is_leader() {
            // region on this store is no longer leader, skipped.
            info!("[region {}] region on {} doesn't exist or is not leader, skip.",
                  region_id,
                  self.store_id());
            return;
        }

        let peer = p.unwrap();
        let region = peer.region();

        if region.get_region_epoch().get_version() != epoch.get_version() {
            info!("{} epoch changed {:?} != {:?}, need re-check later",
                  peer.tag,
                  region.get_region_epoch(),
                  epoch);
            return;
        }

        let key = keys::origin_key(&split_key);
        let task = PdTask::AskSplit {
            region: region.clone(),
            split_key: key.to_vec(),
            peer: peer.peer.clone(),
        };

        if let Err(e) = self.pd_worker.schedule(task) {
            error!("{} failed to notify pd to split at {:?}: {}",
                   peer.tag,
                   split_key,
                   e);
        }
    }

    fn on_merge_check_result(&mut self, region_id: u64, epoch: metapb::RegionEpoch) {
        let p = self.region_peers.get(&region_id);
        if p.is_none() || !p.unwrap().is_leader() {
            // Peer for the specified region is gone from this store or
            // it is no longer the leader. Just ignore this merge check result.
            info!("[region {}] region on {} doesn't exist or is not leader, ignore merge check \
                   result",
                  region_id,
                  self.store_id());
            return;
        }

        let peer = p.unwrap();
        let region = peer.region();

        if region.get_region_epoch().get_version() != epoch.get_version() {
            info!("{} epoch changed {:?} != {:?}, need to redo merge check later",
                  peer.tag,
                  region.get_region_epoch(),
                  epoch);
            return;
        }

        info!("{} [region {}] asks PD to merge", self.tag, region_id);

        let task = PdTask::AskMerge { region: region.clone() };
        if let Err(e) = self.pd_worker.schedule(task) {
            error!("{} failed to notify PD to merge, err {}", peer.tag, e);
        }
    }

    fn on_rollback_region_merge(&mut self, into_region_id: u64) {
        info!("{} rollbacks region merge for region id {}",
              self.tag,
              into_region_id);

        if let Some(into_peer) = self.region_peers.get_mut(&into_region_id) {
            if let Err(e) = into_peer.rollback_region_merge() {
                error!("{} fails to rollback region merge for region id {}, err {:?}",
                       self.tag,
                       into_region_id,
                       e);
            }
        }
    }

    fn heartbeat_pd(&self, peer: &Peer) {
        let task = PdTask::Heartbeat {
            region: peer.region().clone(),
            peer: peer.peer.clone(),
            down_peers: peer.collect_down_peers(self.cfg.max_peer_down_duration),
        };
        if let Err(e) = self.pd_worker.schedule(task) {
            error!("{} failed to notify pd: {}", peer.tag, e);
        }
    }

    fn on_pd_heartbeat_tick(&mut self, event_loop: &mut EventLoop<Self>) {
        for peer in self.region_peers.values_mut() {
            peer.check_peers();
        }

        let mut leader_count = 0;
        for peer in self.region_peers.values() {
            if peer.is_leader() {
                leader_count += 1;
                self.heartbeat_pd(peer);
            }
        }

        STORE_PD_HEARTBEAT_GAUGE_VEC.with_label_values(&["leader"]).set(leader_count as f64);
        STORE_PD_HEARTBEAT_GAUGE_VEC.with_label_values(&["region"])
            .set(self.region_peers.len() as f64);

        self.register_pd_heartbeat_tick(event_loop);
    }


    fn register_pd_heartbeat_tick(&self, event_loop: &mut EventLoop<Self>) {
        if let Err(e) = register_timer(event_loop,
                                       Tick::PdHeartbeat,
                                       self.cfg.pd_heartbeat_tick_interval) {
            error!("{} register pd heartbeat tick err: {:?}", self.tag, e);
        };
    }

    fn store_heartbeat_pd(&mut self) {
        let mut stats = StoreStats::new();
        let disk_stats = match fs2::statvfs(self.engine.path()) {
            Err(e) => {
                error!("{} get disk stat for rocksdb {} failed: {}",
                       self.tag,
                       self.engine.path(),
                       e);
                return;
            }
            Ok(stats) => stats,
        };

        let capacity = cmp::min(disk_stats.total_space(), self.cfg.capacity);

        stats.set_capacity(capacity);

        // Must get the total SST file size here.
        let mut used_size: u64 = 0;
        for cf in ALL_CFS {
            let handle = rocksdb::get_cf_handle(&self.engine, cf).unwrap();
            let cf_used_size = self.engine
                .get_property_int_cf(handle, ROCKSDB_TOTAL_SST_FILE_SIZE_PROPERTY)
                .expect("rocksdb is too old, missing total-sst-files-size property");

            // It is important to monitor each cf's size, especially the "raft" and "lock" column
            // families.
            STORE_ENGINE_SIZE_GAUGE_VEC.with_label_values(&[cf]).set(cf_used_size as f64);

            used_size += cf_used_size;
        }

        used_size += self.snap_mgr.rl().get_total_snap_size();

        let mut available = if capacity > used_size {
            capacity - used_size
        } else {
            warn!("{} no available space", self.tag);
            0
        };

        // We only care rocksdb SST file size, so we should
        // check disk available here.
        if available > disk_stats.free_space() {
            available = disk_stats.free_space();
        }

        stats.set_store_id(self.store_id());
        stats.set_available(available);
        stats.set_region_count(self.region_peers.len() as u32);

        let snap_stats = self.snap_mgr.rl().stats();
        stats.set_sending_snap_count(snap_stats.sending_count as u32);
        stats.set_receiving_snap_count(snap_stats.receiving_count as u32);

        STORE_SIZE_GAUGE_VEC.with_label_values(&["capacity"]).set(capacity as f64);
        STORE_SIZE_GAUGE_VEC.with_label_values(&["available"]).set(available as f64);

        STORE_SNAPSHOT_TRAFFIC_GAUGE_VEC.with_label_values(&["sending"])
            .set(snap_stats.sending_count as f64);
        STORE_SNAPSHOT_TRAFFIC_GAUGE_VEC.with_label_values(&["receiving"])
            .set(snap_stats.receiving_count as f64);

        let mut apply_snapshot_count = 0;
        for peer in self.region_peers.values_mut() {
            if peer.mut_store().check_applying_snap() {
                apply_snapshot_count += 1;
            }
        }

        stats.set_applying_snap_count(apply_snapshot_count as u32);
        STORE_SNAPSHOT_TRAFFIC_GAUGE_VEC.with_label_values(&["applying"])
            .set(apply_snapshot_count as f64);

        stats.set_start_time(self.start_time.sec as u32);

        if let Err(e) = self.pd_worker.schedule(PdTask::StoreHeartbeat { stats: stats }) {
            error!("{} failed to notify pd: {}", self.tag, e);
        }
    }

    fn on_pd_store_heartbeat_tick(&mut self, event_loop: &mut EventLoop<Self>) {
        self.store_heartbeat_pd();
        self.register_pd_store_heartbeat_tick(event_loop);
    }

    fn handle_snap_mgr_gc(&mut self) -> Result<()> {
        let mut snap_keys = try!(self.snap_mgr.wl().list_snap());
        if snap_keys.is_empty() {
            return Ok(());
        }
        snap_keys.sort();
        let (mut last_region_id, mut compacted_idx, mut compacted_term) = (0, u64::MAX, u64::MAX);
        let mut is_applying_snap = false;
        for (key, is_sending) in snap_keys {
            if self.snap_mgr.rl().has_registered(&key) {
                continue;
            }
            if last_region_id != key.region_id {
                last_region_id = key.region_id;
                match self.region_peers.get(&key.region_id) {
                    None => {
                        // region is deleted
                        compacted_idx = u64::MAX;
                        compacted_term = u64::MAX;
                        is_applying_snap = false;
                    }
                    Some(peer) => {
                        let s = peer.get_store();
                        compacted_idx = s.truncated_index();
                        compacted_term = s.truncated_term();
                        is_applying_snap = s.is_applying();
                    }
                };
            }

            let f = try!(self.snap_mgr.rl().get_snap_file(&key, is_sending));
            if is_sending {
                if key.term < compacted_term || key.idx < compacted_idx {
                    info!("snap file {} has been compacted, delete.", key);
                    f.delete();
                } else if let Ok(meta) = f.meta() {
                    let modified = box_try!(meta.modified());
                    if let Ok(elapsed) = modified.elapsed() {
                        if elapsed > Duration::from_secs(self.cfg.snap_gc_timeout) {
                            info!("snap file {} has been expired, delete.", key);
                            f.delete();
                        }
                    }
                }
            } else if key.term <= compacted_term &&
                      (key.idx < compacted_idx || key.idx == compacted_idx && !is_applying_snap) {
                info!("snap file {} has been applied, delete.", key);
                f.delete();
            }
        }
        Ok(())
    }

    fn on_snap_mgr_gc(&mut self, event_loop: &mut EventLoop<Self>) {
        if let Err(e) = self.handle_snap_mgr_gc() {
            error!("{} failed to gc snap manager: {:?}", self.tag, e);
        }
        self.register_snap_mgr_gc_tick(event_loop);
    }

    fn on_compact_lock_cf(&mut self, event_loop: &mut EventLoop<Self>) {
        // Create a compact lock cf task(compact whole range) and schedule directly.
        let task = CompactTask {
            cf_name: String::from(CF_LOCK),
            start_key: None,
            end_key: None,
        };
        if let Err(e) = self.compact_worker.schedule(task) {
            error!("{} failed to schedule compact lock cf task: {:?}",
                   self.tag,
                   e);
        }

        self.register_compact_lock_cf_tick(event_loop);
    }

    fn register_pd_store_heartbeat_tick(&self, event_loop: &mut EventLoop<Self>) {
        if let Err(e) = register_timer(event_loop,
                                       Tick::PdStoreHeartbeat,
                                       self.cfg.pd_store_heartbeat_tick_interval) {
            error!("{} register pd store heartbeat tick err: {:?}", self.tag, e);
        };
    }

    fn register_snap_mgr_gc_tick(&self, event_loop: &mut EventLoop<Self>) {
        if let Err(e) = register_timer(event_loop,
                                       Tick::SnapGc,
                                       self.cfg.snap_mgr_gc_tick_interval) {
            error!("{} register snap mgr gc tick err: {:?}", self.tag, e);
        }
    }

    fn register_compact_lock_cf_tick(&self, event_loop: &mut EventLoop<Self>) {
        if let Err(e) = register_timer(event_loop,
                                       Tick::CompactLockCf,
                                       self.cfg.lock_cf_compact_interval_secs * 1000) {
            error!("{} register compact cf-lock tick err: {:?}", self.tag, e);
        }
    }

    fn on_report_snapshot(&mut self, region_id: u64, to_peer_id: u64, status: SnapshotStatus) {
        if let Some(mut peer) = self.region_peers.get_mut(&region_id) {
            // The peer must exist in peer_cache.
            let to_peer = match self.peer_cache.borrow().get(&to_peer_id).cloned() {
                Some(peer) => peer,
                None => {
                    // If to_peer is removed immediately after sending snapshot, the command
                    // may be applied before SnapshotStatus is reported. So here just ignore.
                    warn!("[region {}] peer {} not found, skip reporting snap {:?}",
                          region_id,
                          to_peer_id,
                          status);
                    return;
                }
            };
            info!("[region {}] report snapshot status {:?} {:?}",
                  region_id,
                  to_peer,
                  status);
            peer.raft_group.report_snapshot(to_peer_id, status)
        }
    }

    fn on_unreachable(&mut self, region_id: u64, to_peer_id: u64) {
        if let Some(mut peer) = self.region_peers.get_mut(&region_id) {
            peer.raft_group.report_unreachable(to_peer_id);
        }
    }

    fn on_snap_gen_res(&mut self, region_id: u64, snap: Option<Snapshot>) {
        let peer = match self.region_peers.get_mut(&region_id) {
            None => return,
            Some(peer) => peer,
        };
        let mut storage = peer.mut_store();
        if !storage.is_snap_state(SnapState::Generating) {
            // snapshot no need anymore.
            return;
        }
        match snap {
            Some(snap) => {
                storage.set_snap_state(SnapState::Snap(snap));
            }
            None => {
                storage.set_snap_state(SnapState::Failed);
            }
        }
    }
}

// Consistency Check implementation.

/// Verify and store the hash to state. return true means the hash has been stored successfully.
fn verify_and_store_hash(region_id: u64,
                         state: &mut ConsistencyState,
                         expected_index: u64,
                         expected_hash: Vec<u8>)
                         -> bool {
    if expected_index < state.index {
        REGION_HASH_COUNTER_VEC.with_label_values(&["verify", "miss"]).inc();
        warn!("[region {}] has scheduled a new hash: {} > {}, skip.",
              region_id,
              state.index,
              expected_index);
        return false;
    }

    if state.index == expected_index {
        if state.hash != expected_hash {
            panic!("[region {}] hash at {} not correct, want {}, got {}!!!",
                   region_id,
                   state.index,
                   escape(&expected_hash),
                   escape(&state.hash));
        }
        REGION_HASH_COUNTER_VEC.with_label_values(&["verify", "matched"]).inc();
        state.hash = vec![];
        return false;
    }

    if state.index != INVALID_INDEX && !state.hash.is_empty() {
        // Maybe computing is too slow or computed result is dropped due to channel full.
        // If computing is too slow, miss count will be increased twice.
        REGION_HASH_COUNTER_VEC.with_label_values(&["verify", "miss"]).inc();
        warn!("[region {}] hash belongs to index {}, but we want {}, skip.",
              region_id,
              state.index,
              expected_index);
    }

    state.index = expected_index;
    state.hash = expected_hash;
    true
}

impl<T: Transport, C: PdClient> Store<T, C> {
    fn register_consistency_check_tick(&self, event_loop: &mut EventLoop<Self>) {
        if let Err(e) = register_timer(event_loop,
                                       Tick::ConsistencyCheck,
                                       self.cfg.consistency_check_tick_interval * 1000) {
            error!("{} register consistency check tick err: {:?}", self.tag, e);
        };
    }

    fn on_consistency_check_tick(&mut self, event_loop: &mut EventLoop<Self>) {
        if self.consistency_check_worker.is_busy() {
            // To avoid frequent scan, schedule new check only when all the
            // scheduled check is done.
            return;
        }
        let (mut candidate_id, mut candidate_check_time) = (0, Instant::now());
        for (&region_id, peer) in &mut self.region_peers {
            if !peer.is_leader() {
                continue;
            }
            if peer.consistency_state.last_check_time < candidate_check_time {
                candidate_id = region_id;
                candidate_check_time = peer.consistency_state.last_check_time;
            }
        }

        if candidate_id != 0 {
            let peer = self.region_peers.get(&candidate_id).unwrap();

            info!("{} scheduling consistent check", peer.tag);
            let msg = Msg::RaftCmd {
                request: new_compute_hash_request(candidate_id, peer.peer.clone()),
                callback: Box::new(|_| {}),
            };

            if let Err(e) = self.sendch.send(msg) {
                error!("{} failed to schedule split check: {:?}", peer.tag, e);
            }
        }

        self.register_consistency_check_tick(event_loop);
    }

    fn on_ready_compute_hash(&mut self, region: metapb::Region, index: u64, snap: EngineSnapshot) {
        let region_id = region.get_id();
        self.region_peers.get_mut(&region_id).unwrap().consistency_state.last_check_time =
            Instant::now();
        let task = ConsistencyCheckTask::compute_hash(region, index, snap);
        info!("[region {}] schedule {}", region_id, task);
        if let Err(e) = self.consistency_check_worker.schedule(task) {
            error!("[region {}] schedule failed: {:?}", region_id, e);
        }
    }

    fn on_ready_verify_hash(&mut self,
                            region_id: u64,
                            expected_index: u64,
                            expected_hash: Vec<u8>) {
        let state = match self.region_peers.get_mut(&region_id) {
            None => {
                warn!("receive stale hash [region {}, index {}]",
                      region_id,
                      expected_index);
                return;
            }
            Some(p) => &mut p.consistency_state,
        };

        verify_and_store_hash(region_id, state, expected_index, expected_hash);
    }

    fn on_hash_computed(&mut self, region_id: u64, index: u64, hash: Vec<u8>) {
        let (state, peer) = match self.region_peers.get_mut(&region_id) {
            None => {
                warn!("receive stale hash [region {}, index {}]", region_id, index);
                return;
            }
            Some(p) => (&mut p.consistency_state, &p.peer),
        };

        if !verify_and_store_hash(region_id, state, index, hash) {
            return;
        }

        let msg = Msg::RaftCmd {
            request: new_verify_hash_request(region_id, peer.clone(), state),
            callback: Box::new(|_| {}),
        };
        if let Err(e) = self.sendch.send(msg) {
            error!("[region {}] failed to schedule verify command for index {}: {:?}",
                   region_id,
                   index,
                   e);
        }
    }
}

fn new_admin_request(region_id: u64, peer: metapb::Peer) -> RaftCmdRequest {
    let mut request = RaftCmdRequest::new();
    request.mut_header().set_region_id(region_id);
    request.mut_header().set_peer(peer);
    request.mut_header().set_uuid(Uuid::new_v4().as_bytes().to_vec());
    request
}

fn new_verify_hash_request(region_id: u64,
                           peer: metapb::Peer,
                           state: &ConsistencyState)
                           -> RaftCmdRequest {
    let mut request = new_admin_request(region_id, peer);

    let mut admin = AdminRequest::new();
    admin.set_cmd_type(AdminCmdType::VerifyHash);
    admin.mut_verify_hash().set_index(state.index);
    admin.mut_verify_hash().set_hash(state.hash.clone());
    request.set_admin_request(admin);
    request
}

fn new_compute_hash_request(region_id: u64, peer: metapb::Peer) -> RaftCmdRequest {
    let mut request = new_admin_request(region_id, peer);

    let mut admin = AdminRequest::new();
    admin.set_cmd_type(AdminCmdType::ComputeHash);
    request.set_admin_request(admin);
    request
}

fn register_timer<T: Transport, C: PdClient>(event_loop: &mut EventLoop<Store<T, C>>,
                                             tick: Tick,
                                             delay: u64)
                                             -> Result<()> {
    // TODO: now mio TimerError doesn't implement Error trait,
    // so we can't use `try!` directly.
    if delay == 0 {
        // 0 delay means turn off the timer.
        return Ok(());
    }
    box_try!(event_loop.timeout(tick, Duration::from_millis(delay)));
    Ok(())
}

fn new_compact_log_request(region_id: u64,
                           peer: metapb::Peer,
                           compact_index: u64)
                           -> RaftCmdRequest {
    let mut request = new_admin_request(region_id, peer);

    let mut admin = AdminRequest::new();
    admin.set_cmd_type(AdminCmdType::CompactLog);
    admin.mut_compact_log().set_compact_index(compact_index);
    request.set_admin_request(admin);
    request
}

fn new_suspend_region_request(from_region: metapb::Region,
                              into_region: metapb::Region,
                              from_peer: metapb::Peer)
                              -> RaftCmdRequest {
    let mut request = RaftCmdRequest::new();
    request.mut_header().set_region_id(from_region.get_id());
    request.mut_header().set_region_epoch(from_region.get_region_epoch().clone());
    request.mut_header().set_peer(from_peer);
    request.mut_header().set_uuid(Uuid::new_v4().as_bytes().to_vec());

    let mut admin = AdminRequest::new();
    admin.set_cmd_type(AdminCmdType::SuspendRegion);
    admin.mut_suspend_region().set_from_region(from_region);
    admin.mut_suspend_region().set_into_region(into_region);
    request.set_admin_request(admin);
    request
}

fn new_commit_merge_request(from_region: metapb::Region,
                            into_region: metapb::Region,
                            into_peer: metapb::Peer)
                            -> RaftCmdRequest {
    let mut request = RaftCmdRequest::new();
    request.mut_header().set_region_id(into_region.get_id());
    request.mut_header().set_region_epoch(into_region.get_region_epoch().clone());
    request.mut_header().set_peer(into_peer);
    request.mut_header().set_uuid(Uuid::new_v4().as_bytes().to_vec());

    let mut admin = AdminRequest::new();
    admin.set_cmd_type(AdminCmdType::CommitMerge);
    admin.mut_commit_merge().set_from_region(from_region);
    request.set_admin_request(admin);
    request
}

fn new_shutdown_region_request(from_region: metapb::Region,
                               from_peer: metapb::Peer)
                               -> RaftCmdRequest {
    let mut request = RaftCmdRequest::new();
    request.mut_header().set_region_id(from_region.get_id());
    request.mut_header().set_region_epoch(from_region.get_region_epoch().clone());
    request.mut_header().set_peer(from_peer);
    request.mut_header().set_uuid(Uuid::new_v4().as_bytes().to_vec());

    let mut admin = AdminRequest::new();
    admin.set_cmd_type(AdminCmdType::ShutdownRegion);
    admin.mut_shutdown_region().set_region(from_region);
    request.set_admin_request(admin);
    request
}

impl<T: Transport, C: PdClient> mio::Handler for Store<T, C> {
    type Timeout = Tick;
    type Message = Msg;

    fn notify(&mut self, event_loop: &mut EventLoop<Self>, msg: Msg) {
        let t = SlowTimer::new();
        let msg_str = format!("{:?}", msg);
        match msg {
            Msg::RaftMessage(data) => {
                if let Err(e) = self.on_raft_message(data) {
                    error!("{} handle raft message err: {:?}", self.tag, e);
                }
            }
            Msg::RaftCmd { request, callback } => self.propose_raft_command(request, callback),
            Msg::Quit => {
                info!("{} receive quit message", self.tag);
                event_loop.shutdown();
            }
            Msg::SplitCheckResult { region_id, epoch, split_key } => {
                info!("[region {}] split check complete.", region_id);
                self.on_split_check_result(region_id, epoch, split_key);
            }
            Msg::MergeCheckResult { region_id, epoch } => {
                info!("[region {}] merge check complete.", region_id);
                self.on_merge_check_result(region_id, epoch);
            }
            Msg::RollbackRegionMerge { into_region_id } => {
                self.on_rollback_region_merge(into_region_id);
            }
            Msg::ReportSnapshot { region_id, to_peer_id, status } => {
                self.on_report_snapshot(region_id, to_peer_id, status);
            }
            Msg::ReportUnreachable { region_id, to_peer_id } => {
                self.on_unreachable(region_id, to_peer_id);
            }
            Msg::SnapshotStats => self.store_heartbeat_pd(),
            Msg::SnapGenRes { region_id, snap } => {
                self.on_snap_gen_res(region_id, snap);
            }
            Msg::ComputeHashResult { region_id, index, hash } => {
                self.on_hash_computed(region_id, index, hash);
            }
        }
        slow_log!(t, "{} handle {}", self.tag, msg_str);
    }

    fn timeout(&mut self, event_loop: &mut EventLoop<Self>, timeout: Tick) {
        let t = SlowTimer::new();
        match timeout {
            Tick::Raft => self.on_raft_base_tick(event_loop),
            Tick::RaftLogGc => self.on_raft_gc_log_tick(event_loop),
            Tick::SplitRegionCheck => self.on_split_region_check_tick(event_loop),
            Tick::MergeRegionCheck => self.on_merge_region_check_tick(event_loop),
            Tick::CompactCheck => self.on_compact_check_tick(event_loop),
            Tick::PdHeartbeat => self.on_pd_heartbeat_tick(event_loop),
            Tick::PdStoreHeartbeat => self.on_pd_store_heartbeat_tick(event_loop),
            Tick::SnapGc => self.on_snap_mgr_gc(event_loop),
            Tick::CompactLockCf => self.on_compact_lock_cf(event_loop),
            Tick::ConsistencyCheck => self.on_consistency_check_tick(event_loop),
        }
        slow_log!(t, "{} handle timeout {:?}", self.tag, timeout);
    }

    fn tick(&mut self, event_loop: &mut EventLoop<Self>) {
        if !event_loop.is_running() {
            for (handle, name) in vec![(self.region_check_worker.stop(),
                                        self.region_check_worker.name()),
                                       (self.region_worker.stop(), self.region_worker.name()),
                                       (self.raftlog_gc_worker.stop(),
                                        self.raftlog_gc_worker.name()),
                                       (self.compact_worker.stop(), self.compact_worker.name()),
                                       (self.pd_worker.stop(), self.pd_worker.name()),
                                       (self.consistency_check_worker.stop(),
                                        self.consistency_check_worker.name())] {
                if let Some(Err(e)) = handle.map(|h| h.join()) {
                    error!("{} failed to stop {}: {:?}", self.tag, name, e);
                }
            }
            for peer in self.region_peers.values_mut() {
                peer.clear_pending_commands();
            }

            return;
        }

        // We handle raft ready in event loop.
        self.on_raft_ready();
        self.pending_regions.clear();
    }
}

impl<T: Transport, C: PdClient> Store<T, C> {
    /// load the target peer of request as mutable borrow.
    fn mut_target_peer(&mut self, request: &RaftCmdRequest) -> Result<&mut Peer> {
        let region_id = request.get_header().get_region_id();
        match self.region_peers.get_mut(&region_id) {
            None => Err(Error::RegionNotFound(region_id)),
            Some(peer) => Ok(peer),
        }
    }

    // Handle status commands here, separate the logic, maybe we can move it
    // to another file later.
    // Unlike other commands (write or admin), status commands only show current
    // store status, so no need to handle it in raft group.
    fn execute_status_command(&mut self, request: RaftCmdRequest) -> Result<RaftCmdResponse> {
        let cmd_type = request.get_status_request().get_cmd_type();
        let region_id = request.get_header().get_region_id();

        let mut response = try!(match cmd_type {
            StatusCmdType::RegionLeader => self.execute_region_leader(request),
            StatusCmdType::RegionDetail => self.execute_region_detail(request),
            StatusCmdType::InvalidStatus => Err(box_err!("invalid status command!")),
        });
        response.set_cmd_type(cmd_type);

        let mut resp = RaftCmdResponse::new();
        resp.set_status_response(response);
        // Bind peer current term here.
        if let Some(peer) = self.region_peers.get(&region_id) {
            bind_term(&mut resp, peer.term());
        }
        Ok(resp)
    }

    fn execute_region_leader(&mut self, request: RaftCmdRequest) -> Result<StatusResponse> {
        let peer = try!(self.mut_target_peer(&request));

        let mut resp = StatusResponse::new();
        if let Some(leader) = peer.get_peer_from_cache(peer.leader_id()) {
            resp.mut_region_leader().set_leader(leader);
        }

        Ok(resp)
    }

    fn execute_region_detail(&mut self, request: RaftCmdRequest) -> Result<StatusResponse> {
        let peer = try!(self.mut_target_peer(&request));
        if !peer.get_store().is_initialized() {
            let region_id = request.get_header().get_region_id();
            return Err(Error::RegionNotInitialized(region_id));
        }
        let mut resp = StatusResponse::new();
        resp.mut_region_detail().set_region(peer.region().clone());
        if let Some(leader) = peer.get_peer_from_cache(peer.leader_id()) {
            resp.mut_region_detail().set_leader(leader);
        }

        Ok(resp)
    }
}<|MERGE_RESOLUTION|>--- conflicted
+++ resolved
@@ -44,24 +44,15 @@
 use util::transport::SendCh;
 use util::rocksdb;
 use storage::{ALL_CFS, CF_DEFAULT, CF_LOCK, CF_WRITE};
-<<<<<<< HEAD
 use super::worker::{region_check, RegionCheckRunner, RegionTask, RegionRunner, CompactTask,
-                    CompactRunner, RaftlogGcTask, RaftlogGcRunner, PdRunner, PdTask};
-=======
-use super::worker::{SplitCheckRunner, SplitCheckTask, RegionTask, RegionRunner, CompactTask,
                     CompactRunner, RaftlogGcTask, RaftlogGcRunner, PdRunner, PdTask,
                     ConsistencyCheckTask, ConsistencyCheckRunner};
->>>>>>> 20671bcf
 use super::{util, Msg, Tick, SnapManager};
 use super::keys::{self, enc_start_key, enc_end_key, data_end_key, data_key};
 use super::engine::{Iterable, Peekable, delete_all_in_range, Snapshot as EngineSnapshot};
 use super::config::Config;
-<<<<<<< HEAD
-use super::peer::{Peer, PendingCmd, ReadyResult, ExecResult, StaleState, get_suspend_region_cmd,
-                  get_shutdown_region_cmd};
-=======
-use super::peer::{Peer, PendingCmd, ReadyResult, ExecResult, StaleState, ConsistencyState};
->>>>>>> 20671bcf
+use super::peer::{Peer, PendingCmd, ReadyResult, ExecResult, StaleState, ConsistencyState,
+                  get_suspend_region_cmd, get_shutdown_region_cmd};
 use super::peer_storage::{ApplySnapResult, SnapState};
 use super::msg::Callback;
 use super::cmd_resp::{bind_uuid, bind_term, bind_error};
@@ -1186,7 +1177,12 @@
                 ExecResult::SplitRegion { left, right } => {
                     self.on_ready_split_region(region_id, left, right)
                 }
-<<<<<<< HEAD
+                ExecResult::ComputeHash { region, index, snap } => {
+                    self.on_ready_compute_hash(region, index, snap)
+                }
+                ExecResult::VerifyHash { index, hash } => {
+                    self.on_ready_verify_hash(region_id, index, hash)
+                }
                 ExecResult::StartMerge { from_region, into_region } => {
                     self.on_ready_start_merge(from_region, into_region)
                 }
@@ -1198,13 +1194,6 @@
                 }
                 ExecResult::ShutdownRegion { region, peer } => {
                     self.on_ready_shutdown_region(region, peer)
-=======
-                ExecResult::ComputeHash { region, index, snap } => {
-                    self.on_ready_compute_hash(region, index, snap)
-                }
-                ExecResult::VerifyHash { index, hash } => {
-                    self.on_ready_verify_hash(region_id, index, hash)
->>>>>>> 20671bcf
                 }
             }
         }
