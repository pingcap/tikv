// Copyright 2016 PingCAP, Inc.
//
// Licensed under the Apache License, Version 2.0 (the "License");
// you may not use this file except in compliance with the License.
// You may obtain a copy of the License at
//
//     http://www.apache.org/licenses/LICENSE-2.0
//
// Unless required by applicable law or agreed to in writing, software
// distributed under the License is distributed on an "AS IS" BASIS,
// See the License for the specific language governing permissions and
// limitations under the License.

use std::sync::Arc;
use std::sync::mpsc::{self, Receiver as StdReceiver, TryRecvError};
use std::rc::Rc;
use std::cell::RefCell;
use std::collections::BTreeMap;
use std::collections::Bound::{Excluded, Included, Unbounded};
use std::time::{Duration, Instant};
use std::thread;
use std::u64;

use rocksdb::{DBStatisticsTickerType as TickerType, WriteBatch, DB};
use rocksdb::rocksdb_options::WriteOptions;
use mio::{self, EventLoop, EventLoopConfig, Sender};
use protobuf;
use time::{self, Timespec};

use kvproto::raft_serverpb::{PeerState, RaftMessage, RaftSnapshotData, RaftTruncatedState,
                             RegionLocalState};
use kvproto::eraftpb::{ConfChangeType, MessageType};
use kvproto::pdpb::StoreStats;
use util::escape;
use util::time::{duration_to_sec, SlowTimer};
use pd::PdClient;
use kvproto::raft_cmdpb::{AdminCmdType, AdminRequest, RaftCmdRequest, RaftCmdResponse,
                          StatusCmdType, StatusResponse};
use protobuf::Message;
use raft::{self, SnapshotStatus, INVALID_INDEX};
use raftstore::{Error, Result};
use kvproto::metapb;
use util::worker::{FutureWorker, Scheduler, Worker};
use util::transport::SendCh;
use util::RingQueue;
use util::collections::{HashMap, HashSet};
use storage::{CF_DEFAULT, CF_LOCK, CF_RAFT, CF_WRITE};
use raftstore::coprocessor::CoprocessorHost;
use raftstore::coprocessor::split_observer::SplitObserver;
use super::worker::{ApplyRunner, ApplyTask, ApplyTaskRes, CompactRunner, CompactTask,
                    ConsistencyCheckRunner, ConsistencyCheckTask, PdRunner, PdTask,
                    RaftlogGcRunner, RaftlogGcTask, RegionRunner, RegionTask, SplitCheckRunner,
                    SplitCheckTask};
use super::worker::apply::{ChangePeer, ExecResult};
use super::{util, Msg, SnapManager, SnapshotDeleter, SnapshotStatusMsg, Tick};
use super::keys::{self, data_end_key, data_key, enc_end_key, enc_start_key};
use super::engine::{Iterable, Peekable, Snapshot as EngineSnapshot};
use super::config::Config;
use super::peer::{self, ConsistencyState, Peer, ReadyContext, StaleState};
use super::peer_storage::{self, ApplySnapResult, CacheQueryStats};
use super::msg::{BatchCallback, Callback};
use super::cmd_resp::{bind_term, new_error};
use super::transport::Transport;
use super::metrics::*;
use super::local_metrics::RaftMetrics;
use prometheus::local::LocalHistogram;

type Key = Vec<u8>;

const MIO_TICK_RATIO: u64 = 10;
const PENDING_VOTES_CAP: usize = 20;

#[derive(Clone)]
pub struct Engines {
    pub kv_engine: Arc<DB>,
    pub raft_engine: Arc<DB>,
}

impl Engines {
    pub fn new(kv_engine: Arc<DB>, raft_engine: Arc<DB>) -> Engines {
        Engines {
            kv_engine: kv_engine,
            raft_engine: raft_engine,
        }
    }
}

// A helper structure to bundle all channels for messages to `Store`.
pub struct StoreChannel {
    pub sender: Sender<Msg>,
    pub snapshot_status_receiver: StdReceiver<SnapshotStatusMsg>,
}

pub struct StoreStat {
    pub region_bytes_written: LocalHistogram,
    pub region_keys_written: LocalHistogram,
    pub lock_cf_bytes_written: u64,
    pub engine_total_bytes_written: u64,
    pub engine_total_keys_written: u64,
}

impl Default for StoreStat {
    fn default() -> StoreStat {
        StoreStat {
            region_bytes_written: REGION_WRITTEN_BYTES_HISTOGRAM.local(),
            region_keys_written: REGION_WRITTEN_KEYS_HISTOGRAM.local(),
            lock_cf_bytes_written: 0,
            engine_total_bytes_written: 0,
            engine_total_keys_written: 0,
        }
    }
}

pub struct StoreInfo {
    pub engine: Arc<DB>,
    pub capacity: u64,
}

pub struct Store<T, C: 'static> {
    cfg: Rc<Config>,
    kv_engine: Arc<DB>,
    raft_engine: Arc<DB>,
    store: metapb::Store,
    sendch: SendCh<Msg>,

    sent_snapshot_count: u64,
    snapshot_status_receiver: StdReceiver<SnapshotStatusMsg>,

    // region_id -> peers
    region_peers: HashMap<u64, Peer>,
    pending_raft_groups: HashSet<u64>,
    // region end key -> region id
    region_ranges: BTreeMap<Key, u64>,
    // the regions with pending snapshots between two mio ticks.
    pending_snapshot_regions: Vec<metapb::Region>,
    split_check_worker: Worker<SplitCheckTask>,
    region_worker: Worker<RegionTask>,
    raftlog_gc_worker: Worker<RaftlogGcTask>,
    compact_worker: Worker<CompactTask>,
    pd_worker: FutureWorker<PdTask>,
    consistency_check_worker: Worker<ConsistencyCheckTask>,
    pub apply_worker: Worker<ApplyTask>,
    apply_res_receiver: Option<StdReceiver<ApplyTaskRes>>,

    trans: T,
    pd_client: Arc<C>,

    pub coprocessor_host: Arc<CoprocessorHost>,

    snap_mgr: SnapManager,

    raft_metrics: RaftMetrics,
    pub entry_cache_metries: Rc<RefCell<CacheQueryStats>>,

    tag: String,

    start_time: Timespec,
    is_busy: bool,

    pending_votes: RingQueue<RaftMessage>,

    store_stat: StoreStat,
}

pub fn create_event_loop<T, C>(cfg: &Config) -> Result<EventLoop<Store<T, C>>>
where
    T: Transport,
    C: PdClient,
{
    let mut config = EventLoopConfig::new();
    // To make raft base tick more accurate, timer tick should be small enough.
    config.timer_tick_ms(cfg.raft_base_tick_interval.as_millis() / MIO_TICK_RATIO);
    config.notify_capacity(cfg.notify_capacity);
    config.messages_per_tick(cfg.messages_per_tick);
    let event_loop = try!(EventLoop::configured(config));
    Ok(event_loop)
}

impl<T, C> Store<T, C> {
    pub fn new(
        ch: StoreChannel,
        meta: metapb::Store,
        cfg: Config,
        engines: Engines,
        trans: T,
        pd_client: Arc<C>,
        mgr: SnapManager,
    ) -> Result<Store<T, C>> {
        // TODO: we can get cluster meta regularly too later.
        try!(cfg.validate());

        let sendch = SendCh::new(ch.sender, "raftstore");
        let tag = format!("[store {}]", meta.get_id());

        let mut coprocessor_host = CoprocessorHost::new();
        // TODO load coprocessors from configuration
        coprocessor_host
            .registry
            .register_observer(100, box SplitObserver);

        let mut s = Store {
            cfg: Rc::new(cfg),
            store: meta,
            kv_engine: engines.kv_engine,
            raft_engine: engines.raft_engine,
            sendch: sendch,
            sent_snapshot_count: 0,
            snapshot_status_receiver: ch.snapshot_status_receiver,
            region_peers: HashMap::default(),
            pending_raft_groups: HashSet::default(),
            split_check_worker: Worker::new("split check worker"),
            region_worker: Worker::new("snapshot worker"),
            raftlog_gc_worker: Worker::new("raft gc worker"),
            compact_worker: Worker::new("compact worker"),
            pd_worker: FutureWorker::new("pd worker"),
            consistency_check_worker: Worker::new("consistency check worker"),
            apply_worker: Worker::new("apply worker"),
            apply_res_receiver: None,
            region_ranges: BTreeMap::new(),
            pending_snapshot_regions: vec![],
            trans: trans,
            pd_client: pd_client,
            coprocessor_host: Arc::new(coprocessor_host),
            snap_mgr: mgr,
            raft_metrics: RaftMetrics::default(),
            entry_cache_metries: Rc::new(RefCell::new(CacheQueryStats::default())),
            pending_votes: RingQueue::with_capacity(PENDING_VOTES_CAP),
            tag: tag,
            start_time: time::get_time(),
            is_busy: false,
            store_stat: StoreStat::default(),
        };
        try!(s.init());
        Ok(s)
    }

    /// Initialize this store. It scans the db engine, loads all regions
    /// and their peers from it, and schedules snapshot worker if neccessary.
    /// WARN: This store should not be used before initialized.
    fn init(&mut self) -> Result<()> {
        // Scan region meta to get saved regions.
        let start_key = keys::REGION_META_MIN_KEY;
        let end_key = keys::REGION_META_MAX_KEY;
        let kv_engine = self.kv_engine.clone();
        let mut total_count = 0;
        let mut tomebstone_count = 0;
        let mut applying_count = 0;

        let t = Instant::now();
        let mut kv_wb = WriteBatch::new();
        let mut raft_wb = WriteBatch::new();
        try!(kv_engine.scan_cf(
            CF_RAFT,
            start_key,
            end_key,
            false,
            &mut |key, value| {
                let (region_id, suffix) = try!(keys::decode_region_meta_key(key));
                if suffix != keys::REGION_STATE_SUFFIX {
                    return Ok(true);
                }

                total_count += 1;

                let local_state = try!(protobuf::parse_from_bytes::<RegionLocalState>(value));
                let region = local_state.get_region();
                if local_state.get_state() == PeerState::Tombstone {
                    tomebstone_count += 1;
                    debug!(
                        "region {:?} is tombstone in store {}",
                        region,
                        self.store_id()
                    );
                    self.clear_stale_meta(&mut kv_wb, &mut raft_wb, region);
                    return Ok(true);
                }
                if local_state.get_state() == PeerState::Applying {
                    // in case of restart happen when we just write region state to Applying,
                    // but not write raft_local_state to raft rocksdb in time.
                    try!(peer_storage::recover_from_applying_state(
                        &self.kv_engine,
                        &self.raft_engine,
                        region_id
                    ));
                }

                let mut peer = try!(Peer::create(self, region));

                if local_state.get_state() == PeerState::Applying {
                    applying_count += 1;
                    info!(
                        "region {:?} is applying in store {}",
                        local_state.get_region(),
                        self.store_id()
                    );
                    peer.mut_store().schedule_applying_snapshot();
                }

                self.region_ranges.insert(enc_end_key(region), region_id);
                // No need to check duplicated here, because we use region id as the key
                // in DB.
                self.region_peers.insert(region_id, peer);
                Ok(true)
            }
        ));

        if !kv_wb.is_empty() {
            self.kv_engine.write(kv_wb).unwrap();
        }

        if !raft_wb.is_empty() {
            self.raft_engine.write(raft_wb).unwrap();
        }

        info!(
            "{} starts with {} regions, including {} tombstones and {} applying \
             regions, takes {:?}",
            self.tag,
            total_count,
            tomebstone_count,
            applying_count,
            t.elapsed()
        );

        try!(self.clear_stale_data());

        Ok(())
    }

    fn clear_stale_meta(
        &mut self,
        kv_wb: &mut WriteBatch,
        raft_wb: &mut WriteBatch,
        region: &metapb::Region,
    ) {
        let raft_key = keys::raft_state_key(region.get_id());
        let raft_state = match self.raft_engine.get_msg(&raft_key).unwrap() {
            // it has been cleaned up.
            None => return,
            Some(value) => value,
        };

        peer_storage::clear_meta(
            &self.kv_engine,
            &self.raft_engine,
            kv_wb,
            raft_wb,
            region.get_id(),
            &raft_state,
        ).unwrap();
        peer_storage::write_peer_state(&self.kv_engine, kv_wb, region, PeerState::Tombstone)
            .unwrap();
    }

    /// `clear_stale_data` clean up all possible garbage data.
    fn clear_stale_data(&mut self) -> Result<()> {
        let t = Instant::now();
        let mut last_start_key = keys::data_key(b"");
        for region_id in self.region_ranges.values() {
            let region = self.region_peers[region_id].region();
            let start_key = keys::enc_start_key(region);
<<<<<<< HEAD
            try!(util::delete_all_in_range(
                &self.engine,
=======
            // TODO: use delete_range once #1250 is resolved.
            try!(delete_file_in_range(
                &self.kv_engine,
>>>>>>> deb394b5
                &last_start_key,
                &start_key
            ));
            last_start_key = keys::enc_end_key(region);
        }

<<<<<<< HEAD
        try!(util::delete_all_in_range(
            &self.engine,
=======
        // TODO: use delete_range once #1250 is resolved.
        try!(delete_file_in_range(
            &self.kv_engine,
>>>>>>> deb394b5
            &last_start_key,
            keys::DATA_MAX_KEY
        ));

        info!(
            "{} cleans up garbage data, takes {:?}",
            self.tag,
            t.elapsed()
        );
        Ok(())
    }

    pub fn get_sendch(&self) -> SendCh<Msg> {
        self.sendch.clone()
    }

    #[inline]
    pub fn get_snap_mgr(&self) -> SnapManager {
        self.snap_mgr.clone()
    }

    pub fn snap_scheduler(&self) -> Scheduler<RegionTask> {
        self.region_worker.scheduler()
    }

    pub fn apply_scheduler(&self) -> Scheduler<ApplyTask> {
        self.apply_worker.scheduler()
    }

    pub fn kv_engine(&self) -> Arc<DB> {
        self.kv_engine.clone()
    }

    pub fn raft_engine(&self) -> Arc<DB> {
        self.raft_engine.clone()
    }

    pub fn store_id(&self) -> u64 {
        self.store.get_id()
    }

    pub fn get_peers(&self) -> &HashMap<u64, Peer> {
        &self.region_peers
    }

    pub fn config(&self) -> Rc<Config> {
        self.cfg.clone()
    }

    fn poll_snapshot_status(&mut self) {
        if self.sent_snapshot_count == 0 {
            return;
        }

        // Poll all snapshot messages and handle them.
        loop {
            match self.snapshot_status_receiver.try_recv() {
                Ok(SnapshotStatusMsg {
                    region_id,
                    to_peer_id,
                    status,
                }) => {
                    // Report snapshot status to the corresponding peer.
                    self.report_snapshot_status(region_id, to_peer_id, status);
                }
                Err(TryRecvError::Empty) => {
                    // The snapshot status receiver channel is empty
                    return;
                }
                Err(e) => {
                    error!(
                        "{} unexpected error {:?} when receive from snapshot channel",
                        self.tag,
                        e
                    );
                    return;
                }
            }
        }
    }

    fn report_snapshot_status(&mut self, region_id: u64, to_peer_id: u64, status: SnapshotStatus) {
        self.sent_snapshot_count -= 1;
        if let Some(peer) = self.region_peers.get_mut(&region_id) {
            let to_peer = match peer.get_peer_from_cache(to_peer_id) {
                Some(peer) => peer,
                None => {
                    // If to_peer is gone, ignore this snapshot status
                    warn!(
                        "[region {}] peer {} not found, ignore snapshot status {:?}",
                        region_id,
                        to_peer_id,
                        status
                    );
                    return;
                }
            };
            info!(
                "[region {}] report snapshot status {:?} {:?}",
                region_id,
                to_peer,
                status
            );
            peer.raft_group.report_snapshot(to_peer_id, status)
        }
    }
}

impl<T: Transport, C: PdClient> Store<T, C> {
    pub fn run(&mut self, event_loop: &mut EventLoop<Self>) -> Result<()> {
        try!(self.snap_mgr.init());

        self.register_raft_base_tick(event_loop);
        self.register_raft_gc_log_tick(event_loop);
        self.register_split_region_check_tick(event_loop);
        self.register_compact_check_tick(event_loop);
        self.register_pd_heartbeat_tick(event_loop);
        self.register_pd_store_heartbeat_tick(event_loop);
        self.register_snap_mgr_gc_tick(event_loop);
        self.register_compact_lock_cf_tick(event_loop);
        self.register_consistency_check_tick(event_loop);
        self.register_report_region_flow_tick(event_loop);

        let split_check_runner = SplitCheckRunner::new(
            self.kv_engine.clone(),
            self.sendch.clone(),
            self.cfg.region_max_size.0,
            self.cfg.region_split_size.0,
        );
        box_try!(self.split_check_worker.start(split_check_runner));

        let runner = RegionRunner::new(
            self.kv_engine.clone(),
            self.raft_engine.clone(),
            self.snap_mgr.clone(),
            self.cfg.snap_apply_batch_size.0 as usize,
        );
        box_try!(self.region_worker.start(runner));

        let raftlog_gc_runner = RaftlogGcRunner::new(None);
        box_try!(self.raftlog_gc_worker.start(raftlog_gc_runner));

        let compact_runner = CompactRunner::new(self.kv_engine.clone());
        box_try!(self.compact_worker.start(compact_runner));

        let pd_runner = PdRunner::new(
            self.store_id(),
            self.pd_client.clone(),
            self.sendch.clone(),
            self.kv_engine.clone(),
        );
        box_try!(self.pd_worker.start(pd_runner));

        let consistency_check_runner = ConsistencyCheckRunner::new(self.sendch.clone());
        box_try!(
            self.consistency_check_worker
                .start(consistency_check_runner)
        );

        let (tx, rx) = mpsc::channel();
        let apply_runner = ApplyRunner::new(self, tx);
        self.apply_res_receiver = Some(rx);
        box_try!(self.apply_worker.start(apply_runner));

        try!(event_loop.run(self));
        Ok(())
    }

    fn stop(&mut self) {
        info!("start to stop raftstore.");

        // Applying snapshot may take an unexpected long time.
        for peer in self.region_peers.values_mut() {
            peer.stop();
        }

        // Wait all workers finish.
        let mut handles: Vec<Option<thread::JoinHandle<()>>> = vec![];
        handles.push(self.split_check_worker.stop());
        handles.push(self.region_worker.stop());
        handles.push(self.raftlog_gc_worker.stop());
        handles.push(self.compact_worker.stop());
        handles.push(self.pd_worker.stop());
        handles.push(self.consistency_check_worker.stop());
        handles.push(self.apply_worker.stop());

        for h in handles {
            if let Some(h) = h {
                h.join().unwrap();
            }
        }

        self.coprocessor_host.shutdown();

        info!("stop raftstore finished.");
    }

    fn register_raft_base_tick(&self, event_loop: &mut EventLoop<Self>) {
        // If we register raft base tick failed, the whole raft can't run correctly,
        // TODO: shutdown the store?
        if let Err(e) = register_timer(
            event_loop,
            Tick::Raft,
            self.cfg.raft_base_tick_interval.as_millis(),
        ) {
            error!("{} register raft base tick err: {:?}", self.tag, e);
        };
    }

    fn on_raft_base_tick(&mut self, event_loop: &mut EventLoop<Self>) {
        let timer = self.raft_metrics.process_tick.start_coarse_timer();
        for peer in &mut self.region_peers.values_mut() {
            if peer.pending_remove {
                continue;
            }
            // When having pending snapshot, if election timeout is met, it can't pass
            // the pending conf change check because first index has been updated to
            // a value that is larger than last index.
            if peer.is_applying_snapshot() || peer.has_pending_snapshot() {
                // need to check if snapshot is applied.
                peer.mark_to_be_checked(&mut self.pending_raft_groups);
                continue;
            }

            if peer.raft_group.tick() {
                peer.mark_to_be_checked(&mut self.pending_raft_groups);
            }

            // If this peer detects the leader is missing for a long long time,
            // it should consider itself as a stale peer which is removed from
            // the original cluster.
            // This most likely happens in the following scenario:
            // At first, there are three peer A, B, C in the cluster, and A is leader.
            // Peer B gets down. And then A adds D, E, F into the cluster.
            // Peer D becomes leader of the new cluster, and then removes peer A, B, C.
            // After all these peer in and out, now the cluster has peer D, E, F.
            // If peer B goes up at this moment, it still thinks it is one of the cluster
            // and has peers A, C. However, it could not reach A, C since they are removed
            // from the cluster or probably destroyed.
            // Meantime, D, E, F would not reach B, since it's not in the cluster anymore.
            // In this case, peer B would notice that the leader is missing for a long time,
            // and it would check with pd to confirm whether it's still a member of the cluster.
            // If not, it destroys itself as a stale peer which is removed out already.
            let max_missing_duration = self.cfg.max_leader_missing_duration.0;
            if let StaleState::ToValidate = peer.check_stale_state(max_missing_duration) {
                // for peer B in case 1 above
                info!(
                    "{} detects leader missing for a long time. To check with pd \
                     whether it's still valid",
                    peer.tag
                );
                let task = PdTask::ValidatePeer {
                    peer: peer.peer.clone(),
                    region: peer.region().clone(),
                };
                if let Err(e) = self.pd_worker.schedule(task) {
                    error!("{} failed to notify pd: {}", peer.tag, e)
                }
            }
        }

        self.poll_snapshot_status();

        timer.observe_duration();

        self.raft_metrics.flush();
        self.entry_cache_metries.borrow_mut().flush();

        self.register_raft_base_tick(event_loop);
    }

    fn poll_apply(&mut self) {
        loop {
            match self.apply_res_receiver.as_ref().unwrap().try_recv() {
                Ok(ApplyTaskRes::Applys(multi_res)) => for res in multi_res {
                    if let Some(p) = self.region_peers.get_mut(&res.region_id) {
                        debug!("{} async apply finish: {:?}", p.tag, res);
                        p.post_apply(&res, &mut self.pending_raft_groups);
                    }
                    self.store_stat.lock_cf_bytes_written += res.metrics.lock_cf_written_bytes;
                    self.on_ready_result(res.region_id, res.exec_res);
                },
                Ok(ApplyTaskRes::Destroy(p)) => {
                    let store_id = self.store_id();
                    self.destroy_peer(p.region_id(), util::new_peer(store_id, p.id()));
                }
                Err(TryRecvError::Empty) => break,
                Err(e) => panic!("unexpected error {:?}", e),
            }
        }
    }

    /// If target peer doesn't exist, create it.
    ///
    /// return false to indicate that target peer is in invalid state or
    /// doesn't exist and can't be created.
    fn maybe_create_peer(&mut self, region_id: u64, msg: &RaftMessage) -> Result<bool> {
        let target = msg.get_to_peer();
        // we may encounter a message with larger peer id, which means
        // current peer is stale, then we should remove current peer
        let mut has_peer = false;
        let mut async_remove = false;
        let mut stale_peer = None;
        if let Some(p) = self.region_peers.get_mut(&region_id) {
            has_peer = true;
            let target_peer_id = target.get_id();
            if p.peer_id() < target_peer_id {
                if p.is_applying_snapshot() && !p.mut_store().cancel_applying_snap() {
                    info!(
                        "[region {}] Stale peer {} is applying snapshot, will destroy next \
                         time.",
                        region_id,
                        p.peer_id()
                    );
                    return Ok(false);
                }
                p.pending_remove = true;
                stale_peer = Some(p.peer.clone());
                async_remove = p.get_store().is_initialized();
            } else if p.peer_id() > target_peer_id {
                info!(
                    "[region {}] target peer id {} is less than {}, msg maybe stale.",
                    region_id,
                    target_peer_id,
                    p.peer_id()
                );
                return Ok(false);
            }
        }
        if let Some(p) = stale_peer {
            if async_remove {
                info!(
                    "[region {}] asking destroying stale peer {:?}",
                    region_id,
                    p
                );
                self.apply_worker
                    .schedule(ApplyTask::destroy(region_id))
                    .unwrap();
                return Ok(false);
            }
            info!("[region {}] destroying stale peer {:?}", region_id, p);
            self.destroy_peer(region_id, p);
            has_peer = false;
        }

        if has_peer {
            return Ok(true);
        }

        let message = msg.get_message();
        let msg_type = message.get_msg_type();
        if msg_type != MessageType::MsgRequestVote &&
            (msg_type != MessageType::MsgHeartbeat || message.get_commit() != INVALID_INDEX)
        {
            debug!(
                "target peer {:?} doesn't exist, stale message {:?}.",
                target,
                msg_type
            );
            return Ok(false);
        }

        let start_key = data_key(msg.get_start_key());
        if let Some((_, &exist_region_id)) = self.region_ranges
            .range((Excluded(start_key), Unbounded::<Key>))
            .next()
        {
            let exist_region = self.region_peers[&exist_region_id].region();
            if enc_start_key(exist_region) < data_end_key(msg.get_end_key()) {
                debug!("msg {:?} is overlapped with region {:?}", msg, exist_region);
                if util::is_first_vote_msg(msg) {
                    self.pending_votes.push(msg.to_owned());
                }
                return Ok(false);
            }
        }

        let peer = try!(Peer::replicate(self, region_id, target.get_id()));
        // following snapshot may overlap, should insert into region_ranges after
        // snapshot is applied.
        self.region_peers.insert(region_id, peer);
        Ok(true)
    }

    fn on_raft_message(&mut self, mut msg: RaftMessage) -> Result<()> {
        let region_id = msg.get_region_id();
        if !self.is_raft_msg_valid(&msg) {
            return Ok(());
        }

        if msg.get_is_tombstone() {
            // we receive a message tells us to remove ourself.
            self.handle_gc_peer_msg(&msg);
            return Ok(());
        }

        if try!(self.check_msg(&msg)) {
            return Ok(());
        }

        if !try!(self.maybe_create_peer(region_id, &msg)) {
            return Ok(());
        }

        if !try!(self.check_snapshot(&msg)) {
            return Ok(());
        }

        let peer = self.region_peers.get_mut(&region_id).unwrap();
        peer.insert_peer_cache(msg.take_from_peer());
        try!(peer.step(msg.take_message()));

        // Add into pending raft groups for later handling ready.
        peer.mark_to_be_checked(&mut self.pending_raft_groups);

        Ok(())
    }

    // return false means the message is invalid, and can be ignored.
    fn is_raft_msg_valid(&self, msg: &RaftMessage) -> bool {
        let region_id = msg.get_region_id();
        let from = msg.get_from_peer();
        let to = msg.get_to_peer();

        debug!(
            "[region {}] handle raft message {:?}, from {} to {}",
            region_id,
            msg.get_message().get_msg_type(),
            from.get_id(),
            to.get_id()
        );

        if to.get_store_id() != self.store_id() {
            warn!(
                "[region {}] store not match, to store id {}, mine {}, ignore it",
                region_id,
                to.get_store_id(),
                self.store_id()
            );
            return false;
        }

        if !msg.has_region_epoch() {
            error!(
                "[region {}] missing epoch in raft message, ignore it",
                region_id
            );
            return false;
        }

        true
    }

    fn check_msg(&mut self, msg: &RaftMessage) -> Result<bool> {
        let region_id = msg.get_region_id();
        let from_epoch = msg.get_region_epoch();
        let msg_type = msg.get_message().get_msg_type();
        let is_vote_msg = msg_type == MessageType::MsgRequestVote;
        let from_store_id = msg.get_from_peer().get_store_id();

        // Let's consider following cases with three nodes [1, 2, 3] and 1 is leader:
        // a. 1 removes 2, 2 may still send MsgAppendResponse to 1.
        //  We should ignore this stale message and let 2 remove itself after
        //  applying the ConfChange log.
        // b. 2 is isolated, 1 removes 2. When 2 rejoins the cluster, 2 will
        //  send stale MsgRequestVote to 1 and 3, at this time, we should tell 2 to gc itself.
        // c. 2 is isolated but can communicate with 3. 1 removes 3.
        //  2 will send stale MsgRequestVote to 3, 3 should ignore this message.
        // d. 2 is isolated but can communicate with 3. 1 removes 2, then adds 4, remove 3.
        //  2 will send stale MsgRequestVote to 3, 3 should tell 2 to gc itself.
        // e. 2 is isolated. 1 adds 4, 5, 6, removes 3, 1. Now assume 4 is leader.
        //  After 2 rejoins the cluster, 2 may send stale MsgRequestVote to 1 and 3,
        //  1 and 3 will ignore this message. Later 4 will send messages to 2 and 2 will
        //  rejoin the raft group again.
        // f. 2 is isolated. 1 adds 4, 5, 6, removes 3, 1. Now assume 4 is leader, and 4 removes 2.
        //  unlike case e, 2 will be stale forever.
        // TODO: for case f, if 2 is stale for a long time, 2 will communicate with pd and pd will
        // tell 2 is stale, so 2 can remove itself.
        if let Some(peer) = self.region_peers.get(&region_id) {
            let region = peer.region();
            let epoch = region.get_region_epoch();

            if util::is_epoch_stale(from_epoch, epoch) &&
                util::find_peer(region, from_store_id).is_none()
            {
                // The message is stale and not in current region.
                self.handle_stale_msg(msg, epoch, is_vote_msg);
                return Ok(true);
            }

            return Ok(false);
        }

        // no exist, check with tombstone key.
        let state_key = keys::region_state_key(region_id);
        if let Some(local_state) = try!(
            self.kv_engine
                .get_msg_cf::<RegionLocalState>(CF_RAFT, &state_key)
        ) {
            if local_state.get_state() != PeerState::Tombstone {
                // Maybe split, but not registered yet.
                if util::is_first_vote_msg(msg) {
                    self.pending_votes.push(msg.to_owned());
                    info!(
                        "[region {}] doesn't exist yet, wait for it to be split",
                        region_id
                    );
                    return Ok(true);
                }
                return Err(box_err!(
                    "[region {}] region not exist but not tombstone: {:?}",
                    region_id,
                    local_state
                ));
            }
            let region = local_state.get_region();
            let region_epoch = region.get_region_epoch();
            // The region in this peer is already destroyed
            if util::is_epoch_stale(from_epoch, region_epoch) {
                info!(
                    "[region {}] tombstone peer [epoch: {:?}] \
                     receive a stale message {:?}",
                    region_id,
                    region_epoch,
                    msg_type,
                );

                let not_exist = util::find_peer(region, from_store_id).is_none();
                self.handle_stale_msg(msg, region_epoch, is_vote_msg && not_exist);

                return Ok(true);
            }

            if from_epoch.get_conf_ver() == region_epoch.get_conf_ver() {
                return Err(box_err!(
                    "tombstone peer [epoch: {:?}] receive an invalid \
                     message {:?}, ignore it",
                    region_epoch,
                    msg_type
                ));
            }
        }

        Ok(false)
    }

    fn handle_stale_msg(&self, msg: &RaftMessage, cur_epoch: &metapb::RegionEpoch, need_gc: bool) {
        let region_id = msg.get_region_id();
        let from_peer = msg.get_from_peer();
        let to_peer = msg.get_to_peer();
        let msg_type = msg.get_message().get_msg_type();

        if !need_gc {
            info!(
                "[region {}] raft message {:?} is stale, current {:?}, ignore it",
                region_id,
                msg_type,
                cur_epoch
            );
            return;
        }

        info!(
            "[region {}] raft message {:?} is stale, current {:?}, tell to gc",
            region_id,
            msg_type,
            cur_epoch
        );

        let mut gc_msg = RaftMessage::new();
        gc_msg.set_region_id(region_id);
        gc_msg.set_from_peer(to_peer.clone());
        gc_msg.set_to_peer(from_peer.clone());
        gc_msg.set_region_epoch(cur_epoch.clone());
        gc_msg.set_is_tombstone(true);
        if let Err(e) = self.trans.send(gc_msg) {
            error!("[region {}] send gc message failed {:?}", region_id, e);
        }
    }

    fn handle_gc_peer_msg(&mut self, msg: &RaftMessage) {
        let region_id = msg.get_region_id();

        let mut need_remove = false;
        let mut async_remove = true;
        if let Some(peer) = self.region_peers.get_mut(&region_id) {
            // TODO: need checking peer id changed?
            let from_epoch = msg.get_region_epoch();
            if util::is_epoch_stale(peer.get_store().region.get_region_epoch(), from_epoch) {
                // TODO: ask pd to guarantee we are stale now.
                info!(
                    "[region {}] peer {:?} receives gc message, remove",
                    region_id,
                    msg.get_to_peer()
                );
                need_remove = true;
                peer.pending_remove = true;
                async_remove = peer.get_store().is_initialized();
            }
        }

        if need_remove {
            if async_remove {
                self.apply_worker
                    .schedule(ApplyTask::destroy(region_id))
                    .unwrap();
            } else {
                self.destroy_peer(region_id, msg.get_to_peer().clone());
            }
        }
    }

    fn check_snapshot(&mut self, msg: &RaftMessage) -> Result<bool> {
        let region_id = msg.get_region_id();

        // Check if we can accept the snapshot
        if self.region_peers[&region_id].get_store().is_initialized() ||
            !msg.get_message().has_snapshot()
        {
            return Ok(true);
        }

        let snap = msg.get_message().get_snapshot();
        let mut snap_data = RaftSnapshotData::new();
        try!(snap_data.merge_from_bytes(snap.get_data()));
        let snap_region = snap_data.take_region();
        let peer_id = msg.get_to_peer().get_id();
        if snap_region
            .get_peers()
            .into_iter()
            .all(|p| p.get_id() != peer_id)
        {
            info!(
                "[region {}] {:?} doesn't contain peer {:?}, skip.",
                snap_region.get_id(),
                snap_region,
                msg.get_to_peer()
            );
            return Ok(false);
        }
        if let Some((_, &exist_region_id)) = self.region_ranges
            .range((Excluded(enc_start_key(&snap_region)), Unbounded::<Key>))
            .next()
        {
            let exist_region = self.region_peers[&exist_region_id].region();
            if enc_start_key(exist_region) < enc_end_key(&snap_region) {
                info!("region overlapped {:?}, {:?}", exist_region, snap_region);
                return Ok(false);
            }
        }
        for region in &self.pending_snapshot_regions {
            if enc_start_key(region) < enc_end_key(&snap_region) &&
               enc_end_key(region) > enc_start_key(&snap_region) &&
               // Same region can overlap, we will apply the latest version of snapshot.
               region.get_id() != snap_region.get_id()
            {
                info!("pending region overlapped {:?}, {:?}", region, snap_region);
                return Ok(false);
            }
        }
        self.pending_snapshot_regions.push(snap_region);

        Ok(true)
    }

    fn on_raft_ready(&mut self) {
        let t = SlowTimer::new();
        let pending_count = self.pending_raft_groups.len();
        let previous_ready_metrics = self.raft_metrics.ready.clone();
        let previous_sent_snapshot_count = self.raft_metrics.message.snapshot;

        self.raft_metrics.ready.pending_region += pending_count as u64;

        let mut region_proposals = Vec::with_capacity(pending_count);
        let (kv_wb, raft_wb, append_res) = {
            let mut ctx = ReadyContext::new(&mut self.raft_metrics, &self.trans, pending_count);
            for region_id in self.pending_raft_groups.drain() {
                if let Some(peer) = self.region_peers.get_mut(&region_id) {
                    if let Some(region_proposal) = peer.take_apply_proposals() {
                        region_proposals.push(region_proposal);
                    }
                    peer.handle_raft_ready_append(&mut ctx, &self.pd_worker);
                }
            }
            (ctx.kv_wb, ctx.raft_wb, ctx.ready_res)
        };

        if !region_proposals.is_empty() {
            self.apply_worker
                .schedule(ApplyTask::Proposals(region_proposals))
                .unwrap();
        }

        self.raft_metrics.ready.has_ready_region += append_res.len() as u64;

        // apply_snapshot, peer_destroy will clear_meta, so we need write region state first.
        // otherwise, if program restart happen between two write, raft log will be removed,
        // but region state may not changed in disk.
        if !kv_wb.is_empty() {
            // RegionLocalState, ApplyState
            let mut write_opts = WriteOptions::new();
            write_opts.set_sync(self.cfg.sync_log);
            self.kv_engine
                .write_opt(kv_wb, &write_opts)
                .unwrap_or_else(|e| {
                    panic!("{} failed to save append state result: {:?}", self.tag, e);
                });
        }

        if !raft_wb.is_empty() {
            // RaftLocalState, Raft Log Entry
            let mut write_opts = WriteOptions::new();
            write_opts.set_sync(self.cfg.sync_log);
            self.raft_engine
                .write_opt(raft_wb, &write_opts)
                .unwrap_or_else(|e| {
                    panic!("{} failed to save raft append result: {:?}", self.tag, e);
                });
        }

        let mut ready_results = Vec::with_capacity(append_res.len());
        for (mut ready, invoke_ctx) in append_res {
            let region_id = invoke_ctx.region_id;
            let res =
                self.region_peers
                    .get_mut(&region_id)
                    .unwrap()
                    .post_raft_ready_append(
                        &mut self.raft_metrics,
                        &self.trans,
                        &mut ready,
                        invoke_ctx,
                    );
            ready_results.push((region_id, ready, res));
        }

        self.raft_metrics
            .append_log
            .observe(duration_to_sec(t.elapsed()) as f64);

        let sent_snapshot_count = self.raft_metrics.message.snapshot - previous_sent_snapshot_count;
        self.sent_snapshot_count += sent_snapshot_count;

        slow_log!(
            t,
            "{} handle {} pending peers include {} ready, {} entries, {} messages and {} \
             snapshots",
            self.tag,
            pending_count,
            ready_results.capacity(),
            self.raft_metrics.ready.append - previous_ready_metrics.append,
            self.raft_metrics.ready.message - previous_ready_metrics.message,
            self.raft_metrics.ready.snapshot - previous_ready_metrics.snapshot
        );

        let mut apply_tasks = Vec::with_capacity(ready_results.len());
        for (region_id, ready, res) in ready_results {
            self.region_peers
                .get_mut(&region_id)
                .unwrap()
                .handle_raft_ready_apply(ready, &mut apply_tasks);
            if let Some(apply_result) = res {
                self.on_ready_apply_snapshot(apply_result);
            }
        }
        self.apply_worker
            .schedule(ApplyTask::applies(apply_tasks))
            .unwrap();

        let dur = t.elapsed();
        if !self.is_busy {
            let election_timeout = Duration::from_millis(
                self.cfg.raft_base_tick_interval.as_millis() *
                    self.cfg.raft_election_timeout_ticks as u64,
            );
            if dur >= election_timeout {
                self.is_busy = true;
            }
        }

        self.raft_metrics
            .process_ready
            .observe(duration_to_sec(dur) as f64);

        self.trans.flush();

        slow_log!(t, "{} on {} regions raft ready", self.tag, pending_count);
    }

    fn destroy_peer(&mut self, region_id: u64, peer: metapb::Peer) {
        info!("[region {}] destroy peer {:?}", region_id, peer);
        // TODO: should we check None here?
        // Can we destroy it in another thread later?
        let mut p = self.region_peers.remove(&region_id).unwrap();
        // We can't destroy a peer which is applying snapshot.
        assert!(!p.is_applying_snapshot());

        let is_initialized = p.is_initialized();
        if let Err(e) = p.destroy() {
            // If not panic here, the peer will be recreated in the next restart,
            // then it will be gc again. But if some overlap region is created
            // before restarting, the gc action will delete the overlap region's
            // data too.
            panic!(
                "[region {}] destroy peer {:?} in store {} err {:?}",
                region_id,
                peer,
                self.store_id(),
                e
            );
        }

        if is_initialized &&
            self.region_ranges
                .remove(&enc_end_key(p.region()))
                .is_none()
        {
            panic!(
                "[region {}] remove peer {:?} in store {}",
                region_id,
                peer,
                self.store_id()
            );

        }
    }

    fn on_ready_change_peer(&mut self, region_id: u64, cp: ChangePeer) {
        let my_peer_id;
        let change_type = cp.conf_change.get_change_type();
        if let Some(p) = self.region_peers.get_mut(&region_id) {
            p.raft_group.apply_conf_change(&cp.conf_change);
            if cp.conf_change.get_node_id() == raft::INVALID_ID {
                // Apply failed, skip.
                return;
            }
            p.mut_store().region = cp.region;
            if p.is_leader() {
                // Notify pd immediately.
                info!(
                    "{} notify pd with change peer region {:?}",
                    p.tag,
                    p.region()
                );
                p.heartbeat_pd(&self.pd_worker);
            }

            match change_type {
                ConfChangeType::AddNode => {
                    // Add this peer to cache.
                    let peer = cp.peer.clone();
                    p.peer_heartbeats.insert(peer.get_id(), Instant::now());
                    p.insert_peer_cache(peer);
                }
                ConfChangeType::RemoveNode => {
                    // Remove this peer from cache.
                    p.peer_heartbeats.remove(&cp.peer.get_id());
                    p.remove_peer_from_cache(cp.peer.get_id());
                }
            }

            my_peer_id = p.peer_id();
        } else {
            panic!("{} missing region {}", self.tag, region_id);
        }

        let peer = cp.peer;

        // We only care remove itself now.
        if change_type == ConfChangeType::RemoveNode && peer.get_store_id() == self.store_id() {
            if my_peer_id == peer.get_id() {
                self.destroy_peer(region_id, peer)
            } else {
                panic!("{} trying to remove unknown peer {:?}", self.tag, peer);
            }
        }
    }

    fn on_ready_compact_log(
        &mut self,
        region_id: u64,
        first_index: u64,
        state: RaftTruncatedState,
    ) {
        let peer = self.region_peers.get_mut(&region_id).unwrap();
        let total_cnt = peer.last_applying_idx - first_index;
        // the size of current CompactLog command can be ignored.
        let remain_cnt = peer.last_applying_idx - state.get_index() - 1;
        peer.raft_log_size_hint = peer.raft_log_size_hint * remain_cnt / total_cnt;
        let task = RaftlogGcTask {
            raft_engine: peer.get_store().get_raft_engine().clone(),
            region_id: peer.get_store().get_region_id(),
            start_idx: peer.last_compacted_idx,
            end_idx: state.get_index() + 1,
        };
        peer.last_compacted_idx = task.end_idx;
        peer.mut_store().compact_to(task.end_idx);
        if let Err(e) = self.raftlog_gc_worker.schedule(task) {
            error!(
                "[region {}] failed to schedule compact task: {}",
                region_id,
                e
            );
        }
    }

    fn on_ready_split_region(
        &mut self,
        region_id: u64,
        left: metapb::Region,
        right: metapb::Region,
        right_derive: bool,
    ) {
        let (origin_region, new_region) = if right_derive {
            (right.clone(), left.clone())
        } else {
            (left.clone(), right.clone())
        };

        self.region_peers
            .get_mut(&region_id)
            .unwrap()
            .mut_store()
            .region = origin_region.clone();
        let new_region_id = new_region.get_id();
        if let Some(peer) = self.region_peers.get(&new_region_id) {
            // If the store received a raft msg with the new region raft group
            // before splitting, it will creates a uninitialized peer.
            // We can remove this uninitialized peer directly.
            if peer.get_store().is_initialized() {
                panic!("duplicated region {} for split region", new_region_id);
            }
        }

        let mut campaigned = false;
        let peer;
        match Peer::create(self, &new_region) {
            Err(e) => {
                // peer information is already written into db, can't recover.
                // there is probably a bug.
                panic!("create new split region {:?} err {:?}", new_region, e);
            }
            Ok(mut new_peer) => {
                for peer in new_region.get_peers() {
                    // Add this peer to cache.
                    new_peer.insert_peer_cache(peer.clone());
                }
                peer = new_peer.peer.clone();
                if let Some(origin_peer) = self.region_peers.get(&region_id) {
                    // New peer derive write flow from parent region,
                    // this will be used by balance write flow.
                    new_peer.peer_stat = origin_peer.peer_stat.clone();

                    campaigned =
                        new_peer.maybe_campaign(origin_peer, &mut self.pending_raft_groups);

                    if origin_peer.is_leader() {
                        // Notify pd immediately to let it update the region meta.
                        if right_derive {
                            self.report_split_pd(&new_peer, origin_peer);
                        } else {
                            self.report_split_pd(origin_peer, &new_peer);
                        }
                    }
                }

                // Insert new regions and validation
                info!("insert new regions left: {:?}, right:{:?}", left, right);
                if self.region_ranges
                    .insert(enc_end_key(&left), left.get_id())
                    .is_some()
                {
                    panic!("region should not exist, {:?}", left);
                }
                if self.region_ranges
                    .insert(enc_end_key(&right), right.get_id())
                    .is_none()
                {
                    panic!("region should exist, {:?}", right);
                }

                // To prevent from big region, the right region need run split
                // check again after split.
                if right_derive {
                    self.region_peers
                        .get_mut(&region_id)
                        .unwrap()
                        .size_diff_hint = self.cfg.region_split_check_diff.0;
                } else {
                    new_peer.size_diff_hint = self.cfg.region_split_check_diff.0;
                }
                self.apply_worker
                    .schedule(ApplyTask::register(&new_peer))
                    .unwrap();
                self.region_peers.insert(new_region_id, new_peer);
            }
        }

        if !campaigned {
            if let Some(msg) = self.pending_votes
                .swap_remove_front(|m| m.get_to_peer() == &peer)
            {
                let _ = self.on_raft_message(msg);
            }
        }
    }

    fn report_split_pd(&self, left: &Peer, right: &Peer) {
        let left_region = left.region();
        let right_region = right.region();

        info!(
            "notify pd with split left {:?}, right {:?}",
            left_region,
            right_region
        );
        right.heartbeat_pd(&self.pd_worker);
        left.heartbeat_pd(&self.pd_worker);

        // Now pd only uses ReportSplit for history operation show,
        // so we send it independently here.
        let task = PdTask::ReportSplit {
            left: left_region.clone(),
            right: right_region.clone(),
        };

        if let Err(e) = self.pd_worker.schedule(task) {
            error!("{} failed to notify pd: {}", self.tag, e);
        }
    }

    fn on_ready_apply_snapshot(&mut self, apply_result: ApplySnapResult) {
        let prev_region = apply_result.prev_region;
        let region = apply_result.region;
        let region_id = region.get_id();

        info!(
            "[region {}] snapshot for region {:?} is applied",
            region_id,
            region
        );

        if !prev_region.get_peers().is_empty() {
            info!(
                "[region {}] region changed from {:?} -> {:?} after applying snapshot",
                region_id,
                prev_region,
                region
            );
            // we have already initialized the peer, so it must exist in region_ranges.
            if self.region_ranges
                .remove(&enc_end_key(&prev_region))
                .is_none()
            {
                panic!(
                    "[region {}] region should exist {:?}",
                    region_id,
                    prev_region
                );
            }
        }

        self.region_ranges
            .insert(enc_end_key(&region), region.get_id());
    }

    fn on_ready_result(&mut self, region_id: u64, exec_results: Vec<ExecResult>) {
        // handle executing committed log results
        for result in exec_results {
            match result {
                ExecResult::ChangePeer(cp) => self.on_ready_change_peer(region_id, cp),
                ExecResult::CompactLog { first_index, state } => {
                    self.on_ready_compact_log(region_id, first_index, state)
                }
                ExecResult::SplitRegion {
                    left,
                    right,
                    right_derive,
                } => self.on_ready_split_region(region_id, left, right, right_derive),
                ExecResult::ComputeHash {
                    region,
                    index,
                    snap,
                } => self.on_ready_compute_hash(region, index, snap),
                ExecResult::VerifyHash { index, hash } => {
                    self.on_ready_verify_hash(region_id, index, hash)
                }
                ExecResult::DeleteRange { .. } => {
                    // TODO: clean user properties?
                }
            }
        }
    }

    fn pre_propose_raft_command(
        &mut self,
        msg: &RaftCmdRequest,
    ) -> Result<Option<RaftCmdResponse>> {
        try!(self.validate_store_id(msg));
        if msg.has_status_request() {
            // For status commands, we handle it here directly.
            let resp = try!(self.execute_status_command(msg));
            return Ok(Some(resp));
        }
        try!(self.validate_region(msg));
        Ok(None)
    }

    fn propose_raft_command(&mut self, msg: RaftCmdRequest, cb: Callback) {
        match self.pre_propose_raft_command(&msg) {
            Ok(Some(resp)) => {
                cb.call_box((resp,));
                return;
            }
            Err(e) => {
                cb.call_box((new_error(e),));
                return;
            }
            _ => (),
        }

        // Note:
        // The peer that is being checked is a leader. It might step down to be a follower later. It
        // doesn't matter whether the peer is a leader or not. If it's not a leader, the proposing
        // command log entry can't be committed.

        let mut resp = RaftCmdResponse::new();
        let region_id = msg.get_header().get_region_id();
        let peer = self.region_peers.get_mut(&region_id).unwrap();
        let term = peer.term();
        bind_term(&mut resp, term);
        if peer.propose(cb, msg, resp, &mut self.raft_metrics.propose) {
            peer.mark_to_be_checked(&mut self.pending_raft_groups);
        }

        // TODO: add timeout, if the command is not applied after timeout,
        // we will call the callback with timeout error.
    }

    fn propose_batch_raft_snapshot_command(
        &mut self,
        batch: Vec<RaftCmdRequest>,
        on_finished: BatchCallback,
    ) {
        let size = batch.len();
        BATCH_SNAPSHOT_COMMANDS.observe(size as f64);
        let mut ret = Vec::with_capacity(size);
        for msg in batch {
            match self.pre_propose_raft_command(&msg) {
                Ok(Some(resp)) => {
                    ret.push(Some(resp));
                    continue;
                }
                Err(e) => {
                    ret.push(Some(new_error(e)));
                    continue;
                }
                _ => (),
            }

            let region_id = msg.get_header().get_region_id();
            let peer = self.region_peers.get_mut(&region_id).unwrap();
            ret.push(peer.propose_snapshot(msg, &mut self.raft_metrics.propose));
        }
        on_finished.call_box((ret,));
    }

    fn validate_store_id(&self, msg: &RaftCmdRequest) -> Result<()> {
        let store_id = msg.get_header().get_peer().get_store_id();
        if store_id != self.store.get_id() {
            return Err(Error::StoreNotMatch(store_id, self.store.get_id()));
        }
        Ok(())
    }

    fn validate_region(&self, msg: &RaftCmdRequest) -> Result<()> {
        let region_id = msg.get_header().get_region_id();
        let peer_id = msg.get_header().get_peer().get_id();

        let peer = match self.region_peers.get(&region_id) {
            Some(peer) => peer,
            None => return Err(Error::RegionNotFound(region_id)),
        };
        if !peer.is_leader() {
            return Err(Error::NotLeader(
                region_id,
                peer.get_peer_from_cache(peer.leader_id()),
            ));
        }
        if peer.peer_id() != peer_id {
            return Err(box_err!(
                "mismatch peer id {} != {}",
                peer.peer_id(),
                peer_id
            ));
        }

        let header = msg.get_header();
        // If header's term is 2 verions behind current term, leadership may have been changed away.
        if header.get_term() > 0 && peer.term() > header.get_term() + 1 {
            return Err(Error::StaleCommand);
        }

        let res = peer::check_epoch(peer.region(), msg);
        if let Err(Error::StaleEpoch(msg, mut new_regions)) = res {
            // Attach the region which might be split from the current region. But it doesn't
            // matter if the region is not split from the current region. If the region meta
            // received by the TiKV driver is newer than the meta cached in the driver, the meta is
            // updated.
            let sibling_region_id = self.find_sibling_region(peer.region());
            if let Some(sibling_region_id) = sibling_region_id {
                let sibling_region = self.region_peers[&sibling_region_id].region();
                new_regions.push(sibling_region.to_owned());
            }
            return Err(Error::StaleEpoch(msg, new_regions));
        }
        res
    }

    pub fn find_sibling_region(&self, region: &metapb::Region) -> Option<u64> {
        let start = if self.cfg.right_derive_when_split {
            Included(enc_start_key(region))
        } else {
            Excluded(enc_end_key(region))
        };
        self.region_ranges
            .range((start, Unbounded::<Key>))
            .next()
            .map(|(_, &region_id)| region_id)
    }

    fn register_raft_gc_log_tick(&self, event_loop: &mut EventLoop<Self>) {
        if let Err(e) = register_timer(
            event_loop,
            Tick::RaftLogGc,
            self.cfg.raft_log_gc_tick_interval.as_millis(),
        ) {
            // If failed, we can't cleanup the raft log regularly.
            // Although the log size will grow larger and larger, it doesn't affect
            // whole raft logic, and we can send truncate log command to compact it.
            error!("{} register raft gc log tick err: {:?}", self.tag, e);
        };
    }

    fn register_report_region_flow_tick(&self, event_loop: &mut EventLoop<Self>) {
        if let Err(e) = register_timer(
            event_loop,
            Tick::ReportRegionFlow,
            self.cfg.report_region_flow_interval.as_millis(),
        ) {
            error!("{} register raft gc log tick err: {:?}", self.tag, e);
        };
    }

    fn on_report_region_flow(&mut self, event_loop: &mut EventLoop<Self>) {
        for peer in self.region_peers.values_mut() {
            peer.peer_stat.last_written_bytes = peer.peer_stat.written_bytes;
            peer.peer_stat.last_written_keys = peer.peer_stat.written_keys;
            if !peer.is_leader() {
                peer.peer_stat.written_bytes = 0;
                peer.peer_stat.written_keys = 0;
                continue;
            }

            self.store_stat
                .region_bytes_written
                .observe(peer.peer_stat.written_bytes as f64);
            self.store_stat
                .region_keys_written
                .observe(peer.peer_stat.written_keys as f64);
            peer.peer_stat.written_bytes = 0;
            peer.peer_stat.written_keys = 0;
        }
        self.store_stat.region_bytes_written.flush();
        self.store_stat.region_keys_written.flush();

        self.register_report_region_flow_tick(event_loop);
    }

    #[allow(if_same_then_else)]
    fn on_raft_gc_log_tick(&mut self, event_loop: &mut EventLoop<Self>) {
        let mut total_gc_logs = 0;

        for (&region_id, peer) in &mut self.region_peers {
            if !peer.is_leader() {
                continue;
            }

            // Leader will replicate the compact log command to followers,
            // If we use current replicated_index (like 10) as the compact index,
            // when we replicate this log, the newest replicated_index will be 11,
            // but we only compact the log to 10, not 11, at that time,
            // the first index is 10, and replicated_index is 11, with an extra log,
            // and we will do compact again with compact index 11, in cycles...
            // So we introduce a threshold, if replicated index - first index > threshold,
            // we will try to compact log.
            // raft log entries[..............................................]
            //                  ^                                       ^
            //                  |-----------------threshold------------ |
            //              first_index                         replicated_index
            let replicated_idx = peer.raft_group
                .status()
                .progress
                .values()
                .map(|p| p.matched)
                .min()
                .unwrap();
            // When an election happened or a new peer is added, replicated_idx can be 0.
            if replicated_idx > 0 {
                let last_idx = peer.raft_group.raft.raft_log.last_index();
                assert!(
                    last_idx >= replicated_idx,
                    "expect last index {} >= replicated index {}",
                    last_idx,
                    replicated_idx
                );
                REGION_MAX_LOG_LAG.observe((last_idx - replicated_idx) as f64);
            }
            let applied_idx = peer.get_store().applied_index();
            let first_idx = peer.get_store().first_index();
            let mut compact_idx;
            if applied_idx > first_idx &&
                applied_idx - first_idx >= self.cfg.raft_log_gc_count_limit
            {
                compact_idx = applied_idx;
            } else if peer.raft_log_size_hint >= self.cfg.raft_log_gc_size_limit.0 {
                compact_idx = applied_idx;
            } else if replicated_idx < first_idx ||
                replicated_idx - first_idx <= self.cfg.raft_log_gc_threshold
            {
                continue;
            } else {
                compact_idx = replicated_idx;
            }

            // Have no idea why subtract 1 here, but original code did this by magic.
            assert!(compact_idx > 0);
            compact_idx -= 1;
            if compact_idx < first_idx {
                // In case compact_idx == first_idx before subtraction.
                continue;
            }

            total_gc_logs += compact_idx - first_idx;

            let term = peer.raft_group.raft.raft_log.term(compact_idx).unwrap();

            // Create a compact log request and notify directly.
            let request = new_compact_log_request(region_id, peer.peer.clone(), compact_idx, term);

            if let Err(e) = self.sendch
                .try_send(Msg::new_raft_cmd(request, Box::new(|_| {})))
            {
                error!("{} send compact log {} err {:?}", peer.tag, compact_idx, e);
            }
        }

        PEER_GC_RAFT_LOG_COUNTER
            .inc_by(total_gc_logs as f64)
            .unwrap();
        self.register_raft_gc_log_tick(event_loop);
    }

    fn register_split_region_check_tick(&self, event_loop: &mut EventLoop<Self>) {
        if let Err(e) = register_timer(
            event_loop,
            Tick::SplitRegionCheck,
            self.cfg.split_region_check_tick_interval.as_millis(),
        ) {
            error!("{} register split region check tick err: {:?}", self.tag, e);
        };
    }

    fn on_split_region_check_tick(&mut self, event_loop: &mut EventLoop<Self>) {
        // To avoid frequent scan, we only add new scan tasks if all previous tasks
        // have finished.
        // TODO: check whether a gc progress has been started.
        if self.split_check_worker.is_busy() {
            self.register_split_region_check_tick(event_loop);
            return;
        }
        for peer in self.region_peers.values_mut() {
            if !peer.is_leader() {
                continue;
            }

            if peer.size_diff_hint < self.cfg.region_split_check_diff.0 {
                continue;
            }
            info!(
                "{} region's size diff {} >= {}, need to check whether should split",
                peer.tag,
                peer.size_diff_hint,
                self.cfg.region_split_check_diff.0
            );
            let task = SplitCheckTask::new(peer.region());
            if let Err(e) = self.split_check_worker.schedule(task) {
                error!("{} failed to schedule split check: {}", self.tag, e);
            }
            peer.size_diff_hint = 0;
        }

        self.register_split_region_check_tick(event_loop);
    }

    fn register_compact_check_tick(&self, event_loop: &mut EventLoop<Self>) {
        if let Err(e) = register_timer(
            event_loop,
            Tick::CompactCheck,
            self.cfg.region_compact_check_interval.as_millis(),
        ) {
            error!("{} register compact check tick err: {:?}", self.tag, e);
        }
    }

    fn on_compact_check_tick(&mut self, event_loop: &mut EventLoop<Self>) {
        for peer in self.region_peers.values_mut() {
            if peer.delete_keys_hint < self.cfg.region_compact_delete_keys_count {
                continue;
            }
            for &cf in &[CF_DEFAULT, CF_WRITE] {
                let task = CompactTask {
                    cf_name: String::from(cf),
                    start_key: Some(keys::enc_start_key(peer.region())),
                    end_key: Some(keys::enc_end_key(peer.region())),
                };
                if let Err(e) = self.compact_worker.schedule(task) {
                    error!("{} failed to schedule compact task: {}", self.tag, e);
                }
            }
            peer.delete_keys_hint = 0;
            // Compact only 1 region each check in case compact task accumulates.
            break;
        }
        self.register_compact_check_tick(event_loop);
    }

    fn on_split_check_result(
        &mut self,
        region_id: u64,
        epoch: metapb::RegionEpoch,
        split_key: Vec<u8>,
    ) {
        if split_key.is_empty() {
            error!("[region {}] split key should not be empty!!!", region_id);
            return;
        }
        let p = self.region_peers.get(&region_id);
        if p.is_none() || !p.unwrap().is_leader() {
            // region on this store is no longer leader, skipped.
            info!(
                "[region {}] region on {} doesn't exist or is not leader, skip.",
                region_id,
                self.store_id()
            );
            return;
        }

        let peer = p.unwrap();
        let region = peer.region();

        if region.get_region_epoch().get_version() != epoch.get_version() {
            info!(
                "{} epoch changed {:?} != {:?}, need re-check later",
                peer.tag,
                region.get_region_epoch(),
                epoch
            );
            return;
        }

        let key = keys::origin_key(&split_key);
        let task = PdTask::AskSplit {
            region: region.clone(),
            split_key: key.to_vec(),
            peer: peer.peer.clone(),
            right_derive: self.cfg.right_derive_when_split,
        };

        if let Err(e) = self.pd_worker.schedule(task) {
            error!(
                "{} failed to notify pd to split at {:?}: {}",
                peer.tag,
                split_key,
                e
            );
        }
    }

    fn on_pd_heartbeat_tick(&mut self, event_loop: &mut EventLoop<Self>) {
        for peer in self.region_peers.values_mut() {
            peer.check_peers();
        }

        let mut leader_count = 0;
        for peer in self.region_peers.values() {
            if peer.is_leader() {
                leader_count += 1;
                peer.heartbeat_pd(&self.pd_worker);
            }
        }

        STORE_PD_HEARTBEAT_GAUGE_VEC
            .with_label_values(&["leader"])
            .set(leader_count as f64);
        STORE_PD_HEARTBEAT_GAUGE_VEC
            .with_label_values(&["region"])
            .set(self.region_peers.len() as f64);

        self.register_pd_heartbeat_tick(event_loop);
    }


    fn register_pd_heartbeat_tick(&self, event_loop: &mut EventLoop<Self>) {
        if let Err(e) = register_timer(
            event_loop,
            Tick::PdHeartbeat,
            self.cfg.pd_heartbeat_tick_interval.as_millis(),
        ) {
            error!("{} register pd heartbeat tick err: {:?}", self.tag, e);
        };
    }

    fn store_heartbeat_pd(&mut self) {
        let mut stats = StoreStats::new();

        let used_size = self.snap_mgr.get_total_snap_size();
        stats.set_used_size(used_size);
        stats.set_store_id(self.store_id());
        stats.set_region_count(self.region_peers.len() as u32);

        let snap_stats = self.snap_mgr.stats();
        stats.set_sending_snap_count(snap_stats.sending_count as u32);
        stats.set_receiving_snap_count(snap_stats.receiving_count as u32);
        STORE_SNAPSHOT_TRAFFIC_GAUGE_VEC
            .with_label_values(&["sending"])
            .set(snap_stats.sending_count as f64);
        STORE_SNAPSHOT_TRAFFIC_GAUGE_VEC
            .with_label_values(&["receiving"])
            .set(snap_stats.receiving_count as f64);

        let mut apply_snapshot_count = 0;
        for peer in self.region_peers.values_mut() {
            if peer.mut_store().check_applying_snap() {
                apply_snapshot_count += 1;
            }
        }

        stats.set_applying_snap_count(apply_snapshot_count as u32);
        STORE_SNAPSHOT_TRAFFIC_GAUGE_VEC
            .with_label_values(&["applying"])
            .set(apply_snapshot_count as f64);

        stats.set_start_time(self.start_time.sec as u32);

        // report store write flow to pd
        let engine_total_bytes_written = self.kv_engine
            .get_statistics_ticker_count(TickerType::BytesWritten);
        let delta = engine_total_bytes_written - self.store_stat.engine_total_bytes_written;
        self.store_stat.engine_total_bytes_written = engine_total_bytes_written;
        stats.set_bytes_written(delta);

        let engine_total_keys_written = self.kv_engine
            .get_statistics_ticker_count(TickerType::NumberKeysWritten);
        let delta = engine_total_keys_written - self.store_stat.engine_total_keys_written;
        self.store_stat.engine_total_keys_written = engine_total_keys_written;
        stats.set_keys_written(delta);

        stats.set_is_busy(self.is_busy);
        self.is_busy = false;

        let store_info = StoreInfo {
            engine: self.kv_engine.clone(),
            capacity: self.cfg.capacity.0,
        };

        let task = PdTask::StoreHeartbeat {
            stats: stats,
            store_info: store_info,
        };
        if let Err(e) = self.pd_worker.schedule(task) {
            error!("{} failed to notify pd: {}", self.tag, e);
        }
    }

    fn on_pd_store_heartbeat_tick(&mut self, event_loop: &mut EventLoop<Self>) {
        self.store_heartbeat_pd();
        self.register_pd_store_heartbeat_tick(event_loop);
    }

    fn handle_snap_mgr_gc(&mut self) -> Result<()> {
        let snap_keys = try!(self.snap_mgr.list_idle_snap());
        if snap_keys.is_empty() {
            return Ok(());
        }
        let (mut last_region_id, mut compacted_idx, mut compacted_term) = (0, u64::MAX, u64::MAX);
        let mut is_applying_snap = false;
        for (key, is_sending) in snap_keys {
            if last_region_id != key.region_id {
                last_region_id = key.region_id;
                match self.region_peers.get(&key.region_id) {
                    None => {
                        // region is deleted
                        compacted_idx = u64::MAX;
                        compacted_term = u64::MAX;
                        is_applying_snap = false;
                    }
                    Some(peer) => {
                        let s = peer.get_store();
                        compacted_idx = s.truncated_index();
                        compacted_term = s.truncated_term();
                        is_applying_snap = s.is_applying_snapshot();
                    }
                };
            }

            if is_sending {
                let s = try!(self.snap_mgr.get_snapshot_for_sending(&key));
                if key.term < compacted_term || key.idx < compacted_idx {
                    info!(
                        "[region {}] snap file {} has been compacted, delete.",
                        key.region_id,
                        key
                    );
                    self.snap_mgr.delete_snapshot(&key, s.as_ref(), false);
                } else if let Ok(meta) = s.meta() {
                    let modified = box_try!(meta.modified());
                    if let Ok(elapsed) = modified.elapsed() {
                        if elapsed > self.cfg.snap_gc_timeout.0 {
                            info!(
                                "[region {}] snap file {} has been expired, delete.",
                                key.region_id,
                                key
                            );
                            self.snap_mgr.delete_snapshot(&key, s.as_ref(), false);
                        }
                    }
                }
            } else if key.term <= compacted_term &&
                (key.idx < compacted_idx || key.idx == compacted_idx && !is_applying_snap)
            {
                info!(
                    "[region {}] snap file {} has been applied, delete.",
                    key.region_id,
                    key
                );
                let a = try!(self.snap_mgr.get_snapshot_for_applying(&key));
                self.snap_mgr.delete_snapshot(&key, a.as_ref(), false);
            }
        }
        Ok(())
    }

    fn on_snap_mgr_gc(&mut self, event_loop: &mut EventLoop<Self>) {
        if let Err(e) = self.handle_snap_mgr_gc() {
            error!("{} failed to gc snap manager: {:?}", self.tag, e);
        }
        self.register_snap_mgr_gc_tick(event_loop);
    }

    fn on_compact_lock_cf(&mut self, event_loop: &mut EventLoop<Self>) {
        // Create a compact lock cf task(compact whole range) and schedule directly.
        if self.store_stat.lock_cf_bytes_written > self.cfg.lock_cf_compact_bytes_threshold.0 {
            self.store_stat.lock_cf_bytes_written = 0;
            let task = CompactTask {
                cf_name: String::from(CF_LOCK),
                start_key: None,
                end_key: None,
            };
            if let Err(e) = self.compact_worker.schedule(task) {
                error!(
                    "{} failed to schedule compact lock cf task: {:?}",
                    self.tag,
                    e
                );
            }
        }

        self.register_compact_lock_cf_tick(event_loop);
    }

    fn register_pd_store_heartbeat_tick(&self, event_loop: &mut EventLoop<Self>) {
        if let Err(e) = register_timer(
            event_loop,
            Tick::PdStoreHeartbeat,
            self.cfg.pd_store_heartbeat_tick_interval.as_millis(),
        ) {
            error!("{} register pd store heartbeat tick err: {:?}", self.tag, e);
        };
    }

    fn register_snap_mgr_gc_tick(&self, event_loop: &mut EventLoop<Self>) {
        if let Err(e) = register_timer(
            event_loop,
            Tick::SnapGc,
            self.cfg.snap_mgr_gc_tick_interval.as_millis(),
        ) {
            error!("{} register snap mgr gc tick err: {:?}", self.tag, e);
        }
    }

    fn register_compact_lock_cf_tick(&self, event_loop: &mut EventLoop<Self>) {
        if let Err(e) = register_timer(
            event_loop,
            Tick::CompactLockCf,
            self.cfg.lock_cf_compact_interval.as_millis(),
        ) {
            error!("{} register compact cf-lock tick err: {:?}", self.tag, e);
        }
    }

    fn on_unreachable(&mut self, region_id: u64, to_peer_id: u64) {
        if let Some(peer) = self.region_peers.get_mut(&region_id) {
            peer.raft_group.report_unreachable(to_peer_id);
        }
    }
}

// Consistency Check implementation.

/// Verify and store the hash to state. return true means the hash has been stored successfully.
fn verify_and_store_hash(
    region_id: u64,
    state: &mut ConsistencyState,
    expected_index: u64,
    expected_hash: Vec<u8>,
) -> bool {
    if expected_index < state.index {
        REGION_HASH_COUNTER_VEC
            .with_label_values(&["verify", "miss"])
            .inc();
        warn!(
            "[region {}] has scheduled a new hash: {} > {}, skip.",
            region_id,
            state.index,
            expected_index
        );
        return false;
    }

    if state.index == expected_index {
        if state.hash.is_empty() {
            warn!(
                "[region {}] duplicated consistency check detected, skip.",
                region_id
            );
            return false;
        }
        if state.hash != expected_hash {
            panic!(
                "[region {}] hash at {} not correct, want \"{}\", got \"{}\"!!!",
                region_id,
                state.index,
                escape(&expected_hash),
                escape(&state.hash)
            );
        }
        info!(
            "[region {}] consistency check at {} pass.",
            region_id,
            state.index
        );
        REGION_HASH_COUNTER_VEC
            .with_label_values(&["verify", "matched"])
            .inc();
        state.hash = vec![];
        return false;
    }

    if state.index != INVALID_INDEX && !state.hash.is_empty() {
        // Maybe computing is too slow or computed result is dropped due to channel full.
        // If computing is too slow, miss count will be increased twice.
        REGION_HASH_COUNTER_VEC
            .with_label_values(&["verify", "miss"])
            .inc();
        warn!(
            "[region {}] hash belongs to index {}, but we want {}, skip.",
            region_id,
            state.index,
            expected_index
        );
    }

    info!(
        "[region {}] save hash of {} for consistency check later.",
        region_id,
        expected_index
    );
    state.index = expected_index;
    state.hash = expected_hash;
    true
}

impl<T: Transport, C: PdClient> Store<T, C> {
    fn register_consistency_check_tick(&self, event_loop: &mut EventLoop<Self>) {
        if let Err(e) = register_timer(
            event_loop,
            Tick::ConsistencyCheck,
            self.cfg.consistency_check_interval.as_millis(),
        ) {
            error!("{} register consistency check tick err: {:?}", self.tag, e);
        };
    }

    fn on_consistency_check_tick(&mut self, event_loop: &mut EventLoop<Self>) {
        if self.consistency_check_worker.is_busy() {
            // To avoid frequent scan, schedule new check only when all the
            // scheduled check is done.
            self.register_consistency_check_tick(event_loop);
            return;
        }
        let (mut candidate_id, mut candidate_check_time) = (0, Instant::now());
        for (&region_id, peer) in &mut self.region_peers {
            if !peer.is_leader() {
                continue;
            }
            if peer.consistency_state.last_check_time < candidate_check_time {
                candidate_id = region_id;
                candidate_check_time = peer.consistency_state.last_check_time;
            }
        }

        if candidate_id != 0 {
            let peer = &self.region_peers[&candidate_id];

            info!("{} scheduling consistent check", peer.tag);
            let msg = Msg::new_raft_cmd(
                new_compute_hash_request(candidate_id, peer.peer.clone()),
                Box::new(|_| {}),
            );

            if let Err(e) = self.sendch.send(msg) {
                error!("{} failed to schedule consistent check: {:?}", peer.tag, e);
            }
        }

        self.register_consistency_check_tick(event_loop);
    }

    fn on_ready_compute_hash(&mut self, region: metapb::Region, index: u64, snap: EngineSnapshot) {
        let region_id = region.get_id();
        self.region_peers
            .get_mut(&region_id)
            .unwrap()
            .consistency_state
            .last_check_time = Instant::now();
        let task = ConsistencyCheckTask::compute_hash(region, index, snap);
        info!("[region {}] schedule {}", region_id, task);
        if let Err(e) = self.consistency_check_worker.schedule(task) {
            error!("[region {}] schedule failed: {:?}", region_id, e);
        }
    }

    fn on_ready_verify_hash(
        &mut self,
        region_id: u64,
        expected_index: u64,
        expected_hash: Vec<u8>,
    ) {
        let state = match self.region_peers.get_mut(&region_id) {
            None => {
                warn!(
                    "[region {}] receive stale hash at index {}",
                    region_id,
                    expected_index
                );
                return;
            }
            Some(p) => &mut p.consistency_state,
        };

        verify_and_store_hash(region_id, state, expected_index, expected_hash);
    }

    fn on_hash_computed(&mut self, region_id: u64, index: u64, hash: Vec<u8>) {
        let (state, peer) = match self.region_peers.get_mut(&region_id) {
            None => {
                warn!(
                    "[region {}] receive stale hash at index {}",
                    region_id,
                    index
                );
                return;
            }
            Some(p) => (&mut p.consistency_state, &p.peer),
        };

        if !verify_and_store_hash(region_id, state, index, hash) {
            return;
        }

        let msg = Msg::new_raft_cmd(
            new_verify_hash_request(region_id, peer.clone(), state),
            Box::new(|_| {}),
        );
        if let Err(e) = self.sendch.send(msg) {
            error!(
                "[region {}] failed to schedule verify command for index {}: {:?}",
                region_id,
                index,
                e
            );
        }
    }
}

fn new_admin_request(region_id: u64, peer: metapb::Peer) -> RaftCmdRequest {
    let mut request = RaftCmdRequest::new();
    request.mut_header().set_region_id(region_id);
    request.mut_header().set_peer(peer);
    request
}

fn new_verify_hash_request(
    region_id: u64,
    peer: metapb::Peer,
    state: &ConsistencyState,
) -> RaftCmdRequest {
    let mut request = new_admin_request(region_id, peer);

    let mut admin = AdminRequest::new();
    admin.set_cmd_type(AdminCmdType::VerifyHash);
    admin.mut_verify_hash().set_index(state.index);
    admin.mut_verify_hash().set_hash(state.hash.clone());
    request.set_admin_request(admin);
    request
}

fn new_compute_hash_request(region_id: u64, peer: metapb::Peer) -> RaftCmdRequest {
    let mut request = new_admin_request(region_id, peer);

    let mut admin = AdminRequest::new();
    admin.set_cmd_type(AdminCmdType::ComputeHash);
    request.set_admin_request(admin);
    request
}

fn register_timer<T: Transport, C: PdClient>(
    event_loop: &mut EventLoop<Store<T, C>>,
    tick: Tick,
    delay: u64,
) -> Result<()> {
    // TODO: now mio TimerError doesn't implement Error trait,
    // so we can't use `try!` directly.
    if delay == 0 {
        // 0 delay means turn off the timer.
        return Ok(());
    }
    if let Err(e) = event_loop.timeout_ms(tick, delay) {
        return Err(box_err!(
            "failed to register timeout [{:?}, delay: {:?}ms]: {:?}",
            tick,
            delay,
            e
        ));
    }
    Ok(())
}

fn new_compact_log_request(
    region_id: u64,
    peer: metapb::Peer,
    compact_index: u64,
    compact_term: u64,
) -> RaftCmdRequest {
    let mut request = new_admin_request(region_id, peer);

    let mut admin = AdminRequest::new();
    admin.set_cmd_type(AdminCmdType::CompactLog);
    admin.mut_compact_log().set_compact_index(compact_index);
    admin.mut_compact_log().set_compact_term(compact_term);
    request.set_admin_request(admin);
    request
}

impl<T: Transport, C: PdClient> mio::Handler for Store<T, C> {
    type Timeout = Tick;
    type Message = Msg;

    fn notify(&mut self, event_loop: &mut EventLoop<Self>, msg: Msg) {
        match msg {
            Msg::RaftMessage(data) => if let Err(e) = self.on_raft_message(data) {
                error!("{} handle raft message err: {:?}", self.tag, e);
            },
            Msg::RaftCmd {
                send_time,
                request,
                callback,
            } => {
                self.raft_metrics
                    .propose
                    .request_wait_time
                    .observe(duration_to_sec(send_time.elapsed()) as f64);
                self.propose_raft_command(request, callback)
            }
            // For now, it is only called by batch snapshot.
            Msg::BatchRaftSnapCmds {
                send_time,
                batch,
                on_finished,
            } => {
                self.raft_metrics
                    .propose
                    .request_wait_time
                    .observe(duration_to_sec(send_time.elapsed()) as f64);
                self.propose_batch_raft_snapshot_command(batch, on_finished);
            }
            Msg::Quit => {
                info!("{} receive quit message", self.tag);
                event_loop.shutdown();
            }
            Msg::SplitCheckResult {
                region_id,
                epoch,
                split_key,
            } => {
                info!("[region {}] split check complete.", region_id);
                self.on_split_check_result(region_id, epoch, split_key);
            }
            Msg::ReportUnreachable {
                region_id,
                to_peer_id,
            } => {
                self.on_unreachable(region_id, to_peer_id);
            }
            Msg::SnapshotStats => self.store_heartbeat_pd(),
            Msg::ComputeHashResult {
                region_id,
                index,
                hash,
            } => {
                self.on_hash_computed(region_id, index, hash);
            }
        }
    }

    fn timeout(&mut self, event_loop: &mut EventLoop<Self>, timeout: Tick) {
        let t = SlowTimer::new();
        match timeout {
            Tick::Raft => self.on_raft_base_tick(event_loop),
            Tick::RaftLogGc => self.on_raft_gc_log_tick(event_loop),
            Tick::SplitRegionCheck => self.on_split_region_check_tick(event_loop),
            Tick::CompactCheck => self.on_compact_check_tick(event_loop),
            Tick::PdHeartbeat => self.on_pd_heartbeat_tick(event_loop),
            Tick::PdStoreHeartbeat => self.on_pd_store_heartbeat_tick(event_loop),
            Tick::SnapGc => self.on_snap_mgr_gc(event_loop),
            Tick::CompactLockCf => self.on_compact_lock_cf(event_loop),
            Tick::ConsistencyCheck => self.on_consistency_check_tick(event_loop),
            Tick::ReportRegionFlow => self.on_report_region_flow(event_loop),
        }
        slow_log!(t, "{} handle timeout {:?}", self.tag, timeout);
    }

    // This method is invoked very frequently, should avoid time consuming operation.
    fn tick(&mut self, event_loop: &mut EventLoop<Self>) {
        if !event_loop.is_running() {
            self.stop();
            return;
        }

        // We handle raft ready in event loop.
        if !self.pending_raft_groups.is_empty() {
            self.on_raft_ready();
        }

        self.poll_apply();

        self.pending_snapshot_regions.clear();
    }
}

impl<T: Transport, C: PdClient> Store<T, C> {
    /// load the target peer of request as mutable borrow.
    fn mut_target_peer(&mut self, request: &RaftCmdRequest) -> Result<&mut Peer> {
        let region_id = request.get_header().get_region_id();
        match self.region_peers.get_mut(&region_id) {
            None => Err(Error::RegionNotFound(region_id)),
            Some(peer) => Ok(peer),
        }
    }

    // Handle status commands here, separate the logic, maybe we can move it
    // to another file later.
    // Unlike other commands (write or admin), status commands only show current
    // store status, so no need to handle it in raft group.
    fn execute_status_command(&mut self, request: &RaftCmdRequest) -> Result<RaftCmdResponse> {
        let cmd_type = request.get_status_request().get_cmd_type();
        let region_id = request.get_header().get_region_id();

        let mut response = try!(match cmd_type {
            StatusCmdType::RegionLeader => self.execute_region_leader(request),
            StatusCmdType::RegionDetail => self.execute_region_detail(request),
            StatusCmdType::InvalidStatus => Err(box_err!("invalid status command!")),
        });
        response.set_cmd_type(cmd_type);

        let mut resp = RaftCmdResponse::new();
        resp.set_status_response(response);
        // Bind peer current term here.
        if let Some(peer) = self.region_peers.get(&region_id) {
            bind_term(&mut resp, peer.term());
        }
        Ok(resp)
    }

    fn execute_region_leader(&mut self, request: &RaftCmdRequest) -> Result<StatusResponse> {
        let peer = try!(self.mut_target_peer(request));

        let mut resp = StatusResponse::new();
        if let Some(leader) = peer.get_peer_from_cache(peer.leader_id()) {
            resp.mut_region_leader().set_leader(leader);
        }

        Ok(resp)
    }

    fn execute_region_detail(&mut self, request: &RaftCmdRequest) -> Result<StatusResponse> {
        let peer = try!(self.mut_target_peer(request));
        if !peer.get_store().is_initialized() {
            let region_id = request.get_header().get_region_id();
            return Err(Error::RegionNotInitialized(region_id));
        }
        let mut resp = StatusResponse::new();
        resp.mut_region_detail().set_region(peer.region().clone());
        if let Some(leader) = peer.get_peer_from_cache(peer.leader_id()) {
            resp.mut_region_detail().set_leader(leader);
        }

        Ok(resp)
    }
}<|MERGE_RESOLUTION|>--- conflicted
+++ resolved
@@ -359,28 +359,16 @@
         for region_id in self.region_ranges.values() {
             let region = self.region_peers[region_id].region();
             let start_key = keys::enc_start_key(region);
-<<<<<<< HEAD
             try!(util::delete_all_in_range(
-                &self.engine,
-=======
-            // TODO: use delete_range once #1250 is resolved.
-            try!(delete_file_in_range(
                 &self.kv_engine,
->>>>>>> deb394b5
                 &last_start_key,
                 &start_key
             ));
             last_start_key = keys::enc_end_key(region);
         }
 
-<<<<<<< HEAD
         try!(util::delete_all_in_range(
-            &self.engine,
-=======
-        // TODO: use delete_range once #1250 is resolved.
-        try!(delete_file_in_range(
             &self.kv_engine,
->>>>>>> deb394b5
             &last_start_key,
             keys::DATA_MAX_KEY
         ));
