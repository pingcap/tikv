// Copyright 2016 TiKV Project Authors. Licensed under Apache-2.0.

use engine::rocks::{TablePropertiesCollection, DB};
use engine::{self, IterOption};
use engine_rocks::Compat;
use engine_traits::{KvEngine, Peekable, ReadOptions, Result as EngineResult, Snapshot};
use kvproto::metapb::Region;
use kvproto::raft_serverpb::RaftApplyState;
use std::sync::atomic::{AtomicU64, Ordering};
use std::sync::Arc;

use crate::raftstore::store::{util, PeerStorage};
use crate::raftstore::Result;
use engine_rocks::RocksEngine;
use engine_traits::util::check_key_in_range;
use engine_traits::CF_RAFT;
use engine_traits::{Error as EngineError, Iterable, Iterator};
use keys::DATA_PREFIX_KEY;
use tikv_util::keybuilder::KeyBuilder;
use tikv_util::metrics::CRITICAL_ERROR;
use tikv_util::{panic_when_unexpected_key_or_data, set_panic_mark};

/// Snapshot of a region.
///
/// Only data within a region can be accessed.
#[derive(Debug)]
pub struct RegionSnapshot<E: KvEngine> {
    snap: <E::Snapshot as Snapshot>::SyncSnapshot,
    region: Arc<Region>,
    apply_index: Arc<AtomicU64>,
}

impl<E> RegionSnapshot<E>
where
    E: KvEngine,
{
    #[allow(clippy::new_ret_no_self)] // temporary until this returns RegionSnapshot<E>
    pub fn new(ps: &PeerStorage) -> RegionSnapshot<RocksEngine> {
        RegionSnapshot::from_snapshot(ps.raw_snapshot().into_sync(), ps.region().clone())
    }

    pub fn from_raw(db: Arc<DB>, region: Region) -> RegionSnapshot<RocksEngine> {
        RegionSnapshot::from_snapshot(db.c().snapshot().into_sync(), region)
    }

    pub fn from_snapshot(
        snap: <E::Snapshot as Snapshot>::SyncSnapshot,
        region: Region,
    ) -> RegionSnapshot<E> {
        RegionSnapshot {
            snap,
            region: Arc::new(region),
            // Use 0 to indicate that the apply index is missing and we need to KvGet it,
            // since apply index must be >= RAFT_INIT_LOG_INDEX.
            apply_index: Arc::new(AtomicU64::new(0)),
        }
    }

    #[inline]
    pub fn get_region(&self) -> &Region {
        &self.region
    }

    #[inline]
    pub fn get_apply_index(&self) -> Result<u64> {
        let apply_index = self.apply_index.load(Ordering::SeqCst);
        if apply_index == 0 {
            self.get_apply_index_from_storage()
        } else {
            Ok(apply_index)
        }
    }

    fn get_apply_index_from_storage(&self) -> Result<u64> {
        let apply_state: Option<RaftApplyState> = self
            .snap
            .get_msg_cf(CF_RAFT, &keys::apply_state_key(self.region.get_id()))?;
        match apply_state {
            Some(s) => {
                let apply_index = s.get_applied_index();
                self.apply_index.store(apply_index, Ordering::SeqCst);
                Ok(apply_index)
            }
            None => Err(box_err!("Unable to get applied index")),
        }
    }

    pub fn iter(&self, iter_opt: IterOption) -> RegionIterator<E> {
        RegionIterator::new(&self.snap, Arc::clone(&self.region), iter_opt)
    }

    pub fn iter_cf(&self, cf: &str, iter_opt: IterOption) -> Result<RegionIterator<E>> {
        Ok(RegionIterator::new_cf(
            &self.snap,
            Arc::clone(&self.region),
            iter_opt,
            cf,
        ))
    }

    // scan scans database using an iterator in range [start_key, end_key), calls function f for
    // each iteration, if f returns false, terminates this scan.
    pub fn scan<F>(&self, start_key: &[u8], end_key: &[u8], fill_cache: bool, f: F) -> Result<()>
    where
        F: FnMut(&[u8], &[u8]) -> Result<bool>,
    {
        let start = KeyBuilder::from_slice(start_key, DATA_PREFIX_KEY.len(), 0);
        let end = KeyBuilder::from_slice(end_key, DATA_PREFIX_KEY.len(), 0);
        let iter_opt = IterOption::new(Some(start), Some(end), fill_cache);
        self.scan_impl(self.iter(iter_opt), start_key, f)
    }

    // like `scan`, only on a specific column family.
    pub fn scan_cf<F>(
        &self,
        cf: &str,
        start_key: &[u8],
        end_key: &[u8],
        fill_cache: bool,
        f: F,
    ) -> Result<()>
    where
        F: FnMut(&[u8], &[u8]) -> Result<bool>,
    {
        let start = KeyBuilder::from_slice(start_key, DATA_PREFIX_KEY.len(), 0);
        let end = KeyBuilder::from_slice(end_key, DATA_PREFIX_KEY.len(), 0);
        let iter_opt = IterOption::new(Some(start), Some(end), fill_cache);
        self.scan_impl(self.iter_cf(cf, iter_opt)?, start_key, f)
    }

    fn scan_impl<F>(&self, mut it: RegionIterator<E>, start_key: &[u8], mut f: F) -> Result<()>
    where
        F: FnMut(&[u8], &[u8]) -> Result<bool>,
    {
        if !it.seek(start_key)? {
            return Ok(());
        }
        while it.valid() {
            let r = f(it.key(), it.value())?;

            if !r || !it.next() {
                break;
            }
        }

        it.status()
    }

    pub fn get_properties_cf(&self, cf: &str) -> Result<TablePropertiesCollection> {
        let start = keys::enc_start_key(&self.region);
        let end = keys::enc_end_key(&self.region);
        let prop = engine::util::get_range_properties_cf(
            &self.snap.get_db().bad_downcast::<Arc<DB>>(), // FIXME
            cf,
            &start,
            &end,
        )?;
        Ok(prop)
    }

    #[inline]
    pub fn get_start_key(&self) -> &[u8] {
        self.region.get_start_key()
    }

    #[inline]
    pub fn get_end_key(&self) -> &[u8] {
        self.region.get_end_key()
    }
}

impl<E> Clone for RegionSnapshot<E>
where
    E: KvEngine,
{
    fn clone(&self) -> Self {
        RegionSnapshot {
            snap: self.snap.clone(),
            region: Arc::clone(&self.region),
            apply_index: Arc::clone(&self.apply_index),
        }
    }
}

impl<E> Peekable for RegionSnapshot<E>
where
    E: KvEngine,
{
    type DBVector = <E::Snapshot as Peekable>::DBVector;

    fn get_value_opt(
        &self,
        opts: &ReadOptions,
        key: &[u8],
    ) -> EngineResult<Option<Self::DBVector>> {
        check_key_in_range(
            key,
            self.region.get_id(),
            self.region.get_start_key(),
            self.region.get_end_key(),
        )
        .map_err(|e| EngineError::Other(box_err!(e)))?;
        let data_key = keys::data_key(key);
        self.snap
            .get_value_opt(opts, &data_key)
            .map_err(|e| self.handle_get_value_error(e, "", key))
    }

    fn get_value_cf_opt(
        &self,
        opts: &ReadOptions,
        cf: &str,
        key: &[u8],
    ) -> EngineResult<Option<Self::DBVector>> {
        check_key_in_range(
            key,
            self.region.get_id(),
            self.region.get_start_key(),
            self.region.get_end_key(),
        )
        .map_err(|e| EngineError::Other(box_err!(e)))?;
        let data_key = keys::data_key(key);
        self.snap
            .get_value_cf_opt(opts, cf, &data_key)
            .map_err(|e| self.handle_get_value_error(e, cf, key))
    }
}

impl<E> RegionSnapshot<E>
where
    E: KvEngine,
{
    #[inline(never)]
    fn handle_get_value_error(&self, e: EngineError, cf: &str, key: &[u8]) -> EngineError {
        CRITICAL_ERROR.with_label_values(&["rocksdb get"]).inc();
        if panic_when_unexpected_key_or_data() {
            set_panic_mark();
            panic!(
                "failed to get value of key {} in region {}: {:?}",
                hex::encode_upper(&key),
                self.region.get_id(),
                e,
            );
        } else {
            error!(
                "failed to get value of key in cf";
                "key" => hex::encode_upper(&key),
                "region" => self.region.get_id(),
                "cf" => cf,
                "error" => ?e,
            );
            e
        }
    }
}

/// `RegionIterator` wrap a rocksdb iterator and only allow it to
/// iterate in the region. It behaves as if underlying
/// db only contains one region.
pub struct RegionIterator<E: KvEngine> {
    iter: <E::Snapshot as Iterable>::Iterator,
    region: Arc<Region>,
}

fn update_lower_bound(iter_opt: &mut IterOption, region: &Region) {
    let region_start_key = keys::enc_start_key(region);
    if iter_opt.lower_bound().is_some() && !iter_opt.lower_bound().as_ref().unwrap().is_empty() {
        iter_opt.set_lower_bound_prefix(keys::DATA_PREFIX_KEY);
        if region_start_key.as_slice() > *iter_opt.lower_bound().as_ref().unwrap() {
            iter_opt.set_vec_lower_bound(region_start_key);
        }
    } else {
        iter_opt.set_vec_lower_bound(region_start_key);
    }
}

fn update_upper_bound(iter_opt: &mut IterOption, region: &Region) {
    let region_end_key = keys::enc_end_key(region);
    if iter_opt.upper_bound().is_some() && !iter_opt.upper_bound().as_ref().unwrap().is_empty() {
        iter_opt.set_upper_bound_prefix(keys::DATA_PREFIX_KEY);
        if region_end_key.as_slice() < *iter_opt.upper_bound().as_ref().unwrap() {
            iter_opt.set_vec_upper_bound(region_end_key);
        }
    } else {
        iter_opt.set_vec_upper_bound(region_end_key);
    }
}

// we use engine::rocks's style iterator, doesn't need to impl std iterator.
impl<E> RegionIterator<E>
where
    E: KvEngine,
{
    pub fn new(
        snap: &<E::Snapshot as Snapshot>::SyncSnapshot,
        region: Arc<Region>,
        mut iter_opt: IterOption,
    ) -> RegionIterator<E> {
        update_lower_bound(&mut iter_opt, &region);
        update_upper_bound(&mut iter_opt, &region);
        let iter = snap
            .iterator_opt(iter_opt)
            .expect("creating snapshot iterator"); // FIXME error handling
        RegionIterator { iter, region }
    }

    pub fn new_cf(
        snap: &<E::Snapshot as Snapshot>::SyncSnapshot,
        region: Arc<Region>,
        mut iter_opt: IterOption,
        cf: &str,
    ) -> RegionIterator<E> {
        update_lower_bound(&mut iter_opt, &region);
        update_upper_bound(&mut iter_opt, &region);
        let iter = snap
            .iterator_cf_opt(cf, iter_opt)
            .expect("creating snapshot iterator"); // FIXME error handling
        RegionIterator { iter, region }
    }

    pub fn seek_to_first(&mut self) -> bool {
        self.iter.seek_to_first()
    }

    pub fn seek_to_last(&mut self) -> bool {
        self.iter.seek_to_last()
    }

    pub fn seek(&mut self, key: &[u8]) -> Result<bool> {
        fail_point!("region_snapshot_seek", |_| {
            Err(box_err!("region seek error"))
        });
        self.should_seekable(key)?;
        let key = keys::data_key(key);
        Ok(self.iter.seek(key.as_slice().into()))
    }

    pub fn seek_for_prev(&mut self, key: &[u8]) -> Result<bool> {
        self.should_seekable(key)?;
        let key = keys::data_key(key);
        Ok(self.iter.seek_for_prev(key.as_slice().into()))
    }

    pub fn prev(&mut self) -> bool {
        if !self.valid() {
            return false;
        }
        self.iter.prev()
    }

    pub fn next(&mut self) -> bool {
        if !self.valid() {
            return false;
        }
        self.iter.next()
    }

    #[inline]
    pub fn key(&self) -> &[u8] {
        keys::origin_key(self.iter.key())
    }

    #[inline]
    pub fn value(&self) -> &[u8] {
        self.iter.value()
    }

    #[inline]
    pub fn valid(&self) -> bool {
        self.iter.valid()
    }

    #[inline]
    pub fn status(&self) -> Result<()> {
        self.iter.status().map_err(From::from)
    }

    #[inline]
    pub fn should_seekable(&self, key: &[u8]) -> Result<()> {
        if let Err(e) = util::check_key_in_region_inclusive(key, &self.region) {
            return handle_check_key_in_region_error(e);
        }
        Ok(())
    }
}

#[inline(never)]
fn handle_check_key_in_region_error(e: crate::raftstore::Error) -> Result<()> {
    // Split out the error case to reduce hot-path code size.
    CRITICAL_ERROR
        .with_label_values(&["key not in region"])
        .inc();
    if panic_when_unexpected_key_or_data() {
        set_panic_mark();
        panic!("key exceed bound: {:?}", e);
    } else {
        Err(e)
    }
}

#[cfg(test)]
mod tests {
    use std::path::Path;
    use std::sync::Arc;
    use std::thread;
    use std::time::Duration;

    use kvproto::metapb::{Peer, Region};
    use tempfile::{Builder, TempDir};

    use crate::config::TiKvConfig;
    use crate::raftstore::store::snap::snap_io::{apply_sst_cf_file, build_sst_cf_file};
    use crate::raftstore::store::PeerStorage;
    use crate::raftstore::Result;
    use crate::storage::mvcc::ScannerBuilder;
    use crate::storage::mvcc::{Write, WriteType};
    use crate::storage::txn::Scanner;
    use crate::storage::{CfStatistics, Cursor, ScanMode};
    use engine::rocks;
    use engine::rocks::util::compact_files_in_range;
    use engine::rocks::{IngestExternalFileOptions, Writable};
    use engine::util::{delete_all_files_in_range, delete_all_in_range};
    use engine::Engines;
    use engine::*;
    use engine::{ALL_CFS, CF_DEFAULT};
    use engine_rocks::RocksIOLimiter;
    use engine_rocks::{Compat, RocksSnapshot, RocksSstWriterBuilder};
    use engine_traits::{Peekable, SstWriter, SstWriterBuilder};
    use keys::{data_key, Key};
    use tikv_util::config::{ReadableDuration, ReadableSize};
    use tikv_util::worker;

    use super::*;

    type DataSet = Vec<(Vec<u8>, Vec<u8>)>;

    fn new_temp_engine(path: &TempDir) -> Engines {
        let raft_path = path.path().join(Path::new("raft"));
        let shared_block_cache = false;
        Engines::new(
            Arc::new(
                rocks::util::new_engine(path.path().to_str().unwrap(), None, ALL_CFS, None)
                    .unwrap(),
            ),
            Arc::new(
                rocks::util::new_engine(raft_path.to_str().unwrap(), None, &[CF_DEFAULT], None)
                    .unwrap(),
            ),
            shared_block_cache,
        )
    }

    fn new_peer_storage(engines: Engines, r: &Region) -> PeerStorage {
        let (sched, _) = worker::dummy_scheduler();
        PeerStorage::new(engines, r, sched, 0, "".to_owned()).unwrap()
    }

    fn load_default_dataset(engines: Engines) -> (PeerStorage, DataSet) {
        let mut r = Region::default();
        r.mut_peers().push(Peer::default());
        r.set_id(10);
        r.set_start_key(b"a2".to_vec());
        r.set_end_key(b"a7".to_vec());

        let base_data = vec![
            (b"a1".to_vec(), b"v1".to_vec()),
            (b"a3".to_vec(), b"v3".to_vec()),
            (b"a5".to_vec(), b"v5".to_vec()),
            (b"a7".to_vec(), b"v7".to_vec()),
            (b"a9".to_vec(), b"v9".to_vec()),
        ];

        for &(ref k, ref v) in &base_data {
            engines.kv.put(&data_key(k), v).unwrap();
        }
        let store = new_peer_storage(engines, &r);
        (store, base_data)
    }

    fn load_multiple_levels_dataset(engines: Engines) -> (PeerStorage, DataSet) {
        let mut r = Region::default();
        r.mut_peers().push(Peer::default());
        r.set_id(10);
        r.set_start_key(b"a04".to_vec());
        r.set_end_key(b"a15".to_vec());

        let levels = vec![
            (b"a01".to_vec(), 1),
            (b"a02".to_vec(), 5),
            (b"a03".to_vec(), 3),
            (b"a04".to_vec(), 4),
            (b"a05".to_vec(), 1),
            (b"a06".to_vec(), 2),
            (b"a07".to_vec(), 2),
            (b"a08".to_vec(), 5),
            (b"a09".to_vec(), 6),
            (b"a10".to_vec(), 0),
            (b"a11".to_vec(), 1),
            (b"a12".to_vec(), 4),
            (b"a13".to_vec(), 2),
            (b"a14".to_vec(), 5),
            (b"a15".to_vec(), 3),
            (b"a16".to_vec(), 2),
            (b"a17".to_vec(), 1),
            (b"a18".to_vec(), 0),
        ];

        let mut data = vec![];
        {
            let db = &engines.kv;
            for &(ref k, level) in &levels {
                db.put(&data_key(k), k).unwrap();
                db.flush(true).unwrap();
                data.push((k.to_vec(), k.to_vec()));
                compact_files_in_range(&db, Some(&data_key(k)), Some(&data_key(k)), Some(level))
                    .unwrap();
            }
        }

        let store = new_peer_storage(engines, &r);
        (store, data)
    }

    #[test]
    fn test_peekable() {
        let path = Builder::new().prefix("test-raftstore").tempdir().unwrap();
        let engines = new_temp_engine(&path);
        let mut r = Region::default();
        r.set_id(10);
        r.set_start_key(b"key0".to_vec());
        r.set_end_key(b"key4".to_vec());
        let store = new_peer_storage(engines.clone(), &r);

        let key3 = b"key3";
        engines.kv.put_msg(&data_key(key3), &r).expect("");

        let snap = RegionSnapshot::<RocksEngine>::new(&store);
        let v3 = snap.get_msg(key3).expect("");
        assert_eq!(v3, Some(r));

        let v0 = snap.get_value(b"key0").expect("");
        assert!(v0.is_none());

        let v4 = snap.get_value(b"key5");
        assert!(v4.is_err());
    }

    #[allow(clippy::type_complexity)]
    #[test]
    fn test_seek_and_seek_prev() {
        let path = Builder::new().prefix("test-raftstore").tempdir().unwrap();
        let engines = new_temp_engine(&path);
        let (store, _) = load_default_dataset(engines.clone());
        let snap = RegionSnapshot::<RocksEngine>::new(&store);

        let check_seek_result = |snap: &RegionSnapshot<RocksEngine>,
                                 lower_bound: Option<&[u8]>,
                                 upper_bound: Option<&[u8]>,
                                 seek_table: &Vec<(
            &[u8],
            bool,
            Option<(&[u8], &[u8])>,
            Option<(&[u8], &[u8])>,
        )>| {
            let iter_opt = IterOption::new(
                lower_bound.map(|v| KeyBuilder::from_slice(v, keys::DATA_PREFIX_KEY.len(), 0)),
                upper_bound.map(|v| KeyBuilder::from_slice(v, keys::DATA_PREFIX_KEY.len(), 0)),
                true,
            );
            let mut iter = snap.iter(iter_opt);
            for (seek_key, in_range, seek_exp, prev_exp) in seek_table.clone() {
                let check_res = |iter: &RegionIterator<RocksEngine>,
                                 res: Result<bool>,
                                 exp: Option<(&[u8], &[u8])>| {
                    if !in_range {
                        assert!(
                            res.is_err(),
                            "exp failed at {}",
                            hex::encode_upper(seek_key)
                        );
                        return;
                    }
                    if exp.is_none() {
                        assert!(!res.unwrap(), "exp none at {}", hex::encode_upper(seek_key));
                        return;
                    }

                    assert!(
                        res.unwrap(),
                        "should succeed at {}",
                        hex::encode_upper(seek_key)
                    );
                    let (exp_key, exp_val) = exp.unwrap();
                    assert_eq!(iter.key(), exp_key);
                    assert_eq!(iter.value(), exp_val);
                };
                let seek_res = iter.seek(seek_key);
                check_res(&iter, seek_res, seek_exp);
                let prev_res = iter.seek_for_prev(seek_key);
                check_res(&iter, prev_res, prev_exp);
            }
        };

        let mut seek_table: Vec<(&[u8], bool, Option<(&[u8], &[u8])>, Option<(&[u8], &[u8])>)> = vec![
            (b"a1", false, None, None),
            (b"a2", true, Some((b"a3", b"v3")), None),
            (b"a3", true, Some((b"a3", b"v3")), Some((b"a3", b"v3"))),
            (b"a4", true, Some((b"a5", b"v5")), Some((b"a3", b"v3"))),
            (b"a6", true, None, Some((b"a5", b"v5"))),
            (b"a7", true, None, Some((b"a5", b"v5"))),
            (b"a9", false, None, None),
        ];
        check_seek_result(&snap, None, None, &seek_table);
        check_seek_result(&snap, None, Some(b"a9"), &seek_table);
        check_seek_result(&snap, Some(b"a1"), None, &seek_table);
        check_seek_result(&snap, Some(b""), Some(b""), &seek_table);
        check_seek_result(&snap, Some(b"a1"), Some(b"a9"), &seek_table);
        check_seek_result(&snap, Some(b"a2"), Some(b"a9"), &seek_table);
        check_seek_result(&snap, Some(b"a2"), Some(b"a7"), &seek_table);
        check_seek_result(&snap, Some(b"a1"), Some(b"a7"), &seek_table);

        seek_table = vec![
            (b"a1", false, None, None),
            (b"a2", true, None, None),
            (b"a3", true, None, None),
            (b"a4", true, None, None),
            (b"a6", true, None, None),
            (b"a7", true, None, None),
            (b"a9", false, None, None),
        ];
        check_seek_result(&snap, None, Some(b"a1"), &seek_table);
        check_seek_result(&snap, Some(b"a8"), None, &seek_table);
        check_seek_result(&snap, Some(b"a7"), Some(b"a2"), &seek_table);

        let path = Builder::new().prefix("test-raftstore").tempdir().unwrap();
        let engines = new_temp_engine(&path);
        let (store, _) = load_multiple_levels_dataset(engines.clone());
        let snap = RegionSnapshot::<RocksEngine>::new(&store);

        seek_table = vec![
            (b"a01", false, None, None),
            (b"a03", false, None, None),
            (b"a05", true, Some((b"a05", b"a05")), Some((b"a05", b"a05"))),
            (b"a10", true, Some((b"a10", b"a10")), Some((b"a10", b"a10"))),
            (b"a14", true, Some((b"a14", b"a14")), Some((b"a14", b"a14"))),
            (b"a15", true, None, Some((b"a14", b"a14"))),
            (b"a18", false, None, None),
            (b"a19", false, None, None),
        ];
        check_seek_result(&snap, None, None, &seek_table);
        check_seek_result(&snap, None, Some(b"a20"), &seek_table);
        check_seek_result(&snap, Some(b"a00"), None, &seek_table);
        check_seek_result(&snap, Some(b""), Some(b""), &seek_table);
        check_seek_result(&snap, Some(b"a00"), Some(b"a20"), &seek_table);
        check_seek_result(&snap, Some(b"a01"), Some(b"a20"), &seek_table);
        check_seek_result(&snap, Some(b"a01"), Some(b"a15"), &seek_table);
        check_seek_result(&snap, Some(b"a00"), Some(b"a15"), &seek_table);
    }

    #[test]
    fn test_iterate() {
        let path = Builder::new().prefix("test-raftstore").tempdir().unwrap();
        let engines = new_temp_engine(&path);
        let (store, base_data) = load_default_dataset(engines.clone());

        let snap = RegionSnapshot::<RocksEngine>::new(&store);
        let mut data = vec![];
        snap.scan(b"a2", &[0xFF, 0xFF], false, |key, value| {
            data.push((key.to_vec(), value.to_vec()));
            Ok(true)
        })
        .unwrap();

        assert_eq!(data.len(), 2);
        assert_eq!(data, &base_data[1..3]);

        data.clear();
        snap.scan(b"a2", &[0xFF, 0xFF], false, |key, value| {
            data.push((key.to_vec(), value.to_vec()));
            Ok(false)
        })
        .unwrap();

        assert_eq!(data.len(), 1);

        let mut iter = snap.iter(IterOption::default());
        assert!(iter.seek_to_first());
        let mut res = vec![];
        loop {
            res.push((iter.key().to_vec(), iter.value().to_vec()));
            if !iter.next() {
                break;
            }
        }
        assert_eq!(res, base_data[1..3].to_vec());

        // test last region
        let mut region = Region::default();
        region.mut_peers().push(Peer::default());
        let store = new_peer_storage(engines.clone(), &region);
        let snap = RegionSnapshot::<RocksEngine>::new(&store);
        data.clear();
        snap.scan(b"", &[0xFF, 0xFF], false, |key, value| {
            data.push((key.to_vec(), value.to_vec()));
            Ok(true)
        })
        .unwrap();

        assert_eq!(data.len(), 5);
        assert_eq!(data, base_data);

        let mut iter = snap.iter(IterOption::default());
        assert!(iter.seek(b"a1").unwrap());

        assert!(iter.seek_to_first());
        let mut res = vec![];
        loop {
            res.push((iter.key().to_vec(), iter.value().to_vec()));
            if !iter.next() {
                break;
            }
        }
        assert_eq!(res, base_data);

        // test iterator with upper bound
        let store = new_peer_storage(engines, &region);
        let snap = RegionSnapshot::<RocksEngine>::new(&store);
        let mut iter = snap.iter(IterOption::new(
            None,
            Some(KeyBuilder::from_slice(b"a5", DATA_PREFIX_KEY.len(), 0)),
            true,
        ));
        assert!(iter.seek_to_first());
        let mut res = vec![];
        loop {
            res.push((iter.key().to_vec(), iter.value().to_vec()));
            if !iter.next() {
                break;
            }
        }
        assert_eq!(res, base_data[0..2].to_vec());
    }

    #[test]
    fn test_reverse_iterate() {
        let path = Builder::new().prefix("test-raftstore").tempdir().unwrap();
        let engines = new_temp_engine(&path);
        let (store, test_data) = load_default_dataset(engines.clone());

<<<<<<< HEAD
        let snap = RegionSnapshot::<RocksEngine>::new(&store);
        let mut statistics = CFStatistics::default();
=======
        let snap = RegionSnapshot::new(&store);
        let mut statistics = CfStatistics::default();
>>>>>>> 4b19bcc6
        let it = snap.iter(IterOption::default());
        let mut iter = Cursor::new(it, ScanMode::Mixed);
        assert!(!iter
            .reverse_seek(&Key::from_encoded_slice(b"a2"), &mut statistics)
            .unwrap());
        assert!(iter
            .reverse_seek(&Key::from_encoded_slice(b"a7"), &mut statistics)
            .unwrap());
        let mut pair = (
            iter.key(&mut statistics).to_vec(),
            iter.value(&mut statistics).to_vec(),
        );
        assert_eq!(pair, (b"a5".to_vec(), b"v5".to_vec()));
        assert!(iter
            .reverse_seek(&Key::from_encoded_slice(b"a5"), &mut statistics)
            .unwrap());
        pair = (
            iter.key(&mut statistics).to_vec(),
            iter.value(&mut statistics).to_vec(),
        );
        assert_eq!(pair, (b"a3".to_vec(), b"v3".to_vec()));
        assert!(!iter
            .reverse_seek(&Key::from_encoded_slice(b"a3"), &mut statistics)
            .unwrap());
        assert!(iter
            .reverse_seek(&Key::from_encoded_slice(b"a1"), &mut statistics)
            .is_err());
        assert!(iter
            .reverse_seek(&Key::from_encoded_slice(b"a8"), &mut statistics)
            .is_err());

        assert!(iter.seek_to_last(&mut statistics));
        let mut res = vec![];
        loop {
            res.push((
                iter.key(&mut statistics).to_vec(),
                iter.value(&mut statistics).to_vec(),
            ));
            if !iter.prev(&mut statistics) {
                break;
            }
        }
        let mut expect = test_data[1..3].to_vec();
        expect.reverse();
        assert_eq!(res, expect);

        // test last region
        let mut region = Region::default();
        region.mut_peers().push(Peer::default());
        let store = new_peer_storage(engines, &region);
        let snap = RegionSnapshot::<RocksEngine>::new(&store);
        let it = snap.iter(IterOption::default());
        let mut iter = Cursor::new(it, ScanMode::Mixed);
        assert!(!iter
            .reverse_seek(&Key::from_encoded_slice(b"a1"), &mut statistics)
            .unwrap());
        assert!(iter
            .reverse_seek(&Key::from_encoded_slice(b"a2"), &mut statistics)
            .unwrap());
        let pair = (
            iter.key(&mut statistics).to_vec(),
            iter.value(&mut statistics).to_vec(),
        );
        assert_eq!(pair, (b"a1".to_vec(), b"v1".to_vec()));
        for kv_pairs in test_data.windows(2) {
            let seek_key = Key::from_encoded(kv_pairs[1].0.clone());
            assert!(
                iter.reverse_seek(&seek_key, &mut statistics).unwrap(),
                "{}",
                seek_key
            );
            let pair = (
                iter.key(&mut statistics).to_vec(),
                iter.value(&mut statistics).to_vec(),
            );
            assert_eq!(pair, kv_pairs[0]);
        }

        assert!(iter.seek_to_last(&mut statistics));
        let mut res = vec![];
        loop {
            res.push((
                iter.key(&mut statistics).to_vec(),
                iter.value(&mut statistics).to_vec(),
            ));
            if !iter.prev(&mut statistics) {
                break;
            }
        }
        let mut expect = test_data.clone();
        expect.reverse();
        assert_eq!(res, expect);
    }

    #[test]
    fn test_reverse_iterate_with_lower_bound() {
        let path = Builder::new().prefix("test-raftstore").tempdir().unwrap();
        let engines = new_temp_engine(&path);
        let (store, test_data) = load_default_dataset(engines);

        let snap = RegionSnapshot::<RocksEngine>::new(&store);
        let mut iter_opt = IterOption::default();
        iter_opt.set_lower_bound(b"a3", 1);
        let mut iter = snap.iter(iter_opt);
        assert!(iter.seek_to_last());
        let mut res = vec![];
        loop {
            res.push((iter.key().to_vec(), iter.value().to_vec()));
            if !iter.prev() {
                break;
            }
        }
        res.sort();
        assert_eq!(res, test_data[1..3].to_vec());
    }

    #[test]
    fn test_delete_files_in_range_for_titan() {
        let path = Builder::new()
            .prefix("test-titan-delete-files-in-range")
            .tempdir()
            .unwrap();

        // Set configs and create engines
        let mut cfg = TiKvConfig::default();
        let cache = cfg.storage.block_cache.build_shared_cache();
        cfg.rocksdb.titan.enabled = true;
        cfg.rocksdb.titan.disable_gc = true;
        cfg.rocksdb.titan.purge_obsolete_files_period = ReadableDuration::secs(1);
        cfg.rocksdb.defaultcf.disable_auto_compactions = true;
        // Disable dynamic_level_bytes, otherwise SST files would be ingested to L0.
        cfg.rocksdb.defaultcf.dynamic_level_bytes = false;
        cfg.rocksdb.defaultcf.titan.min_gc_batch_size = ReadableSize(0);
        cfg.rocksdb.defaultcf.titan.discardable_ratio = 0.4;
        cfg.rocksdb.defaultcf.titan.sample_ratio = 1.0;
        cfg.rocksdb.defaultcf.titan.min_blob_size = ReadableSize(0);
        let kv_db_opts = cfg.rocksdb.build_opt();
        let kv_cfs_opts = cfg.rocksdb.build_cf_opts(&cache);

        let raft_path = path.path().join(Path::new("titan"));
        let shared_block_cache = false;
        let engines = Engines::new(
            Arc::new(
                rocks::util::new_engine(
                    path.path().to_str().unwrap(),
                    Some(kv_db_opts),
                    ALL_CFS,
                    Some(kv_cfs_opts),
                )
                .unwrap(),
            ),
            Arc::new(
                rocks::util::new_engine(raft_path.to_str().unwrap(), None, &[CF_DEFAULT], None)
                    .unwrap(),
            ),
            shared_block_cache,
        );

        // Write some mvcc keys and values into db
        // default_cf : a_7, b_7
        // write_cf : a_8, b_8
        let start_ts = 7.into();
        let commit_ts = 8.into();
        let write = Write::new(WriteType::Put, start_ts, None);
        let db = &engines.kv;
        let default_cf = db.cf_handle(CF_DEFAULT).unwrap();
        let write_cf = db.cf_handle(CF_WRITE).unwrap();
        db.put_cf(
            &default_cf,
            &data_key(Key::from_raw(b"a").append_ts(start_ts).as_encoded()),
            b"a_value",
        )
        .unwrap();
        db.put_cf(
            &write_cf,
            &data_key(Key::from_raw(b"a").append_ts(commit_ts).as_encoded()),
            &write.as_ref().to_bytes(),
        )
        .unwrap();
        db.put_cf(
            &default_cf,
            &data_key(Key::from_raw(b"b").append_ts(start_ts).as_encoded()),
            b"b_value",
        )
        .unwrap();
        db.put_cf(
            &write_cf,
            &data_key(Key::from_raw(b"b").append_ts(commit_ts).as_encoded()),
            &write.as_ref().to_bytes(),
        )
        .unwrap();

        // Flush and compact the kvs into L6.
        db.flush(true).unwrap();
        compact_files_in_range(&db, None, None, None).unwrap();
        let value = db.get_property_int(&"rocksdb.num-files-at-level0").unwrap();
        assert_eq!(value, 0);
        let value = db.get_property_int(&"rocksdb.num-files-at-level6").unwrap();
        assert_eq!(value, 1);

        // Delete one mvcc kvs we have written above.
        // Here we make the kvs on the L5 by ingesting SST.
        let sst_file_path = Path::new(db.path()).join("for_ingest.sst");
        let mut writer = RocksSstWriterBuilder::new()
            .build(&sst_file_path.to_str().unwrap())
            .unwrap();
        writer
            .delete(&data_key(
                Key::from_raw(b"a").append_ts(start_ts).as_encoded(),
            ))
            .unwrap();
        writer.finish().unwrap();
        let mut opts = IngestExternalFileOptions::new();
        opts.move_files(true);
        db.ingest_external_file_cf(&default_cf, &opts, &[sst_file_path.to_str().unwrap()])
            .unwrap();

        // Now the LSM structure of default cf is:
        // L5: [delete(a_7)]
        // L6: [put(a_7, blob1), put(b_7, blob1)]
        // the ranges of two SST files are overlapped.
        //
        // There is one blob file in Titan
        // blob1: (a_7, a_value), (b_7, b_value)
        let value = db.get_property_int(&"rocksdb.num-files-at-level0").unwrap();
        assert_eq!(value, 0);
        let value = db.get_property_int(&"rocksdb.num-files-at-level5").unwrap();
        assert_eq!(value, 1);
        let value = db.get_property_int(&"rocksdb.num-files-at-level6").unwrap();
        assert_eq!(value, 1);

        // Used to trigger titan gc
        let db = &engines.kv;
        db.put(b"1", b"1").unwrap();
        db.flush(true).unwrap();
        db.put(b"2", b"2").unwrap();
        db.flush(true).unwrap();
        compact_files_in_range(db, Some(b"0"), Some(b"3"), Some(1)).unwrap();

        // Now the LSM structure of default cf is:
        // memtable: [put(b_7, blob4)] (because of Titan GC)
        // L0: [put(1, blob2), put(2, blob3)]
        // L5: [delete(a_7)]
        // L6: [put(a_7, blob1), put(b_7, blob1)]
        // the ranges of two SST files are overlapped.
        //
        // There is four blob files in Titan
        // blob1: (a_7, a_value), (b_7, b_value)
        // blob2: (1, 1)
        // blob3: (2, 2)
        // blob4: (b_7, b_value)
        let value = db.get_property_int(&"rocksdb.num-files-at-level0").unwrap();
        assert_eq!(value, 0);
        let value = db.get_property_int(&"rocksdb.num-files-at-level1").unwrap();
        assert_eq!(value, 1);
        let value = db.get_property_int(&"rocksdb.num-files-at-level5").unwrap();
        assert_eq!(value, 1);
        let value = db.get_property_int(&"rocksdb.num-files-at-level6").unwrap();
        assert_eq!(value, 1);

        // Wait Titan to purge obsolete files
        thread::sleep(Duration::from_secs(2));
        // Now the LSM structure of default cf is:
        // memtable: [put(b_7, blob4)] (because of Titan GC)
        // L0: [put(1, blob2), put(2, blob3)]
        // L5: [delete(a_7)]
        // L6: [put(a_7, blob1), put(b_7, blob1)]
        // the ranges of two SST files are overlapped.
        //
        // There is three blob files in Titan
        // blob2: (1, 1)
        // blob3: (2, 2)
        // blob4: (b_7, b_value)

        // `delete_files_in_range` may expose some old keys.
        // For Titan it may encounter `missing blob file` in `delete_all_in_range`,
        // so we set key_only for Titan.
        delete_all_files_in_range(
            &engines.kv,
            &data_key(Key::from_raw(b"a").as_encoded()),
            &data_key(Key::from_raw(b"b").as_encoded()),
        )
        .unwrap();
        delete_all_in_range(
            &engines.kv,
            &data_key(Key::from_raw(b"a").as_encoded()),
            &data_key(Key::from_raw(b"b").as_encoded()),
            false,
        )
        .unwrap();

        // Now the LSM structure of default cf is:
        // memtable: [put(b_7, blob4)] (because of Titan GC)
        // L0: [put(1, blob2), put(2, blob3)]
        // L6: [put(a_7, blob1), put(b_7, blob1)]
        // the ranges of two SST files are overlapped.
        //
        // There is three blob files in Titan
        // blob2: (1, 1)
        // blob3: (2, 2)
        // blob4: (b_7, b_value)
        let value = db.get_property_int(&"rocksdb.num-files-at-level0").unwrap();
        assert_eq!(value, 0);
        let value = db.get_property_int(&"rocksdb.num-files-at-level1").unwrap();
        assert_eq!(value, 1);
        let value = db.get_property_int(&"rocksdb.num-files-at-level5").unwrap();
        assert_eq!(value, 0);
        let value = db.get_property_int(&"rocksdb.num-files-at-level6").unwrap();
        assert_eq!(value, 1);

        // Generate a snapshot
        let default_sst_file_path = path.path().join("default.sst");
        let write_sst_file_path = path.path().join("write.sst");
        build_sst_cf_file::<RocksIOLimiter>(
            &default_sst_file_path.to_str().unwrap(),
            &RocksSnapshot::new(Arc::clone(&engines.kv)),
            CF_DEFAULT,
            b"",
            b"{",
            None,
        )
        .unwrap();
        build_sst_cf_file::<RocksIOLimiter>(
            &write_sst_file_path.to_str().unwrap(),
            &RocksSnapshot::new(Arc::clone(&engines.kv)),
            CF_WRITE,
            b"",
            b"{",
            None,
        )
        .unwrap();

        // Apply the snapshot to other DB.
        let dir1 = Builder::new()
            .prefix("test-snap-cf-db-apply")
            .tempdir()
            .unwrap();
        let engines1 = new_temp_engine(&dir1);
        apply_sst_cf_file(
            &default_sst_file_path.to_str().unwrap(),
            engines1.kv.c(),
            CF_DEFAULT,
        )
        .unwrap();
        apply_sst_cf_file(
            &write_sst_file_path.to_str().unwrap(),
            engines1.kv.c(),
            CF_WRITE,
        )
        .unwrap();

        // Do scan on other DB.
        let mut r = Region::default();
        r.mut_peers().push(Peer::default());
        r.set_start_key(b"a".to_vec());
        r.set_end_key(b"z".to_vec());
        let snapshot = RegionSnapshot::<RocksEngine>::from_raw(Arc::clone(&engines1.kv), r);
        let mut scanner = ScannerBuilder::new(snapshot, 10.into(), false)
            .range(Some(Key::from_raw(b"a")), None)
            .build()
            .unwrap();
        assert_eq!(
            scanner.next().unwrap(),
            Some((Key::from_raw(b"b"), b"b_value".to_vec())),
        );
    }
}<|MERGE_RESOLUTION|>--- conflicted
+++ resolved
@@ -747,13 +747,8 @@
         let engines = new_temp_engine(&path);
         let (store, test_data) = load_default_dataset(engines.clone());
 
-<<<<<<< HEAD
         let snap = RegionSnapshot::<RocksEngine>::new(&store);
-        let mut statistics = CFStatistics::default();
-=======
-        let snap = RegionSnapshot::new(&store);
         let mut statistics = CfStatistics::default();
->>>>>>> 4b19bcc6
         let it = snap.iter(IterOption::default());
         let mut iter = Cursor::new(it, ScanMode::Mixed);
         assert!(!iter
