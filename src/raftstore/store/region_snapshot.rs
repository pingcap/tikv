// Copyright 2016 TiKV Project Authors. Licensed under Apache-2.0.

use engine::rocks::{TablePropertiesCollection, DB};
use engine::{self, IterOption};
use engine_rocks::{RocksDBVector, RocksEngineIterator, RocksSnapshot, RocksSyncSnapshot};
use engine_traits::{
    Peekable, ReadOptions, Result as EngineResult, SeekKey, Snapshot as SnapshotTrait,
};
<<<<<<< HEAD
use engine_rocks::{Compat, RocksEngineIterator};
=======
>>>>>>> 9d969acd
use kvproto::metapb::Region;
use std::sync::Arc;

use crate::raftstore::store::keys::DATA_PREFIX_KEY;
use crate::raftstore::store::{keys, util, PeerStorage};
use crate::raftstore::Result;
use engine_traits::util::check_key_in_range;
use engine_traits::{Error as EngineError, Iterable, Iterator};
use tikv_util::keybuilder::KeyBuilder;
use tikv_util::metrics::CRITICAL_ERROR;
use tikv_util::{panic_when_unexpected_key_or_data, set_panic_mark};

/// Snapshot of a region.
///
/// Only data within a region can be accessed.
#[derive(Debug)]
pub struct RegionSnapshot {
    snap: RocksSyncSnapshot,
    region: Arc<Region>,
}

impl RegionSnapshot {
    pub fn new(ps: &PeerStorage) -> RegionSnapshot {
        RegionSnapshot::from_snapshot(ps.raw_snapshot().into_sync(), ps.region().clone())
    }

    pub fn from_raw(db: Arc<DB>, region: Region) -> RegionSnapshot {
        RegionSnapshot::from_snapshot(RocksSnapshot::new(db).into_sync(), region)
    }

    pub fn from_snapshot(snap: RocksSyncSnapshot, region: Region) -> RegionSnapshot {
        RegionSnapshot {
            snap,
            region: Arc::new(region),
        }
    }

    pub fn get_region(&self) -> &Region {
        &self.region
    }

    pub fn iter(&self, iter_opt: IterOption) -> RegionIterator {
        RegionIterator::new(&self.snap, Arc::clone(&self.region), iter_opt)
    }

    pub fn iter_cf(&self, cf: &str, iter_opt: IterOption) -> Result<RegionIterator> {
        Ok(RegionIterator::new_cf(
            &self.snap,
            Arc::clone(&self.region),
            iter_opt,
            cf,
        ))
    }

    // scan scans database using an iterator in range [start_key, end_key), calls function f for
    // each iteration, if f returns false, terminates this scan.
    pub fn scan<F>(&self, start_key: &[u8], end_key: &[u8], fill_cache: bool, f: F) -> Result<()>
    where
        F: FnMut(&[u8], &[u8]) -> Result<bool>,
    {
        let start = KeyBuilder::from_slice(start_key, DATA_PREFIX_KEY.len(), 0);
        let end = KeyBuilder::from_slice(end_key, DATA_PREFIX_KEY.len(), 0);
        let iter_opt = IterOption::new(Some(start), Some(end), fill_cache);
        self.scan_impl(self.iter(iter_opt), start_key, f)
    }

    // like `scan`, only on a specific column family.
    pub fn scan_cf<F>(
        &self,
        cf: &str,
        start_key: &[u8],
        end_key: &[u8],
        fill_cache: bool,
        f: F,
    ) -> Result<()>
    where
        F: FnMut(&[u8], &[u8]) -> Result<bool>,
    {
        let start = KeyBuilder::from_slice(start_key, DATA_PREFIX_KEY.len(), 0);
        let end = KeyBuilder::from_slice(end_key, DATA_PREFIX_KEY.len(), 0);
        let iter_opt = IterOption::new(Some(start), Some(end), fill_cache);
        self.scan_impl(self.iter_cf(cf, iter_opt)?, start_key, f)
    }

    fn scan_impl<F>(&self, mut it: RegionIterator, start_key: &[u8], mut f: F) -> Result<()>
    where
        F: FnMut(&[u8], &[u8]) -> Result<bool>,
    {
        if !it.seek(start_key)? {
            return Ok(());
        }
        while it.valid() {
            let r = f(it.key(), it.value())?;

            if !r || !it.next() {
                break;
            }
        }

        it.status()
    }

    pub fn get_properties_cf(&self, cf: &str) -> Result<TablePropertiesCollection> {
        let start = keys::enc_start_key(&self.region);
        let end = keys::enc_end_key(&self.region);
        let prop = engine::util::get_range_properties_cf(
            &self.snap.get_db().as_inner(),
            cf,
            &start,
            &end,
        )?;
        Ok(prop)
    }

    pub fn get_start_key(&self) -> &[u8] {
        self.region.get_start_key()
    }

    pub fn get_end_key(&self) -> &[u8] {
        self.region.get_end_key()
    }
}

impl Clone for RegionSnapshot {
    fn clone(&self) -> Self {
        RegionSnapshot {
            snap: self.snap.clone(),
            region: Arc::clone(&self.region),
        }
    }
}

impl Peekable for RegionSnapshot {
    type DBVector = RocksDBVector;

    fn get_value_opt(
        &self,
        opts: &ReadOptions,
        key: &[u8],
    ) -> EngineResult<Option<Self::DBVector>> {
        check_key_in_range(
            key,
            self.region.get_id(),
            self.region.get_start_key(),
            self.region.get_end_key(),
        )
        .map_err(|e| EngineError::Other(box_err!(e)))?;
        let data_key = keys::data_key(key);
<<<<<<< HEAD
        self.snap
            .get_value(&data_key)
            .map_err(|e| self.handle_get_value_error(e, "", key))
=======
        self.snap.get_value_opt(opts, &data_key).map_err(|e| {
            CRITICAL_ERROR.with_label_values(&["rocksdb get"]).inc();
            if panic_when_unexpected_key_or_data() {
                set_panic_mark();
                panic!(
                    "failed to get value of key {} in region {}: {:?}",
                    hex::encode_upper(&key),
                    self.region.get_id(),
                    e,
                );
            } else {
                error!(
                    "failed to get value of key";
                    "key" => hex::encode_upper(&key),
                    "region" => self.region.get_id(),
                    "error" => ?e,
                );
                e
            }
        })
>>>>>>> 9d969acd
    }

    fn get_value_cf_opt(
        &self,
        opts: &ReadOptions,
        cf: &str,
        key: &[u8],
    ) -> EngineResult<Option<Self::DBVector>> {
        check_key_in_range(
            key,
            self.region.get_id(),
            self.region.get_start_key(),
            self.region.get_end_key(),
        )
        .map_err(|e| EngineError::Other(box_err!(e)))?;
        let data_key = keys::data_key(key);
        self.snap
<<<<<<< HEAD
            .get_value_cf(cf, &data_key)
            .map_err(|e| self.handle_get_value_error(e, cf, key))
    }
}

impl RegionSnapshot {
    #[inline(never)]
    fn handle_get_value_error(&self, e: EngineError, cf: &str, key: &[u8]) -> EngineError {
        CRITICAL_ERROR.with_label_values(&["rocksdb get"]).inc();
        if panic_when_unexpected_key_or_data() {
            set_panic_mark();
            panic!(
                "failed to get value of key {} in region {}: {:?}",
                hex::encode_upper(&key),
                self.region.get_id(),
                e,
            );
        } else {
            error!(
                "failed to get value of key in cf";
                "key" => hex::encode_upper(&key),
                "region" => self.region.get_id(),
                "cf" => cf,
                "error" => ?e,
            );
            e
        }
=======
            .get_value_cf_opt(opts, cf, &data_key)
            .map_err(|e| {
                CRITICAL_ERROR.with_label_values(&["rocksdb get"]).inc();
                if panic_when_unexpected_key_or_data() {
                    set_panic_mark();
                    panic!(
                        "failed to get value of key {} in region {}: {:?}",
                        hex::encode_upper(&key),
                        self.region.get_id(),
                        e,
                    );
                } else {
                    error!(
                        "failed to get value of key in cf";
                        "key" => hex::encode_upper(&key),
                        "region" => self.region.get_id(),
                        "cf" => cf,
                        "error" => ?e,
                    );
                    e
                }
            })
>>>>>>> 9d969acd
    }
}

/// `RegionIterator` wrap a rocksdb iterator and only allow it to
/// iterate in the region. It behaves as if underlying
/// db only contains one region.
pub struct RegionIterator {
    iter: RocksEngineIterator,
    region: Arc<Region>,
}

fn update_lower_bound(iter_opt: &mut IterOption, region: &Region) {
    let region_start_key = keys::enc_start_key(region);
    if iter_opt.lower_bound().is_some() && !iter_opt.lower_bound().as_ref().unwrap().is_empty() {
        iter_opt.set_lower_bound_prefix(keys::DATA_PREFIX_KEY);
        if region_start_key.as_slice() > *iter_opt.lower_bound().as_ref().unwrap() {
            iter_opt.set_vec_lower_bound(region_start_key);
        }
    } else {
        iter_opt.set_vec_lower_bound(region_start_key);
    }
}

fn update_upper_bound(iter_opt: &mut IterOption, region: &Region) {
    let region_end_key = keys::enc_end_key(region);
    if iter_opt.upper_bound().is_some() && !iter_opt.upper_bound().as_ref().unwrap().is_empty() {
        iter_opt.set_upper_bound_prefix(keys::DATA_PREFIX_KEY);
        if region_end_key.as_slice() < *iter_opt.upper_bound().as_ref().unwrap() {
            iter_opt.set_vec_upper_bound(region_end_key);
        }
    } else {
        iter_opt.set_vec_upper_bound(region_end_key);
    }
}

// we use engine::rocks's style iterator, doesn't need to impl std iterator.
impl RegionIterator {
    pub fn new(
        snap: &RocksSyncSnapshot,
        region: Arc<Region>,
        mut iter_opt: IterOption,
    ) -> RegionIterator {
        update_lower_bound(&mut iter_opt, &region);
        update_upper_bound(&mut iter_opt, &region);
        let iter = snap
            .iterator_opt(iter_opt)
            .expect("creating snapshot iterator"); // FIXME error handling
        RegionIterator { iter, region }
    }

    pub fn new_cf(
        snap: &RocksSyncSnapshot,
        region: Arc<Region>,
        mut iter_opt: IterOption,
        cf: &str,
    ) -> RegionIterator {
        update_lower_bound(&mut iter_opt, &region);
        update_upper_bound(&mut iter_opt, &region);
        let iter = snap
            .iterator_cf_opt(cf, iter_opt)
            .expect("creating snapshot iterator"); // FIXME error handling
        RegionIterator { iter, region }
    }

    pub fn seek_to_first(&mut self) -> bool {
        self.iter.seek_to_first()
    }

    pub fn seek_to_last(&mut self) -> bool {
        self.iter.seek_to_last()
    }

    pub fn seek(&mut self, key: &[u8]) -> Result<bool> {
        fail_point!("region_snapshot_seek", |_| {
            return Err(box_err!("region seek error"));
        });
        self.should_seekable(key)?;
        let key = keys::data_key(key);
        Ok(self.iter.seek(key.as_slice().into()))
    }

    pub fn seek_for_prev(&mut self, key: &[u8]) -> Result<bool> {
        self.should_seekable(key)?;
        let key = keys::data_key(key);
        Ok(self.iter.seek_for_prev(key.as_slice().into()))
    }

    pub fn prev(&mut self) -> bool {
        if !self.valid() {
            return false;
        }
        self.iter.prev()
    }

    pub fn next(&mut self) -> bool {
        if !self.valid() {
            return false;
        }
        self.iter.next()
    }

    #[inline]
    pub fn key(&self) -> &[u8] {
        keys::origin_key(self.iter.key())
    }

    #[inline]
    pub fn value(&self) -> &[u8] {
        self.iter.value()
    }

    #[inline]
    pub fn valid(&self) -> bool {
        self.iter.valid()
    }

    #[inline]
    pub fn status(&self) -> Result<()> {
        self.iter.status().map_err(From::from)
    }

    #[inline]
    pub fn should_seekable(&self, key: &[u8]) -> Result<()> {
        if let Err(e) = util::check_key_in_region_inclusive(key, &self.region) {
            return handle_check_key_in_region_error(e);
        }
        Ok(())
    }
}

#[inline(never)]
fn handle_check_key_in_region_error(e: crate::raftstore::Error) -> Result<()> {
    // Split out the error case to reduce hot-path code size.
    CRITICAL_ERROR
        .with_label_values(&["key not in region"])
        .inc();
    if panic_when_unexpected_key_or_data() {
        set_panic_mark();
        panic!("key exceed bound: {:?}", e);
    } else {
        Err(e)
    }
}

#[cfg(test)]
mod tests {
    use std::path::Path;
    use std::sync::Arc;
    use std::thread;
    use std::time::Duration;

    use kvproto::metapb::{Peer, Region};
    use tempfile::{Builder, TempDir};

    use crate::config::TiKvConfig;
    use crate::raftstore::store::keys::*;
    use crate::raftstore::store::snap::snap_io::{apply_sst_cf_file, build_sst_cf_file};
    use crate::raftstore::store::PeerStorage;
    use crate::raftstore::Result;
    use crate::storage::mvcc::ScannerBuilder;
    use crate::storage::mvcc::{Write, WriteType};
    use crate::storage::txn::Scanner;
    use crate::storage::{CFStatistics, Cursor, Key, ScanMode};
    use engine::rocks;
    use engine::rocks::util::compact_files_in_range;
    use engine::rocks::{IngestExternalFileOptions, Writable};
    use engine::util::{delete_all_files_in_range, delete_all_in_range};
    use engine::Engines;
    use engine::*;
    use engine::{ALL_CFS, CF_DEFAULT};
    use engine_rocks::RocksIOLimiter;
    use engine_rocks::{RocksSnapshot, RocksSstWriterBuilder};
    use engine_traits::{Peekable, SstWriter, SstWriterBuilder};
    use tikv_util::config::{ReadableDuration, ReadableSize};
    use tikv_util::worker;

    use super::*;

    type DataSet = Vec<(Vec<u8>, Vec<u8>)>;

    fn new_temp_engine(path: &TempDir) -> Engines {
        let raft_path = path.path().join(Path::new("raft"));
        let shared_block_cache = false;
        Engines::new(
            Arc::new(
                rocks::util::new_engine(path.path().to_str().unwrap(), None, ALL_CFS, None)
                    .unwrap(),
            ),
            Arc::new(
                rocks::util::new_engine(raft_path.to_str().unwrap(), None, &[CF_DEFAULT], None)
                    .unwrap(),
            ),
            shared_block_cache,
        )
    }

    fn new_peer_storage(engines: Engines, r: &Region) -> PeerStorage {
        let (sched, _) = worker::dummy_scheduler();
        PeerStorage::new(engines, r, sched, 0, "".to_owned()).unwrap()
    }

    fn load_default_dataset(engines: Engines) -> (PeerStorage, DataSet) {
        let mut r = Region::default();
        r.mut_peers().push(Peer::default());
        r.set_id(10);
        r.set_start_key(b"a2".to_vec());
        r.set_end_key(b"a7".to_vec());

        let base_data = vec![
            (b"a1".to_vec(), b"v1".to_vec()),
            (b"a3".to_vec(), b"v3".to_vec()),
            (b"a5".to_vec(), b"v5".to_vec()),
            (b"a7".to_vec(), b"v7".to_vec()),
            (b"a9".to_vec(), b"v9".to_vec()),
        ];

        for &(ref k, ref v) in &base_data {
            engines.kv.put(&data_key(k), v).unwrap();
        }
        let store = new_peer_storage(engines, &r);
        (store, base_data)
    }

    fn load_multiple_levels_dataset(engines: Engines) -> (PeerStorage, DataSet) {
        let mut r = Region::default();
        r.mut_peers().push(Peer::default());
        r.set_id(10);
        r.set_start_key(b"a04".to_vec());
        r.set_end_key(b"a15".to_vec());

        let levels = vec![
            (b"a01".to_vec(), 1),
            (b"a02".to_vec(), 5),
            (b"a03".to_vec(), 3),
            (b"a04".to_vec(), 4),
            (b"a05".to_vec(), 1),
            (b"a06".to_vec(), 2),
            (b"a07".to_vec(), 2),
            (b"a08".to_vec(), 5),
            (b"a09".to_vec(), 6),
            (b"a10".to_vec(), 0),
            (b"a11".to_vec(), 1),
            (b"a12".to_vec(), 4),
            (b"a13".to_vec(), 2),
            (b"a14".to_vec(), 5),
            (b"a15".to_vec(), 3),
            (b"a16".to_vec(), 2),
            (b"a17".to_vec(), 1),
            (b"a18".to_vec(), 0),
        ];

        let mut data = vec![];
        {
            let db = &engines.kv;
            for &(ref k, level) in &levels {
                db.put(&data_key(k), k).unwrap();
                db.flush(true).unwrap();
                data.push((k.to_vec(), k.to_vec()));
                compact_files_in_range(&db, Some(&data_key(k)), Some(&data_key(k)), Some(level))
                    .unwrap();
            }
        }

        let store = new_peer_storage(engines, &r);
        (store, data)
    }

    #[test]
    fn test_peekable() {
        let path = Builder::new().prefix("test-raftstore").tempdir().unwrap();
        let engines = new_temp_engine(&path);
        let mut r = Region::default();
        r.set_id(10);
        r.set_start_key(b"key0".to_vec());
        r.set_end_key(b"key4".to_vec());
        let store = new_peer_storage(engines.clone(), &r);

        let key3 = b"key3";
        engines.kv.put_msg(&data_key(key3), &r).expect("");

        let snap = RegionSnapshot::new(&store);
        let v3 = snap.get_msg(key3).expect("");
        assert_eq!(v3, Some(r));

        let v0 = snap.get_value(b"key0").expect("");
        assert!(v0.is_none());

        let v4 = snap.get_value(b"key5");
        assert!(v4.is_err());
    }

    #[allow(clippy::type_complexity)]
    #[test]
    fn test_seek_and_seek_prev() {
        let path = Builder::new().prefix("test-raftstore").tempdir().unwrap();
        let engines = new_temp_engine(&path);
        let (store, _) = load_default_dataset(engines.clone());
        let snap = RegionSnapshot::new(&store);

        let check_seek_result = |snap: &RegionSnapshot,
                                 lower_bound: Option<&[u8]>,
                                 upper_bound: Option<&[u8]>,
                                 seek_table: &Vec<(
            &[u8],
            bool,
            Option<(&[u8], &[u8])>,
            Option<(&[u8], &[u8])>,
        )>| {
            let iter_opt = IterOption::new(
                lower_bound.map(|v| KeyBuilder::from_slice(v, keys::DATA_PREFIX_KEY.len(), 0)),
                upper_bound.map(|v| KeyBuilder::from_slice(v, keys::DATA_PREFIX_KEY.len(), 0)),
                true,
            );
            let mut iter = snap.iter(iter_opt);
            for (seek_key, in_range, seek_exp, prev_exp) in seek_table.clone() {
                let check_res =
                    |iter: &RegionIterator, res: Result<bool>, exp: Option<(&[u8], &[u8])>| {
                        if !in_range {
                            assert!(
                                res.is_err(),
                                "exp failed at {}",
                                hex::encode_upper(seek_key)
                            );
                            return;
                        }
                        if exp.is_none() {
                            assert!(!res.unwrap(), "exp none at {}", hex::encode_upper(seek_key));
                            return;
                        }

                        assert!(
                            res.unwrap(),
                            "should succeed at {}",
                            hex::encode_upper(seek_key)
                        );
                        let (exp_key, exp_val) = exp.unwrap();
                        assert_eq!(iter.key(), exp_key);
                        assert_eq!(iter.value(), exp_val);
                    };
                let seek_res = iter.seek(seek_key);
                check_res(&iter, seek_res, seek_exp);
                let prev_res = iter.seek_for_prev(seek_key);
                check_res(&iter, prev_res, prev_exp);
            }
        };

        let mut seek_table: Vec<(&[u8], bool, Option<(&[u8], &[u8])>, Option<(&[u8], &[u8])>)> = vec![
            (b"a1", false, None, None),
            (b"a2", true, Some((b"a3", b"v3")), None),
            (b"a3", true, Some((b"a3", b"v3")), Some((b"a3", b"v3"))),
            (b"a4", true, Some((b"a5", b"v5")), Some((b"a3", b"v3"))),
            (b"a6", true, None, Some((b"a5", b"v5"))),
            (b"a7", true, None, Some((b"a5", b"v5"))),
            (b"a9", false, None, None),
        ];
        check_seek_result(&snap, None, None, &seek_table);
        check_seek_result(&snap, None, Some(b"a9"), &seek_table);
        check_seek_result(&snap, Some(b"a1"), None, &seek_table);
        check_seek_result(&snap, Some(b""), Some(b""), &seek_table);
        check_seek_result(&snap, Some(b"a1"), Some(b"a9"), &seek_table);
        check_seek_result(&snap, Some(b"a2"), Some(b"a9"), &seek_table);
        check_seek_result(&snap, Some(b"a2"), Some(b"a7"), &seek_table);
        check_seek_result(&snap, Some(b"a1"), Some(b"a7"), &seek_table);

        seek_table = vec![
            (b"a1", false, None, None),
            (b"a2", true, None, None),
            (b"a3", true, None, None),
            (b"a4", true, None, None),
            (b"a6", true, None, None),
            (b"a7", true, None, None),
            (b"a9", false, None, None),
        ];
        check_seek_result(&snap, None, Some(b"a1"), &seek_table);
        check_seek_result(&snap, Some(b"a8"), None, &seek_table);
        check_seek_result(&snap, Some(b"a7"), Some(b"a2"), &seek_table);

        let path = Builder::new().prefix("test-raftstore").tempdir().unwrap();
        let engines = new_temp_engine(&path);
        let (store, _) = load_multiple_levels_dataset(engines.clone());
        let snap = RegionSnapshot::new(&store);

        seek_table = vec![
            (b"a01", false, None, None),
            (b"a03", false, None, None),
            (b"a05", true, Some((b"a05", b"a05")), Some((b"a05", b"a05"))),
            (b"a10", true, Some((b"a10", b"a10")), Some((b"a10", b"a10"))),
            (b"a14", true, Some((b"a14", b"a14")), Some((b"a14", b"a14"))),
            (b"a15", true, None, Some((b"a14", b"a14"))),
            (b"a18", false, None, None),
            (b"a19", false, None, None),
        ];
        check_seek_result(&snap, None, None, &seek_table);
        check_seek_result(&snap, None, Some(b"a20"), &seek_table);
        check_seek_result(&snap, Some(b"a00"), None, &seek_table);
        check_seek_result(&snap, Some(b""), Some(b""), &seek_table);
        check_seek_result(&snap, Some(b"a00"), Some(b"a20"), &seek_table);
        check_seek_result(&snap, Some(b"a01"), Some(b"a20"), &seek_table);
        check_seek_result(&snap, Some(b"a01"), Some(b"a15"), &seek_table);
        check_seek_result(&snap, Some(b"a00"), Some(b"a15"), &seek_table);
    }

    #[test]
    fn test_iterate() {
        let path = Builder::new().prefix("test-raftstore").tempdir().unwrap();
        let engines = new_temp_engine(&path);
        let (store, base_data) = load_default_dataset(engines.clone());

        let snap = RegionSnapshot::new(&store);
        let mut data = vec![];
        snap.scan(b"a2", &[0xFF, 0xFF], false, |key, value| {
            data.push((key.to_vec(), value.to_vec()));
            Ok(true)
        })
        .unwrap();

        assert_eq!(data.len(), 2);
        assert_eq!(data, &base_data[1..3]);

        data.clear();
        snap.scan(b"a2", &[0xFF, 0xFF], false, |key, value| {
            data.push((key.to_vec(), value.to_vec()));
            Ok(false)
        })
        .unwrap();

        assert_eq!(data.len(), 1);

        let mut iter = snap.iter(IterOption::default());
        assert!(iter.seek_to_first());
        let mut res = vec![];
        loop {
            res.push((iter.key().to_vec(), iter.value().to_vec()));
            if !iter.next() {
                break;
            }
        }
        assert_eq!(res, base_data[1..3].to_vec());

        // test last region
        let mut region = Region::default();
        region.mut_peers().push(Peer::default());
        let store = new_peer_storage(engines.clone(), &region);
        let snap = RegionSnapshot::new(&store);
        data.clear();
        snap.scan(b"", &[0xFF, 0xFF], false, |key, value| {
            data.push((key.to_vec(), value.to_vec()));
            Ok(true)
        })
        .unwrap();

        assert_eq!(data.len(), 5);
        assert_eq!(data, base_data);

        let mut iter = snap.iter(IterOption::default());
        assert!(iter.seek(b"a1").unwrap());

        assert!(iter.seek_to_first());
        let mut res = vec![];
        loop {
            res.push((iter.key().to_vec(), iter.value().to_vec()));
            if !iter.next() {
                break;
            }
        }
        assert_eq!(res, base_data);

        // test iterator with upper bound
        let store = new_peer_storage(engines, &region);
        let snap = RegionSnapshot::new(&store);
        let mut iter = snap.iter(IterOption::new(
            None,
            Some(KeyBuilder::from_slice(b"a5", DATA_PREFIX_KEY.len(), 0)),
            true,
        ));
        assert!(iter.seek_to_first());
        let mut res = vec![];
        loop {
            res.push((iter.key().to_vec(), iter.value().to_vec()));
            if !iter.next() {
                break;
            }
        }
        assert_eq!(res, base_data[0..2].to_vec());
    }

    #[test]
    fn test_reverse_iterate() {
        let path = Builder::new().prefix("test-raftstore").tempdir().unwrap();
        let engines = new_temp_engine(&path);
        let (store, test_data) = load_default_dataset(engines.clone());

        let snap = RegionSnapshot::new(&store);
        let mut statistics = CFStatistics::default();
        let it = snap.iter(IterOption::default());
        let mut iter = Cursor::new(it, ScanMode::Mixed);
        assert!(!iter
            .reverse_seek(&Key::from_encoded_slice(b"a2"), &mut statistics)
            .unwrap());
        assert!(iter
            .reverse_seek(&Key::from_encoded_slice(b"a7"), &mut statistics)
            .unwrap());
        let mut pair = (
            iter.key(&mut statistics).to_vec(),
            iter.value(&mut statistics).to_vec(),
        );
        assert_eq!(pair, (b"a5".to_vec(), b"v5".to_vec()));
        assert!(iter
            .reverse_seek(&Key::from_encoded_slice(b"a5"), &mut statistics)
            .unwrap());
        pair = (
            iter.key(&mut statistics).to_vec(),
            iter.value(&mut statistics).to_vec(),
        );
        assert_eq!(pair, (b"a3".to_vec(), b"v3".to_vec()));
        assert!(!iter
            .reverse_seek(&Key::from_encoded_slice(b"a3"), &mut statistics)
            .unwrap());
        assert!(iter
            .reverse_seek(&Key::from_encoded_slice(b"a1"), &mut statistics)
            .is_err());
        assert!(iter
            .reverse_seek(&Key::from_encoded_slice(b"a8"), &mut statistics)
            .is_err());

        assert!(iter.seek_to_last(&mut statistics));
        let mut res = vec![];
        loop {
            res.push((
                iter.key(&mut statistics).to_vec(),
                iter.value(&mut statistics).to_vec(),
            ));
            if !iter.prev(&mut statistics) {
                break;
            }
        }
        let mut expect = test_data[1..3].to_vec();
        expect.reverse();
        assert_eq!(res, expect);

        // test last region
        let mut region = Region::default();
        region.mut_peers().push(Peer::default());
        let store = new_peer_storage(engines, &region);
        let snap = RegionSnapshot::new(&store);
        let it = snap.iter(IterOption::default());
        let mut iter = Cursor::new(it, ScanMode::Mixed);
        assert!(!iter
            .reverse_seek(&Key::from_encoded_slice(b"a1"), &mut statistics)
            .unwrap());
        assert!(iter
            .reverse_seek(&Key::from_encoded_slice(b"a2"), &mut statistics)
            .unwrap());
        let pair = (
            iter.key(&mut statistics).to_vec(),
            iter.value(&mut statistics).to_vec(),
        );
        assert_eq!(pair, (b"a1".to_vec(), b"v1".to_vec()));
        for kv_pairs in test_data.windows(2) {
            let seek_key = Key::from_encoded(kv_pairs[1].0.clone());
            assert!(
                iter.reverse_seek(&seek_key, &mut statistics).unwrap(),
                "{}",
                seek_key
            );
            let pair = (
                iter.key(&mut statistics).to_vec(),
                iter.value(&mut statistics).to_vec(),
            );
            assert_eq!(pair, kv_pairs[0]);
        }

        assert!(iter.seek_to_last(&mut statistics));
        let mut res = vec![];
        loop {
            res.push((
                iter.key(&mut statistics).to_vec(),
                iter.value(&mut statistics).to_vec(),
            ));
            if !iter.prev(&mut statistics) {
                break;
            }
        }
        let mut expect = test_data.clone();
        expect.reverse();
        assert_eq!(res, expect);
    }

    #[test]
    fn test_reverse_iterate_with_lower_bound() {
        let path = Builder::new().prefix("test-raftstore").tempdir().unwrap();
        let engines = new_temp_engine(&path);
        let (store, test_data) = load_default_dataset(engines);

        let snap = RegionSnapshot::new(&store);
        let mut iter_opt = IterOption::default();
        iter_opt.set_lower_bound(b"a3", 1);
        let mut iter = snap.iter(iter_opt);
        assert!(iter.seek_to_last());
        let mut res = vec![];
        loop {
            res.push((iter.key().to_vec(), iter.value().to_vec()));
            if !iter.prev() {
                break;
            }
        }
        res.sort();
        assert_eq!(res, test_data[1..3].to_vec());
    }

    #[test]
    fn test_delete_files_in_range_for_titan() {
        let path = Builder::new()
            .prefix("test-titan-delete-files-in-range")
            .tempdir()
            .unwrap();

        // Set configs and create engines
        let mut cfg = TiKvConfig::default();
        let cache = cfg.storage.block_cache.build_shared_cache();
        cfg.rocksdb.titan.enabled = true;
        cfg.rocksdb.titan.disable_gc = true;
        cfg.rocksdb.titan.purge_obsolete_files_period = ReadableDuration::secs(1);
        cfg.rocksdb.defaultcf.disable_auto_compactions = true;
        // Disable dynamic_level_bytes, otherwise SST files would be ingested to L0.
        cfg.rocksdb.defaultcf.dynamic_level_bytes = false;
        cfg.rocksdb.defaultcf.titan.min_gc_batch_size = ReadableSize(0);
        cfg.rocksdb.defaultcf.titan.discardable_ratio = 0.4;
        cfg.rocksdb.defaultcf.titan.sample_ratio = 1.0;
        cfg.rocksdb.defaultcf.titan.min_blob_size = ReadableSize(0);
        let kv_db_opts = cfg.rocksdb.build_opt();
        let kv_cfs_opts = cfg.rocksdb.build_cf_opts(&cache);

        let raft_path = path.path().join(Path::new("titan"));
        let shared_block_cache = false;
        let engines = Engines::new(
            Arc::new(
                rocks::util::new_engine(
                    path.path().to_str().unwrap(),
                    Some(kv_db_opts),
                    ALL_CFS,
                    Some(kv_cfs_opts),
                )
                .unwrap(),
            ),
            Arc::new(
                rocks::util::new_engine(raft_path.to_str().unwrap(), None, &[CF_DEFAULT], None)
                    .unwrap(),
            ),
            shared_block_cache,
        );

        // Write some mvcc keys and values into db
        // default_cf : a_7, b_7
        // write_cf : a_8, b_8
        let start_ts = 7.into();
        let commit_ts = 8.into();
        let write = Write::new(WriteType::Put, start_ts, None);
        let db = &engines.kv;
        let default_cf = db.cf_handle(CF_DEFAULT).unwrap();
        let write_cf = db.cf_handle(CF_WRITE).unwrap();
        db.put_cf(
            &default_cf,
            &data_key(Key::from_raw(b"a").append_ts(start_ts).as_encoded()),
            b"a_value",
        )
        .unwrap();
        db.put_cf(
            &write_cf,
            &data_key(Key::from_raw(b"a").append_ts(commit_ts).as_encoded()),
            &write.as_ref().to_bytes(),
        )
        .unwrap();
        db.put_cf(
            &default_cf,
            &data_key(Key::from_raw(b"b").append_ts(start_ts).as_encoded()),
            b"b_value",
        )
        .unwrap();
        db.put_cf(
            &write_cf,
            &data_key(Key::from_raw(b"b").append_ts(commit_ts).as_encoded()),
            &write.as_ref().to_bytes(),
        )
        .unwrap();

        // Flush and compact the kvs into L6.
        db.flush(true).unwrap();
        compact_files_in_range(&db, None, None, None).unwrap();
        let value = db.get_property_int(&"rocksdb.num-files-at-level0").unwrap();
        assert_eq!(value, 0);
        let value = db.get_property_int(&"rocksdb.num-files-at-level6").unwrap();
        assert_eq!(value, 1);

        // Delete one mvcc kvs we have written above.
        // Here we make the kvs on the L5 by ingesting SST.
        let sst_file_path = Path::new(db.path()).join("for_ingest.sst");
        let mut writer = RocksSstWriterBuilder::new()
            .build(&sst_file_path.to_str().unwrap())
            .unwrap();
        writer
            .delete(&data_key(
                Key::from_raw(b"a").append_ts(start_ts).as_encoded(),
            ))
            .unwrap();
        writer.finish().unwrap();
        let mut opts = IngestExternalFileOptions::new();
        opts.move_files(true);
        db.ingest_external_file_cf(&default_cf, &opts, &[sst_file_path.to_str().unwrap()])
            .unwrap();

        // Now the LSM structure of default cf is:
        // L5: [delete(a_7)]
        // L6: [put(a_7, blob1), put(b_7, blob1)]
        // the ranges of two SST files are overlapped.
        //
        // There is one blob file in Titan
        // blob1: (a_7, a_value), (b_7, b_value)
        let value = db.get_property_int(&"rocksdb.num-files-at-level0").unwrap();
        assert_eq!(value, 0);
        let value = db.get_property_int(&"rocksdb.num-files-at-level5").unwrap();
        assert_eq!(value, 1);
        let value = db.get_property_int(&"rocksdb.num-files-at-level6").unwrap();
        assert_eq!(value, 1);

        // Used to trigger titan gc
        let db = &engines.kv;
        db.put(b"1", b"1").unwrap();
        db.flush(true).unwrap();
        db.put(b"2", b"2").unwrap();
        db.flush(true).unwrap();
        compact_files_in_range(db, Some(b"0"), Some(b"3"), Some(1)).unwrap();

        // Now the LSM structure of default cf is:
        // memtable: [put(b_7, blob4)] (because of Titan GC)
        // L0: [put(1, blob2), put(2, blob3)]
        // L5: [delete(a_7)]
        // L6: [put(a_7, blob1), put(b_7, blob1)]
        // the ranges of two SST files are overlapped.
        //
        // There is four blob files in Titan
        // blob1: (a_7, a_value), (b_7, b_value)
        // blob2: (1, 1)
        // blob3: (2, 2)
        // blob4: (b_7, b_value)
        let value = db.get_property_int(&"rocksdb.num-files-at-level0").unwrap();
        assert_eq!(value, 0);
        let value = db.get_property_int(&"rocksdb.num-files-at-level1").unwrap();
        assert_eq!(value, 1);
        let value = db.get_property_int(&"rocksdb.num-files-at-level5").unwrap();
        assert_eq!(value, 1);
        let value = db.get_property_int(&"rocksdb.num-files-at-level6").unwrap();
        assert_eq!(value, 1);

        // Wait Titan to purge obsolete files
        thread::sleep(Duration::from_secs(2));
        // Now the LSM structure of default cf is:
        // memtable: [put(b_7, blob4)] (because of Titan GC)
        // L0: [put(1, blob2), put(2, blob3)]
        // L5: [delete(a_7)]
        // L6: [put(a_7, blob1), put(b_7, blob1)]
        // the ranges of two SST files are overlapped.
        //
        // There is three blob files in Titan
        // blob2: (1, 1)
        // blob3: (2, 2)
        // blob4: (b_7, b_value)

        // `delete_files_in_range` may expose some old keys.
        // For Titan it may encounter `missing blob file` in `delete_all_in_range`,
        // so we set key_only for Titan.
        delete_all_files_in_range(
            &engines.kv,
            &data_key(Key::from_raw(b"a").as_encoded()),
            &data_key(Key::from_raw(b"b").as_encoded()),
        )
        .unwrap();
        delete_all_in_range(
            &engines.kv,
            &data_key(Key::from_raw(b"a").as_encoded()),
            &data_key(Key::from_raw(b"b").as_encoded()),
            false,
        )
        .unwrap();

        // Now the LSM structure of default cf is:
        // memtable: [put(b_7, blob4)] (because of Titan GC)
        // L0: [put(1, blob2), put(2, blob3)]
        // L6: [put(a_7, blob1), put(b_7, blob1)]
        // the ranges of two SST files are overlapped.
        //
        // There is three blob files in Titan
        // blob2: (1, 1)
        // blob3: (2, 2)
        // blob4: (b_7, b_value)
        let value = db.get_property_int(&"rocksdb.num-files-at-level0").unwrap();
        assert_eq!(value, 0);
        let value = db.get_property_int(&"rocksdb.num-files-at-level1").unwrap();
        assert_eq!(value, 1);
        let value = db.get_property_int(&"rocksdb.num-files-at-level5").unwrap();
        assert_eq!(value, 0);
        let value = db.get_property_int(&"rocksdb.num-files-at-level6").unwrap();
        assert_eq!(value, 1);

        // Generate a snapshot
        let default_sst_file_path = path.path().join("default.sst");
        let write_sst_file_path = path.path().join("write.sst");
        build_sst_cf_file::<RocksIOLimiter>(
            &default_sst_file_path.to_str().unwrap(),
            &RocksSnapshot::new(Arc::clone(&engines.kv)),
            CF_DEFAULT,
            b"",
            b"{",
            None,
        )
        .unwrap();
        build_sst_cf_file::<RocksIOLimiter>(
            &write_sst_file_path.to_str().unwrap(),
            &RocksSnapshot::new(Arc::clone(&engines.kv)),
            CF_WRITE,
            b"",
            b"{",
            None,
        )
        .unwrap();

        // Apply the snapshot to other DB.
        let dir1 = Builder::new()
            .prefix("test-snap-cf-db-apply")
            .tempdir()
            .unwrap();
        let engines1 = new_temp_engine(&dir1);
        apply_sst_cf_file(
            &default_sst_file_path.to_str().unwrap(),
            &engines1.kv,
            CF_DEFAULT,
        )
        .unwrap();
        apply_sst_cf_file(
            &write_sst_file_path.to_str().unwrap(),
            &engines1.kv,
            CF_WRITE,
        )
        .unwrap();

        // Do scan on other DB.
        let mut r = Region::default();
        r.mut_peers().push(Peer::default());
        r.set_start_key(b"a".to_vec());
        r.set_end_key(b"z".to_vec());
        let snapshot = RegionSnapshot::from_raw(Arc::clone(&engines1.kv), r);
        let mut scanner = ScannerBuilder::new(snapshot, 10.into(), false)
            .range(Some(Key::from_raw(b"a")), None)
            .build()
            .unwrap();
        assert_eq!(
            scanner.next().unwrap(),
            Some((Key::from_raw(b"b"), b"b_value".to_vec())),
        );
    }
}<|MERGE_RESOLUTION|>--- conflicted
+++ resolved
@@ -3,13 +3,7 @@
 use engine::rocks::{TablePropertiesCollection, DB};
 use engine::{self, IterOption};
 use engine_rocks::{RocksDBVector, RocksEngineIterator, RocksSnapshot, RocksSyncSnapshot};
-use engine_traits::{
-    Peekable, ReadOptions, Result as EngineResult, SeekKey, Snapshot as SnapshotTrait,
-};
-<<<<<<< HEAD
-use engine_rocks::{Compat, RocksEngineIterator};
-=======
->>>>>>> 9d969acd
+use engine_traits::{Peekable, ReadOptions, Result as EngineResult, Snapshot as SnapshotTrait};
 use kvproto::metapb::Region;
 use std::sync::Arc;
 
@@ -158,32 +152,9 @@
         )
         .map_err(|e| EngineError::Other(box_err!(e)))?;
         let data_key = keys::data_key(key);
-<<<<<<< HEAD
         self.snap
-            .get_value(&data_key)
+            .get_value_opt(opts, &data_key)
             .map_err(|e| self.handle_get_value_error(e, "", key))
-=======
-        self.snap.get_value_opt(opts, &data_key).map_err(|e| {
-            CRITICAL_ERROR.with_label_values(&["rocksdb get"]).inc();
-            if panic_when_unexpected_key_or_data() {
-                set_panic_mark();
-                panic!(
-                    "failed to get value of key {} in region {}: {:?}",
-                    hex::encode_upper(&key),
-                    self.region.get_id(),
-                    e,
-                );
-            } else {
-                error!(
-                    "failed to get value of key";
-                    "key" => hex::encode_upper(&key),
-                    "region" => self.region.get_id(),
-                    "error" => ?e,
-                );
-                e
-            }
-        })
->>>>>>> 9d969acd
     }
 
     fn get_value_cf_opt(
@@ -201,8 +172,7 @@
         .map_err(|e| EngineError::Other(box_err!(e)))?;
         let data_key = keys::data_key(key);
         self.snap
-<<<<<<< HEAD
-            .get_value_cf(cf, &data_key)
+            .get_value_cf_opt(opts, cf, &data_key)
             .map_err(|e| self.handle_get_value_error(e, cf, key))
     }
 }
@@ -229,30 +199,6 @@
             );
             e
         }
-=======
-            .get_value_cf_opt(opts, cf, &data_key)
-            .map_err(|e| {
-                CRITICAL_ERROR.with_label_values(&["rocksdb get"]).inc();
-                if panic_when_unexpected_key_or_data() {
-                    set_panic_mark();
-                    panic!(
-                        "failed to get value of key {} in region {}: {:?}",
-                        hex::encode_upper(&key),
-                        self.region.get_id(),
-                        e,
-                    );
-                } else {
-                    error!(
-                        "failed to get value of key in cf";
-                        "key" => hex::encode_upper(&key),
-                        "region" => self.region.get_id(),
-                        "cf" => cf,
-                        "error" => ?e,
-                    );
-                    e
-                }
-            })
->>>>>>> 9d969acd
     }
 }
 
