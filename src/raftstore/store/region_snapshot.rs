--- conflicted
+++ resolved
@@ -352,18 +352,12 @@
         let raft_path = path.path().join(Path::new("raft"));
         Engines::new(
             Arc::new(
-<<<<<<< HEAD
-                rocksdb::new_engine(path.path().to_str().unwrap(), None, ALL_CFS, None).unwrap(),
+                rocksdb_util::new_engine(path.path().to_str().unwrap(), None, ALL_CFS, None)
+                    .unwrap(),
             ),
             Arc::new(
-                rocksdb::new_engine(raft_path.to_str().unwrap(), None, &[CF_DEFAULT], None)
+                rocksdb_util::new_engine(raft_path.to_str().unwrap(), None, &[CF_DEFAULT], None)
                     .unwrap(),
-=======
-                rocksdb_util::new_engine(path.path().to_str().unwrap(), ALL_CFS, None).unwrap(),
-            ),
-            Arc::new(
-                rocksdb_util::new_engine(raft_path.to_str().unwrap(), &[CF_DEFAULT], None).unwrap(),
->>>>>>> 709f409d
             ),
         )
     }
