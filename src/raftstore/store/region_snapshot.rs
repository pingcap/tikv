--- conflicted
+++ resolved
@@ -347,28 +347,20 @@
     use kvproto::metapb::{Peer, Region};
     use tempfile::{Builder, TempDir};
 
-<<<<<<< HEAD
-    use crate::raftengine::{Config as RaftEngineCfg, RaftEngine};
     use crate::raftstore::store::engine::*;
-=======
->>>>>>> eff99489
     use crate::raftstore::store::keys::*;
     use crate::raftstore::store::PeerStorage;
     use crate::raftstore::Result;
-<<<<<<< HEAD
-    use crate::storage::{CFStatistics, Cursor, Key, ScanMode, ALL_CFS};
-    use crate::util::rocksdb_util::{self, compact_files_in_range};
+    use crate::storage::{CFStatistics, Cursor, Key, ScanMode};
     use crate::util::{escape, worker};
-=======
-    use crate::storage::{CFStatistics, Cursor, Key, ScanMode};
     use engine::rocks;
     use engine::rocks::util::compact_files_in_range;
     use engine::rocks::Writable;
     use engine::Engines;
     use engine::*;
     use engine::{ALL_CFS, CF_DEFAULT};
+    use raftengine::{Config as RaftEngineCfg, RaftEngine};
     use tikv_util::worker;
->>>>>>> eff99489
 
     use super::*;
 
@@ -376,26 +368,16 @@
 
     fn new_temp_engine(path: &TempDir) -> Engines {
         let raft_path = path.path().join(Path::new("raft"));
-<<<<<<< HEAD
         let mut raft_cfg = RaftEngineCfg::new();
         raft_cfg.dir = String::from(raft_path.to_str().unwrap());
-=======
         let shared_block_cache = false;
->>>>>>> eff99489
         Engines::new(
             Arc::new(
                 rocks::util::new_engine(path.path().to_str().unwrap(), None, ALL_CFS, None)
                     .unwrap(),
             ),
-<<<<<<< HEAD
             Arc::new(RaftEngine::new(raft_cfg)),
-=======
-            Arc::new(
-                rocks::util::new_engine(raft_path.to_str().unwrap(), None, &[CF_DEFAULT], None)
-                    .unwrap(),
-            ),
             shared_block_cache,
->>>>>>> eff99489
         )
     }
 
