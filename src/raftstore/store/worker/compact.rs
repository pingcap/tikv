--- conflicted
+++ resolved
@@ -248,7 +248,7 @@
     use engine::rocks::Writable;
     use engine::rocks::{ColumnFamilyOptions, DBOptions};
     use engine::{WriteBatch, DB};
-    use engine::{CF_DEFAULT, CF_LOCK, CF_RAFT, CF_WRITE};
+    use engine::{CF_DEFAULT, CF_LOCK, CF_WRITE};
     use tempdir::TempDir;
 
     use crate::raftstore::store::keys::data_key;
@@ -256,14 +256,6 @@
     use crate::storage::mvcc::properties::MvccPropertiesCollectorFactory;
     use crate::storage::mvcc::{Write, WriteType};
     use crate::storage::types::Key as MvccKey;
-<<<<<<< HEAD
-    use crate::storage::{CF_DEFAULT, CF_LOCK, CF_WRITE};
-    use crate::util::rocksdb_util::{
-        get_cf_handle, new_engine, new_engine_opt, properties::MvccPropertiesCollectorFactory,
-        stats::get_range_entries_and_versions, CFOptions,
-    };
-=======
->>>>>>> 7865df19
 
     use super::*;
 
