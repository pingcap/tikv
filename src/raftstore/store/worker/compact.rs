--- conflicted
+++ resolved
@@ -325,14 +325,9 @@
     fn mvcc_put(db: &DB, k: &[u8], v: &[u8], start_ts: TimeStamp, commit_ts: TimeStamp) {
         let cf = get_cf_handle(db, CF_WRITE).unwrap();
         let k = MvccKey::from_encoded(data_key(k)).append_ts(commit_ts);
-<<<<<<< HEAD
         let w = Write::new(WriteType::Put, start_ts, commit_ts, Some(v.to_vec()));
-        db.put_cf(cf, k.as_encoded(), &w.to_bytes()).unwrap();
-=======
-        let w = Write::new(WriteType::Put, start_ts, Some(v.to_vec()));
         db.put_cf(cf, k.as_encoded(), &w.as_ref().to_bytes())
             .unwrap();
->>>>>>> 1aae7209
     }
 
     fn delete(db: &DB, k: &[u8], commit_ts: TimeStamp) {
