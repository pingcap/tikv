// Copyright 2016 PingCAP, Inc.
//
// Licensed under the Apache License, Version 2.0 (the "License");
// you may not use this file except in compliance with the License.
// You may obtain a copy of the License at
//
//     http://www.apache.org/licenses/LICENSE-2.0
//
// Unless required by applicable law or agreed to in writing, software
// distributed under the License is distributed on an "AS IS" BASIS,
// See the License for the specific language governing permissions and
// limitations under the License.

use std::collections::VecDeque;
use std::error;
use std::fmt::{self, Display, Formatter};
use std::sync::Arc;
use std::time::Instant;

use crate::storage::CF_WRITE;
use crate::util::escape;
use crate::util::rocksdb_util::{self, compact_range, stats::get_range_entries_and_versions};
use crate::util::worker::Runnable;
use rocksdb::DB;

use super::metrics::COMPACT_RANGE_CF;

type Key = Vec<u8>;

pub enum Task {
    Compact {
        cf_name: String,
        start_key: Option<Key>, // None means smallest key
        end_key: Option<Key>,   // None means largest key
    },

    CheckAndCompact {
        cf_names: Vec<String>,         // Column families need to compact
        ranges: Vec<Key>,              // Ranges need to check
        tombstones_num_threshold: u64, // The minimum RocksDB tombstones a range that need compacting has
        tombstones_percent_threshold: u64,
    },
}

impl Display for Task {
    fn fmt(&self, f: &mut Formatter<'_>) -> fmt::Result {
        match *self {
            Task::Compact {
                ref cf_name,
                ref start_key,
                ref end_key,
            } => f
                .debug_struct("Compact")
                .field("cf_name", cf_name)
                .field("start_key", &start_key.as_ref().map(|k| escape(k)))
                .field("end_key", &end_key.as_ref().map(|k| escape(k)))
                .finish(),
            Task::CheckAndCompact {
                ref cf_names,
                ref ranges,
                tombstones_num_threshold,
                tombstones_percent_threshold,
            } => f
                .debug_struct("CheckAndCompact")
                .field("cf_names", cf_names)
                .field(
                    "ranges",
                    &(
                        ranges.first().as_ref().map(|k| escape(k)),
                        ranges.last().as_ref().map(|k| escape(k)),
                    ),
                )
                .field("tombstones_num_threshold", &tombstones_num_threshold)
                .field(
                    "tombstones_percent_threshold",
                    &tombstones_percent_threshold,
                )
                .finish(),
        }
    }
}

quick_error! {
    #[derive(Debug)]
    pub enum Error {
        Other(err: Box<dyn error::Error + Sync + Send>) {
            from()
            cause(err.as_ref())
            description(err.description())
            display("compact failed {:?}", err)
        }
    }
}

pub struct Runner {
    engine: Arc<DB>,
}

impl Runner {
    pub fn new(engine: Arc<DB>) -> Runner {
        Runner { engine }
    }

    /// Sends a compact range command to RocksDB to compact the range of the cf.
    pub fn compact_range_cf(
        &mut self,
        cf_name: &str,
        start_key: Option<&[u8]>,
        end_key: Option<&[u8]>,
    ) -> Result<(), Error> {
<<<<<<< HEAD
        let handle = box_try!(rocksdb::get_cf_handle(&self.engine, cf_name));
=======
        let handle = box_try!(rocksdb_util::get_cf_handle(&self.engine, &cf_name));
>>>>>>> 1093fcac
        let timer = Instant::now();
        let compact_range_timer = COMPACT_RANGE_CF
            .with_label_values(&[cf_name])
            .start_coarse_timer();
        compact_range(
            &self.engine,
            handle,
            start_key,
            end_key,
            false,
            1, /* threads */
        );
        compact_range_timer.observe_duration();
        info!(
            "compact range finished";
            "range_start" => start_key.map(::log_wrappers::Key),
            "range_end" => end_key.map(::log_wrappers::Key),
            "cf" => cf_name,
            "time_takes" => ?timer.elapsed(),
        );
        Ok(())
    }
}

impl Runnable<Task> for Runner {
    fn run(&mut self, task: Task) {
        match task {
            Task::Compact {
                cf_name,
                start_key,
                end_key,
            } => {
                let cf = &cf_name;
                if let Err(e) = self.compact_range_cf(
                    cf,
                    start_key.as_ref().map(Vec::as_slice),
                    end_key.as_ref().map(Vec::as_slice),
                ) {
                    error!("execute compact range failed"; "cf" => cf, "err" => %e);
                }
            }
            Task::CheckAndCompact {
                cf_names,
                ranges,
                tombstones_num_threshold,
                tombstones_percent_threshold,
            } => match collect_ranges_need_compact(
                &self.engine,
                ranges,
                tombstones_num_threshold,
                tombstones_percent_threshold,
            ) {
                Ok(mut ranges) => {
                    for (start, end) in ranges.drain(..) {
                        for cf in &cf_names {
                            if let Err(e) = self.compact_range_cf(cf, Some(&start), Some(&end)) {
                                error!(
                                    "compact range failed";
                                    "range_start" => log_wrappers::Key(&start),
                                    "range_end" => log_wrappers::Key(&end),
                                    "cf" => cf,
                                    "err" => %e,
                                );
                            }
                        }
                    }
                }
                Err(e) => warn!("check ranges need reclaim failed"; "err" => %e),
            },
        }
    }
}

fn need_compact(
    num_entires: u64,
    num_versions: u64,
    tombstones_num_threshold: u64,
    tombstones_percent_threshold: u64,
) -> bool {
    if num_entires <= num_versions {
        return false;
    }

    // When the number of tombstones exceed threshold and ratio, this range need compacting.
    let estimate_num_del = num_entires - num_versions;
    estimate_num_del >= tombstones_num_threshold
        && estimate_num_del * 100 >= tombstones_percent_threshold * num_entires
}

fn collect_ranges_need_compact(
    engine: &DB,
    ranges: Vec<Key>,
    tombstones_num_threshold: u64,
    tombstones_percent_threshold: u64,
) -> Result<VecDeque<(Key, Key)>, Error> {
    // Check the SST properties for each range, and TiKV will compact a range if the range
    // contains too many RocksDB tombstones. TiKV will merge multiple neighboring ranges
    // that need compacting into a single range.
    let mut ranges_need_compact = VecDeque::new();
    let cf = box_try!(rocksdb_util::get_cf_handle(engine, CF_WRITE));
    let mut compact_start = None;
    let mut compact_end = None;
    for range in ranges.windows(2) {
        // Get total entries and total versions in this range and checks if it needs to be compacted.
        if let Some((num_ent, num_ver)) =
            get_range_entries_and_versions(engine, cf, &range[0], &range[1])
        {
            if need_compact(
                num_ent,
                num_ver,
                tombstones_num_threshold,
                tombstones_percent_threshold,
            ) {
                if compact_start.is_none() {
                    // The previous range doesn't need compacting.
                    compact_start = Some(range[0].clone());
                }
                compact_end = Some(range[1].clone());
                // Move to next range.
                continue;
            }
        }

        // Current range doesn't need compacting, save previous range that need compacting.
        if compact_start.is_some() {
            ranges_need_compact.push_back((compact_start.unwrap(), compact_end.unwrap()));
            compact_start = None;
            compact_end = None;
        }
    }

    // Save the last range that needs to be compacted.
    if compact_start.is_some() {
        ranges_need_compact.push_back((compact_start.unwrap(), compact_end.unwrap()));
    }

    Ok(ranges_need_compact)
}

#[cfg(test)]
mod tests {
    use std::thread::sleep;
    use std::time::Duration;

    use tempdir::TempDir;

    use crate::raftstore::store::keys::data_key;
    use crate::storage::mvcc::{Write, WriteType};
    use crate::storage::types::Key as MvccKey;
    use crate::storage::{CF_DEFAULT, CF_LOCK, CF_RAFT, CF_WRITE};
    use crate::util::rocksdb_util::{
        get_cf_handle, new_engine, new_engine_opt, properties::MvccPropertiesCollectorFactory,
        stats::get_range_entries_and_versions, CFOptions,
    };
    use rocksdb::{self, Writable, WriteBatch, DB};

    use super::*;

    const ROCKSDB_TOTAL_SST_FILES_SIZE: &str = "rocksdb.total-sst-files-size";

    #[test]
    fn test_compact_range() {
        let path = TempDir::new("compact-range-test").unwrap();
        let db = new_engine(path.path().to_str().unwrap(), None, &[CF_DEFAULT], None).unwrap();
        let db = Arc::new(db);

        let mut runner = Runner::new(Arc::clone(&db));

        let handle = get_cf_handle(&db, CF_DEFAULT).unwrap();

        // Generate the first SST file.
        let wb = WriteBatch::new();
        for i in 0..1000 {
            let k = format!("key_{}", i);
            wb.put_cf(handle, k.as_bytes(), b"whatever content")
                .unwrap();
        }
        db.write(wb).unwrap();
        db.flush_cf(handle, true).unwrap();

        // Generate another SST file has the same content with first SST file.
        let wb = WriteBatch::new();
        for i in 0..1000 {
            let k = format!("key_{}", i);
            wb.put_cf(handle, k.as_bytes(), b"whatever content")
                .unwrap();
        }
        db.write(wb).unwrap();
        db.flush_cf(handle, true).unwrap();

        // Get the total SST files size.
        let old_sst_files_size = db
            .get_property_int_cf(handle, ROCKSDB_TOTAL_SST_FILES_SIZE)
            .unwrap();

        // Schedule compact range task.
        runner.run(Task::Compact {
            cf_name: String::from(CF_DEFAULT),
            start_key: None,
            end_key: None,
        });
        sleep(Duration::from_secs(5));

        // Get the total SST files size after compact range.
        let new_sst_files_size = db
            .get_property_int_cf(handle, ROCKSDB_TOTAL_SST_FILES_SIZE)
            .unwrap();
        assert!(old_sst_files_size > new_sst_files_size);
    }

    fn mvcc_put(db: &DB, k: &[u8], v: &[u8], start_ts: u64, commit_ts: u64) {
        let cf = get_cf_handle(db, CF_WRITE).unwrap();
        let k = MvccKey::from_encoded(data_key(k)).append_ts(commit_ts);
        let w = Write::new(WriteType::Put, start_ts, Some(v.to_vec()));
        db.put_cf(cf, k.as_encoded(), &w.to_bytes()).unwrap();
    }

    fn delete(db: &DB, k: &[u8], commit_ts: u64) {
        let cf = get_cf_handle(db, CF_WRITE).unwrap();
        let k = MvccKey::from_encoded(data_key(k)).append_ts(commit_ts);
        db.delete_cf(cf, k.as_encoded()).unwrap();
    }

    fn open_db(path: &str) -> DB {
        let db_opts = rocksdb::DBOptions::new();
        let mut cf_opts = rocksdb::ColumnFamilyOptions::new();
        cf_opts.set_level_zero_file_num_compaction_trigger(8);
        let f = Box::new(MvccPropertiesCollectorFactory::default());
        cf_opts.add_table_properties_collector_factory("tikv.test-collector", f);
        let cfs_opts = vec![
            CFOptions::new(CF_DEFAULT, rocksdb::ColumnFamilyOptions::new()),
            CFOptions::new(CF_RAFT, rocksdb::ColumnFamilyOptions::new()),
            CFOptions::new(CF_LOCK, rocksdb::ColumnFamilyOptions::new()),
            CFOptions::new(CF_WRITE, cf_opts),
        ];
        new_engine_opt(path, db_opts, cfs_opts).unwrap()
    }

    #[test]
    fn test_check_space_redundancy() {
        let p = TempDir::new("test").unwrap();
        let engine = open_db(p.path().to_str().unwrap());
        let cf = get_cf_handle(&engine, CF_WRITE).unwrap();

        // mvcc_put 0..5
        for i in 0..5 {
            let (k, v) = (format!("k{}", i), format!("value{}", i));
            mvcc_put(&engine, k.as_bytes(), v.as_bytes(), 1, 2);
        }
        engine.flush_cf(cf, true).unwrap();

        // gc 0..5
        for i in 0..5 {
            let k = format!("k{}", i);
            delete(&engine, k.as_bytes(), 2);
        }
        engine.flush_cf(cf, true).unwrap();

        let (s, e) = (data_key(b"k0"), data_key(b"k5"));
        let (entries, version) = get_range_entries_and_versions(&engine, cf, &s, &e).unwrap();
        assert_eq!(entries, 10);
        assert_eq!(version, 5);

        // mvcc_put 5..10
        for i in 5..10 {
            let (k, v) = (format!("k{}", i), format!("value{}", i));
            mvcc_put(&engine, k.as_bytes(), v.as_bytes(), 1, 2);
        }
        engine.flush_cf(cf, true).unwrap();

        let (s, e) = (data_key(b"k5"), data_key(b"k9"));
        let (entries, version) = get_range_entries_and_versions(&engine, cf, &s, &e).unwrap();
        assert_eq!(entries, 5);
        assert_eq!(version, 5);

        let ranges_need_to_compact = collect_ranges_need_compact(
            &engine,
            vec![data_key(b"k0"), data_key(b"k5"), data_key(b"k9")],
            1,
            50,
        )
        .unwrap();
        let (s, e) = (data_key(b"k0"), data_key(b"k5"));
        let mut expected_ranges = VecDeque::new();
        expected_ranges.push_back((s, e));
        assert_eq!(ranges_need_to_compact, expected_ranges);

        // gc 5..10
        for i in 5..10 {
            let k = format!("k{}", i);
            delete(&engine, k.as_bytes(), 2);
        }
        engine.flush_cf(cf, true).unwrap();

        let (s, e) = (data_key(b"k5"), data_key(b"k9"));
        let (entries, version) = get_range_entries_and_versions(&engine, cf, &s, &e).unwrap();
        assert_eq!(entries, 10);
        assert_eq!(version, 5);

        let ranges_need_to_compact = collect_ranges_need_compact(
            &engine,
            vec![data_key(b"k0"), data_key(b"k5"), data_key(b"k9")],
            1,
            50,
        )
        .unwrap();
        let (s, e) = (data_key(b"k0"), data_key(b"k9"));
        let mut expected_ranges = VecDeque::new();
        expected_ranges.push_back((s, e));
        assert_eq!(ranges_need_to_compact, expected_ranges);
    }
}<|MERGE_RESOLUTION|>--- conflicted
+++ resolved
@@ -108,11 +108,7 @@
         start_key: Option<&[u8]>,
         end_key: Option<&[u8]>,
     ) -> Result<(), Error> {
-<<<<<<< HEAD
-        let handle = box_try!(rocksdb::get_cf_handle(&self.engine, cf_name));
-=======
-        let handle = box_try!(rocksdb_util::get_cf_handle(&self.engine, &cf_name));
->>>>>>> 1093fcac
+        let handle = box_try!(rocksdb_util::get_cf_handle(&self.engine, cf_name));
         let timer = Instant::now();
         let compact_range_timer = COMPACT_RANGE_CF
             .with_label_values(&[cf_name])
