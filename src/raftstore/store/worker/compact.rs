// Copyright 2016 PingCAP, Inc.
//
// Licensed under the Apache License, Version 2.0 (the "License");
// you may not use this file except in compliance with the License.
// You may obtain a copy of the License at
//
//     http://www.apache.org/licenses/LICENSE-2.0
//
// Unless required by applicable law or agreed to in writing, software
// distributed under the License is distributed on an "AS IS" BASIS,
// See the License for the specific language governing permissions and
// limitations under the License.

use util::worker::Runnable;
use util::rocksdb;
use util::escape;

use rocksdb::{CompactOptions, DB};
use std::sync::Arc;
use std::fmt::{self, Display, Formatter};
use std::error;
use super::metrics::COMPACT_RANGE_CF;

pub struct Task {
    pub cf_name: String,
    pub start_key: Option<Vec<u8>>, // None means smallest key
    pub end_key: Option<Vec<u8>>,   // None means largest key
}

impl Display for Task {
    fn fmt(&self, f: &mut Formatter) -> fmt::Result {
        write!(
            f,
            "Compact CF[{}], range[{:?}, {:?}]",
            self.cf_name,
            self.start_key.as_ref().map(|k| escape(k)),
            self.end_key.as_ref().map(|k| escape(k))
        )
    }
}

quick_error! {
    #[derive(Debug)]
    enum Error {
        Other(err: Box<error::Error + Sync + Send>) {
            from()
            cause(err.as_ref())
            description(err.description())
            display("compact failed {:?}", err)
        }
    }
}

pub struct Runner {
    engine: Arc<DB>,
}

impl Runner {
    pub fn new(engine: Arc<DB>) -> Runner {
        Runner { engine: engine }
    }

    fn compact_range_cf(
        &mut self,
        cf_name: String,
        start_key: Option<Vec<u8>>,
        end_key: Option<Vec<u8>>,
    ) -> Result<(), Error> {
        let cf_handle = box_try!(rocksdb::get_cf_handle(&self.engine, &cf_name));
<<<<<<< HEAD
        let compact_range_timer = COMPACT_RANGE_CF.with_label_values(&[&cf_name])
            .start_coarse_timer();
=======
        let compact_range_timer = COMPACT_RANGE_CF
            .with_label_values(&[&cf_name])
            .start_timer();
>>>>>>> 8b27de9c
        let mut compact_opts = CompactOptions::new();
        // manual compaction can concurrently run with background compaction threads.
        compact_opts.set_exclusive_manual_compaction(false);
        self.engine.compact_range_cf_opt(
            cf_handle,
            &compact_opts,
            start_key.as_ref().map(Vec::as_slice),
            end_key.as_ref().map(Vec::as_slice),
        );

        compact_range_timer.observe_duration();
        Ok(())
    }
}

impl Runnable<Task> for Runner {
    fn run(&mut self, task: Task) {
        let cf = task.cf_name.clone();
        if let Err(e) = self.compact_range_cf(task.cf_name, task.start_key, task.end_key) {
            error!("execute compact range for cf {} failed, err {}", &cf, e);
        } else {
            info!("compact range for cf {} finished", &cf);
        }
    }
}

#[cfg(test)]
mod test {
    use std::time::Duration;
    use std::thread::sleep;
    use util::rocksdb::new_engine;
    use tempdir::TempDir;
    use storage::CF_WRITE;
    use rocksdb::{Writable, WriteBatch};
    use super::*;

    const ROCKSDB_TOTAL_SST_FILES_SIZE: &'static str = "rocksdb.total-sst-files-size";

    #[test]
    fn test_compact_range() {
        let path = TempDir::new("compact-range-test").unwrap();
        let db = new_engine(path.path().to_str().unwrap(), &[CF_WRITE]).unwrap();
        let db = Arc::new(db);

        let mut runner = Runner::new(db.clone());

        let handle = rocksdb::get_cf_handle(&db, CF_WRITE).unwrap();

        // generate first sst file.
        let wb = WriteBatch::new();
        for i in 0..1000 {
            let k = format!("key_{}", i);
            wb.put_cf(handle, k.as_bytes(), b"whatever content")
                .unwrap();
        }
        db.write(wb).unwrap();
        db.flush_cf(handle, true).unwrap();

        // generate another sst file has the same content with first sst file.
        let wb = WriteBatch::new();
        for i in 0..1000 {
            let k = format!("key_{}", i);
            wb.put_cf(handle, k.as_bytes(), b"whatever content")
                .unwrap();
        }
        db.write(wb).unwrap();
        db.flush_cf(handle, true).unwrap();

        // get total sst files size.
        let old_sst_files_size = db.get_property_int_cf(handle, ROCKSDB_TOTAL_SST_FILES_SIZE)
            .unwrap();

        // schedule compact range task
        runner.run(Task {
            cf_name: String::from(CF_WRITE),
            start_key: None,
            end_key: None,
        });
        sleep(Duration::from_secs(5));

        // get total sst files size after compact range.
        let new_sst_files_size = db.get_property_int_cf(handle, ROCKSDB_TOTAL_SST_FILES_SIZE)
            .unwrap();
        assert!(old_sst_files_size > new_sst_files_size);
    }
}<|MERGE_RESOLUTION|>--- conflicted
+++ resolved
@@ -67,14 +67,9 @@
         end_key: Option<Vec<u8>>,
     ) -> Result<(), Error> {
         let cf_handle = box_try!(rocksdb::get_cf_handle(&self.engine, &cf_name));
-<<<<<<< HEAD
-        let compact_range_timer = COMPACT_RANGE_CF.with_label_values(&[&cf_name])
-            .start_coarse_timer();
-=======
         let compact_range_timer = COMPACT_RANGE_CF
             .with_label_values(&[&cf_name])
-            .start_timer();
->>>>>>> 8b27de9c
+            .start_coarse_timer();
         let mut compact_opts = CompactOptions::new();
         // manual compaction can concurrently run with background compaction threads.
         compact_opts.set_exclusive_manual_compaction(false);
