// Copyright 2016 PingCAP, Inc.
//
// Licensed under the Apache License, Version 2.0 (the "License");
// you may not use this file except in compliance with the License.
// You may obtain a copy of the License at
//
//     http://www.apache.org/licenses/LICENSE-2.0
//
// Unless required by applicable law or agreed to in writing, software
// distributed under the License is distributed on an "AS IS" BASIS,
// See the License for the specific language governing permissions and
// limitations under the License.


use std::fmt::{self, Display, Formatter};
use std::sync::Arc;
use std::sync::mpsc::SyncSender;
use std::sync::atomic::{AtomicUsize, Ordering};
use std::time::Instant;
use std::str;

use rocksdb::{Writable, WriteBatch, DB};
use kvproto::raft_serverpb::{PeerState, RaftApplyState, RegionLocalState};
use kvproto::eraftpb::Snapshot as RaftSnapshot;
use threadpool::ThreadPool;

use util::worker::Runnable;
use util::{escape, rocksdb};
use raftstore::store::engine::{IterOption, Iterable, Mutable, Snapshot};
use raftstore::store::peer_storage::{JOB_STATUS_CANCELLED, JOB_STATUS_CANCELLING,
                                     JOB_STATUS_FAILED, JOB_STATUS_FINISHED, JOB_STATUS_PENDING,
                                     JOB_STATUS_RUNNING};
use raftstore::store::{self, check_abort, keys, ApplyOptions, Peekable, SnapEntry, SnapKey,
                       SnapManager};
use raftstore::store::snap::{Error, Result};

use super::metrics::*;

const GENERATE_POOL_SIZE: usize = 2;

/// region related task.
pub enum Task {
    Gen {
        region_id: u64,
        notifier: SyncSender<RaftSnapshot>,
    },
    Apply {
        region_id: u64,
        status: Arc<AtomicUsize>,
    },
    /// Destroy data between [start_key, end_key).
    ///
    /// The deletion may and may not succeed.
    Destroy {
        region_id: u64,
        start_key: Vec<u8>,
        end_key: Vec<u8>,
    },
}

impl Task {
    pub fn destroy(region_id: u64, start_key: Vec<u8>, end_key: Vec<u8>) -> Task {
        Task::Destroy {
            region_id: region_id,
            start_key: start_key,
            end_key: end_key,
        }
    }
}

impl Display for Task {
    fn fmt(&self, f: &mut Formatter) -> fmt::Result {
        match *self {
            Task::Gen { region_id, .. } => write!(f, "Snap gen for {}", region_id),
            Task::Apply { region_id, .. } => write!(f, "Snap apply for {}", region_id),
            Task::Destroy {
                region_id,
                ref start_key,
                ref end_key,
            } => write!(
                f,
                "Destroy {} [{}, {})",
                region_id,
                escape(start_key),
                escape(end_key)
            ),
        }
    }
}

#[derive(Clone)]
struct SnapContext {
    db: Arc<DB>,
    raft_db: Arc<DB>,
    batch_size: usize,
    mgr: SnapManager,
}

impl SnapContext {
    fn generate_snap(&self, region_id: u64, notifier: SyncSender<RaftSnapshot>) -> Result<()> {
        // do we need to check leader here?
        let raft_db = self.raft_db.clone();
        let raw_snap = Snapshot::new(self.db.clone());

        let snap = box_try!(store::do_snapshot(self.mgr.clone(), &raft_db, &raw_snap, region_id));
        if let Err(e) = notifier.try_send(snap) {
            info!(
                "[region {}] failed to notify snap result, maybe leadership has changed, \
                 ignore: {:?}",
                region_id,
                e
            );
        }
        Ok(())
    }

    fn handle_gen(&self, region_id: u64, notifier: SyncSender<RaftSnapshot>) {
        SNAP_COUNTER_VEC
            .with_label_values(&["generate", "all"])
            .inc();
        let gen_histogram = SNAP_HISTOGRAM.with_label_values(&["generate"]);
        let timer = gen_histogram.start_timer();

        if let Err(e) = self.generate_snap(region_id, notifier) {
            error!("[region {}] failed to generate snap: {:?}!!!", region_id, e);
            return;
        }

        SNAP_COUNTER_VEC
            .with_label_values(&["generate", "success"])
            .inc();
        timer.observe_duration();
    }

    fn delete_all_in_range(
        &self,
        start_key: &[u8],
        end_key: &[u8],
        abort: &AtomicUsize,
    ) -> Result<()> {
        let mut wb = WriteBatch::new();
        let mut size_cnt = 0;
        for cf in self.db.cf_names() {
            try!(check_abort(abort));
            let handle = box_try!(rocksdb::get_cf_handle(&self.db, cf));

            let iter_opt = IterOption::new(Some(end_key.to_vec()), false);
            let mut it = box_try!(self.db.new_iterator_cf(cf, iter_opt));

            try!(check_abort(abort));
            it.seek(start_key.into());
            while it.valid() {
                {
                    let key = it.key();
                    if key >= end_key {
                        break;
                    }

                    box_try!(wb.delete_cf(handle, key));
                    size_cnt += key.len();
                    if size_cnt >= self.batch_size {
                        // Can't use write_without_wal here.
                        // Otherwise it may cause dirty data when applying snapshot.
                        box_try!(self.db.write(wb));
                        wb = WriteBatch::new();
                        size_cnt = 0;
                    }
                };
                try!(check_abort(abort));
                if !it.next() {
                    break;
                }
            }
        }

        if wb.count() > 0 {
            box_try!(self.db.write(wb));
        }
        Ok(())
    }

    fn apply_snap(&self, region_id: u64, abort: Arc<AtomicUsize>) -> Result<()> {
        info!("[region {}] begin apply snap data", region_id);
        try!(check_abort(&abort));
        let region_key = keys::region_state_key(region_id);
        let mut region_state: RegionLocalState = match box_try!(self.db.get_msg(&region_key)) {
            Some(state) => state,
            None => {
                return Err(box_err!(
                    "failed to get region_state from {}",
                    escape(&region_key)
                ))
            }
        };

        // clear up origin data.
        let region = region_state.get_region().clone();
        let start_key = keys::enc_start_key(&region);
        let end_key = keys::enc_end_key(&region);
        box_try!(self.delete_all_in_range(&start_key, &end_key, &abort));

        let state_key = keys::apply_state_key(region_id);
        let apply_state: RaftApplyState = match box_try!(self.db.get_msg(&state_key)) {
            Some(state) => state,
            None => {
                return Err(box_err!(
                    "failed to get raftstate from {}",
                    escape(&state_key)
                ))
            }
        };
        let term = apply_state.get_truncated_state().get_term();
        let idx = apply_state.get_truncated_state().get_index();
        let snap_key = SnapKey::new(region_id, term, idx);
        self.mgr.register(snap_key.clone(), SnapEntry::Applying);
        defer!({
            self.mgr.deregister(&snap_key, &SnapEntry::Applying);
        });
        let mut s = box_try!(self.mgr.get_snapshot_for_applying(&snap_key));
        if !s.exists() {
            return Err(box_err!("missing snapshot file {}", s.path()));
        }
        try!(check_abort(&abort));
        let timer = Instant::now();
        let options = ApplyOptions {
            db: self.db.clone(),
            region: region.clone(),
            abort: abort.clone(),
            write_batch_size: self.batch_size,
        };
        try!(s.apply(options));

        let wb = WriteBatch::new();
        region_state.set_state(PeerState::Normal);
<<<<<<< HEAD
        box_try!(wb.put_msg(&region_key, &region_state));
        box_try!(wb.delete(&keys::snapshot_raft_state_key(region_id)));
        box_try!(self.db.write(wb));
        info!("[region {}] apply new data takes {:?}",
              region_id,
              timer.elapsed());
=======
        box_try!(self.db.put_msg(&region_key, &region_state));
        info!(
            "[region {}] apply new data takes {:?}",
            region_id,
            timer.elapsed()
        );
>>>>>>> 4ccb9a86
        Ok(())
    }

    fn handle_apply(&self, region_id: u64, status: Arc<AtomicUsize>) {
        status.compare_and_swap(JOB_STATUS_PENDING, JOB_STATUS_RUNNING, Ordering::SeqCst);
        SNAP_COUNTER_VEC.with_label_values(&["apply", "all"]).inc();
        let apply_histogram = SNAP_HISTOGRAM.with_label_values(&["apply"]);
        let timer = apply_histogram.start_timer();

        match self.apply_snap(region_id, status.clone()) {
            Ok(()) => {
                status.swap(JOB_STATUS_FINISHED, Ordering::SeqCst);
                SNAP_COUNTER_VEC.with_label_values(&["apply", "success"]).inc();
            }
            Err(Error::Abort) => {
                warn!("applying snapshot for region {} is aborted.", region_id);
                assert_eq!(
                    status.swap(JOB_STATUS_CANCELLED, Ordering::SeqCst),
                    JOB_STATUS_CANCELLING
                );
                SNAP_COUNTER_VEC
                    .with_label_values(&["apply", "abort"])
                    .inc();
            }
            Err(e) => {
                error!("failed to apply snap: {:?}!!!", e);
                status.swap(JOB_STATUS_FAILED, Ordering::SeqCst);
                SNAP_COUNTER_VEC.with_label_values(&["apply", "fail"]).inc();
            }
        }

        timer.observe_duration();
    }

    fn handle_destroy(&mut self, region_id: u64, start_key: Vec<u8>, end_key: Vec<u8>) {
        info!(
            "[region {}] deleting data in [{}, {})",
            region_id,
            escape(&start_key),
            escape(&end_key)
        );
        let status = AtomicUsize::new(JOB_STATUS_PENDING);
        if let Err(e) = self.delete_all_in_range(&start_key, &end_key, &status) {
            error!(
                "failed to delete data in [{}, {}): {:?}",
                escape(&start_key),
                escape(&end_key),
                e
            );
        }
    }
}

pub struct Runner {
    pool: ThreadPool,
    ctx: SnapContext,
}

impl Runner {
    pub fn new(db: Arc<DB>, raft_db: Arc<DB>, mgr: SnapManager, batch_size: usize) -> Runner {
        Runner {
            pool: ThreadPool::new_with_name(thd_name!("snap generator"), GENERATE_POOL_SIZE),
            ctx: SnapContext {
                db: db,
                raft_db: raft_db,
                mgr: mgr,
                batch_size: batch_size,
            },
        }
    }
}

impl Runnable<Task> for Runner {
    fn run(&mut self, task: Task) {
        match task {
            Task::Gen {
                region_id,
                notifier,
            } => {
                // It safe for now to handle generating and applying snapshot concurrently,
                // but it may not when merge is implemented.
                let ctx = self.ctx.clone();
                self.pool
                    .execute(move || ctx.handle_gen(region_id, notifier))
            }
            Task::Apply { region_id, status } => self.ctx.handle_apply(region_id, status),
            Task::Destroy {
                region_id,
                start_key,
                end_key,
            } => self.ctx.handle_destroy(region_id, start_key, end_key),
        }
    }
}<|MERGE_RESOLUTION|>--- conflicted
+++ resolved
@@ -102,7 +102,12 @@
         let raft_db = self.raft_db.clone();
         let raw_snap = Snapshot::new(self.db.clone());
 
-        let snap = box_try!(store::do_snapshot(self.mgr.clone(), &raft_db, &raw_snap, region_id));
+        let snap = box_try!(store::do_snapshot(
+            self.mgr.clone(),
+            &raft_db,
+            &raw_snap,
+            region_id
+        ));
         if let Err(e) = notifier.try_send(snap) {
             info!(
                 "[region {}] failed to notify snap result, maybe leadership has changed, \
@@ -232,21 +237,14 @@
 
         let wb = WriteBatch::new();
         region_state.set_state(PeerState::Normal);
-<<<<<<< HEAD
         box_try!(wb.put_msg(&region_key, &region_state));
         box_try!(wb.delete(&keys::snapshot_raft_state_key(region_id)));
         box_try!(self.db.write(wb));
-        info!("[region {}] apply new data takes {:?}",
-              region_id,
-              timer.elapsed());
-=======
-        box_try!(self.db.put_msg(&region_key, &region_state));
         info!(
             "[region {}] apply new data takes {:?}",
             region_id,
             timer.elapsed()
         );
->>>>>>> 4ccb9a86
         Ok(())
     }
 
