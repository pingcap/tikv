--- conflicted
+++ resolved
@@ -15,25 +15,13 @@
 use std::fmt::{self, Display, Formatter};
 use std::sync::Arc;
 use std::sync::atomic::{AtomicUsize, Ordering};
-<<<<<<< HEAD
+use std::sync::mpsc::SyncSender;
 use std::time::{Duration, Instant};
-=======
-use std::sync::mpsc::SyncSender;
-use std::time::Instant;
->>>>>>> aaf36920
 
 use kvproto::raft_serverpb::{PeerState, RaftApplyState, RegionLocalState};
 use raft::eraftpb::Snapshot as RaftSnapshot;
 use rocksdb::{Writable, WriteBatch, DB};
 
-<<<<<<< HEAD
-use util::threadpool::{DefaultContext, ThreadPool, ThreadPoolBuilder};
-use util::time;
-use util::timer::Timer;
-use util::{escape, rocksdb};
-use util::worker::{Runnable, RunnableWithTimer};
-=======
->>>>>>> aaf36920
 use raftstore::store::engine::{Mutable, Snapshot};
 use raftstore::store::peer_storage::{JOB_STATUS_CANCELLED, JOB_STATUS_CANCELLING,
                                      JOB_STATUS_FAILED, JOB_STATUS_FINISHED, JOB_STATUS_PENDING,
@@ -43,7 +31,9 @@
                        SnapManager};
 use storage::CF_RAFT;
 use util::threadpool::{DefaultContext, ThreadPool, ThreadPoolBuilder};
-use util::worker::Runnable;
+use util::time;
+use util::timer::Timer;
+use util::worker::{Runnable, RunnableWithTimer};
 use util::{escape, rocksdb};
 
 use super::super::util;
@@ -480,21 +470,13 @@
                 .thread_count(GENERATE_POOL_SIZE)
                 .build(),
             ctx: SnapContext {
-<<<<<<< HEAD
-                kv_db: kv_db,
-                raft_db: raft_db,
-                mgr: mgr,
-                batch_size: batch_size,
-                use_delete_range: use_delete_range,
-                clean_stale_peer_delay: clean_stale_peer_delay,
-                pending_delete_ranges: PendingDeleteRanges::default(),
-=======
                 kv_db,
                 raft_db,
                 mgr,
                 batch_size,
                 use_delete_range,
->>>>>>> aaf36920
+                clean_stale_peer_delay,
+                PendingDeleteRanges::default(),
             },
         }
     }
