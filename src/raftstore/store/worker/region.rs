// Copyright 2016 PingCAP, Inc.
//
// Licensed under the Apache License, Version 2.0 (the "License");
// you may not use this file except in compliance with the License.
// You may obtain a copy of the License at
//
//     http://www.apache.org/licenses/LICENSE-2.0
//
// Unless required by applicable law or agreed to in writing, software
// distributed under the License is distributed on an "AS IS" BASIS,
// See the License for the specific language governing permissions and
// limitations under the License.

use std::collections::Bound::{Excluded, Included, Unbounded};
use std::collections::{BTreeMap, VecDeque};
use std::fmt::{self, Display, Formatter};
use std::sync::atomic::{AtomicUsize, Ordering};
use std::sync::mpsc::SyncSender;
use std::sync::Arc;
use std::time::{Duration, Instant};
use std::u64;

use kvproto::raft_serverpb::{PeerState, RaftApplyState, RegionLocalState};
<<<<<<< HEAD
use kvproto::eraftpb::Snapshot as RaftSnapshot;

use util::threadpool::{DefaultContext, ThreadPool, ThreadPoolBuilder};
use util::worker::Runnable;
use util::{escape, rocksdb};
use raftstore::store::engine::{Mutable, Snapshot};
use raftstore::store::peer_storage::{JOB_STATUS_CANCELLED, JOB_STATUS_CANCELLING,
                                     JOB_STATUS_FAILED, JOB_STATUS_FINISHED, JOB_STATUS_PENDING,
                                     JOB_STATUS_RUNNING};
use raftstore::store::{self, check_abort, keys, ApplyOptions, Peekable, SnapEntry, SnapKey,
                       SnapManager};
use raftstore::store::snap::{Error, Result};
use storage::CF_RAFT;
use raftengine::RaftEngine;
=======
use raft::eraftpb::Snapshot as RaftSnapshot;
use rocksdb::{Writable, WriteBatch};

use crate::raftstore::store::engine::{Mutable, Snapshot};
use crate::raftstore::store::peer_storage::{
    JOB_STATUS_CANCELLED, JOB_STATUS_CANCELLING, JOB_STATUS_FAILED, JOB_STATUS_FINISHED,
    JOB_STATUS_PENDING, JOB_STATUS_RUNNING,
};
use crate::raftstore::store::snap::{plain_file_used, Error, Result, SNAPSHOT_CFS};
use crate::raftstore::store::util::Engines;
use crate::raftstore::store::{
    self, check_abort, keys, ApplyOptions, Peekable, SnapEntry, SnapKey, SnapManager,
};
use crate::storage::CF_RAFT;
use crate::util::threadpool::{DefaultContext, ThreadPool, ThreadPoolBuilder};
use crate::util::time;
use crate::util::timer::Timer;
use crate::util::worker::{Runnable, RunnableWithTimer};
use crate::util::{escape, rocksdb_util};
>>>>>>> fe0943c6

use super::super::util;
use super::metrics::*;

const GENERATE_POOL_SIZE: usize = 2;

// used to periodically check whether we should delete a stale peer's range in region runner
pub const STALE_PEER_CHECK_INTERVAL: u64 = 10_000; // 10000 milliseconds

// used to periodically check whether schedule pending applies in region runner
pub const PENDING_APPLY_CHECK_INTERVAL: u64 = 1_000; // 1000 milliseconds

const CLEANUP_MAX_DURATION: Duration = Duration::from_secs(5);

/// Region related task
#[derive(Debug)]
pub enum Task {
    Gen {
        region_id: u64,
        notifier: SyncSender<RaftSnapshot>,
    },
    Apply {
        region_id: u64,
        status: Arc<AtomicUsize>,
    },
    /// Destroy data between [start_key, end_key).
    ///
    /// The deletion may and may not succeed.
    Destroy {
        region_id: u64,
        start_key: Vec<u8>,
        end_key: Vec<u8>,
    },
}

impl Task {
    pub fn destroy(region_id: u64, start_key: Vec<u8>, end_key: Vec<u8>) -> Task {
        Task::Destroy {
            region_id,
            start_key,
            end_key,
        }
    }
}

impl Display for Task {
    fn fmt(&self, f: &mut Formatter) -> fmt::Result {
        match *self {
            Task::Gen { region_id, .. } => write!(f, "Snap gen for {}", region_id),
            Task::Apply { region_id, .. } => write!(f, "Snap apply for {}", region_id),
            Task::Destroy {
                region_id,
                ref start_key,
                ref end_key,
            } => write!(
                f,
                "Destroy {} [{}, {})",
                region_id,
                escape(start_key),
                escape(end_key)
            ),
        }
    }
}

#[derive(Clone)]
struct StalePeerInfo {
    // the start_key is stored as a key in PendingDeleteRanges
    // below are stored as a value in PendingDeleteRanges
    pub region_id: u64,
    pub end_key: Vec<u8>,
    pub timeout: time::Instant,
}

/// A structure records all ranges to be deleted with some delay.
/// The delay is because there may be some coprocessor requests related to these ranges.
#[derive(Clone, Default)]
struct PendingDeleteRanges {
    ranges: BTreeMap<Vec<u8>, StalePeerInfo>, // start_key -> StalePeerInfo
}

impl PendingDeleteRanges {
    /// Finds ranges that overlap with [start_key, end_key).
    fn find_overlap_ranges(
        &self,
        start_key: &[u8],
        end_key: &[u8],
    ) -> Vec<(u64, Vec<u8>, Vec<u8>)> {
        let mut ranges = Vec::new();
        // find the first range that may overlap with [start_key, end_key)
        let sub_range = self.ranges.range((Unbounded, Excluded(start_key.to_vec())));
        if let Some((s_key, peer_info)) = sub_range.last() {
            if peer_info.end_key > start_key.to_vec() {
                ranges.push((
                    peer_info.region_id,
                    s_key.clone(),
                    peer_info.end_key.clone(),
                ));
            }
        }

        // find the rest ranges that overlap with [start_key, end_key)
        for (s_key, peer_info) in self
            .ranges
            .range((Included(start_key.to_vec()), Excluded(end_key.to_vec())))
        {
            ranges.push((
                peer_info.region_id,
                s_key.clone(),
                peer_info.end_key.clone(),
            ));
        }
        ranges
    }

    /// Gets ranges that overlap with [start_key, end_key).
    pub fn drain_overlap_ranges(
        &mut self,
        start_key: &[u8],
        end_key: &[u8],
    ) -> Vec<(u64, Vec<u8>, Vec<u8>)> {
        let ranges = self.find_overlap_ranges(start_key, end_key);

        for &(_, ref s_key, _) in &ranges {
            self.ranges.remove(s_key).unwrap();
        }
        ranges
    }

    /// Removes and returns the peer info with the `start_key`.
    fn remove(&mut self, start_key: &[u8]) -> Option<(u64, Vec<u8>, Vec<u8>)> {
        self.ranges
            .remove(start_key)
            .map(|peer_info| (peer_info.region_id, start_key.to_owned(), peer_info.end_key))
    }

    /// Inserts a new range waiting to be deleted.
    ///
    /// Before an insert is called, it must call drain_overlap_ranges to clean the overlapping range.
    fn insert(&mut self, region_id: u64, start_key: &[u8], end_key: &[u8], timeout: time::Instant) {
        if !self.find_overlap_ranges(&start_key, &end_key).is_empty() {
            panic!(
                "[region {}] register deleting data in [{}, {}) failed due to overlap",
                region_id,
                escape(&start_key),
                escape(&end_key),
            );
        }
        let info = StalePeerInfo {
            region_id,
            end_key: end_key.to_owned(),
            timeout,
        };
        self.ranges.insert(start_key.to_owned(), info);
    }

    /// Gets all timeout ranges info.
    pub fn timeout_ranges<'a>(
        &'a self,
        now: time::Instant,
    ) -> impl Iterator<Item = (u64, Vec<u8>, Vec<u8>)> + 'a {
        self.ranges
            .iter()
            .filter(move |&(_, info)| info.timeout <= now)
            .map(|(start_key, info)| (info.region_id, start_key.clone(), info.end_key.clone()))
    }

    pub fn len(&self) -> usize {
        self.ranges.len()
    }
}

#[derive(Clone)]
struct SnapContext {
<<<<<<< HEAD
    kv_db: Arc<DB>,
    raft_db: Arc<RaftEngine>,
=======
    engines: Engines,
>>>>>>> fe0943c6
    batch_size: usize,
    mgr: SnapManager,
    use_delete_range: bool,
    clean_stale_peer_delay: Duration,
    pending_delete_ranges: PendingDeleteRanges,
}

impl SnapContext {
    /// Generates the snapshot of the Region.
    fn generate_snap(&self, region_id: u64, notifier: SyncSender<RaftSnapshot>) -> Result<()> {
        // do we need to check leader here?
        let raft_engine = Arc::clone(&self.engines.raft);
        let raw_snap = Snapshot::new(Arc::clone(&self.engines.kv));

        let snap = box_try!(store::do_snapshot(
            self.mgr.clone(),
            &raft_engine,
            &raw_snap,
            region_id
        ));
        // Only enable the fail point when the region id is equal to 1, which is
        // the id of bootstrapped region in tests.
        fail_point!("region_gen_snap", region_id == 1, |_| Ok(()));
        if let Err(e) = notifier.try_send(snap) {
            info!(
                "failed to notify snap result, leadership may have changed, ignore error";
                "region_id" => region_id,
                "err" => %e,
            );
        }
        Ok(())
    }

    /// Handles the task of generating snapshot of the Region. It calls `generate_snap` to do the actual work.
    fn handle_gen(&self, region_id: u64, notifier: SyncSender<RaftSnapshot>) {
        SNAP_COUNTER_VEC
            .with_label_values(&["generate", "all"])
            .inc();
        let gen_histogram = SNAP_HISTOGRAM.with_label_values(&["generate"]);
        let timer = gen_histogram.start_coarse_timer();

        if let Err(e) = self.generate_snap(region_id, notifier) {
            error!("failed to generate snap!!!"; "region_id" => region_id, "err" => %e);
            return;
        }

        SNAP_COUNTER_VEC
            .with_label_values(&["generate", "success"])
            .inc();
        timer.observe_duration();
    }

    /// Applies snapshot data of the Region.
    fn apply_snap(&mut self, region_id: u64, abort: Arc<AtomicUsize>) -> Result<()> {
        info!("begin apply snap data"; "region_id" => region_id);
        fail_point!("region_apply_snap");
        check_abort(&abort)?;
        let region_key = keys::region_state_key(region_id);
        let mut region_state: RegionLocalState =
            match box_try!(self.engines.kv.get_msg_cf(CF_RAFT, &region_key)) {
                Some(state) => state,
                None => {
                    return Err(box_err!(
                        "failed to get region_state from {}",
                        escape(&region_key)
                    ));
                }
            };

        // clear up origin data.
        let region = region_state.get_region().clone();
        let start_key = keys::enc_start_key(&region);
        let end_key = keys::enc_end_key(&region);
        check_abort(&abort)?;
        self.cleanup_overlap_ranges(&start_key, &end_key);
        box_try!(util::delete_all_in_range(
            &self.engines.kv,
            &start_key,
            &end_key,
            self.use_delete_range
        ));
        check_abort(&abort)?;

        let state_key = keys::apply_state_key(region_id);
        let apply_state: RaftApplyState =
            match box_try!(self.engines.kv.get_msg_cf(CF_RAFT, &state_key)) {
                Some(state) => state,
                None => {
                    return Err(box_err!(
                        "failed to get raftstate from {}",
                        escape(&state_key)
                    ));
                }
            };
        let term = apply_state.get_truncated_state().get_term();
        let idx = apply_state.get_truncated_state().get_index();
        let snap_key = SnapKey::new(region_id, term, idx);
        self.mgr.register(snap_key.clone(), SnapEntry::Applying);
        defer!({
            self.mgr.deregister(&snap_key, &SnapEntry::Applying);
        });
        let mut s = box_try!(self.mgr.get_snapshot_for_applying(&snap_key));
        if !s.exists() {
            return Err(box_err!("missing snapshot file {}", s.path()));
        }
        check_abort(&abort)?;
        let timer = Instant::now();
        let options = ApplyOptions {
            db: Arc::clone(&self.engines.kv),
            region: region.clone(),
            abort: Arc::clone(&abort),
            write_batch_size: self.batch_size,
        };
        s.apply(options)?;

        let wb = WriteBatch::new();
        region_state.set_state(PeerState::Normal);
        let handle = box_try!(rocksdb_util::get_cf_handle(&self.engines.kv, CF_RAFT));
        box_try!(wb.put_msg_cf(handle, &region_key, &region_state));
        box_try!(wb.delete_cf(handle, &keys::snapshot_raft_state_key(region_id)));
        self.engines.kv.write(wb).unwrap_or_else(|e| {
            panic!("{} failed to save apply_snap result: {:?}", region_id, e);
        });
        info!(
            "apply new data";
            "region_id" => region_id,
            "time_takes" => ?timer.elapsed(),
        );
        Ok(())
    }

    /// Tries to apply the snapshot of the specified Region. It calls `apply_snap` to do the actual work.
    fn handle_apply(&mut self, region_id: u64, status: Arc<AtomicUsize>) {
        status.compare_and_swap(JOB_STATUS_PENDING, JOB_STATUS_RUNNING, Ordering::SeqCst);
        SNAP_COUNTER_VEC.with_label_values(&["apply", "all"]).inc();
        let apply_histogram = SNAP_HISTOGRAM.with_label_values(&["apply"]);
        let timer = apply_histogram.start_coarse_timer();

        match self.apply_snap(region_id, Arc::clone(&status)) {
            Ok(()) => {
                status.swap(JOB_STATUS_FINISHED, Ordering::SeqCst);
                SNAP_COUNTER_VEC
                    .with_label_values(&["apply", "success"])
                    .inc();
            }
            Err(Error::Abort) => {
                warn!("applying snapshot is aborted"; "region_id" => region_id);
                assert_eq!(
                    status.swap(JOB_STATUS_CANCELLED, Ordering::SeqCst),
                    JOB_STATUS_CANCELLING
                );
                SNAP_COUNTER_VEC
                    .with_label_values(&["apply", "abort"])
                    .inc();
            }
            Err(e) => {
                error!("failed to apply snap!!!"; "err" => %e);
                status.swap(JOB_STATUS_FAILED, Ordering::SeqCst);
                SNAP_COUNTER_VEC.with_label_values(&["apply", "fail"]).inc();
            }
        }

        timer.observe_duration();
    }

    /// Cleans up the data within the range.
    fn cleanup_range(
        &self,
        region_id: u64,
        start_key: &[u8],
        end_key: &[u8],
        use_delete_files: bool,
    ) {
        if use_delete_files {
            if let Err(e) = util::delete_all_files_in_range(&self.engines.kv, start_key, end_key) {
                error!(
                    "failed to delete files in range";
                    "region_id" => region_id,
                    "start_key" => log_wrappers::Key(start_key),
                    "end_key" => log_wrappers::Key(end_key),
                    "err" => %e,
                );
                return;
            }
        }
        if let Err(e) =
            util::delete_all_in_range(&self.engines.kv, start_key, end_key, self.use_delete_range)
        {
            error!(
                "failed to delete data in range";
                "region_id" => region_id,
                "start_key" => log_wrappers::Key(start_key),
                "end_key" => log_wrappers::Key(end_key),
                "err" => %e,
            );
        } else {
            info!(
                "succeed in deleting data in range";
                "region_id" => region_id,
                "start_key" => log_wrappers::Key(start_key),
                "end_key" => log_wrappers::Key(end_key),
            );
        }
    }

    /// Gets the overlapping ranges and cleans them up.
    fn cleanup_overlap_ranges(&mut self, start_key: &[u8], end_key: &[u8]) {
        let overlap_ranges = self
            .pending_delete_ranges
            .drain_overlap_ranges(start_key, end_key);
        let use_delete_files = false;
        for (region_id, s_key, e_key) in overlap_ranges {
            self.cleanup_range(region_id, &s_key, &e_key, use_delete_files);
        }
    }

    /// Inserts a new pending range, and it will be cleaned up with some delay.
    fn insert_pending_delete_range(
        &mut self,
        region_id: u64,
        start_key: &[u8],
        end_key: &[u8],
    ) -> bool {
        if self.clean_stale_peer_delay.as_secs() == 0 {
            return false;
        }

        self.cleanup_overlap_ranges(start_key, end_key);

        info!(
            "register deleting data in range";
            "region_id" => region_id,
            "start_key" => log_wrappers::Key(start_key),
            "end_key" => log_wrappers::Key(end_key),
        );
        let timeout = time::Instant::now() + self.clean_stale_peer_delay;
        self.pending_delete_ranges
            .insert(region_id, start_key, end_key, timeout);
        true
    }

    /// Cleans up timeouted ranges.
    fn clean_timeout_ranges(&mut self) {
        STALE_PEER_PENDING_DELETE_RANGE_GAUGE.set(self.pending_delete_ranges.len() as f64);

        let now = time::Instant::now();
        let mut cleaned_range_keys = vec![];
        {
            let use_delete_files = true;
            for (region_id, start_key, end_key) in self.pending_delete_ranges.timeout_ranges(now) {
                self.cleanup_range(
                    region_id,
                    start_key.as_slice(),
                    end_key.as_slice(),
                    use_delete_files,
                );
                cleaned_range_keys.push(start_key);
                let elapsed = now.elapsed();
                if elapsed >= CLEANUP_MAX_DURATION {
                    let len = cleaned_range_keys.len();
                    let elapsed = elapsed.as_millis() as f64 / 1000f64;
                    info!("clean timeout ranges, now backoff"; "key_count" => len, "time_takes" => elapsed);
                    break;
                }
            }
        }
        for key in cleaned_range_keys {
            assert!(
                self.pending_delete_ranges.remove(&key).is_some(),
                "cleanup pending_delete_ranges {} should exist",
                escape(&key)
            );
        }
    }

    /// Checks the number of files at level 0 to avoid write stall after ingesting sst.
    /// Returns true if the ingestion causes write stall.
    fn ingest_maybe_stall(&self) -> bool {
        for cf in SNAPSHOT_CFS {
            // no need to check lock cf
            if plain_file_used(cf) {
                continue;
            }

            let handle = rocksdb_util::get_cf_handle(&self.engines.kv, cf).unwrap();
            if let Some(n) = rocksdb_util::get_cf_num_files_at_level(&self.engines.kv, handle, 0) {
                let options = self.engines.kv.get_options_cf(handle);
                if n + 1 >= u64::from(options.get_level_zero_slowdown_writes_trigger()) {
                    return true;
                }
            }
        }
        false
    }
}

pub struct Runner {
    pool: ThreadPool<DefaultContext>,
    ctx: SnapContext,

    // we may delay some apply tasks if level 0 files to write stall threshold,
    // pending_applies records all delayed apply task, and will check again later
    pending_applies: VecDeque<Task>,
}

impl Runner {
    pub fn new(
<<<<<<< HEAD
        kv_db: Arc<DB>,
        raft_db: Arc<RaftEngine>,
        mgr: SnapManager,
        batch_size: usize,
=======
        engines: Engines,
        mgr: SnapManager,
        batch_size: usize,
        use_delete_range: bool,
        clean_stale_peer_delay: Duration,
>>>>>>> fe0943c6
    ) -> Runner {
        Runner {
            pool: ThreadPoolBuilder::with_default_factory(thd_name!("snap-generator"))
                .thread_count(GENERATE_POOL_SIZE)
                .build(),
            ctx: SnapContext {
                engines,
                mgr,
                batch_size,
                use_delete_range,
                clean_stale_peer_delay,
                pending_delete_ranges: PendingDeleteRanges::default(),
            },
            pending_applies: VecDeque::new(),
        }
    }

    pub fn new_timer() -> Timer<Event> {
        let mut timer = Timer::new(2);
        timer.add_task(
            Duration::from_millis(PENDING_APPLY_CHECK_INTERVAL),
            Event::CheckApply,
        );
        timer.add_task(
            Duration::from_millis(STALE_PEER_CHECK_INTERVAL),
            Event::CheckStalePeer,
        );
        timer
    }

    /// Tries to apply pending tasks if there is some.
    fn handle_pending_applies(&mut self) {
        while !self.pending_applies.is_empty() {
            // should not handle too many applies than the number of files that can be ingested.
            // check level 0 every time because we can not make sure how does the number of level 0 files change.
            if self.ctx.ingest_maybe_stall() {
                break;
            }
            if let Some(Task::Apply { region_id, status }) = self.pending_applies.pop_front() {
                self.ctx.handle_apply(region_id, status);
            }
        }
    }
}

impl Runnable<Task> for Runner {
    fn run(&mut self, task: Task) {
        match task {
            Task::Gen {
                region_id,
                notifier,
            } => {
                // It is safe for now to handle generating and applying snapshot concurrently,
                // but it may not when merge is implemented.
                let ctx = self.ctx.clone();
                self.pool
                    .execute(move |_| ctx.handle_gen(region_id, notifier))
            }
            task @ Task::Apply { .. } => {
                // to makes sure appling snapshots in order.
                self.pending_applies.push_back(task);
                self.handle_pending_applies();
                if !self.pending_applies.is_empty() {
                    // delay the apply and retry later
                    SNAP_COUNTER_VEC
                        .with_label_values(&["apply", "delay"])
                        .inc();
                }
            }
            Task::Destroy {
                region_id,
                start_key,
                end_key,
            } => {
                // try to delay the range deletion because
                // there might be a coprocessor request related to this range
                if !self
                    .ctx
                    .insert_pending_delete_range(region_id, &start_key, &end_key)
                {
                    self.ctx.cleanup_range(
                        region_id, &start_key, &end_key, false, /* use_delete_files */
                    );
                }
            }
        }
    }

    fn shutdown(&mut self) {
        if let Err(e) = self.pool.stop() {
            warn!("Stop threadpool failed"; "err" => %e);
        }
    }
}

/// Region related timeout event
pub enum Event {
    CheckStalePeer,
    CheckApply,
}

impl RunnableWithTimer<Task, Event> for Runner {
    fn on_timeout(&mut self, timer: &mut Timer<Event>, event: Event) {
        match event {
            Event::CheckApply => {
                self.handle_pending_applies();
                timer.add_task(
                    Duration::from_millis(PENDING_APPLY_CHECK_INTERVAL),
                    Event::CheckApply,
                );
            }
            Event::CheckStalePeer => {
                self.ctx.clean_timeout_ranges();
                timer.add_task(
                    Duration::from_millis(STALE_PEER_CHECK_INTERVAL),
                    Event::CheckStalePeer,
                );
            }
        }
    }
}

#[cfg(test)]
mod tests {
    use std::io;
    use std::sync::atomic::AtomicUsize;
    use std::sync::{mpsc, Arc};
    use std::thread;
    use std::time::Duration;

    use crate::raftstore::store::engine::{Mutable, Peekable};
    use crate::raftstore::store::peer_storage::JOB_STATUS_PENDING;
    use crate::raftstore::store::snap::tests::get_test_db_for_regions;
    use crate::raftstore::store::worker::RegionRunner;
    use crate::raftstore::store::{keys, Engines, SnapKey, SnapManager};
    use crate::storage::{CF_DEFAULT, CF_RAFT};
    use crate::util::rocksdb_util;
    use crate::util::time;
    use crate::util::timer::Timer;
    use crate::util::worker::Worker;
    use kvproto::raft_serverpb::{PeerState, RegionLocalState};
    use rocksdb::{ColumnFamilyOptions, Writable, WriteBatch};
    use tempdir::TempDir;

    use super::Event;
    use super::PendingDeleteRanges;
    use super::Task;

    fn insert_range(
        pending_delete_ranges: &mut PendingDeleteRanges,
        id: u64,
        s: &str,
        e: &str,
        timeout: time::Instant,
    ) {
        pending_delete_ranges.insert(id, s.as_bytes(), e.as_bytes(), timeout);
    }

    #[test]
    fn test_pending_delete_ranges() {
        let mut pending_delete_ranges = PendingDeleteRanges::default();
        let delay = Duration::from_millis(100);
        let id = 0;

        let timeout = time::Instant::now() + delay;
        insert_range(&mut pending_delete_ranges, id, "a", "c", timeout);
        insert_range(&mut pending_delete_ranges, id, "m", "n", timeout);
        insert_range(&mut pending_delete_ranges, id, "x", "z", timeout);
        insert_range(&mut pending_delete_ranges, id + 1, "f", "i", timeout);
        insert_range(&mut pending_delete_ranges, id + 1, "p", "t", timeout);
        assert_eq!(pending_delete_ranges.len(), 5);

        thread::sleep(delay / 2);

        //  a____c    f____i    m____n    p____t    x____z
        //              g___________________q
        // when we want to insert [g, q), we first extract overlap ranges,
        // which are [f, i), [m, n), [p, t)
        let timeout = time::Instant::now() + delay;
        let overlap_ranges =
            pending_delete_ranges.drain_overlap_ranges(&b"g".to_vec(), &b"q".to_vec());
        assert_eq!(
            overlap_ranges,
            [
                (id + 1, b"f".to_vec(), b"i".to_vec()),
                (id, b"m".to_vec(), b"n".to_vec()),
                (id + 1, b"p".to_vec(), b"t".to_vec()),
            ]
        );
        assert_eq!(pending_delete_ranges.len(), 2);
        insert_range(&mut pending_delete_ranges, id + 2, "g", "q", timeout);
        assert_eq!(pending_delete_ranges.len(), 3);

        thread::sleep(delay / 2);

        // at t1, [a, c) and [x, z) will timeout
        let now = time::Instant::now();
        let ranges: Vec<_> = pending_delete_ranges.timeout_ranges(now).collect();
        assert_eq!(
            ranges,
            [
                (id, b"a".to_vec(), b"c".to_vec()),
                (id, b"x".to_vec(), b"z".to_vec()),
            ]
        );
        for (_, start_key, _) in ranges {
            pending_delete_ranges.remove(&start_key);
        }
        assert_eq!(pending_delete_ranges.len(), 1);

        thread::sleep(delay / 2);

        // at t2, [g, q) will timeout
        let now = time::Instant::now();
        let ranges: Vec<_> = pending_delete_ranges.timeout_ranges(now).collect();
        assert_eq!(ranges, [(id + 2, b"g".to_vec(), b"q".to_vec())]);
        for (_, start_key, _) in ranges {
            pending_delete_ranges.remove(&start_key);
        }
        assert_eq!(pending_delete_ranges.len(), 0);
    }

    #[test]
    fn test_pending_applies() {
        let temp_dir = TempDir::new("test_pending_applies").unwrap();
        let mut cf_opts = ColumnFamilyOptions::new();
        cf_opts.set_level_zero_slowdown_writes_trigger(5);
        cf_opts.set_disable_auto_compactions(true);
        let cfs_opts = vec![
            rocksdb_util::CFOptions::new("default", cf_opts.clone()),
            rocksdb_util::CFOptions::new("write", cf_opts.clone()),
            rocksdb_util::CFOptions::new("lock", cf_opts.clone()),
            rocksdb_util::CFOptions::new("raft", cf_opts.clone()),
        ];
        let db =
            get_test_db_for_regions(&temp_dir, None, Some(cfs_opts), &[1, 2, 3, 4, 5, 6]).unwrap();

        for cf_name in db.cf_names() {
            let cf = db.cf_handle(cf_name).unwrap();
            for i in 0..6 {
                db.put_cf(cf, &[i], &[i]).unwrap();
                db.put_cf(cf, &[i + 1], &[i + 1]).unwrap();
                db.flush_cf(cf, true).unwrap();
                // check level 0 files
                assert_eq!(
                    rocksdb_util::get_cf_num_files_at_level(&db, cf, 0).unwrap(),
                    u64::from(i) + 1
                );
            }
        }

        let snap_dir = TempDir::new("snap_dir").unwrap();
        let mgr = SnapManager::new(snap_dir.path().to_str().unwrap(), None);
        let mut worker = Worker::new("snap-manager");
        let sched = worker.scheduler();
        let runner = RegionRunner::new(
            Engines::new(Arc::clone(&db), Arc::clone(&db)),
            mgr,
            0,
            true,
            Duration::from_secs(0),
        );
        let mut timer = Timer::new(1);
        timer.add_task(Duration::from_millis(100), Event::CheckApply);
        worker.start_with_timer(runner, timer).unwrap();

        let gen_and_apply_snap = |id: u64| {
            // construct snapshot
            let (tx, rx) = mpsc::sync_channel(1);
            sched
                .schedule(Task::Gen {
                    region_id: id,
                    notifier: tx,
                })
                .unwrap();
            let s1 = rx.recv().unwrap();
            let data = s1.get_data();
            let key = SnapKey::from_snap(&s1).unwrap();
            let mgr = SnapManager::new(snap_dir.path().to_str().unwrap(), None);
            let mut s2 = mgr.get_snapshot_for_sending(&key).unwrap();
            let mut s3 = mgr.get_snapshot_for_receiving(&key, &data[..]).unwrap();
            io::copy(&mut s2, &mut s3).unwrap();
            s3.save().unwrap();

            // set applying state
            let wb = WriteBatch::new();
            let handle = db.cf_handle(CF_RAFT).unwrap();
            let region_key = keys::region_state_key(id);
            let mut region_state = db
                .get_msg_cf::<RegionLocalState>(CF_RAFT, &region_key)
                .unwrap()
                .unwrap();
            region_state.set_state(PeerState::Applying);
            wb.put_msg_cf(handle, &region_key, &region_state).unwrap();
            db.write(wb).unwrap();

            // apply snapshot
            let status = Arc::new(AtomicUsize::new(JOB_STATUS_PENDING));
            sched
                .schedule(Task::Apply {
                    region_id: id,
                    status,
                })
                .unwrap();
        };
        let wait_apply_finish = |id: u64| {
            let region_key = keys::region_state_key(id);
            loop {
                thread::sleep(Duration::from_millis(100));
                if db
                    .get_msg_cf::<RegionLocalState>(CF_RAFT, &region_key)
                    .unwrap()
                    .unwrap()
                    .get_state()
                    == PeerState::Normal
                {
                    break;
                }
            }
        };
        let cf = db.cf_handle(CF_DEFAULT).unwrap();

        // snapshot will not ingest cause already write stall
        gen_and_apply_snap(1);
        assert_eq!(
            rocksdb_util::get_cf_num_files_at_level(&db, cf, 0).unwrap(),
            6
        );

        // compact all files to the bottomest level
        rocksdb_util::compact_files_in_range(&db, None, None, None).unwrap();
        assert_eq!(
            rocksdb_util::get_cf_num_files_at_level(&db, cf, 0).unwrap(),
            0
        );

        wait_apply_finish(1);

        // the pending apply task should be finished and snapshots are ingested.
        // note that when ingest sst, it may flush memtable if overlap,
        // so here will two level 0 files.
        assert_eq!(
            rocksdb_util::get_cf_num_files_at_level(&db, cf, 0).unwrap(),
            2
        );

        // no write stall, ingest without delay
        gen_and_apply_snap(2);
        wait_apply_finish(2);
        assert_eq!(
            rocksdb_util::get_cf_num_files_at_level(&db, cf, 0).unwrap(),
            4
        );

        // snapshot will not ingest cause it may cause write stall
        gen_and_apply_snap(3);
        assert_eq!(
            rocksdb_util::get_cf_num_files_at_level(&db, cf, 0).unwrap(),
            4
        );
        gen_and_apply_snap(4);
        assert_eq!(
            rocksdb_util::get_cf_num_files_at_level(&db, cf, 0).unwrap(),
            4
        );
        gen_and_apply_snap(5);
        assert_eq!(
            rocksdb_util::get_cf_num_files_at_level(&db, cf, 0).unwrap(),
            4
        );

        // compact all files to the bottomest level
        rocksdb_util::compact_files_in_range(&db, None, None, None).unwrap();
        assert_eq!(
            rocksdb_util::get_cf_num_files_at_level(&db, cf, 0).unwrap(),
            0
        );

        // make sure have checked pending applies
        wait_apply_finish(4);

        // before two pending apply tasks should be finished and snapshots are ingested
        // and one still in pending.
        assert_eq!(
            rocksdb_util::get_cf_num_files_at_level(&db, cf, 0).unwrap(),
            4
        );

        // make sure have checked pending applies
        rocksdb_util::compact_files_in_range(&db, None, None, None).unwrap();
        assert_eq!(
            rocksdb_util::get_cf_num_files_at_level(&db, cf, 0).unwrap(),
            0
        );
        wait_apply_finish(5);

        // the last one pending task finished
        assert_eq!(
            rocksdb_util::get_cf_num_files_at_level(&db, cf, 0).unwrap(),
            2
        );
    }
}<|MERGE_RESOLUTION|>--- conflicted
+++ resolved
@@ -21,22 +21,6 @@
 use std::u64;
 
 use kvproto::raft_serverpb::{PeerState, RaftApplyState, RegionLocalState};
-<<<<<<< HEAD
-use kvproto::eraftpb::Snapshot as RaftSnapshot;
-
-use util::threadpool::{DefaultContext, ThreadPool, ThreadPoolBuilder};
-use util::worker::Runnable;
-use util::{escape, rocksdb};
-use raftstore::store::engine::{Mutable, Snapshot};
-use raftstore::store::peer_storage::{JOB_STATUS_CANCELLED, JOB_STATUS_CANCELLING,
-                                     JOB_STATUS_FAILED, JOB_STATUS_FINISHED, JOB_STATUS_PENDING,
-                                     JOB_STATUS_RUNNING};
-use raftstore::store::{self, check_abort, keys, ApplyOptions, Peekable, SnapEntry, SnapKey,
-                       SnapManager};
-use raftstore::store::snap::{Error, Result};
-use storage::CF_RAFT;
-use raftengine::RaftEngine;
-=======
 use raft::eraftpb::Snapshot as RaftSnapshot;
 use rocksdb::{Writable, WriteBatch};
 
@@ -56,7 +40,6 @@
 use crate::util::timer::Timer;
 use crate::util::worker::{Runnable, RunnableWithTimer};
 use crate::util::{escape, rocksdb_util};
->>>>>>> fe0943c6
 
 use super::super::util;
 use super::metrics::*;
@@ -231,12 +214,7 @@
 
 #[derive(Clone)]
 struct SnapContext {
-<<<<<<< HEAD
-    kv_db: Arc<DB>,
-    raft_db: Arc<RaftEngine>,
-=======
     engines: Engines,
->>>>>>> fe0943c6
     batch_size: usize,
     mgr: SnapManager,
     use_delete_range: bool,
@@ -544,18 +522,11 @@
 
 impl Runner {
     pub fn new(
-<<<<<<< HEAD
-        kv_db: Arc<DB>,
-        raft_db: Arc<RaftEngine>,
-        mgr: SnapManager,
-        batch_size: usize,
-=======
         engines: Engines,
         mgr: SnapManager,
         batch_size: usize,
         use_delete_range: bool,
         clean_stale_peer_delay: Duration,
->>>>>>> fe0943c6
     ) -> Runner {
         Runner {
             pool: ThreadPoolBuilder::with_default_factory(thd_name!("snap-generator"))
