// Copyright 2016 PingCAP, Inc.
//
// Licensed under the Apache License, Version 2.0 (the "License");
// you may not use this file except in compliance with the License.
// You may obtain a copy of the License at
//
//     http://www.apache.org/licenses/LICENSE-2.0
//
// Unless required by applicable law or agreed to in writing, software
// distributed under the License is distributed on an "AS IS" BASIS,
// See the License for the specific language governing permissions and
// limitations under the License.

use std::option::Option;

use kvproto::metapb;
use kvproto::eraftpb::{self, ConfChangeType, MessageType};
use kvproto::raft_serverpb::RaftMessage;
use raftstore::{Result, Error};
<<<<<<< HEAD
use rocksdb::{DB, WriteBatch, Writable};
use util::rocksdb;
use super::engine::{IterOption, Iterable};
use storage::CF_WRITE;
=======
use raftstore::store::keys;
use rocksdb::{DB, Range, TablePropertiesCollection};
use storage::LARGE_CFS;
use util::properties::SizeProperties;
use util::rocksdb as rocksdb_util;
>>>>>>> 4e28f4a4

use super::peer_storage;

pub fn find_peer(region: &metapb::Region, store_id: u64) -> Option<&metapb::Peer> {
    for peer in region.get_peers() {
        if peer.get_store_id() == store_id {
            return Some(peer);
        }
    }

    None
}

pub fn remove_peer(region: &mut metapb::Region, store_id: u64) -> Option<metapb::Peer> {
    region.get_peers()
        .iter()
        .position(|x| x.get_store_id() == store_id)
        .map(|i| region.mut_peers().remove(i))
}

// a helper function to create peer easily.
pub fn new_peer(store_id: u64, peer_id: u64) -> metapb::Peer {
    let mut peer = metapb::Peer::new();
    peer.set_store_id(store_id);
    peer.set_id(peer_id);
    peer
}

/// Check if key in region range [`start_key`, `end_key`].
pub fn check_key_in_region_inclusive(key: &[u8], region: &metapb::Region) -> Result<()> {
    let end_key = region.get_end_key();
    let start_key = region.get_start_key();
    if key >= start_key && (end_key.is_empty() || key <= end_key) {
        Ok(())
    } else {
        Err(Error::KeyNotInRegion(key.to_vec(), region.clone()))
    }
}

/// Check if key in region range [`start_key`, `end_key`).
pub fn check_key_in_region(key: &[u8], region: &metapb::Region) -> Result<()> {
    let end_key = region.get_end_key();
    let start_key = region.get_start_key();
    if key >= start_key && (end_key.is_empty() || key < end_key) {
        Ok(())
    } else {
        Err(Error::KeyNotInRegion(key.to_vec(), region.clone()))
    }
}

#[inline]
pub fn is_first_vote_msg(msg: &RaftMessage) -> bool {
    msg.get_message().get_msg_type() == MessageType::MsgRequestVote &&
    msg.get_message().get_term() == peer_storage::RAFT_INIT_LOG_TERM + 1
}

const STR_CONF_CHANGE_ADD_NODE: &'static str = "AddNode";
const STR_CONF_CHANGE_REMOVE_NODE: &'static str = "RemoveNode";

pub fn conf_change_type_str(conf_type: &eraftpb::ConfChangeType) -> &'static str {
    match *conf_type {
        ConfChangeType::AddNode => STR_CONF_CHANGE_ADD_NODE,
        ConfChangeType::RemoveNode => STR_CONF_CHANGE_REMOVE_NODE,
    }
}

// Use delete range to delete all data in [start_key, end_key) for each column family.
pub fn delete_all_in_range(db: &DB, start_key: &[u8], end_key: &[u8]) -> Result<()> {
    if start_key >= end_key {
        return Ok(());
    }

    let wb = WriteBatch::new();
    for cf in db.cf_names() {
        let iter_opt = IterOption::new(Some(end_key.to_vec()), false);
        let mut it = box_try!(db.new_iterator_cf(cf, iter_opt));
        it.seek(start_key.into());
        if it.valid() {
            let handle = box_try!(rocksdb::get_cf_handle(db, cf));
            if cf == CF_WRITE {
                // We enable memtable prefix bloom for CF_WRITE, for delete_range operation
                // RocksDB will add start key to bloom, and the start key will go through
                // function prefix_extractor->Transform, in our case the prefix_extractor is
                // FixedSuffixSliceTransform, if the length of start key less than 8, we
                // will encounter index out of range error.
                box_try!(wb.delete_range_cf(handle, it.key(), end_key));
            } else {
                box_try!(wb.delete_range_cf(handle, start_key, end_key));
            }
        }
    }

    if wb.count() > 0 {
        box_try!(db.write(wb));
    }

    Ok(())
}

// check whether epoch is staler than check_epoch.
pub fn is_epoch_stale(epoch: &metapb::RegionEpoch, check_epoch: &metapb::RegionEpoch) -> bool {
    epoch.get_version() < check_epoch.get_version() ||
    epoch.get_conf_ver() < check_epoch.get_conf_ver()
}

pub fn get_region_properties_cf(db: &DB,
                                cfname: &str,
                                region: &metapb::Region)
                                -> Result<TablePropertiesCollection> {
    let cf = try!(rocksdb_util::get_cf_handle(db, cfname));
    let start = keys::enc_start_key(region);
    let end = keys::enc_end_key(region);
    let range = Range::new(&start, &end);
    db.get_properties_of_tables_in_range(cf, &[range]).map_err(|e| e.into())
}

pub fn get_region_approximate_size_cf(db: &DB,
                                      cfname: &str,
                                      region: &metapb::Region)
                                      -> Result<u64> {
    let cf = try!(rocksdb_util::get_cf_handle(db, cfname));
    let start = keys::enc_start_key(region);
    let end = keys::enc_end_key(region);
    let range = Range::new(&start, &end);
    let (_, mut size) = db.get_approximate_memtable_stats_cf(cf, &range);
    let collection = try!(db.get_properties_of_tables_in_range(cf, &[range]));
    for (_, v) in &*collection {
        let props = try!(SizeProperties::decode(v.user_collected_properties()));
        size += props.get_approximate_size_in_range(&start, &end);
    }
    Ok(size)
}

pub fn get_region_approximate_size(db: &DB, region: &metapb::Region) -> Result<u64> {
    let mut size = 0;
    for cfname in LARGE_CFS {
        size += try!(get_region_approximate_size_cf(db, cfname, region))
    }
    Ok(size)
}

#[cfg(test)]
mod tests {
    use std::process;

    use kvproto::metapb;
    use kvproto::raft_serverpb::RaftMessage;
    use kvproto::eraftpb::{Message, ConfChangeType, MessageType};

    use super::*;
    use tempdir::TempDir;
    use raftstore::store::peer_storage;
    use rocksdb::{DBOptions, ColumnFamilyOptions, Writable};
    use util::rocksdb::CFOptions;
    use util::properties::SizePropertiesCollectorFactory;

    use rocksdb::{DB, WriteBatch, Writable, DBOptions, ColumnFamilyOptions, SeekKey};
    use util::rocksdb::{get_cf_handle, CFOptions, new_engine_opt};
    use storage::ALL_CFS;
    use tempdir::TempDir;

    // Tests the util function `check_key_in_region`.
    #[test]
    fn test_check_key_in_region() {
        let test_cases = vec![("", "", "", true, true),
                              ("", "", "6", true, true),
                              ("", "3", "6", false, false),
                              ("4", "3", "6", true, true),
                              ("4", "3", "", true, true),
                              ("2", "3", "6", false, false),
                              ("", "3", "6", false, false),
                              ("", "3", "", false, false),
                              ("6", "3", "6", false, true)];
        for (key, start_key, end_key, is_in_region, is_in_region_inclusive) in test_cases {
            let mut region = metapb::Region::new();
            region.set_start_key(start_key.as_bytes().to_vec());
            region.set_end_key(end_key.as_bytes().to_vec());
            let mut result = check_key_in_region(key.as_bytes(), &region);
            assert_eq!(result.is_ok(), is_in_region);
            result = check_key_in_region_inclusive(key.as_bytes(), &region);
            assert_eq!(result.is_ok(), is_in_region_inclusive)
        }
    }

    #[test]
    fn test_peer() {
        let mut region = metapb::Region::new();
        region.set_id(1);
        region.mut_peers().push(new_peer(1, 1));

        assert!(find_peer(&region, 1).is_some());
        assert!(find_peer(&region, 10).is_none());

        assert!(remove_peer(&mut region, 1).is_some());
        assert!(remove_peer(&mut region, 1).is_none());
        assert!(find_peer(&region, 1).is_none());

    }

    #[test]
    fn test_first_vote_msg() {
        let tbl = vec![(MessageType::MsgRequestVote, peer_storage::RAFT_INIT_LOG_TERM + 1, true),
                       (MessageType::MsgRequestVote, peer_storage::RAFT_INIT_LOG_TERM, false),
                       (MessageType::MsgHup, peer_storage::RAFT_INIT_LOG_TERM + 1, false)];

        for (msg_type, term, is_vote) in tbl {
            let mut msg = Message::new();
            msg.set_msg_type(msg_type);
            msg.set_term(term);

            let mut m = RaftMessage::new();
            m.set_message(msg);
            assert_eq!(is_first_vote_msg(&m), is_vote);
        }
    }

    #[test]
    fn test_conf_change_type_str() {
        assert_eq!(conf_change_type_str(&ConfChangeType::AddNode),
                   STR_CONF_CHANGE_ADD_NODE);
        assert_eq!(conf_change_type_str(&ConfChangeType::RemoveNode),
                   STR_CONF_CHANGE_REMOVE_NODE);
    }

    #[test]
    fn test_epoch_stale() {
        let mut epoch = metapb::RegionEpoch::new();
        epoch.set_version(10);
        epoch.set_conf_ver(10);

        let tbl = vec![(11, 10, true), (10, 11, true), (10, 10, false), (10, 9, false)];

        for (version, conf_version, is_stale) in tbl {
            let mut check_epoch = metapb::RegionEpoch::new();
            check_epoch.set_version(version);
            check_epoch.set_conf_ver(conf_version);
            assert_eq!(is_epoch_stale(&epoch, &check_epoch), is_stale);
        }
    }

<<<<<<< HEAD
    fn check_data(db: &DB, cfs: &[&str], expected: &[(&[u8], &[u8])]) {
        for cf in cfs {
            let handle = get_cf_handle(db, cf).unwrap();
            let mut iter = db.iter_cf(handle);
            iter.seek(SeekKey::Start);
            for &(k, v) in expected {
                assert_eq!(k, iter.key());
                assert_eq!(v, iter.value());
                iter.next();
            }
            assert!(!iter.valid());
        }
    }

    #[test]
    fn test_delete_all_in_range() {
        let path = TempDir::new("_raftstore_util_delete_all_in_range").expect("");
        let path_str = path.path().to_str().unwrap();

        let cfs_opts =
            ALL_CFS.into_iter().map(|cf| CFOptions::new(cf, ColumnFamilyOptions::new())).collect();
        let db = new_engine_opt(path_str, DBOptions::new(), cfs_opts).unwrap();

        let wb = WriteBatch::new();
        let kvs: Vec<(&[u8], &[u8])> =
            vec![(b"k1", b"v1"), (b"k2", b"v2"), (b"k3", b"v3"), (b"k4", b"v4")];
        let kvs_left: Vec<(&[u8], &[u8])> = vec![(b"k1", b"v1"), (b"k4", b"v4")];

        for &(k, v) in kvs.as_slice() {
            for cf in ALL_CFS {
                let handle = get_cf_handle(&db, cf).unwrap();
                wb.put_cf(handle, k, v).unwrap();
            }
        }
        db.write(wb).unwrap();
        check_data(&db, ALL_CFS, kvs.as_slice());

        // Delete all in ["k2", "k4").
        delete_all_in_range(&db, b"k2", b"k4").unwrap();
        check_data(&db, ALL_CFS, kvs_left.as_slice());
    }

    fn exit_with_err(msg: String) -> ! {
        error!("{}", msg);
        process::exit(1)
    }

    #[test]
    fn test_delete_range_prefix_bloom_case() {
        let path = TempDir::new("_raftstore_util_delete_range_prefix_bloom").expect("");
        let path_str = path.path().to_str().unwrap();

        let mut opts = DBOptions::new();
        opts.create_if_missing(true);

        let mut cf_opts = ColumnFamilyOptions::new();
        // Prefix extractor(trim the timestamp at tail) for write cf.
        cf_opts.set_prefix_extractor("FixedSuffixSliceTransform",
                                     Box::new(rocksdb::FixedSuffixSliceTransform::new(8)))
            .unwrap_or_else(|err| exit_with_err(format!("{:?}", err)));
        // Create prefix bloom filter for memtable.
        cf_opts.set_memtable_prefix_bloom_size_ratio(0.1 as f64);
        let cf = "default";
        let db = DB::open_cf(opts, path_str, vec![cf], vec![cf_opts]).unwrap();
        let wb = WriteBatch::new();
        let kvs: Vec<(&[u8], &[u8])> =
            vec![(b"kabcdefg1", b"v1"), (b"kabcdefg2", b"v2"), (b"kabcdefg3", b"v3"), (b"kabcdefg4", b"v4")];
        let kvs_left: Vec<(&[u8], &[u8])> = vec![(b"kabcdefg1", b"v1"), (b"kabcdefg4", b"v4")];

        for &(k, v) in kvs.as_slice() {
            let handle = get_cf_handle(&db, cf).unwrap();
            wb.put_cf(handle, k, v).unwrap();
        }
        db.write(wb).unwrap();
        check_data(&db, &[cf], kvs.as_slice());

        // Delete all in ["k2", "k4").
        delete_all_in_range(&db, b"kabcdefg2", b"kabcdefg4").unwrap();
        check_data(&db, &[cf], kvs_left.as_slice());
=======
    fn make_region(id: u64, start_key: Vec<u8>, end_key: Vec<u8>) -> metapb::Region {
        let mut peer = metapb::Peer::new();
        peer.set_id(id);
        peer.set_store_id(id);
        let mut region = metapb::Region::new();
        region.set_id(id);
        region.set_start_key(start_key);
        region.set_end_key(end_key);
        region.mut_peers().push(peer);
        region
    }

    #[test]
    fn test_region_approximate_size() {
        let path = TempDir::new("_test_raftstore_region_approximate_size").expect("");
        let path_str = path.path().to_str().unwrap();
        let db_opts = DBOptions::new();
        let mut cf_opts = ColumnFamilyOptions::new();
        cf_opts.set_level_zero_file_num_compaction_trigger(10);
        let f = Box::new(SizePropertiesCollectorFactory::default());
        cf_opts.add_table_properties_collector_factory("tikv.size-collector", f);
        let cfs_opts = LARGE_CFS.iter().map(|cf| CFOptions::new(cf, cf_opts.clone())).collect();
        let db = rocksdb_util::new_engine_opt(path_str, db_opts, cfs_opts).unwrap();

        let cases = [("a", 1024), ("b", 2048), ("c", 4096)];
        let cf_size = 2 + 1024 + 2 + 2048 + 2 + 4096;
        for &(key, vlen) in &cases {
            for cfname in LARGE_CFS {
                let k1 = keys::data_key(b" ");
                let v1 = vec![];
                let k2 = keys::data_key(key.as_bytes());
                let v2 = vec![0; vlen as usize];
                assert_eq!(k2.len(), 2);
                let cf = db.cf_handle(cfname).unwrap();
                db.put_cf(cf, &k1, &v1).unwrap();
                db.put_cf(cf, &k2, &v2).unwrap();
                db.flush_cf(cf, true).unwrap();
            }
        }

        let region = make_region(1, vec![], vec![]);
        let size = get_region_approximate_size(&db, &region).unwrap();
        assert_eq!(size, cf_size * LARGE_CFS.len() as u64);
        for cfname in LARGE_CFS {
            let size = get_region_approximate_size_cf(&db, cfname, &region).unwrap();
            assert_eq!(size, cf_size);
        }
>>>>>>> 4e28f4a4
    }
}<|MERGE_RESOLUTION|>--- conflicted
+++ resolved
@@ -17,18 +17,12 @@
 use kvproto::eraftpb::{self, ConfChangeType, MessageType};
 use kvproto::raft_serverpb::RaftMessage;
 use raftstore::{Result, Error};
-<<<<<<< HEAD
-use rocksdb::{DB, WriteBatch, Writable};
-use util::rocksdb;
-use super::engine::{IterOption, Iterable};
-use storage::CF_WRITE;
-=======
 use raftstore::store::keys;
-use rocksdb::{DB, Range, TablePropertiesCollection};
-use storage::LARGE_CFS;
+use rocksdb::{DB, Range, TablePropertiesCollection, WriteBatch, Writable};
+use storage::{LARGE_CFS, CF_WRITE};
 use util::properties::SizeProperties;
 use util::rocksdb as rocksdb_util;
->>>>>>> 4e28f4a4
+use super::engine::{IterOption, Iterable};
 
 use super::peer_storage;
 
@@ -107,7 +101,7 @@
         let mut it = box_try!(db.new_iterator_cf(cf, iter_opt));
         it.seek(start_key.into());
         if it.valid() {
-            let handle = box_try!(rocksdb::get_cf_handle(db, cf));
+            let handle = box_try!(rocksdb_util::get_cf_handle(db, cf));
             if cf == CF_WRITE {
                 // We enable memtable prefix bloom for CF_WRITE, for delete_range operation
                 // RocksDB will add start key to bloom, and the start key will go through
@@ -179,10 +173,7 @@
     use kvproto::eraftpb::{Message, ConfChangeType, MessageType};
 
     use super::*;
-    use tempdir::TempDir;
     use raftstore::store::peer_storage;
-    use rocksdb::{DBOptions, ColumnFamilyOptions, Writable};
-    use util::rocksdb::CFOptions;
     use util::properties::SizePropertiesCollectorFactory;
 
     use rocksdb::{DB, WriteBatch, Writable, DBOptions, ColumnFamilyOptions, SeekKey};
@@ -269,87 +260,6 @@
         }
     }
 
-<<<<<<< HEAD
-    fn check_data(db: &DB, cfs: &[&str], expected: &[(&[u8], &[u8])]) {
-        for cf in cfs {
-            let handle = get_cf_handle(db, cf).unwrap();
-            let mut iter = db.iter_cf(handle);
-            iter.seek(SeekKey::Start);
-            for &(k, v) in expected {
-                assert_eq!(k, iter.key());
-                assert_eq!(v, iter.value());
-                iter.next();
-            }
-            assert!(!iter.valid());
-        }
-    }
-
-    #[test]
-    fn test_delete_all_in_range() {
-        let path = TempDir::new("_raftstore_util_delete_all_in_range").expect("");
-        let path_str = path.path().to_str().unwrap();
-
-        let cfs_opts =
-            ALL_CFS.into_iter().map(|cf| CFOptions::new(cf, ColumnFamilyOptions::new())).collect();
-        let db = new_engine_opt(path_str, DBOptions::new(), cfs_opts).unwrap();
-
-        let wb = WriteBatch::new();
-        let kvs: Vec<(&[u8], &[u8])> =
-            vec![(b"k1", b"v1"), (b"k2", b"v2"), (b"k3", b"v3"), (b"k4", b"v4")];
-        let kvs_left: Vec<(&[u8], &[u8])> = vec![(b"k1", b"v1"), (b"k4", b"v4")];
-
-        for &(k, v) in kvs.as_slice() {
-            for cf in ALL_CFS {
-                let handle = get_cf_handle(&db, cf).unwrap();
-                wb.put_cf(handle, k, v).unwrap();
-            }
-        }
-        db.write(wb).unwrap();
-        check_data(&db, ALL_CFS, kvs.as_slice());
-
-        // Delete all in ["k2", "k4").
-        delete_all_in_range(&db, b"k2", b"k4").unwrap();
-        check_data(&db, ALL_CFS, kvs_left.as_slice());
-    }
-
-    fn exit_with_err(msg: String) -> ! {
-        error!("{}", msg);
-        process::exit(1)
-    }
-
-    #[test]
-    fn test_delete_range_prefix_bloom_case() {
-        let path = TempDir::new("_raftstore_util_delete_range_prefix_bloom").expect("");
-        let path_str = path.path().to_str().unwrap();
-
-        let mut opts = DBOptions::new();
-        opts.create_if_missing(true);
-
-        let mut cf_opts = ColumnFamilyOptions::new();
-        // Prefix extractor(trim the timestamp at tail) for write cf.
-        cf_opts.set_prefix_extractor("FixedSuffixSliceTransform",
-                                     Box::new(rocksdb::FixedSuffixSliceTransform::new(8)))
-            .unwrap_or_else(|err| exit_with_err(format!("{:?}", err)));
-        // Create prefix bloom filter for memtable.
-        cf_opts.set_memtable_prefix_bloom_size_ratio(0.1 as f64);
-        let cf = "default";
-        let db = DB::open_cf(opts, path_str, vec![cf], vec![cf_opts]).unwrap();
-        let wb = WriteBatch::new();
-        let kvs: Vec<(&[u8], &[u8])> =
-            vec![(b"kabcdefg1", b"v1"), (b"kabcdefg2", b"v2"), (b"kabcdefg3", b"v3"), (b"kabcdefg4", b"v4")];
-        let kvs_left: Vec<(&[u8], &[u8])> = vec![(b"kabcdefg1", b"v1"), (b"kabcdefg4", b"v4")];
-
-        for &(k, v) in kvs.as_slice() {
-            let handle = get_cf_handle(&db, cf).unwrap();
-            wb.put_cf(handle, k, v).unwrap();
-        }
-        db.write(wb).unwrap();
-        check_data(&db, &[cf], kvs.as_slice());
-
-        // Delete all in ["k2", "k4").
-        delete_all_in_range(&db, b"kabcdefg2", b"kabcdefg4").unwrap();
-        check_data(&db, &[cf], kvs_left.as_slice());
-=======
     fn make_region(id: u64, start_key: Vec<u8>, end_key: Vec<u8>) -> metapb::Region {
         let mut peer = metapb::Peer::new();
         peer.set_id(id);
@@ -397,6 +307,88 @@
             let size = get_region_approximate_size_cf(&db, cfname, &region).unwrap();
             assert_eq!(size, cf_size);
         }
->>>>>>> 4e28f4a4
+    }
+
+    fn check_data(db: &DB, cfs: &[&str], expected: &[(&[u8], &[u8])]) {
+        for cf in cfs {
+            let handle = get_cf_handle(db, cf).unwrap();
+            let mut iter = db.iter_cf(handle);
+            iter.seek(SeekKey::Start);
+            for &(k, v) in expected {
+                assert_eq!(k, iter.key());
+                assert_eq!(v, iter.value());
+                iter.next();
+            }
+            assert!(!iter.valid());
+        }
+    }
+
+    #[test]
+    fn test_delete_all_in_range() {
+        let path = TempDir::new("_raftstore_util_delete_all_in_range").expect("");
+        let path_str = path.path().to_str().unwrap();
+
+        let cfs_opts =
+            ALL_CFS.into_iter().map(|cf| CFOptions::new(cf, ColumnFamilyOptions::new())).collect();
+        let db = new_engine_opt(path_str, DBOptions::new(), cfs_opts).unwrap();
+
+        let wb = WriteBatch::new();
+        let kvs: Vec<(&[u8], &[u8])> =
+            vec![(b"k1", b"v1"), (b"k2", b"v2"), (b"k3", b"v3"), (b"k4", b"v4")];
+        let kvs_left: Vec<(&[u8], &[u8])> = vec![(b"k1", b"v1"), (b"k4", b"v4")];
+
+        for &(k, v) in kvs.as_slice() {
+            for cf in ALL_CFS {
+                let handle = get_cf_handle(&db, cf).unwrap();
+                wb.put_cf(handle, k, v).unwrap();
+            }
+        }
+        db.write(wb).unwrap();
+        check_data(&db, ALL_CFS, kvs.as_slice());
+
+        // Delete all in ["k2", "k4").
+        delete_all_in_range(&db, b"k2", b"k4").unwrap();
+        check_data(&db, ALL_CFS, kvs_left.as_slice());
+    }
+
+    fn exit_with_err(msg: String) -> ! {
+        error!("{}", msg);
+        process::exit(1)
+    }
+
+    #[test]
+    fn test_delete_range_prefix_bloom_case() {
+        let path = TempDir::new("_raftstore_util_delete_range_prefix_bloom").expect("");
+        let path_str = path.path().to_str().unwrap();
+
+        let mut opts = DBOptions::new();
+        opts.create_if_missing(true);
+
+        let mut cf_opts = ColumnFamilyOptions::new();
+        // Prefix extractor(trim the timestamp at tail) for write cf.
+        cf_opts.set_prefix_extractor("FixedSuffixSliceTransform",
+                                  Box::new(rocksdb::FixedSuffixSliceTransform::new(8)))
+            .unwrap_or_else(|err| exit_with_err(format!("{:?}", err)));
+        // Create prefix bloom filter for memtable.
+        cf_opts.set_memtable_prefix_bloom_size_ratio(0.1 as f64);
+        let cf = "default";
+        let db = DB::open_cf(opts, path_str, vec![cf], vec![cf_opts]).unwrap();
+        let wb = WriteBatch::new();
+        let kvs: Vec<(&[u8], &[u8])> = vec![(b"kabcdefg1", b"v1"),
+                                            (b"kabcdefg2", b"v2"),
+                                            (b"kabcdefg3", b"v3"),
+                                            (b"kabcdefg4", b"v4")];
+        let kvs_left: Vec<(&[u8], &[u8])> = vec![(b"kabcdefg1", b"v1"), (b"kabcdefg4", b"v4")];
+
+        for &(k, v) in kvs.as_slice() {
+            let handle = get_cf_handle(&db, cf).unwrap();
+            wb.put_cf(handle, k, v).unwrap();
+        }
+        db.write(wb).unwrap();
+        check_data(&db, &[cf], kvs.as_slice());
+
+        // Delete all in ["k2", "k4").
+        delete_all_in_range(&db, b"kabcdefg2", b"kabcdefg4").unwrap();
+        check_data(&db, &[cf], kvs_left.as_slice());
     }
 }