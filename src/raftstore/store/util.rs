// Copyright 2016 PingCAP, Inc.
//
// Licensed under the Apache License, Version 2.0 (the "License");
// you may not use this file except in compliance with the License.
// You may obtain a copy of the License at
//
//     http://www.apache.org/licenses/LICENSE-2.0
//
// Unless required by applicable law or agreed to in writing, software
// distributed under the License is distributed on an "AS IS" BASIS,
// See the License for the specific language governing permissions and
// limitations under the License.

use std::collections::Bound::Excluded;
use std::option::Option;
use std::sync::atomic::{AtomicU64, Ordering as AtomicOrdering};
use std::sync::Arc;
use std::{fmt, u64};

use kvproto::metapb;
use kvproto::raft_cmdpb::{AdminCmdType, RaftCmdRequest};
use protobuf::{self, Message};
use raft::eraftpb::{self, ConfChangeType, ConfState, MessageType};
use raft::INVALID_INDEX;
use raftstore::store::keys;
use raftstore::{Error, Result};
use rocksdb::{Range, TablePropertiesCollection, Writable, WriteBatch, DB};
use time::{Duration, Timespec};

use storage::{Key, CF_DEFAULT, CF_LOCK, CF_RAFT, CF_WRITE, LARGE_CFS};
use util::escape;
use util::properties::RangeProperties;
use util::rocksdb::stats::get_range_entries_and_versions;
use util::time::monotonic_raw_now;
use util::{rocksdb as rocksdb_util, Either};

use super::engine::{IterOption, Iterable};
use super::peer_storage;

pub fn find_peer(region: &metapb::Region, store_id: u64) -> Option<&metapb::Peer> {
    region
        .get_peers()
        .iter()
        .find(|&p| p.get_store_id() == store_id)
}

pub fn find_peer_mut(region: &mut metapb::Region, store_id: u64) -> Option<&mut metapb::Peer> {
    region
        .mut_peers()
        .iter_mut()
        .find(|p| p.get_store_id() == store_id)
}

pub fn remove_peer(region: &mut metapb::Region, store_id: u64) -> Option<metapb::Peer> {
    region
        .get_peers()
        .iter()
        .position(|x| x.get_store_id() == store_id)
        .map(|i| region.mut_peers().remove(i))
}

// a helper function to create peer easily.
pub fn new_peer(store_id: u64, peer_id: u64) -> metapb::Peer {
    let mut peer = metapb::Peer::new();
    peer.set_store_id(store_id);
    peer.set_id(peer_id);
    peer
}

// a helper function to create learner peer easily.
pub fn new_learner_peer(store_id: u64, peer_id: u64) -> metapb::Peer {
    let mut peer = new_peer(store_id, peer_id);
    peer.set_is_learner(true);
    peer
}

/// Check if key in region range (`start_key`, `end_key`).
pub fn check_key_in_region_exclusive(key: &[u8], region: &metapb::Region) -> Result<()> {
    let end_key = region.get_end_key();
    let start_key = region.get_start_key();
    if start_key < key && (key < end_key || end_key.is_empty()) {
        Ok(())
    } else {
        Err(Error::KeyNotInRegion(key.to_vec(), region.clone()))
    }
}

/// Check if key in region range [`start_key`, `end_key`].
pub fn check_key_in_region_inclusive(key: &[u8], region: &metapb::Region) -> Result<()> {
    let end_key = region.get_end_key();
    let start_key = region.get_start_key();
    if key >= start_key && (end_key.is_empty() || key <= end_key) {
        Ok(())
    } else {
        Err(Error::KeyNotInRegion(key.to_vec(), region.clone()))
    }
}

/// Check if key in region range [`start_key`, `end_key`).
pub fn check_key_in_region(key: &[u8], region: &metapb::Region) -> Result<()> {
    let end_key = region.get_end_key();
    let start_key = region.get_start_key();
    if key >= start_key && (end_key.is_empty() || key < end_key) {
        Ok(())
    } else {
        Err(Error::KeyNotInRegion(key.to_vec(), region.clone()))
    }
}

/// `is_first_vote_msg` checks `msg` is the first vote (or prevote) message or not. It's used for
/// when the message is received but there is no such region in `Store::region_peers` and the
/// region overlaps with others. In this case we should put `msg` into `pending_votes` instead of
/// create the peer.
#[inline]
pub fn is_first_vote_msg(msg: &eraftpb::Message) -> bool {
    match msg.get_msg_type() {
        MessageType::MsgRequestVote | MessageType::MsgRequestPreVote => {
            msg.get_term() == peer_storage::RAFT_INIT_LOG_TERM + 1
        }
        _ => false,
    }
}

#[inline]
pub fn is_vote_msg(msg: &eraftpb::Message) -> bool {
    let msg_type = msg.get_msg_type();
    msg_type == MessageType::MsgRequestVote || msg_type == MessageType::MsgRequestPreVote
}

/// `is_initial_msg` checks whether the `msg` can be used to initialize a new peer or not.
// There could be two cases:
// 1. Target peer already exists but has not established communication with leader yet
// 2. Target peer is added newly due to member change or region split, but it's not
//    created yet
// For both cases the region start key and end key are attached in RequestVote and
// Heartbeat message for the store of that peer to check whether to create a new peer
// when receiving these messages, or just to wait for a pending region split to perform
// later.
#[inline]
pub fn is_initial_msg(msg: &eraftpb::Message) -> bool {
    let msg_type = msg.get_msg_type();
    msg_type == MessageType::MsgRequestVote
        || msg_type == MessageType::MsgRequestPreVote
        // the peer has not been known to this leader, it may exist or not.
        || (msg_type == MessageType::MsgHeartbeat && msg.get_commit() == INVALID_INDEX)
}

const STR_CONF_CHANGE_ADD_NODE: &str = "AddNode";
const STR_CONF_CHANGE_REMOVE_NODE: &str = "RemoveNode";
const STR_CONF_CHANGE_ADDLEARNER_NODE: &str = "AddLearner";

pub fn conf_change_type_str(conf_type: eraftpb::ConfChangeType) -> &'static str {
    match conf_type {
        ConfChangeType::AddNode => STR_CONF_CHANGE_ADD_NODE,
        ConfChangeType::RemoveNode => STR_CONF_CHANGE_REMOVE_NODE,
        ConfChangeType::AddLearnerNode => STR_CONF_CHANGE_ADDLEARNER_NODE,
    }
}

// In our tests, we found that if the batch size is too large, running delete_all_in_range will
// reduce OLTP QPS by 30% ~ 60%. We found that 32K is a proper choice.
pub const MAX_DELETE_BATCH_SIZE: usize = 32 * 1024;

pub fn delete_all_in_range(
    db: &DB,
    start_key: &[u8],
    end_key: &[u8],
    use_delete_range: bool,
) -> Result<()> {
    if start_key >= end_key {
        return Ok(());
    }

    for cf in db.cf_names() {
        delete_all_in_range_cf(db, cf, start_key, end_key, use_delete_range)?;
    }

    Ok(())
}

pub fn delete_all_in_range_cf(
    db: &DB,
    cf: &str,
    start_key: &[u8],
    end_key: &[u8],
    use_delete_range: bool,
) -> Result<()> {
    let handle = rocksdb_util::get_cf_handle(db, cf)?;
    let mut wb = WriteBatch::new();
    // Since CF_RAFT and CF_LOCK is usually small, so using
    // traditional way to cleanup.
    if use_delete_range && cf != CF_RAFT && cf != CF_LOCK {
        if cf == CF_WRITE {
            let start = Key::from_encoded_slice(start_key).append_ts(u64::MAX);
            wb.delete_range_cf(handle, start.as_encoded(), end_key)?;
        } else {
            wb.delete_range_cf(handle, start_key, end_key)?;
        }
    } else {
        let iter_opt = IterOption::new(Some(start_key.to_vec()), Some(end_key.to_vec()), false);
        let mut it = db.new_iterator_cf(cf, iter_opt)?;
        it.seek(start_key.into());
        while it.valid() {
            wb.delete_cf(handle, it.key())?;
            if wb.data_size() >= MAX_DELETE_BATCH_SIZE {
                // Can't use write_without_wal here.
                // Otherwise it may cause dirty data when applying snapshot.
                db.write(wb)?;
                wb = WriteBatch::new();
            }

            if !it.next() {
                break;
            }
        }
    }

    if wb.count() > 0 {
        db.write(wb)?;
    }

    Ok(())
}

pub fn delete_all_files_in_range(db: &DB, start_key: &[u8], end_key: &[u8]) -> Result<()> {
    if start_key >= end_key {
        return Ok(());
    }

    for cf in db.cf_names() {
        let handle = rocksdb_util::get_cf_handle(db, cf)?;
        db.delete_files_in_range_cf(handle, start_key, end_key, false)?;
    }

    Ok(())
}

// check whether epoch is staler than check_epoch.
pub fn is_epoch_stale(epoch: &metapb::RegionEpoch, check_epoch: &metapb::RegionEpoch) -> bool {
    epoch.get_version() < check_epoch.get_version()
        || epoch.get_conf_ver() < check_epoch.get_conf_ver()
}

pub fn check_region_epoch(
    req: &RaftCmdRequest,
    region: &metapb::Region,
    include_region: bool,
) -> Result<()> {
    let (mut check_ver, mut check_conf_ver) = (false, false);
    if !req.has_admin_request() {
        // for get/set/delete, we don't care conf_version.
        check_ver = true;
    } else {
        match req.get_admin_request().get_cmd_type() {
            AdminCmdType::CompactLog
            | AdminCmdType::InvalidAdmin
            | AdminCmdType::ComputeHash
            | AdminCmdType::VerifyHash => {}
            AdminCmdType::ChangePeer => check_conf_ver = true,
            AdminCmdType::Split
            | AdminCmdType::BatchSplit
            | AdminCmdType::PrepareMerge
            | AdminCmdType::CommitMerge
            | AdminCmdType::RollbackMerge
            | AdminCmdType::TransferLeader => {
                check_ver = true;
                check_conf_ver = true;
            }
        };
    }

    if !check_ver && !check_conf_ver {
        return Ok(());
    }

    if !req.get_header().has_region_epoch() {
        return Err(box_err!("missing epoch!"));
    }

    let from_epoch = req.get_header().get_region_epoch();
    let latest_epoch = region.get_region_epoch();

    // should we use not equal here?
    if (check_conf_ver && from_epoch.get_conf_ver() < latest_epoch.get_conf_ver())
        || (check_ver && from_epoch.get_version() < latest_epoch.get_version())
    {
        debug!(
            "[region {}] received stale epoch {:?}, mine: {:?}",
            region.get_id(),
            from_epoch,
            latest_epoch
        );
        let regions = if include_region {
            vec![region.to_owned()]
        } else {
            vec![]
        };
        return Err(Error::StaleEpoch(
            format!(
                "latest_epoch of region {} is {:?}, but you \
                 sent {:?}",
                region.get_id(),
                latest_epoch,
                from_epoch
            ),
            regions,
        ));
    }

    Ok(())
}

#[inline]
pub fn check_store_id(req: &RaftCmdRequest, store_id: u64) -> Result<()> {
    let peer = req.get_header().get_peer();
    if peer.get_store_id() == store_id {
        Ok(())
    } else {
        Err(Error::StoreNotMatch(peer.get_store_id(), store_id))
    }
}

#[inline]
pub fn check_term(req: &RaftCmdRequest, term: u64) -> Result<()> {
    let header = req.get_header();
    if header.get_term() == 0 || term <= header.get_term() + 1 {
        Ok(())
    } else {
        // If header's term is 2 verions behind current term,
        // leadership may have been changed away.
        Err(Error::StaleCommand)
    }
}

#[inline]
pub fn check_peer_id(req: &RaftCmdRequest, peer_id: u64) -> Result<()> {
    let header = req.get_header();
    if header.get_peer().get_id() == peer_id {
        Ok(())
    } else {
        Err(box_err!(
            "mismatch peer id {} != {}",
            header.get_peer().get_id(),
            peer_id
        ))
    }
}

pub fn get_region_properties_cf(
    db: &DB,
    cfname: &str,
    region: &metapb::Region,
) -> Result<TablePropertiesCollection> {
    let cf = rocksdb_util::get_cf_handle(db, cfname)?;
    let start = keys::enc_start_key(region);
    let end = keys::enc_end_key(region);
    let range = Range::new(&start, &end);
    db.get_properties_of_tables_in_range(cf, &[range])
        .map_err(|e| e.into())
}

/// Get the approximate size of the region.
pub fn get_region_approximate_size(db: &DB, region: &metapb::Region) -> Result<u64> {
    let mut size = 0;
    for cfname in LARGE_CFS {
        size += get_region_approximate_size_cf(db, cfname, region)?
    }
    Ok(size)
}

pub fn get_region_approximate_size_cf(
    db: &DB,
    cfname: &str,
    region: &metapb::Region,
) -> Result<u64> {
    let cf = rocksdb_util::get_cf_handle(db, cfname)?;
    let start = keys::enc_start_key(region);
    let end = keys::enc_end_key(region);
    let range = Range::new(&start, &end);
    let (_, mut size) = db.get_approximate_memtable_stats_cf(cf, &range);

    let collection = db.get_properties_of_tables_in_range(cf, &[range])?;
    for (_, v) in &*collection {
        let props = RangeProperties::decode(v.user_collected_properties())?;
        size += props.get_approximate_size_in_range(&start, &end);
    }
    Ok(size)
}

/// Get the approximate number of keys in the region.
pub fn get_region_approximate_keys(db: &DB, region: &metapb::Region) -> Result<u64> {
    // try to get from RangeProperties first.
    match get_region_approximate_keys_cf(db, CF_WRITE, region) {
        Ok(v) => if v > 0 {
            return Ok(v);
        },
        Err(e) => debug!(
            "old_version:get keys from RangeProperties failed with err:{:?}",
            e
        ),
    }

    let cf = rocksdb_util::get_cf_handle(db, CF_WRITE)?;
    let start = keys::enc_start_key(region);
    let end = keys::enc_end_key(region);
    let (_, keys) = get_range_entries_and_versions(db, cf, &start, &end).unwrap_or_default();
    Ok(keys)
}

pub fn get_region_approximate_keys_cf(
    db: &DB,
    cfname: &str,
    region: &metapb::Region,
) -> Result<u64> {
    let cf = rocksdb_util::get_cf_handle(db, cfname)?;
    let start = keys::enc_start_key(region);
    let end = keys::enc_end_key(region);
    let range = Range::new(&start, &end);
    let (mut keys, _) = db.get_approximate_memtable_stats_cf(cf, &range);

    let collection = db.get_properties_of_tables_in_range(cf, &[range])?;
    for (_, v) in &*collection {
        let props = RangeProperties::decode(v.user_collected_properties())?;
        keys += props.get_approximate_keys_in_range(&start, &end);
    }
    Ok(keys)
}

/// Get region approximate middle key based on default and write cf size.
pub fn get_region_approximate_middle(db: &DB, region: &metapb::Region) -> Result<Option<Vec<u8>>> {
    let get_cf_size = |cf: &str| get_region_approximate_size_cf(db, cf, &region);

    let default_cf_size = box_try!(get_cf_size(CF_DEFAULT));
    let write_cf_size = box_try!(get_cf_size(CF_WRITE));

    let middle_by_cf = if default_cf_size >= write_cf_size {
        CF_DEFAULT
    } else {
        CF_WRITE
    };

    get_region_approximate_middle_cf(db, middle_by_cf, &region)
}

/// Get the approxmiate middle key of the region. If we suppose the region
/// is stored on disk as a plain file, "middle key" means the key whose
/// position is in the middle of the file.
///
/// The returned key maybe is timestamped if transaction KV is used,
/// and must start with "z".
pub fn get_region_approximate_middle_cf(
    db: &DB,
    cfname: &str,
    region: &metapb::Region,
) -> Result<Option<Vec<u8>>> {
    let cf = rocksdb_util::get_cf_handle(db, cfname)?;
    let start = keys::enc_start_key(region);
    let end = keys::enc_end_key(region);
    let range = Range::new(&start, &end);
    let collection = db.get_properties_of_tables_in_range(cf, &[range])?;

    let mut keys = Vec::new();
    for (_, v) in &*collection {
        let props = RangeProperties::decode(v.user_collected_properties())?;
        keys.extend(
            props
                .offsets
                .range::<[u8], _>((Excluded(start.as_slice()), Excluded(end.as_slice())))
                .map(|(k, _)| k.to_owned()),
        );
    }
    if keys.is_empty() {
        return Ok(None);
    }
    keys.sort();
    // Calculate the position by (len-1)/2. So it's the left one
    // of two middle positions if the number of keys is even.
    let middle = (keys.len() - 1) / 2;
    Ok(Some(keys.swap_remove(middle)))
}

/// Get region approximate split keys based on default and write cf.
pub fn get_region_approximate_split_keys(
    db: &DB,
    region: &metapb::Region,
    split_size: u64,
    max_size: u64,
    batch_split_limit: u64,
) -> Result<Vec<Vec<u8>>> {
    let get_cf_size = |cf: &str| get_region_approximate_size_cf(db, cf, &region);

    let default_cf_size = box_try!(get_cf_size(CF_DEFAULT));
    let write_cf_size = box_try!(get_cf_size(CF_WRITE));

    // assume the size of keys is uniform distribution in both cfs.
    let (cf, cf_split_size) = if default_cf_size >= write_cf_size {
        (
            CF_DEFAULT,
            split_size * default_cf_size / (default_cf_size + write_cf_size),
        )
    } else {
        (
            CF_WRITE,
            split_size * write_cf_size / (default_cf_size + write_cf_size),
        )
    };

    get_region_approximate_split_keys_cf(
        db,
        cf,
        &region,
        cf_split_size,
        max_size,
        batch_split_limit,
    )
}

pub fn get_region_approximate_split_keys_cf(
    db: &DB,
    cfname: &str,
    region: &metapb::Region,
    split_size: u64,
    max_size: u64,
    batch_split_limit: u64,
) -> Result<Vec<Vec<u8>>> {
    let cf = rocksdb_util::get_cf_handle(db, cfname)?;
    let start = keys::enc_start_key(region);
    let end = keys::enc_end_key(region);
    let range = Range::new(&start, &end);
    let collection = db.get_properties_of_tables_in_range(cf, &[range])?;

    let mut keys = vec![];
    let mut total_size = 0;
    for (_, v) in &*collection {
        let props = RangeProperties::decode(v.user_collected_properties())?;
        total_size += props.get_approximate_size_in_range(&start, &end);
        keys.extend(
            props
                .offsets
                .range::<[u8], _>((Excluded(start.as_slice()), Excluded(end.as_slice())))
                .map(|(k, _)| k.to_owned()),
        );
    }
    if keys.len() == 1 {
        return Ok(vec![]);
    }
    keys.sort();

    // use total size of this range and the number of keys in this range to
    // calculate the average distance between two keys, and we produce a
    // split_key every `split_size / distance` keys.
    let len = keys.len();
    let distance = total_size as f64 / len as f64;
    assert!(split_size != 0);
    let n = (split_size as f64 / distance).ceil() as usize;

    // cause first element of the iterator will always be returned by step_by(),
    // so the first key returned may not the desired split key. Note that, the
    // start key of region is not included, so we we drop first n - 1 keys.
    //
    // For example, the split size is `3 * distance`. And the numbers stand for the
    // key in `RangeProperties`, `^` stands for produced split key.
    //
    // skip:
    // start___1___2___3___4___5___6___7....
    //                 ^           ^
    //
    // not skip:
    // start___1___2___3___4___5___6___7....
    //         ^           ^           ^
    let mut split_keys = keys
        .into_iter()
        .skip(n - 1)
        .step_by(n)
        .collect::<Vec<Vec<u8>>>();

    if split_keys.len() as u64 > batch_split_limit {
        split_keys.truncate(batch_split_limit as usize);
    } else {
        // make sure not to split when less than max_size for last part
        let rest = (len % n) as u64;
        if rest * distance as u64 + split_size < max_size {
            split_keys.pop();
        }
    }
    Ok(split_keys)
}

/// Check if replicas of two regions are on the same stores.
pub fn region_on_same_stores(lhs: &metapb::Region, rhs: &metapb::Region) -> bool {
    if lhs.get_peers().len() != rhs.get_peers().len() {
        return false;
    }

    // Because every store can only have one replica for the same region,
    // so just one round check is enough.
    lhs.get_peers().iter().all(|lp| {
        rhs.get_peers().iter().any(|rp| {
            rp.get_store_id() == lp.get_store_id() && rp.get_is_learner() == lp.get_is_learner()
        })
    })
}

/// Lease records an expired time, for examining the current moment is in lease or not.
/// It's dedicated to the Raft leader lease mechanism, contains either state of
///   1. Suspect Timestamp
///      A suspicious leader lease timestamp, which marks the leader may still hold or lose
///      its lease until the clock time goes over this timestamp.
///   2. Valid Timestamp
///      A valid leader lease timestamp, which marks the leader holds the lease for now.
///      The lease is valid until the clock time goes over this timestamp.
///
/// ```text
/// Time
/// |---------------------------------->
///         ^               ^
///        Now           Suspect TS
/// State:  |    Suspect    |   Suspect
///
/// |---------------------------------->
///         ^               ^
///        Now           Valid TS
/// State:  |     Valid     |   Expired
/// ```
///
/// Note:
///   - Valid timestamp would increase when raft log entries are applied in current term.
///   - Suspect timestamp would be set after the message `MsgTimeoutNow` is sent by current peer.
///     The message `MsgTimeoutNow` starts a leader transfer procedure. During this procedure,
///     current peer as an old leader may still hold its lease or lose it.
///     It's possible there is a new leader elected and current peer as an old leader
///     doesn't step down due to network partition from the new leader. In that case,
///     current peer lose its leader lease.
///     Within this suspect leader lease expire time, read requests could not be performed
///     locally.
///   - The valid leader lease should be `lease = max_lease - (commit_ts - send_ts)`
///     And the expired timestamp for that leader lease is `commit_ts + lease`,
///     which is `send_ts + max_lease` in short.
pub struct Lease {
    // A suspect timestamp is in the Either::Left(_),
    // a valid timestamp is in the Either::Right(_).
    bound: Option<Either<Timespec, Timespec>>,
    max_lease: Duration,

    max_drift: Duration,
    last_update: Timespec,
    remote: Option<RemoteLease>,
}

#[derive(Clone, Copy, PartialEq, Eq, Debug)]
pub enum LeaseState {
    /// The lease is suspicious, may be invalid.
    Suspect,
    /// The lease is valid.
    Valid,
    /// The lease is expired.
    Expired,
}

impl Lease {
    pub fn new(max_lease: Duration) -> Lease {
        Lease {
            bound: None,
            max_lease,

            max_drift: max_lease / 3,
            last_update: Timespec::new(0, 0),
            remote: None,
        }
    }

    /// The valid leader lease should be `lease = max_lease - (commit_ts - send_ts)`
    /// And the expired timestamp for that leader lease is `commit_ts + lease`,
    /// which is `send_ts + max_lease` in short.
    fn next_expired_time(&self, send_ts: Timespec) -> Timespec {
        send_ts + self.max_lease
    }

    /// Renew the lease to the bound.
    pub fn renew(&mut self, send_ts: Timespec) {
        let bound = self.next_expired_time(send_ts);
        match self.bound {
            // Longer than suspect ts or longer than valid ts.
            Some(Either::Left(ts)) | Some(Either::Right(ts)) => if ts <= bound {
                self.bound = Some(Either::Right(bound));
            },
            // Or an empty lease
            None => {
                self.bound = Some(Either::Right(bound));
            }
        }
        // Renew remote if it's valid.
        if let Some(Either::Right(bound)) = self.bound {
            if bound - self.last_update > self.max_drift {
                self.last_update = bound;
                if let Some(ref r) = self.remote {
                    r.renew(bound);
                }
            }
        }
    }

    /// Suspect the lease to the bound.
    pub fn suspect(&mut self, send_ts: Timespec) {
        self.expire_remote_lease();
        let bound = self.next_expired_time(send_ts);
        self.bound = Some(Either::Left(bound));
    }

    /// Inspect the lease state for the ts or now.
    pub fn inspect(&self, ts: Option<Timespec>) -> LeaseState {
        match self.bound {
            Some(Either::Left(_)) => LeaseState::Suspect,
            Some(Either::Right(bound)) => if ts.unwrap_or_else(monotonic_raw_now) < bound {
                LeaseState::Valid
            } else {
                LeaseState::Expired
            },
            None => LeaseState::Expired,
        }
    }

    pub fn expire(&mut self) {
        self.expire_remote_lease();
        self.bound = None;
    }

    pub fn expire_remote_lease(&mut self) {
        // Expire remote lease if there is any.
        if let Some(r) = self.remote.take() {
            r.expire();
        }
    }

    /// Return a new `RemoteLease` if there is none.
    pub fn maybe_new_remote_lease(&mut self, term: u64) -> Option<RemoteLease> {
        if let Some(ref remote) = self.remote {
            if remote.term() == term {
                // At most one connected RemoteLease in the same term.
                return None;
            } else {
                // Term has changed. It is unreachable in the current implementation,
                // because we expire remote lease when leaders step down.
                unreachable!("Must expire the old remote lease first!");
            }
        }
        let expired_time = match self.bound {
            Some(Either::Right(ts)) => timespec_to_u64(ts),
            _ => 0,
        };
        let remote = RemoteLease {
            expired_time: Arc::new(AtomicU64::new(expired_time)),
            term,
        };
        // Clone the remote.
        let remote_clone = RemoteLease {
            expired_time: Arc::clone(&remote.expired_time),
            term,
        };
        self.remote = Some(remote);
        Some(remote_clone)
    }
}

impl fmt::Debug for Lease {
    fn fmt(&self, fmt: &mut fmt::Formatter) -> fmt::Result {
        let mut fmter = fmt.debug_struct("Lease");
        match self.bound {
            Some(Either::Left(ts)) => fmter.field("suspect", &ts).finish(),
            Some(Either::Right(ts)) => fmter.field("valid", &ts).finish(),
            None => fmter.finish(),
        }
    }
}

/// A remote lease, it can only be derived by `Lease`. It will be sent
/// to the local read thread, so name it remote. If Lease expires, the remote must
/// expire too.
pub struct RemoteLease {
    expired_time: Arc<AtomicU64>,
    term: u64,
}

impl RemoteLease {
    pub fn inspect(&self, ts: Option<Timespec>) -> LeaseState {
        let expired_time = self.expired_time.load(AtomicOrdering::Acquire);
        if ts.unwrap_or_else(monotonic_raw_now) < u64_to_timespec(expired_time) {
            LeaseState::Valid
        } else {
            LeaseState::Expired
        }
    }

    fn renew(&self, bound: Timespec) {
        self.expired_time
            .store(timespec_to_u64(bound), AtomicOrdering::Release);
    }

    fn expire(&self) {
        self.expired_time.store(0, AtomicOrdering::Release);
    }

    pub fn term(&self) -> u64 {
        self.term
    }
}

impl fmt::Debug for RemoteLease {
    fn fmt(&self, fmt: &mut fmt::Formatter) -> fmt::Result {
        fmt.debug_struct("RemoteLease")
            .field(
                "expired_time",
                &u64_to_timespec(self.expired_time.load(AtomicOrdering::Relaxed)),
            )
            .field("term", &self.term)
            .finish()
    }
}

// Contants used in `timespec_to_u64` and `u64_to_timespec`.
const NSEC_PER_MSEC: i32 = 1_000_000;
const TIMESPEC_NSEC_SHIFT: usize = 32 - NSEC_PER_MSEC.leading_zeros() as usize;

const MSEC_PER_SEC: i64 = 1_000;
const TIMESPEC_SEC_SHIFT: usize = 64 - MSEC_PER_SEC.leading_zeros() as usize;

const TIMESPEC_NSEC_MASK: u64 = (1 << TIMESPEC_SEC_SHIFT) - 1;

/// Convert Timespec to u64. It's millisecond precision and
/// covers a range of about 571232829 years in total.
///
/// # Panics
///
/// If Timespecs have negative sec.
#[inline]
fn timespec_to_u64(ts: Timespec) -> u64 {
    // > Darwin's and Linux's struct timespec functions handle pre-
    // > epoch timestamps using a "two steps back, one step forward" representation,
    // > though the man pages do not actually document this. For example, the time
    // > -1.2 seconds before the epoch is represented by `Timespec { sec: -2_i64,
    // > nsec: 800_000_000 }`.
    //
    // Quote from crate time,
    //   https://github.com/rust-lang-deprecated/time/blob/
    //   e313afbd9aad2ba7035a23754b5d47105988789d/src/lib.rs#L77
    assert!(ts.sec >= 0 && ts.sec < (1i64 << (64 - TIMESPEC_SEC_SHIFT)));
    assert!(ts.nsec >= 0);

    // Round down to millisecond precision.
    let ms = ts.nsec >> TIMESPEC_NSEC_SHIFT;
    let sec = ts.sec << TIMESPEC_SEC_SHIFT;
    sec as u64 | ms as u64
}

/// Convert Timespec to u64.
///
/// # Panics
///
/// If nsec is negative or GE than 1_000_000_000(nano seconds pre second).
#[inline]
fn u64_to_timespec(u: u64) -> Timespec {
    let sec = u >> TIMESPEC_SEC_SHIFT;
    let nsec = (u & TIMESPEC_NSEC_MASK) << TIMESPEC_NSEC_SHIFT;
    Timespec::new(sec as i64, nsec as i32)
}

/// Parse data of entry `index`.
///
/// # Panics
///
/// If `data` is corrupted, this function will panic.
// TODO: make sure received entries are not corrupted
#[inline]
pub fn parse_data_at<T: Message>(data: &[u8], index: u64, tag: &str) -> T {
    protobuf::parse_from_bytes::<T>(data).unwrap_or_else(|e| {
        panic!("{} data is corrupted at {}: {:?}", tag, index, e);
    })
}

/// Check if two regions are sibling.
///
/// They are sibling only when they share borders and don't overlap.
pub fn is_sibling_regions(lhs: &metapb::Region, rhs: &metapb::Region) -> bool {
    if lhs.get_id() == rhs.get_id() {
        return false;
    }
    if lhs.get_start_key() == rhs.get_end_key() && !rhs.get_end_key().is_empty() {
        return true;
    }
    if lhs.get_end_key() == rhs.get_start_key() && !lhs.get_end_key().is_empty() {
        return true;
    }
    false
}

pub fn conf_state_from_region(region: &metapb::Region) -> ConfState {
    // Here `learners` means learner peers, and `nodes` means voter peers.
    let mut conf_state = ConfState::new();
    for p in region.get_peers() {
        if p.get_is_learner() {
            conf_state.mut_learners().push(p.get_id());
        } else {
            conf_state.mut_nodes().push(p.get_id());
        }
    }
    conf_state
}

#[derive(Clone, Debug)]
pub struct Engines {
    pub kv: Arc<DB>,
    pub raft: Arc<DB>,
}

impl Engines {
    pub fn new(kv_engine: Arc<DB>, raft_engine: Arc<DB>) -> Engines {
        Engines {
            kv: kv_engine,
            raft: raft_engine,
        }
    }
}

pub struct KeysInfoFormatter<'a>(pub &'a [Vec<u8>]);

impl<'a> fmt::Display for KeysInfoFormatter<'a> {
    fn fmt(&self, f: &mut fmt::Formatter) -> fmt::Result {
        match self.0.len() {
            0 => write!(f, "no key"),
            1 => write!(f, "key \"{}\"", escape(self.0.first().unwrap())),
            _ => write!(
                f,
                "{} keys range from \"{}\" to \"{}\"",
                self.0.len(),
                escape(self.0.first().unwrap()),
                escape(self.0.last().unwrap())
            ),
        }
    }
}

#[cfg(test)]
mod tests {
    use std::{iter, process, thread};

    use kvproto::metapb::{self, RegionEpoch};
    use kvproto::raft_cmdpb::AdminRequest;
    use raft::eraftpb::{ConfChangeType, Message, MessageType};
    use rocksdb::{ColumnFamilyOptions, DBOptions, SeekKey, Writable, WriteBatch, DB};
    use tempdir::TempDir;
    use time::Duration as TimeDuration;

    use raftstore::store::peer_storage;
    use storage::mvcc::{Write, WriteType};
    use storage::{Key, ALL_CFS, CF_DEFAULT};
    use util::escape;
    use util::properties::{MvccPropertiesCollectorFactory, RangePropertiesCollectorFactory};
    use util::rocksdb::{get_cf_handle, new_engine_opt, CFOptions};
    use util::time::{monotonic_now, monotonic_raw_now};

    use super::*;

    #[test]
    fn test_lease() {
        #[inline]
        fn sleep_test(duration: TimeDuration, lease: &Lease, state: LeaseState) {
            // In linux, sleep uses CLOCK_MONOTONIC.
            let monotonic_start = monotonic_now();
            // In linux, lease uses CLOCK_MONOTONIC_RAW.
            let monotonic_raw_start = monotonic_raw_now();
            thread::sleep(duration.to_std().unwrap());
            let monotonic_end = monotonic_now();
            let monotonic_raw_end = monotonic_raw_now();
            assert_eq!(
                lease.inspect(Some(monotonic_raw_end)),
                state,
                "elapsed monotonic_raw: {:?}, monotonic: {:?}",
                monotonic_raw_end - monotonic_raw_start,
                monotonic_end - monotonic_start
            );
            assert_eq!(lease.inspect(None), state);
        }

        let duration = TimeDuration::milliseconds(1500);

        // Empty lease.
        let mut lease = Lease::new(duration);
        let remote = lease.maybe_new_remote_lease(1).unwrap();
        let inspect_test = |lease: &Lease, ts: Option<Timespec>, state: LeaseState| {
            assert_eq!(lease.inspect(ts), state);
            if state == LeaseState::Expired || state == LeaseState::Suspect {
                assert_eq!(remote.inspect(ts), LeaseState::Expired);
            }
        };

        inspect_test(&lease, Some(monotonic_raw_now()), LeaseState::Expired);

        let now = monotonic_raw_now();
        let next_expired_time = lease.next_expired_time(now);
        assert_eq!(now + duration, next_expired_time);

        // Transit to the Valid state.
        lease.renew(now);
        inspect_test(&lease, Some(monotonic_raw_now()), LeaseState::Valid);
        inspect_test(&lease, None, LeaseState::Valid);

        // After lease expired time.
        sleep_test(duration, &lease, LeaseState::Expired);
        inspect_test(&lease, Some(monotonic_raw_now()), LeaseState::Expired);
        inspect_test(&lease, None, LeaseState::Expired);

        // Transit to the Suspect state.
        lease.suspect(monotonic_raw_now());
        inspect_test(&lease, Some(monotonic_raw_now()), LeaseState::Suspect);
        inspect_test(&lease, None, LeaseState::Suspect);

        // After lease expired time, still suspect.
        sleep_test(duration, &lease, LeaseState::Suspect);
        inspect_test(&lease, Some(monotonic_raw_now()), LeaseState::Suspect);

        // Clear lease.
        lease.expire();
        inspect_test(&lease, Some(monotonic_raw_now()), LeaseState::Expired);
        inspect_test(&lease, None, LeaseState::Expired);

        // An expired remote lease can never renew.
        lease.renew(monotonic_raw_now() + TimeDuration::minutes(1));
        assert_eq!(
            remote.inspect(Some(monotonic_raw_now())),
            LeaseState::Expired
        );

        // A new remote lease.
        let m1 = lease.maybe_new_remote_lease(1).unwrap();
        assert_eq!(m1.inspect(Some(monotonic_raw_now())), LeaseState::Valid);
    }

    #[test]
    fn test_timespec_u64() {
        let cases = vec![
            (Timespec::new(0, 0), 0x0000_0000_0000_0000u64),
            (Timespec::new(0, 1), 0x0000_0000_0000_0000u64), // 1ns is round down to 0ms.
            (Timespec::new(0, 999_999), 0x0000_0000_0000_0000u64), // 999_999ns is round down to 0ms.
            (
                // 1_048_575ns is round down to 0ms.
                Timespec::new(0, 1_048_575 /* 0x0FFFFF */),
                0x0000_0000_0000_0000u64,
            ),
            (
                // 1_048_576ns is round down to 1ms.
                Timespec::new(0, 1_048_576 /* 0x100000 */),
                0x0000_0000_0000_0001u64,
            ),
            (Timespec::new(1, 0), 1 << TIMESPEC_SEC_SHIFT),
            (Timespec::new(1, 0x100000), 1 << TIMESPEC_SEC_SHIFT | 1),
            (
                // Max seconds.
                Timespec::new((1i64 << (64 - TIMESPEC_SEC_SHIFT)) - 1, 0),
                (-1i64 as u64) << TIMESPEC_SEC_SHIFT,
            ),
            (
                // Max nano seconds.
                Timespec::new(
                    0,
                    (999_999_999 >> TIMESPEC_NSEC_SHIFT) << TIMESPEC_NSEC_SHIFT,
                ),
                999_999_999 >> TIMESPEC_NSEC_SHIFT,
            ),
            (
                Timespec::new(
                    (1i64 << (64 - TIMESPEC_SEC_SHIFT)) - 1,
                    (999_999_999 >> TIMESPEC_NSEC_SHIFT) << TIMESPEC_NSEC_SHIFT,
                ),
                (-1i64 as u64) << TIMESPEC_SEC_SHIFT | (999_999_999 >> TIMESPEC_NSEC_SHIFT),
            ),
        ];

        for (ts, u) in cases {
            assert!(u64_to_timespec(timespec_to_u64(ts)) <= ts);
            assert!(u64_to_timespec(u) <= ts);
            assert_eq!(timespec_to_u64(u64_to_timespec(u)), u);
            assert_eq!(timespec_to_u64(ts), u);
        }

        let start = monotonic_raw_now();
        let mut now = monotonic_raw_now();
        while now - start < Duration::seconds(1) {
            let u = timespec_to_u64(now);
            let round = u64_to_timespec(u);
            assert!(round <= now, "{:064b} = {:?} > {:?}", u, round, now);
            now = monotonic_raw_now();
        }
    }

    // Tests the util function `check_key_in_region`.
    #[test]
    fn test_check_key_in_region() {
        let test_cases = vec![
            ("", "", "", true, true, false),
            ("", "", "6", true, true, false),
            ("", "3", "6", false, false, false),
            ("4", "3", "6", true, true, true),
            ("4", "3", "", true, true, true),
            ("3", "3", "", true, true, false),
            ("2", "3", "6", false, false, false),
            ("", "3", "6", false, false, false),
            ("", "3", "", false, false, false),
            ("6", "3", "6", false, true, false),
        ];
        for (key, start_key, end_key, is_in_region, inclusive, exclusive) in test_cases {
            let mut region = metapb::Region::new();
            region.set_start_key(start_key.as_bytes().to_vec());
            region.set_end_key(end_key.as_bytes().to_vec());
            let mut result = check_key_in_region(key.as_bytes(), &region);
            assert_eq!(result.is_ok(), is_in_region);
            result = check_key_in_region_inclusive(key.as_bytes(), &region);
            assert_eq!(result.is_ok(), inclusive);
            result = check_key_in_region_exclusive(key.as_bytes(), &region);
            assert_eq!(result.is_ok(), exclusive);
        }
    }

    #[test]
    fn test_conf_state_from_region() {
        let mut region = metapb::Region::new();

        let mut peer = metapb::Peer::new();
        peer.set_id(1);
        region.mut_peers().push(peer);

        let mut peer = metapb::Peer::new();
        peer.set_id(2);
        peer.set_is_learner(true);
        region.mut_peers().push(peer);

        let cs = conf_state_from_region(&region);
        assert!(cs.get_nodes().contains(&1));
        assert!(cs.get_learners().contains(&2));
    }

    #[test]
    fn test_peer() {
        let mut region = metapb::Region::new();
        region.set_id(1);
        region.mut_peers().push(new_peer(1, 1));
        region.mut_peers().push(new_learner_peer(2, 2));

        assert!(!find_peer(&region, 1).unwrap().get_is_learner());
        assert!(find_peer(&region, 2).unwrap().get_is_learner());

        assert!(remove_peer(&mut region, 1).is_some());
        assert!(remove_peer(&mut region, 1).is_none());
        assert!(find_peer(&region, 1).is_none());
    }

    #[test]
    fn test_first_vote_msg() {
        let tbl = vec![
            (
                MessageType::MsgRequestVote,
                peer_storage::RAFT_INIT_LOG_TERM + 1,
                true,
            ),
            (
                MessageType::MsgRequestPreVote,
                peer_storage::RAFT_INIT_LOG_TERM + 1,
                true,
            ),
            (
                MessageType::MsgRequestVote,
                peer_storage::RAFT_INIT_LOG_TERM,
                false,
            ),
            (
                MessageType::MsgRequestPreVote,
                peer_storage::RAFT_INIT_LOG_TERM,
                false,
            ),
            (
                MessageType::MsgHup,
                peer_storage::RAFT_INIT_LOG_TERM + 1,
                false,
            ),
        ];

        for (msg_type, term, is_vote) in tbl {
            let mut msg = Message::new();
            msg.set_msg_type(msg_type);
            msg.set_term(term);
            assert_eq!(is_first_vote_msg(&msg), is_vote);
        }
    }

    #[test]
    fn test_is_initial_msg() {
        let tbl = vec![
            (MessageType::MsgRequestVote, INVALID_INDEX, true),
            (MessageType::MsgRequestPreVote, INVALID_INDEX, true),
            (MessageType::MsgHeartbeat, INVALID_INDEX, true),
            (MessageType::MsgHeartbeat, 100, false),
            (MessageType::MsgAppend, 100, false),
        ];

        for (msg_type, commit, can_create) in tbl {
            let mut msg = Message::new();
            msg.set_msg_type(msg_type);
            msg.set_commit(commit);
            assert_eq!(is_initial_msg(&msg), can_create);
        }
    }

    #[test]
    fn test_conf_change_type_str() {
        assert_eq!(
            conf_change_type_str(ConfChangeType::AddNode),
            STR_CONF_CHANGE_ADD_NODE
        );
        assert_eq!(
            conf_change_type_str(ConfChangeType::RemoveNode),
            STR_CONF_CHANGE_REMOVE_NODE
        );
    }

    #[test]
    fn test_epoch_stale() {
        let mut epoch = metapb::RegionEpoch::new();
        epoch.set_version(10);
        epoch.set_conf_ver(10);

        let tbl = vec![
            (11, 10, true),
            (10, 11, true),
            (10, 10, false),
            (10, 9, false),
        ];

        for (version, conf_version, is_stale) in tbl {
            let mut check_epoch = metapb::RegionEpoch::new();
            check_epoch.set_version(version);
            check_epoch.set_conf_ver(conf_version);
            assert_eq!(is_epoch_stale(&epoch, &check_epoch), is_stale);
        }
    }

    fn make_region(id: u64, start_key: Vec<u8>, end_key: Vec<u8>) -> metapb::Region {
        let mut peer = metapb::Peer::new();
        peer.set_id(id);
        peer.set_store_id(id);
        let mut region = metapb::Region::new();
        region.set_id(id);
        region.set_start_key(start_key);
        region.set_end_key(end_key);
        region.mut_peers().push(peer);
        region
    }

    #[test]
    fn test_region_approximate_keys() {
        let path = TempDir::new("_test_region_approximate_keys").expect("");
        let path_str = path.path().to_str().unwrap();
        let db_opts = DBOptions::new();
        let mut cf_opts = ColumnFamilyOptions::new();
        cf_opts.set_level_zero_file_num_compaction_trigger(10);
        let f = Box::new(MvccPropertiesCollectorFactory::default());
        cf_opts.add_table_properties_collector_factory("tikv.mvcc-properties-collector", f);
        let cfs_opts = LARGE_CFS
            .iter()
            .map(|cf| CFOptions::new(cf, cf_opts.clone()))
            .collect();
        let db = rocksdb_util::new_engine_opt(path_str, db_opts, cfs_opts).unwrap();

        let cases = [("a", 1024), ("b", 2048), ("c", 4096)];
        for &(key, vlen) in &cases {
            let key = keys::data_key(Key::from_raw(key.as_bytes()).append_ts(2).as_encoded());
            let write_v = Write::new(WriteType::Put, 0, None).to_bytes();
            let write_cf = db.cf_handle(CF_WRITE).unwrap();
            db.put_cf(write_cf, &key, &write_v).unwrap();
            db.flush_cf(write_cf, true).unwrap();

            let default_v = vec![0; vlen as usize];
            let default_cf = db.cf_handle(CF_DEFAULT).unwrap();
            db.put_cf(default_cf, &key, &default_v).unwrap();
            db.flush_cf(default_cf, true).unwrap();
        }

        let region = make_region(1, vec![], vec![]);
        let region_keys = get_region_approximate_keys(&db, &region).unwrap();
        assert_eq!(region_keys, cases.len() as u64);
    }

    #[test]
    fn test_region_approximate_size() {
        let path = TempDir::new("_test_raftstore_region_approximate_size").expect("");
        let path_str = path.path().to_str().unwrap();
        let db_opts = DBOptions::new();
        let mut cf_opts = ColumnFamilyOptions::new();
        cf_opts.set_level_zero_file_num_compaction_trigger(10);
        let f = Box::new(RangePropertiesCollectorFactory::default());
        cf_opts.add_table_properties_collector_factory("tikv.range-collector", f);
        let cfs_opts = LARGE_CFS
            .iter()
            .map(|cf| CFOptions::new(cf, cf_opts.clone()))
            .collect();
        let db = rocksdb_util::new_engine_opt(path_str, db_opts, cfs_opts).unwrap();

        let cases = [("a", 1024), ("b", 2048), ("c", 4096)];
        let cf_size = 2 + 1024 + 2 + 2048 + 2 + 4096;
        for &(key, vlen) in &cases {
            for cfname in LARGE_CFS {
                let k1 = keys::data_key(key.as_bytes());
                let v1 = vec![0; vlen as usize];
                assert_eq!(k1.len(), 2);
                let cf = db.cf_handle(cfname).unwrap();
                db.put_cf(cf, &k1, &v1).unwrap();
                db.flush_cf(cf, true).unwrap();
            }
        }

        let region = make_region(1, vec![], vec![]);
        let size = get_region_approximate_size(&db, &region).unwrap();
        assert_eq!(size, cf_size * LARGE_CFS.len() as u64);
        for cfname in LARGE_CFS {
            let size = get_region_approximate_size_cf(&db, cfname, &region).unwrap();
            assert_eq!(size, cf_size);
        }
    }

    fn check_data(db: &DB, cfs: &[&str], expected: &[(&[u8], &[u8])]) {
        for cf in cfs {
            let handle = get_cf_handle(db, cf).unwrap();
            let mut iter = db.iter_cf(handle);
            iter.seek(SeekKey::Start);
            for &(k, v) in expected {
                assert_eq!(k, iter.key());
                assert_eq!(v, iter.value());
                iter.next();
            }
            assert!(!iter.valid());
        }
    }

    fn test_delete_all_in_range(use_delete_range: bool) {
        let path = TempDir::new("_raftstore_util_delete_all_in_range").expect("");
        let path_str = path.path().to_str().unwrap();

        let cfs_opts = ALL_CFS
            .into_iter()
            .map(|cf| CFOptions::new(cf, ColumnFamilyOptions::new()))
            .collect();
        let db = new_engine_opt(path_str, DBOptions::new(), cfs_opts).unwrap();

        let wb = WriteBatch::new();
        let ts: u64 = 12345;
        let keys = vec![
            Key::from_raw(b"k1").append_ts(ts),
            Key::from_raw(b"k2").append_ts(ts),
            Key::from_raw(b"k3").append_ts(ts),
            Key::from_raw(b"k4").append_ts(ts),
        ];

        let mut kvs: Vec<(&[u8], &[u8])> = vec![];
        for (_, key) in keys.iter().enumerate() {
            kvs.push((key.as_encoded().as_slice(), b"value"));
        }
        let kvs_left: Vec<(&[u8], &[u8])> = vec![(kvs[0].0, kvs[0].1), (kvs[3].0, kvs[3].1)];
        for &(k, v) in kvs.as_slice() {
            for cf in ALL_CFS {
                let handle = get_cf_handle(&db, cf).unwrap();
                wb.put_cf(handle, k, v).unwrap();
            }
        }
        db.write(wb).unwrap();
        check_data(&db, ALL_CFS, kvs.as_slice());

        // Delete all in ["k2", "k4").
        let start = Key::from_raw(b"k2");
        let end = Key::from_raw(b"k4");
        delete_all_in_range(
            &db,
            start.as_encoded().as_slice(),
            end.as_encoded().as_slice(),
            use_delete_range,
        ).unwrap();
        check_data(&db, ALL_CFS, kvs_left.as_slice());
    }

    #[test]
    fn test_delete_all_in_range_use_delete_range() {
        test_delete_all_in_range(true);
    }

    #[test]
    fn test_delete_all_in_range_not_use_delete_range() {
        test_delete_all_in_range(false);
    }

    #[test]
    fn test_delete_all_files_in_range() {
        let path = TempDir::new("_raftstore_util_delete_all_files_in_range").expect("");
        let path_str = path.path().to_str().unwrap();

        let cfs_opts = ALL_CFS
            .into_iter()
            .map(|cf| {
                let mut cf_opts = ColumnFamilyOptions::new();
                cf_opts.set_level_zero_file_num_compaction_trigger(1);
                CFOptions::new(cf, cf_opts)
            })
            .collect();
        let db = new_engine_opt(path_str, DBOptions::new(), cfs_opts).unwrap();

        let keys = vec![b"k1", b"k2", b"k3", b"k4"];

        let mut kvs: Vec<(&[u8], &[u8])> = vec![];
        for key in keys {
            kvs.push((key, b"value"));
        }
        let kvs_left: Vec<(&[u8], &[u8])> = vec![(kvs[0].0, kvs[0].1), (kvs[3].0, kvs[3].1)];
        for cf in ALL_CFS {
            let handle = get_cf_handle(&db, cf).unwrap();
            for &(k, v) in kvs.as_slice() {
                db.put_cf(handle, k, v).unwrap();
                db.flush_cf(handle, true).unwrap();
            }
        }
        check_data(&db, ALL_CFS, kvs.as_slice());

        delete_all_files_in_range(&db, b"k2", b"k4").unwrap();
        check_data(&db, ALL_CFS, kvs_left.as_slice());
    }

    fn exit_with_err(msg: String) -> ! {
        error!("{}", msg);
        process::exit(1)
    }

    #[test]
    fn test_delete_range_prefix_bloom_case() {
        let path = TempDir::new("_raftstore_util_delete_range_prefix_bloom").expect("");
        let path_str = path.path().to_str().unwrap();

        let mut opts = DBOptions::new();
        opts.create_if_missing(true);

        let mut cf_opts = ColumnFamilyOptions::new();
        // Prefix extractor(trim the timestamp at tail) for write cf.
        cf_opts
            .set_prefix_extractor(
                "FixedSuffixSliceTransform",
                Box::new(rocksdb_util::FixedSuffixSliceTransform::new(8)),
            )
            .unwrap_or_else(|err| exit_with_err(format!("{:?}", err)));
        // Create prefix bloom filter for memtable.
        cf_opts.set_memtable_prefix_bloom_size_ratio(0.1 as f64);
        let cf = "default";
        let db = DB::open_cf(opts, path_str, vec![(cf, cf_opts)]).unwrap();
        let wb = WriteBatch::new();
        let kvs: Vec<(&[u8], &[u8])> = vec![
            (b"kabcdefg1", b"v1"),
            (b"kabcdefg2", b"v2"),
            (b"kabcdefg3", b"v3"),
            (b"kabcdefg4", b"v4"),
        ];
        let kvs_left: Vec<(&[u8], &[u8])> = vec![(b"kabcdefg1", b"v1"), (b"kabcdefg4", b"v4")];

        for &(k, v) in kvs.as_slice() {
            let handle = get_cf_handle(&db, cf).unwrap();
            wb.put_cf(handle, k, v).unwrap();
        }
        db.write(wb).unwrap();
        check_data(&db, &[cf], kvs.as_slice());

        // Delete all in ["k2", "k4").
        delete_all_in_range(&db, b"kabcdefg2", b"kabcdefg4", true).unwrap();
        check_data(&db, &[cf], kvs_left.as_slice());
    }

    #[test]
    fn test_on_same_store() {
        let cases = vec![
            (vec![2, 3, 4], vec![], vec![1, 2, 3], vec![], false),
            (vec![2, 3, 1], vec![], vec![1, 2, 3], vec![], true),
            (vec![2, 3, 4], vec![], vec![1, 2], vec![], false),
            (vec![1, 2, 3], vec![], vec![1, 2, 3], vec![], true),
            (vec![1, 3], vec![2, 4], vec![1, 2], vec![3, 4], false),
            (vec![1, 3], vec![2, 4], vec![1, 3], vec![], false),
            (vec![1, 3], vec![2, 4], vec![], vec![2, 4], false),
            (vec![1, 3], vec![2, 4], vec![3, 1], vec![4, 2], true),
        ];

        for (s1, s2, s3, s4, exp) in cases {
            let mut r1 = metapb::Region::new();
            for (store_id, peer_id) in s1.into_iter().zip(0..) {
                r1.mut_peers().push(new_peer(store_id, peer_id));
            }
            for (store_id, peer_id) in s2.into_iter().zip(0..) {
                r1.mut_peers().push(new_learner_peer(store_id, peer_id));
            }

            let mut r2 = metapb::Region::new();
            for (store_id, peer_id) in s3.into_iter().zip(10..) {
                r2.mut_peers().push(new_peer(store_id, peer_id));
            }
            for (store_id, peer_id) in s4.into_iter().zip(10..) {
                r2.mut_peers().push(new_learner_peer(store_id, peer_id));
            }
            let res = super::region_on_same_stores(&r1, &r2);
            assert_eq!(res, exp, "{:?} vs {:?}", r1, r2);
        }
    }

    fn split(mut r: metapb::Region, key: &[u8]) -> (metapb::Region, metapb::Region) {
        let mut r2 = r.clone();
        r.set_end_key(key.to_owned());
        r2.set_id(r.get_id() + 1);
        r2.set_start_key(key.to_owned());
        (r, r2)
    }

    fn check_sibling(r1: &metapb::Region, r2: &metapb::Region, is_sibling: bool) {
        assert_eq!(is_sibling_regions(r1, r2), is_sibling);
        assert_eq!(is_sibling_regions(r2, r1), is_sibling);
    }

    #[test]
    fn test_region_sibling() {
        let r1 = metapb::Region::new();
        check_sibling(&r1, &r1, false);

        let (r1, r2) = split(r1, b"k1");
        check_sibling(&r1, &r2, true);

        let (r2, r3) = split(r2, b"k2");
        check_sibling(&r2, &r3, true);

        let (r3, r4) = split(r3, b"k3");
        check_sibling(&r3, &r4, true);
        check_sibling(&r1, &r2, true);
        check_sibling(&r2, &r3, true);
        check_sibling(&r1, &r3, false);
        check_sibling(&r2, &r4, false);
        check_sibling(&r1, &r4, false);
    }

    #[test]
    fn test_check_store_id() {
        let mut req = RaftCmdRequest::new();
        req.mut_header().mut_peer().set_store_id(1);
        check_store_id(&req, 1).unwrap();
        check_store_id(&req, 2).unwrap_err();
    }

    #[test]
    fn test_check_peer_id() {
        let mut req = RaftCmdRequest::new();
        req.mut_header().mut_peer().set_id(1);
        check_peer_id(&req, 1).unwrap();
        check_peer_id(&req, 2).unwrap_err();
    }

    #[test]
    fn test_check_term() {
        let mut req = RaftCmdRequest::new();
        req.mut_header().set_term(7);
        check_term(&req, 7).unwrap();
        check_term(&req, 8).unwrap();
        // If header's term is 2 verions behind current term,
        // leadership may have been changed away.
        check_term(&req, 9).unwrap_err();
        check_term(&req, 10).unwrap_err();
    }

    #[test]
    fn test_check_region_epoch() {
        let mut epoch = RegionEpoch::new();
        epoch.set_conf_ver(2);
        epoch.set_version(2);
        let mut region = metapb::Region::new();
        region.set_region_epoch(epoch.clone());

        // Epoch is required for most requests even if it's empty.
        check_region_epoch(&RaftCmdRequest::new(), &region, false).unwrap_err();

        // These admin commands do not require epoch.
        for ty in &[
            AdminCmdType::CompactLog,
            AdminCmdType::InvalidAdmin,
            AdminCmdType::ComputeHash,
            AdminCmdType::VerifyHash,
        ] {
            let mut admin = AdminRequest::new();
            admin.set_cmd_type(*ty);
            let mut req = RaftCmdRequest::new();
            req.set_admin_request(admin);

            // It is Okay if req does not have region epoch.
            check_region_epoch(&req, &region, false).unwrap();

            req.mut_header().set_region_epoch(epoch.clone());
            check_region_epoch(&req, &region, true).unwrap();
            check_region_epoch(&req, &region, false).unwrap();
        }

        // These admin commands requires epoch.version.
        for ty in &[
            AdminCmdType::Split,
            AdminCmdType::BatchSplit,
            AdminCmdType::PrepareMerge,
            AdminCmdType::CommitMerge,
            AdminCmdType::RollbackMerge,
            AdminCmdType::TransferLeader,
        ] {
            let mut admin = AdminRequest::new();
            admin.set_cmd_type(*ty);
            let mut req = RaftCmdRequest::new();
            req.set_admin_request(admin);

            // Error if req does not have region epoch.
            check_region_epoch(&req, &region, false).unwrap_err();

            let mut stale_version_epoch = epoch.clone();
            stale_version_epoch.set_version(1);
            let mut stale_region = metapb::Region::new();
            stale_region.set_region_epoch(stale_version_epoch.clone());
            req.mut_header()
                .set_region_epoch(stale_version_epoch.clone());
            check_region_epoch(&req, &stale_region, false).unwrap();
            check_region_epoch(&req, &region, false).unwrap_err();
            check_region_epoch(&req, &region, true).unwrap_err();
        }

        // These admin commands requires epoch.conf_version.
        for ty in &[
            AdminCmdType::Split,
<<<<<<< HEAD
=======
            AdminCmdType::BatchSplit,
>>>>>>> edee5af3
            AdminCmdType::ChangePeer,
            AdminCmdType::PrepareMerge,
            AdminCmdType::CommitMerge,
            AdminCmdType::RollbackMerge,
            AdminCmdType::TransferLeader,
        ] {
            let mut admin = AdminRequest::new();
            admin.set_cmd_type(*ty);
            let mut req = RaftCmdRequest::new();
            req.set_admin_request(admin);

            // Error if req does not have region epoch.
            check_region_epoch(&req, &region, false).unwrap_err();

            let mut stale_conf_epoch = epoch.clone();
            stale_conf_epoch.set_conf_ver(1);
            let mut stale_region = metapb::Region::new();
            stale_region.set_region_epoch(stale_conf_epoch.clone());
            req.mut_header().set_region_epoch(stale_conf_epoch.clone());
            check_region_epoch(&req, &stale_region, false).unwrap();
            check_region_epoch(&req, &region, false).unwrap_err();
            check_region_epoch(&req, &region, true).unwrap_err();
        }
    }

    #[test]
    fn test_get_region_approximate_middle_cf() {
        let tmp = TempDir::new("test_raftstore_util").unwrap();
        let path = tmp.path().to_str().unwrap();

        let db_opts = DBOptions::new();
        let mut cf_opts = ColumnFamilyOptions::new();
        cf_opts.set_level_zero_file_num_compaction_trigger(10);
        let f = Box::new(RangePropertiesCollectorFactory::default());
        cf_opts.add_table_properties_collector_factory("tikv.size-collector", f);
        let cfs_opts = LARGE_CFS
            .iter()
            .map(|cf| CFOptions::new(cf, cf_opts.clone()))
            .collect();
        let engine = rocksdb_util::new_engine_opt(path, db_opts, cfs_opts).unwrap();

        let cf_handle = engine.cf_handle(CF_DEFAULT).unwrap();
        let mut big_value = Vec::with_capacity(256);
        big_value.extend(iter::repeat(b'v').take(256));
        for i in 0..100 {
            let k = format!("key_{:03}", i).into_bytes();
            let k = keys::data_key(Key::from_raw(&k).as_encoded());
            engine.put_cf(cf_handle, &k, &big_value).unwrap();
            // Flush for every key so that we can know the exact middle key.
            engine.flush_cf(cf_handle, true).unwrap();
        }

        let region = make_region(1, vec![], vec![]);
        let middle_key = get_region_approximate_middle_cf(&engine, CF_DEFAULT, &region)
            .unwrap()
            .unwrap();

        let middle_key = Key::from_encoded_slice(keys::origin_key(&middle_key))
            .into_raw()
            .unwrap();
        assert_eq!(escape(&middle_key), "key_049");
    }

    #[test]
    fn test_get_region_approximate_split_keys() {
        let tmp = TempDir::new("test_raftstore_util").unwrap();
        let path = tmp.path().to_str().unwrap();

        let db_opts = DBOptions::new();
        let mut cf_opts = ColumnFamilyOptions::new();
        cf_opts.set_level_zero_file_num_compaction_trigger(10);
        let f = Box::new(RangePropertiesCollectorFactory::default());
        cf_opts.add_table_properties_collector_factory("tikv.size-collector", f);
        let cfs_opts = LARGE_CFS
            .iter()
            .map(|cf| CFOptions::new(cf, cf_opts.clone()))
            .collect();
        let engine = rocksdb_util::new_engine_opt(path, db_opts, cfs_opts).unwrap();

        let cf_handle = engine.cf_handle(CF_DEFAULT).unwrap();
        let mut big_value = Vec::with_capacity(256);
        big_value.extend(iter::repeat(b'v').take(256));

        // total size for one key and value
        const ENTRY_SIZE: u64 = 256 + 9;

        for i in 0..4 {
            let k = format!("key_{:03}", i).into_bytes();
            let k = keys::data_key(Key::from_raw(&k).as_encoded());
            engine.put_cf(cf_handle, &k, &big_value).unwrap();
            // Flush for every key so that we can know the exact middle key.
            engine.flush_cf(cf_handle, true).unwrap();
        }
        let region = make_region(1, vec![], vec![]);
        let split_keys =
            get_region_approximate_split_keys(&engine, &region, 3 * ENTRY_SIZE, 5 * ENTRY_SIZE, 1)
                .unwrap()
                .into_iter()
                .map(|k| {
                    Key::from_encoded_slice(keys::origin_key(&k))
                        .into_raw()
                        .unwrap()
                })
                .collect::<Vec<Vec<u8>>>();

        assert_eq!(split_keys.is_empty(), true);

        for i in 4..5 {
            let k = format!("key_{:03}", i).into_bytes();
            let k = keys::data_key(Key::from_raw(&k).as_encoded());
            engine.put_cf(cf_handle, &k, &big_value).unwrap();
            // Flush for every key so that we can know the exact middle key.
            engine.flush_cf(cf_handle, true).unwrap();
        }
        let split_keys =
            get_region_approximate_split_keys(&engine, &region, 3 * ENTRY_SIZE, 5 * ENTRY_SIZE, 5)
                .unwrap()
                .into_iter()
                .map(|k| {
                    Key::from_encoded_slice(keys::origin_key(&k))
                        .into_raw()
                        .unwrap()
                })
                .collect::<Vec<Vec<u8>>>();

        assert_eq!(split_keys, vec![b"key_002".to_vec()]);

        for i in 5..10 {
            let k = format!("key_{:03}", i).into_bytes();
            let k = keys::data_key(Key::from_raw(&k).as_encoded());
            engine.put_cf(cf_handle, &k, &big_value).unwrap();
            // Flush for every key so that we can know the exact middle key.
            engine.flush_cf(cf_handle, true).unwrap();
        }
        let split_keys =
            get_region_approximate_split_keys(&engine, &region, 3 * ENTRY_SIZE, 5 * ENTRY_SIZE, 5)
                .unwrap()
                .into_iter()
                .map(|k| {
                    Key::from_encoded_slice(keys::origin_key(&k))
                        .into_raw()
                        .unwrap()
                })
                .collect::<Vec<Vec<u8>>>();

        assert_eq!(split_keys, vec![b"key_002".to_vec(), b"key_005".to_vec()]);

        for i in 10..20 {
            let k = format!("key_{:03}", i).into_bytes();
            let k = keys::data_key(Key::from_raw(&k).as_encoded());
            engine.put_cf(cf_handle, &k, &big_value).unwrap();
            // Flush for every key so that we can know the exact middle key.
            engine.flush_cf(cf_handle, true).unwrap();
        }
        let split_keys =
            get_region_approximate_split_keys(&engine, &region, 3 * ENTRY_SIZE, 5 * ENTRY_SIZE, 5)
                .unwrap()
                .into_iter()
                .map(|k| {
                    Key::from_encoded_slice(keys::origin_key(&k))
                        .into_raw()
                        .unwrap()
                })
                .collect::<Vec<Vec<u8>>>();

        assert_eq!(
            split_keys,
            vec![
                b"key_002".to_vec(),
                b"key_005".to_vec(),
                b"key_008".to_vec(),
                b"key_011".to_vec(),
                b"key_014".to_vec(),
            ]
        );
    }
}<|MERGE_RESOLUTION|>--- conflicted
+++ resolved
@@ -1632,10 +1632,7 @@
         // These admin commands requires epoch.conf_version.
         for ty in &[
             AdminCmdType::Split,
-<<<<<<< HEAD
-=======
             AdminCmdType::BatchSplit,
->>>>>>> edee5af3
             AdminCmdType::ChangePeer,
             AdminCmdType::PrepareMerge,
             AdminCmdType::CommitMerge,
