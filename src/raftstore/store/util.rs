// Copyright 2016 PingCAP, Inc.
//
// Licensed under the Apache License, Version 2.0 (the "License");
// you may not use this file except in compliance with the License.
// You may obtain a copy of the License at
//
//     http://www.apache.org/licenses/LICENSE-2.0
//
// Unless required by applicable law or agreed to in writing, software
// distributed under the License is distributed on an "AS IS" BASIS,
// See the License for the specific language governing permissions and
// limitations under the License.

use std::option::Option;
use std::{fmt, u64};

use kvproto::metapb;
use kvproto::eraftpb::{self, ConfChangeType, MessageType};
use kvproto::raft_serverpb::RaftMessage;
use raftstore::{Error, Result};
use raftstore::store::keys;
use rocksdb::{Range, TablePropertiesCollection, Writable, WriteBatch, DB};
use time::{Duration, Timespec};

use storage::{Key, CF_LOCK, CF_RAFT, CF_WRITE, LARGE_CFS};
use util::properties::SizeProperties;
use util::{rocksdb as rocksdb_util, Either};
use util::time::monotonic_raw_now;

use super::engine::{IterOption, Iterable};
use super::peer_storage;

pub fn find_peer(region: &metapb::Region, store_id: u64) -> Option<&metapb::Peer> {
    for peer in region.get_peers() {
        if peer.get_store_id() == store_id {
            return Some(peer);
        }
    }

    None
}

pub fn remove_peer(region: &mut metapb::Region, store_id: u64) -> Option<metapb::Peer> {
    region
        .get_peers()
        .iter()
        .position(|x| x.get_store_id() == store_id)
        .map(|i| region.mut_peers().remove(i))
}

// a helper function to create peer easily.
pub fn new_peer(store_id: u64, peer_id: u64) -> metapb::Peer {
    let mut peer = metapb::Peer::new();
    peer.set_store_id(store_id);
    peer.set_id(peer_id);
    peer
}

/// Check if key in region range [`start_key`, `end_key`].
pub fn check_key_in_region_inclusive(key: &[u8], region: &metapb::Region) -> Result<()> {
    let end_key = region.get_end_key();
    let start_key = region.get_start_key();
    if key >= start_key && (end_key.is_empty() || key <= end_key) {
        Ok(())
    } else {
        Err(Error::KeyNotInRegion(key.to_vec(), region.clone()))
    }
}

/// Check if key in region range [`start_key`, `end_key`).
pub fn check_key_in_region(key: &[u8], region: &metapb::Region) -> Result<()> {
    let end_key = region.get_end_key();
    let start_key = region.get_start_key();
    if key >= start_key && (end_key.is_empty() || key < end_key) {
        Ok(())
    } else {
        Err(Error::KeyNotInRegion(key.to_vec(), region.clone()))
    }
}

#[inline]
pub fn is_first_vote_msg(msg: &RaftMessage) -> bool {
    msg.get_message().get_msg_type() == MessageType::MsgRequestVote &&
        msg.get_message().get_term() == peer_storage::RAFT_INIT_LOG_TERM + 1
}

const STR_CONF_CHANGE_ADD_NODE: &'static str = "AddNode";
const STR_CONF_CHANGE_REMOVE_NODE: &'static str = "RemoveNode";

pub fn conf_change_type_str(conf_type: &eraftpb::ConfChangeType) -> &'static str {
    match *conf_type {
        ConfChangeType::AddNode => STR_CONF_CHANGE_ADD_NODE,
        ConfChangeType::RemoveNode => STR_CONF_CHANGE_REMOVE_NODE,
        ConfChangeType::AddLearnerNode => unimplemented!(),
    }
}

const MAX_WRITE_BATCH_SIZE: usize = 4 * 1024 * 1024;

pub fn delete_all_in_range(
    db: &DB,
    start_key: &[u8],
    end_key: &[u8],
    use_delete_range: bool,
) -> Result<()> {
    if start_key >= end_key {
        return Ok(());
    }

    for cf in db.cf_names() {
        delete_all_in_range_cf(db, cf, start_key, end_key, use_delete_range)?;
    }

    Ok(())
}

pub fn delete_all_in_range_cf(
    db: &DB,
    cf: &str,
    start_key: &[u8],
    end_key: &[u8],
    use_delete_range: bool,
) -> Result<()> {
    let handle = rocksdb_util::get_cf_handle(db, cf)?;
    let mut wb = WriteBatch::new();
    // Since CF_RAFT and CF_LOCK is usually small, so using
    // traditional way to cleanup.
    if use_delete_range && cf != CF_RAFT && cf != CF_LOCK {
        if cf == CF_WRITE {
            let start = Key::from_encoded(start_key.to_vec()).append_ts(u64::MAX);
            wb.delete_range_cf(handle, start.encoded(), end_key)?;
        } else {
            wb.delete_range_cf(handle, start_key, end_key)?;
        }
    } else {
        let iter_opt = IterOption::new(Some(start_key.to_vec()), Some(end_key.to_vec()), false);
        let mut it = db.new_iterator_cf(cf, iter_opt)?;
        it.seek(start_key.into());
        while it.valid() {
            wb.delete_cf(handle, it.key())?;
            if wb.data_size() >= MAX_WRITE_BATCH_SIZE {
                // Can't use write_without_wal here.
                // Otherwise it may cause dirty data when applying snapshot.
                db.write(wb)?;
                wb = WriteBatch::new();
            }

            if !it.next() {
                break;
            }
        }
    }

    if wb.count() > 0 {
        db.write(wb)?;
    }

    Ok(())
}

// check whether epoch is staler than check_epoch.
pub fn is_epoch_stale(epoch: &metapb::RegionEpoch, check_epoch: &metapb::RegionEpoch) -> bool {
    epoch.get_version() < check_epoch.get_version() ||
        epoch.get_conf_ver() < check_epoch.get_conf_ver()
}

pub fn get_region_properties_cf(
    db: &DB,
    cfname: &str,
    region: &metapb::Region,
) -> Result<TablePropertiesCollection> {
    let cf = rocksdb_util::get_cf_handle(db, cfname)?;
    let start = keys::enc_start_key(region);
    let end = keys::enc_end_key(region);
    let range = Range::new(&start, &end);
    db.get_properties_of_tables_in_range(cf, &[range])
        .map_err(|e| e.into())
}

pub fn get_region_approximate_size_cf(
    db: &DB,
    cfname: &str,
    region: &metapb::Region,
) -> Result<u64> {
    let cf = rocksdb_util::get_cf_handle(db, cfname)?;
    let start = keys::enc_start_key(region);
    let end = keys::enc_end_key(region);
    let range = Range::new(&start, &end);
    let (_, mut size) = db.get_approximate_memtable_stats_cf(cf, &range);
    let collection = db.get_properties_of_tables_in_range(cf, &[range])?;
    for (_, v) in &*collection {
        let props = SizeProperties::decode(v.user_collected_properties())?;
        size += props.get_approximate_size_in_range(&start, &end);
    }
    Ok(size)
}

pub fn get_region_approximate_size(db: &DB, region: &metapb::Region) -> Result<u64> {
    let mut size = 0;
    for cfname in LARGE_CFS {
        size += get_region_approximate_size_cf(db, cfname, region)?
    }
    Ok(size)
}

<<<<<<< HEAD
pub fn region_on_same_store(lhs: &metapb::Region, rhs: &metapb::Region) -> bool {
    if lhs.get_peers().len() != rhs.get_peers().len() {
        return false;
    }
    for lp in lhs.get_peers() {
        if rhs.get_peers()
            .iter()
            .all(|rp| rp.get_store_id() != lp.get_store_id())
        {
            return false;
        }
    }
    // Do we need to switch lhs and rhs then check again?
    true
=======
/// Lease records an expired time, for examining the current moment is in lease or not.
/// It's dedicated to the Raft leader lease mechanism, contains either state of
///   1. Suspect Timestamp
///      A suspicious leader lease timestamp, which marks the leader may still hold or lose
///      its lease until the clock time goes over this timestamp.
///   2. Valid Timestamp
///      A valid leader lease timestamp, which marks the leader holds the lease for now.
///      The lease is valid until the clock time goes over this timestamp.
///
/// ```text
/// Time
/// |---------------------------------->
///         ^               ^
///        Now           Suspect TS
/// State:  |    Suspect    |   Suspect
///
/// |---------------------------------->
///         ^               ^
///        Now           Valid TS
/// State:  |     Valid     |   Expired
/// ```
///
/// Note:
///   - Valid timestamp would increase when raft log entries are applied in current term.
///   - Suspect timestamp would be set after the message `MsgTimeoutNow` is sent by current peer.
///     The message `MsgTimeoutNow` starts a leader transfer procedure. During this procedure,
///     current peer as an old leader may still hold its lease or lose it.
///     It's possible there is a new leader elected and current peer as an old leader
///     doesn't step down due to network partition from the new leader. In that case,
///     current peer lose its leader lease.
///     Within this suspect leader lease expire time, read requests could not be performed
///     locally.
///   - The valid leader lease should be `lease = max_lease - (commit_ts - send_ts)`
///     And the expired timestamp for that leader lease is `commit_ts + lease`,
///     which is `send_ts + max_lease` in short.
// TODO: add a remote Lease. A special lease that derives from Lease, it will be sent
//       to the local read thread, so name it remote. If Lease expires, the remote must
//       expire too.
pub struct Lease {
    // A suspect timestamp is in the Either::Left(_),
    // a valid timestamp is in the Either::Right(_).
    bound: Option<Either<Timespec, Timespec>>,
    max_lease: Duration,
}

#[derive(PartialEq, Eq, Debug)]
pub enum LeaseState {
    /// The lease is suspicious, may be invalid.
    Suspect,
    /// The lease is valid.
    Valid,
    /// The lease is expired.
    Expired,
}

impl Lease {
    pub fn new(max_lease: Duration) -> Lease {
        Lease {
            bound: None,
            max_lease: max_lease,
        }
    }

    /// The valid leader lease should be `lease = max_lease - (commit_ts - send_ts)`
    /// And the expired timestamp for that leader lease is `commit_ts + lease`,
    /// which is `send_ts + max_lease` in short.
    fn next_expired_time(&self, send_ts: Timespec) -> Timespec {
        send_ts + self.max_lease
    }

    /// Renew the lease to the bound.
    pub fn renew(&mut self, send_ts: Timespec) {
        let bound = self.next_expired_time(send_ts);
        match self.bound {
            // Longer than suspect ts or longer than valid ts.
            Some(Either::Left(ts)) | Some(Either::Right(ts)) => if ts <= bound {
                self.bound = Some(Either::Right(bound));
            },
            // Or an empty lease
            None => {
                self.bound = Some(Either::Right(bound));
            }
        }
    }

    /// Suspect the lease to the bound.
    pub fn suspect(&mut self, send_ts: Timespec) {
        let bound = self.next_expired_time(send_ts);
        self.bound = Some(Either::Left(bound));
    }

    /// Inspect the lease state for the ts or now.
    pub fn inspect(&self, ts: Option<Timespec>) -> LeaseState {
        match self.bound {
            Some(Either::Left(_)) => LeaseState::Suspect,
            Some(Either::Right(bound)) => if ts.unwrap_or_else(monotonic_raw_now) < bound {
                LeaseState::Valid
            } else {
                LeaseState::Expired
            },
            None => LeaseState::Expired,
        }
    }

    pub fn expire(&mut self) {
        self.bound = None;
    }
}

impl fmt::Debug for Lease {
    fn fmt(&self, fmt: &mut fmt::Formatter) -> fmt::Result {
        let mut fmter = fmt.debug_struct("Lease");
        match self.bound {
            Some(Either::Left(ts)) => fmter.field("suspect", &ts).finish(),
            Some(Either::Right(ts)) => fmter.field("valid", &ts).finish(),
            None => fmter.finish(),
        }
    }
>>>>>>> 847407b7
}

#[cfg(test)]
mod tests {
    use std::process;
    use std::thread;

    use kvproto::metapb;
    use kvproto::raft_serverpb::RaftMessage;
    use kvproto::eraftpb::{ConfChangeType, Message, MessageType};
    use rocksdb::{ColumnFamilyOptions, DBOptions, SeekKey, Writable, WriteBatch, DB};
    use tempdir::TempDir;
    use time::Duration as TimeDuration;

    use raftstore::store::peer_storage;
    use util::properties::SizePropertiesCollectorFactory;
    use util::rocksdb::{get_cf_handle, new_engine_opt, CFOptions};
    use util::time::monotonic_raw_now;
    use storage::{Key, ALL_CFS};
    use super::*;

    #[test]
    fn test_lease() {
        let duration = TimeDuration::milliseconds(1500);

        // Empty lease.
        let mut lease = Lease::new(duration);
        assert_eq!(
            lease.inspect(Some(monotonic_raw_now())),
            LeaseState::Expired
        );

        let now = monotonic_raw_now();
        let next_expired_time = lease.next_expired_time(now);
        assert_eq!(next_expired_time, now + duration);

        // Transit to the Valid state.
        lease.renew(now);
        assert_eq!(lease.inspect(Some(monotonic_raw_now())), LeaseState::Valid);
        assert_eq!(lease.inspect(None), LeaseState::Valid);

        // After lease expired time.
        thread::sleep(duration.to_std().unwrap());
        assert_eq!(
            lease.inspect(Some(monotonic_raw_now())),
            LeaseState::Expired
        );
        assert_eq!(lease.inspect(None), LeaseState::Expired);

        // Transit to the Suspect state.
        lease.suspect(monotonic_raw_now());
        assert_eq!(
            lease.inspect(Some(monotonic_raw_now())),
            LeaseState::Suspect
        );
        assert_eq!(lease.inspect(None), LeaseState::Suspect);

        // After lease expired time. Always suspect.
        thread::sleep(duration.to_std().unwrap());
        assert_eq!(
            lease.inspect(Some(monotonic_raw_now())),
            LeaseState::Suspect
        );

        // Clear lease.
        lease.expire();
        assert_eq!(
            lease.inspect(Some(monotonic_raw_now())),
            LeaseState::Expired
        );
    }

    // Tests the util function `check_key_in_region`.
    #[test]
    fn test_check_key_in_region() {
        let test_cases = vec![
            ("", "", "", true, true),
            ("", "", "6", true, true),
            ("", "3", "6", false, false),
            ("4", "3", "6", true, true),
            ("4", "3", "", true, true),
            ("2", "3", "6", false, false),
            ("", "3", "6", false, false),
            ("", "3", "", false, false),
            ("6", "3", "6", false, true),
        ];
        for (key, start_key, end_key, is_in_region, is_in_region_inclusive) in test_cases {
            let mut region = metapb::Region::new();
            region.set_start_key(start_key.as_bytes().to_vec());
            region.set_end_key(end_key.as_bytes().to_vec());
            let mut result = check_key_in_region(key.as_bytes(), &region);
            assert_eq!(result.is_ok(), is_in_region);
            result = check_key_in_region_inclusive(key.as_bytes(), &region);
            assert_eq!(result.is_ok(), is_in_region_inclusive)
        }
    }

    #[test]
    fn test_peer() {
        let mut region = metapb::Region::new();
        region.set_id(1);
        region.mut_peers().push(new_peer(1, 1));

        assert!(find_peer(&region, 1).is_some());
        assert!(find_peer(&region, 10).is_none());

        assert!(remove_peer(&mut region, 1).is_some());
        assert!(remove_peer(&mut region, 1).is_none());
        assert!(find_peer(&region, 1).is_none());

    }

    #[test]
    fn test_first_vote_msg() {
        let tbl = vec![
            (
                MessageType::MsgRequestVote,
                peer_storage::RAFT_INIT_LOG_TERM + 1,
                true,
            ),
            (
                MessageType::MsgRequestVote,
                peer_storage::RAFT_INIT_LOG_TERM,
                false,
            ),
            (
                MessageType::MsgHup,
                peer_storage::RAFT_INIT_LOG_TERM + 1,
                false,
            ),
        ];

        for (msg_type, term, is_vote) in tbl {
            let mut msg = Message::new();
            msg.set_msg_type(msg_type);
            msg.set_term(term);

            let mut m = RaftMessage::new();
            m.set_message(msg);
            assert_eq!(is_first_vote_msg(&m), is_vote);
        }
    }

    #[test]
    fn test_conf_change_type_str() {
        assert_eq!(
            conf_change_type_str(&ConfChangeType::AddNode),
            STR_CONF_CHANGE_ADD_NODE
        );
        assert_eq!(
            conf_change_type_str(&ConfChangeType::RemoveNode),
            STR_CONF_CHANGE_REMOVE_NODE
        );
    }

    #[test]
    fn test_epoch_stale() {
        let mut epoch = metapb::RegionEpoch::new();
        epoch.set_version(10);
        epoch.set_conf_ver(10);

        let tbl = vec![
            (11, 10, true),
            (10, 11, true),
            (10, 10, false),
            (10, 9, false),
        ];

        for (version, conf_version, is_stale) in tbl {
            let mut check_epoch = metapb::RegionEpoch::new();
            check_epoch.set_version(version);
            check_epoch.set_conf_ver(conf_version);
            assert_eq!(is_epoch_stale(&epoch, &check_epoch), is_stale);
        }
    }

    fn make_region(id: u64, start_key: Vec<u8>, end_key: Vec<u8>) -> metapb::Region {
        let mut peer = metapb::Peer::new();
        peer.set_id(id);
        peer.set_store_id(id);
        let mut region = metapb::Region::new();
        region.set_id(id);
        region.set_start_key(start_key);
        region.set_end_key(end_key);
        region.mut_peers().push(peer);
        region
    }

    #[test]
    fn test_region_approximate_size() {
        let path = TempDir::new("_test_raftstore_region_approximate_size").expect("");
        let path_str = path.path().to_str().unwrap();
        let db_opts = DBOptions::new();
        let mut cf_opts = ColumnFamilyOptions::new();
        cf_opts.set_level_zero_file_num_compaction_trigger(10);
        let f = Box::new(SizePropertiesCollectorFactory::default());
        cf_opts.add_table_properties_collector_factory("tikv.size-collector", f);
        let cfs_opts = LARGE_CFS
            .iter()
            .map(|cf| CFOptions::new(cf, cf_opts.clone()))
            .collect();
        let db = rocksdb_util::new_engine_opt(path_str, db_opts, cfs_opts).unwrap();

        let cases = [("a", 1024), ("b", 2048), ("c", 4096)];
        let cf_size = 2 + 1024 + 2 + 2048 + 2 + 4096;
        for &(key, vlen) in &cases {
            for cfname in LARGE_CFS {
                let k1 = keys::data_key(b" ");
                let v1 = vec![];
                let k2 = keys::data_key(key.as_bytes());
                let v2 = vec![0; vlen as usize];
                assert_eq!(k2.len(), 2);
                let cf = db.cf_handle(cfname).unwrap();
                db.put_cf(cf, &k1, &v1).unwrap();
                db.put_cf(cf, &k2, &v2).unwrap();
                db.flush_cf(cf, true).unwrap();
            }
        }

        let region = make_region(1, vec![], vec![]);
        let size = get_region_approximate_size(&db, &region).unwrap();
        assert_eq!(size, cf_size * LARGE_CFS.len() as u64);
        for cfname in LARGE_CFS {
            let size = get_region_approximate_size_cf(&db, cfname, &region).unwrap();
            assert_eq!(size, cf_size);
        }
    }

    fn check_data(db: &DB, cfs: &[&str], expected: &[(&[u8], &[u8])]) {
        for cf in cfs {
            let handle = get_cf_handle(db, cf).unwrap();
            let mut iter = db.iter_cf(handle);
            iter.seek(SeekKey::Start);
            for &(k, v) in expected {
                assert_eq!(k, iter.key());
                assert_eq!(v, iter.value());
                iter.next();
            }
            assert!(!iter.valid());
        }
    }

    fn test_delete_all_in_range(use_delete_range: bool) {
        let path = TempDir::new("_raftstore_util_delete_all_in_range").expect("");
        let path_str = path.path().to_str().unwrap();

        let cfs_opts = ALL_CFS
            .into_iter()
            .map(|cf| CFOptions::new(cf, ColumnFamilyOptions::new()))
            .collect();
        let db = new_engine_opt(path_str, DBOptions::new(), cfs_opts).unwrap();

        let wb = WriteBatch::new();
        let ts: u64 = 12345;
        let keys = vec![
            Key::from_raw(b"k1").append_ts(ts),
            Key::from_raw(b"k2").append_ts(ts),
            Key::from_raw(b"k3").append_ts(ts),
            Key::from_raw(b"k4").append_ts(ts),
        ];

        let mut kvs: Vec<(&[u8], &[u8])> = vec![];
        for (_, key) in keys.iter().enumerate() {
            kvs.push((key.encoded().as_slice(), b"value"));
        }
        let kvs_left: Vec<(&[u8], &[u8])> = vec![(kvs[0].0, kvs[0].1), (kvs[3].0, kvs[3].1)];
        for &(k, v) in kvs.as_slice() {
            for cf in ALL_CFS {
                let handle = get_cf_handle(&db, cf).unwrap();
                wb.put_cf(handle, k, v).unwrap();
            }
        }
        db.write(wb).unwrap();
        check_data(&db, ALL_CFS, kvs.as_slice());

        // Delete all in ["k2", "k4").
        let start = Key::from_raw(b"k2");
        let end = Key::from_raw(b"k4");
        delete_all_in_range(
            &db,
            start.encoded().as_slice(),
            end.encoded().as_slice(),
            use_delete_range,
        ).unwrap();
        check_data(&db, ALL_CFS, kvs_left.as_slice());
    }

    #[test]
    fn test_delete_all_in_range_use_delete_range() {
        test_delete_all_in_range(true);
    }

    #[test]
    fn test_delete_all_in_range_not_use_delete_range() {
        test_delete_all_in_range(false);
    }

    fn exit_with_err(msg: String) -> ! {
        error!("{}", msg);
        process::exit(1)
    }

    #[test]
    fn test_delete_range_prefix_bloom_case() {
        let path = TempDir::new("_raftstore_util_delete_range_prefix_bloom").expect("");
        let path_str = path.path().to_str().unwrap();

        let mut opts = DBOptions::new();
        opts.create_if_missing(true);

        let mut cf_opts = ColumnFamilyOptions::new();
        // Prefix extractor(trim the timestamp at tail) for write cf.
        cf_opts
            .set_prefix_extractor(
                "FixedSuffixSliceTransform",
                Box::new(rocksdb_util::FixedSuffixSliceTransform::new(8)),
            )
            .unwrap_or_else(|err| exit_with_err(format!("{:?}", err)));
        // Create prefix bloom filter for memtable.
        cf_opts.set_memtable_prefix_bloom_size_ratio(0.1 as f64);
        let cf = "default";
        let db = DB::open_cf(opts, path_str, vec![(cf, cf_opts)]).unwrap();
        let wb = WriteBatch::new();
        let kvs: Vec<(&[u8], &[u8])> = vec![
            (b"kabcdefg1", b"v1"),
            (b"kabcdefg2", b"v2"),
            (b"kabcdefg3", b"v3"),
            (b"kabcdefg4", b"v4"),
        ];
        let kvs_left: Vec<(&[u8], &[u8])> = vec![(b"kabcdefg1", b"v1"), (b"kabcdefg4", b"v4")];

        for &(k, v) in kvs.as_slice() {
            let handle = get_cf_handle(&db, cf).unwrap();
            wb.put_cf(handle, k, v).unwrap();
        }
        db.write(wb).unwrap();
        check_data(&db, &[cf], kvs.as_slice());

        // Delete all in ["k2", "k4").
        delete_all_in_range(&db, b"kabcdefg2", b"kabcdefg4", true).unwrap();
        check_data(&db, &[cf], kvs_left.as_slice());
    }

    #[test]
    fn test_on_same_store() {
        let cases = vec![
            (vec![2, 3, 4], vec![1, 2, 3], false),
            (vec![2, 3, 1], vec![1, 2, 3], true),
            (vec![2, 3, 4], vec![1, 2], false),
            (vec![1, 2, 3], vec![1, 2, 3], true),
        ];

        for (s1, s2, exp) in cases {
            let mut r1 = metapb::Region::new();
            for (store_id, peer_id) in s1.into_iter().zip(0..) {
                r1.mut_peers().push(new_peer(store_id, peer_id));
            }
            let mut r2 = metapb::Region::new();
            for (store_id, peer_id) in s2.into_iter().zip(5..) {
                r2.mut_peers().push(new_peer(store_id, peer_id));
            }
            let res = super::region_on_same_store(&r1, &r2);
            assert_eq!(res, exp, "{:?} vs {:?}", r1, r2);
        }
    }
}<|MERGE_RESOLUTION|>--- conflicted
+++ resolved
@@ -203,7 +203,6 @@
     Ok(size)
 }
 
-<<<<<<< HEAD
 pub fn region_on_same_store(lhs: &metapb::Region, rhs: &metapb::Region) -> bool {
     if lhs.get_peers().len() != rhs.get_peers().len() {
         return false;
@@ -218,7 +217,8 @@
     }
     // Do we need to switch lhs and rhs then check again?
     true
-=======
+}
+
 /// Lease records an expired time, for examining the current moment is in lease or not.
 /// It's dedicated to the Raft leader lease mechanism, contains either state of
 ///   1. Suspect Timestamp
@@ -337,7 +337,6 @@
             None => fmter.finish(),
         }
     }
->>>>>>> 847407b7
 }
 
 #[cfg(test)]
