// Copyright 2016 PingCAP, Inc.
//
// Licensed under the Apache License, Version 2.0 (the "License");
// you may not use this file except in compliance with the License.
// You may obtain a copy of the License at
//
//     http://www.apache.org/licenses/LICENSE-2.0
//
// Unless required by applicable law or agreed to in writing, software
// distributed under the License is distributed on an "AS IS" BASIS,
// See the License for the specific language governing permissions and
// limitations under the License.

use std::option::Option;
use std::{fmt, u64};

use kvproto::metapb;
use kvproto::eraftpb::{self, ConfChangeType, MessageType};
use kvproto::raft_serverpb::RaftMessage;
use protobuf::{self, Message, MessageStatic};
use raftstore::{Error, Result};
use raftstore::store::keys;
use rocksdb::{Range, TablePropertiesCollection, Writable, WriteBatch, DB};
use time::{Duration, Timespec};

use storage::{Key, CF_LOCK, CF_RAFT, CF_WRITE, LARGE_CFS};
use util::properties::SizeProperties;
use util::{rocksdb as rocksdb_util, Either};
use util::time::monotonic_raw_now;

use super::engine::{IterOption, Iterable};
use super::peer_storage;

pub fn find_peer(region: &metapb::Region, store_id: u64) -> Option<&metapb::Peer> {
    for peer in region.get_peers() {
        if peer.get_store_id() == store_id {
            return Some(peer);
        }
    }

    None
}

pub fn remove_peer(region: &mut metapb::Region, store_id: u64) -> Option<metapb::Peer> {
    region
        .get_peers()
        .iter()
        .position(|x| x.get_store_id() == store_id)
        .map(|i| region.mut_peers().remove(i))
}

// a helper function to create peer easily.
pub fn new_peer(store_id: u64, peer_id: u64) -> metapb::Peer {
    let mut peer = metapb::Peer::new();
    peer.set_store_id(store_id);
    peer.set_id(peer_id);
    peer
}

/// Check if key in region range [`start_key`, `end_key`].
pub fn check_key_in_region_inclusive(key: &[u8], region: &metapb::Region) -> Result<()> {
    let end_key = region.get_end_key();
    let start_key = region.get_start_key();
    if key >= start_key && (end_key.is_empty() || key <= end_key) {
        Ok(())
    } else {
        Err(Error::KeyNotInRegion(key.to_vec(), region.clone()))
    }
}

/// Check if key in region range [`start_key`, `end_key`).
pub fn check_key_in_region(key: &[u8], region: &metapb::Region) -> Result<()> {
    let end_key = region.get_end_key();
    let start_key = region.get_start_key();
    if key >= start_key && (end_key.is_empty() || key < end_key) {
        Ok(())
    } else {
        Err(Error::KeyNotInRegion(key.to_vec(), region.clone()))
    }
}

#[inline]
pub fn is_first_vote_msg(msg: &RaftMessage) -> bool {
    msg.get_message().get_msg_type() == MessageType::MsgRequestVote
        && msg.get_message().get_term() == peer_storage::RAFT_INIT_LOG_TERM + 1
}

const STR_CONF_CHANGE_ADD_NODE: &str = "AddNode";
const STR_CONF_CHANGE_REMOVE_NODE: &str = "RemoveNode";

pub fn conf_change_type_str(conf_type: &eraftpb::ConfChangeType) -> &'static str {
    match *conf_type {
        ConfChangeType::AddNode => STR_CONF_CHANGE_ADD_NODE,
        ConfChangeType::RemoveNode => STR_CONF_CHANGE_REMOVE_NODE,
        ConfChangeType::AddLearnerNode => unimplemented!(),
    }
}

const MAX_WRITE_BATCH_SIZE: usize = 4 * 1024 * 1024;

pub fn delete_all_in_range(
    db: &DB,
    start_key: &[u8],
    end_key: &[u8],
    use_delete_range: bool,
) -> Result<()> {
    if start_key >= end_key {
        return Ok(());
    }

    for cf in db.cf_names() {
        delete_all_in_range_cf(db, cf, start_key, end_key, use_delete_range)?;
    }

    Ok(())
}

pub fn delete_all_in_range_cf(
    db: &DB,
    cf: &str,
    start_key: &[u8],
    end_key: &[u8],
    use_delete_range: bool,
) -> Result<()> {
    let handle = rocksdb_util::get_cf_handle(db, cf)?;
    let mut wb = WriteBatch::new();
    // Since CF_RAFT and CF_LOCK is usually small, so using
    // traditional way to cleanup.
    if use_delete_range && cf != CF_RAFT && cf != CF_LOCK {
        if cf == CF_WRITE {
            let start = Key::from_encoded(start_key.to_vec()).append_ts(u64::MAX);
            wb.delete_range_cf(handle, start.encoded(), end_key)?;
        } else {
            wb.delete_range_cf(handle, start_key, end_key)?;
        }
    } else {
        let iter_opt = IterOption::new(Some(start_key.to_vec()), Some(end_key.to_vec()), false);
        let mut it = db.new_iterator_cf(cf, iter_opt)?;
        it.seek(start_key.into());
        while it.valid() {
            wb.delete_cf(handle, it.key())?;
            if wb.data_size() >= MAX_WRITE_BATCH_SIZE {
                // Can't use write_without_wal here.
                // Otherwise it may cause dirty data when applying snapshot.
                db.write(wb)?;
                wb = WriteBatch::new();
            }

            if !it.next() {
                break;
            }
        }
    }

    if wb.count() > 0 {
        db.write(wb)?;
    }

    Ok(())
}

// check whether epoch is staler than check_epoch.
pub fn is_epoch_stale(epoch: &metapb::RegionEpoch, check_epoch: &metapb::RegionEpoch) -> bool {
    epoch.get_version() < check_epoch.get_version()
        || epoch.get_conf_ver() < check_epoch.get_conf_ver()
}

pub fn get_region_properties_cf(
    db: &DB,
    cfname: &str,
    region: &metapb::Region,
) -> Result<TablePropertiesCollection> {
    let cf = rocksdb_util::get_cf_handle(db, cfname)?;
    let start = keys::enc_start_key(region);
    let end = keys::enc_end_key(region);
    let range = Range::new(&start, &end);
    db.get_properties_of_tables_in_range(cf, &[range])
        .map_err(|e| e.into())
}

pub fn get_region_approximate_size_cf(
    db: &DB,
    cfname: &str,
    region: &metapb::Region,
) -> Result<u64> {
    let cf = rocksdb_util::get_cf_handle(db, cfname)?;
    let start = keys::enc_start_key(region);
    let end = keys::enc_end_key(region);
    let range = Range::new(&start, &end);
    let (_, mut size) = db.get_approximate_memtable_stats_cf(cf, &range);
    let collection = db.get_properties_of_tables_in_range(cf, &[range])?;
    for (_, v) in &*collection {
        let props = SizeProperties::decode(v.user_collected_properties())?;
        size += props.get_approximate_size_in_range(&start, &end);
    }
    Ok(size)
}

pub fn get_region_approximate_size(db: &DB, region: &metapb::Region) -> Result<u64> {
    let mut size = 0;
    for cfname in LARGE_CFS {
        size += get_region_approximate_size_cf(db, cfname, region)?
    }
    Ok(size)
}

<<<<<<< HEAD
=======
/// Check if replicas of two regions are on the same stores.
>>>>>>> d3413e34
pub fn region_on_same_store(lhs: &metapb::Region, rhs: &metapb::Region) -> bool {
    if lhs.get_peers().len() != rhs.get_peers().len() {
        return false;
    }
<<<<<<< HEAD
    for lp in lhs.get_peers() {
        if rhs.get_peers()
            .iter()
            .all(|rp| rp.get_store_id() != lp.get_store_id())
        {
            return false;
        }
    }
    // Do we need to switch lhs and rhs then check again?
    true
=======
    // Because every store can only have one replica for the same region,
    // so just one round check is enough.
    lhs.get_peers().iter().all(|lp| {
        rhs.get_peers()
            .iter()
            .any(|rp| rp.get_store_id() == lp.get_store_id())
    })
>>>>>>> d3413e34
}

/// Lease records an expired time, for examining the current moment is in lease or not.
/// It's dedicated to the Raft leader lease mechanism, contains either state of
///   1. Suspect Timestamp
///      A suspicious leader lease timestamp, which marks the leader may still hold or lose
///      its lease until the clock time goes over this timestamp.
///   2. Valid Timestamp
///      A valid leader lease timestamp, which marks the leader holds the lease for now.
///      The lease is valid until the clock time goes over this timestamp.
///
/// ```text
/// Time
/// |---------------------------------->
///         ^               ^
///        Now           Suspect TS
/// State:  |    Suspect    |   Suspect
///
/// |---------------------------------->
///         ^               ^
///        Now           Valid TS
/// State:  |     Valid     |   Expired
/// ```
///
/// Note:
///   - Valid timestamp would increase when raft log entries are applied in current term.
///   - Suspect timestamp would be set after the message `MsgTimeoutNow` is sent by current peer.
///     The message `MsgTimeoutNow` starts a leader transfer procedure. During this procedure,
///     current peer as an old leader may still hold its lease or lose it.
///     It's possible there is a new leader elected and current peer as an old leader
///     doesn't step down due to network partition from the new leader. In that case,
///     current peer lose its leader lease.
///     Within this suspect leader lease expire time, read requests could not be performed
///     locally.
///   - The valid leader lease should be `lease = max_lease - (commit_ts - send_ts)`
///     And the expired timestamp for that leader lease is `commit_ts + lease`,
///     which is `send_ts + max_lease` in short.
// TODO: add a remote Lease. A special lease that derives from Lease, it will be sent
//       to the local read thread, so name it remote. If Lease expires, the remote must
//       expire too.
pub struct Lease {
    // A suspect timestamp is in the Either::Left(_),
    // a valid timestamp is in the Either::Right(_).
    bound: Option<Either<Timespec, Timespec>>,
    max_lease: Duration,
}

#[derive(PartialEq, Eq, Debug)]
pub enum LeaseState {
    /// The lease is suspicious, may be invalid.
    Suspect,
    /// The lease is valid.
    Valid,
    /// The lease is expired.
    Expired,
}

impl Lease {
    pub fn new(max_lease: Duration) -> Lease {
        Lease {
            bound: None,
            max_lease: max_lease,
        }
    }

    /// The valid leader lease should be `lease = max_lease - (commit_ts - send_ts)`
    /// And the expired timestamp for that leader lease is `commit_ts + lease`,
    /// which is `send_ts + max_lease` in short.
    fn next_expired_time(&self, send_ts: Timespec) -> Timespec {
        send_ts + self.max_lease
    }

    /// Renew the lease to the bound.
    pub fn renew(&mut self, send_ts: Timespec) {
        let bound = self.next_expired_time(send_ts);
        match self.bound {
            // Longer than suspect ts or longer than valid ts.
            Some(Either::Left(ts)) | Some(Either::Right(ts)) => if ts <= bound {
                self.bound = Some(Either::Right(bound));
            },
            // Or an empty lease
            None => {
                self.bound = Some(Either::Right(bound));
            }
        }
    }

    /// Suspect the lease to the bound.
    pub fn suspect(&mut self, send_ts: Timespec) {
        let bound = self.next_expired_time(send_ts);
        self.bound = Some(Either::Left(bound));
    }

    /// Inspect the lease state for the ts or now.
    pub fn inspect(&self, ts: Option<Timespec>) -> LeaseState {
        match self.bound {
            Some(Either::Left(_)) => LeaseState::Suspect,
            Some(Either::Right(bound)) => if ts.unwrap_or_else(monotonic_raw_now) < bound {
                LeaseState::Valid
            } else {
                LeaseState::Expired
            },
            None => LeaseState::Expired,
        }
    }

    pub fn expire(&mut self) {
        self.bound = None;
    }
}

impl fmt::Debug for Lease {
    fn fmt(&self, fmt: &mut fmt::Formatter) -> fmt::Result {
        let mut fmter = fmt.debug_struct("Lease");
        match self.bound {
            Some(Either::Left(ts)) => fmter.field("suspect", &ts).finish(),
            Some(Either::Right(ts)) => fmter.field("valid", &ts).finish(),
            None => fmter.finish(),
        }
    }
}

<<<<<<< HEAD
// TODO: make sure received entries are not corrupted
// If this happens, TiKV will panic and can't recover without extra effort.
=======
/// Parse data of entry `index`.
///
/// # Panics
///
/// If `data` is corrupted, this function will panic.
// TODO: make sure received entries are not corrupted
>>>>>>> d3413e34
#[inline]
pub fn parse_data_at<T: Message + MessageStatic>(data: &[u8], index: u64, tag: &str) -> T {
    protobuf::parse_from_bytes::<T>(data).unwrap_or_else(|e| {
        panic!("{} data is corrupted at {}: {:?}", tag, index, e);
    })
}

<<<<<<< HEAD
=======
/// Check if two regions are sibling.
///
/// They are sibling only when they share borders and don't overlap.
>>>>>>> d3413e34
pub fn is_sibling_regions(lhs: &metapb::Region, rhs: &metapb::Region) -> bool {
    if lhs.get_id() == rhs.get_id() {
        return false;
    }
    if lhs.get_start_key() == rhs.get_end_key() && !rhs.get_end_key().is_empty() {
        return true;
    }
    if lhs.get_end_key() == rhs.get_start_key() && !lhs.get_end_key().is_empty() {
        return true;
    }
    false
}

#[cfg(test)]
mod tests {
    use std::process;
    use std::thread;

    use kvproto::metapb;
    use kvproto::raft_serverpb::RaftMessage;
    use kvproto::eraftpb::{ConfChangeType, Message, MessageType};
    use rocksdb::{ColumnFamilyOptions, DBOptions, SeekKey, Writable, WriteBatch, DB};
    use tempdir::TempDir;
    use time::Duration as TimeDuration;

    use raftstore::store::peer_storage;
    use util::properties::SizePropertiesCollectorFactory;
    use util::rocksdb::{get_cf_handle, new_engine_opt, CFOptions};
    use util::time::monotonic_raw_now;
    use storage::{Key, ALL_CFS};
    use super::*;

    #[test]
    fn test_lease() {
        let duration = TimeDuration::milliseconds(1500);

        // Empty lease.
        let mut lease = Lease::new(duration);
        assert_eq!(
            lease.inspect(Some(monotonic_raw_now())),
            LeaseState::Expired
        );

        let now = monotonic_raw_now();
        let next_expired_time = lease.next_expired_time(now);
        assert_eq!(next_expired_time, now + duration);

        // Transit to the Valid state.
        lease.renew(now);
        assert_eq!(lease.inspect(Some(monotonic_raw_now())), LeaseState::Valid);
        assert_eq!(lease.inspect(None), LeaseState::Valid);

        // After lease expired time.
        thread::sleep(duration.to_std().unwrap());
        assert_eq!(
            lease.inspect(Some(monotonic_raw_now())),
            LeaseState::Expired
        );
        assert_eq!(lease.inspect(None), LeaseState::Expired);

        // Transit to the Suspect state.
        lease.suspect(monotonic_raw_now());
        assert_eq!(
            lease.inspect(Some(monotonic_raw_now())),
            LeaseState::Suspect
        );
        assert_eq!(lease.inspect(None), LeaseState::Suspect);

        // After lease expired time. Always suspect.
        thread::sleep(duration.to_std().unwrap());
        assert_eq!(
            lease.inspect(Some(monotonic_raw_now())),
            LeaseState::Suspect
        );

        // Clear lease.
        lease.expire();
        assert_eq!(
            lease.inspect(Some(monotonic_raw_now())),
            LeaseState::Expired
        );
    }

    // Tests the util function `check_key_in_region`.
    #[test]
    fn test_check_key_in_region() {
        let test_cases = vec![
            ("", "", "", true, true),
            ("", "", "6", true, true),
            ("", "3", "6", false, false),
            ("4", "3", "6", true, true),
            ("4", "3", "", true, true),
            ("2", "3", "6", false, false),
            ("", "3", "6", false, false),
            ("", "3", "", false, false),
            ("6", "3", "6", false, true),
        ];
        for (key, start_key, end_key, is_in_region, is_in_region_inclusive) in test_cases {
            let mut region = metapb::Region::new();
            region.set_start_key(start_key.as_bytes().to_vec());
            region.set_end_key(end_key.as_bytes().to_vec());
            let mut result = check_key_in_region(key.as_bytes(), &region);
            assert_eq!(result.is_ok(), is_in_region);
            result = check_key_in_region_inclusive(key.as_bytes(), &region);
            assert_eq!(result.is_ok(), is_in_region_inclusive)
        }
    }

    #[test]
    fn test_peer() {
        let mut region = metapb::Region::new();
        region.set_id(1);
        region.mut_peers().push(new_peer(1, 1));

        assert!(find_peer(&region, 1).is_some());
        assert!(find_peer(&region, 10).is_none());

        assert!(remove_peer(&mut region, 1).is_some());
        assert!(remove_peer(&mut region, 1).is_none());
        assert!(find_peer(&region, 1).is_none());
    }

    #[test]
    fn test_first_vote_msg() {
        let tbl = vec![
            (
                MessageType::MsgRequestVote,
                peer_storage::RAFT_INIT_LOG_TERM + 1,
                true,
            ),
            (
                MessageType::MsgRequestVote,
                peer_storage::RAFT_INIT_LOG_TERM,
                false,
            ),
            (
                MessageType::MsgHup,
                peer_storage::RAFT_INIT_LOG_TERM + 1,
                false,
            ),
        ];

        for (msg_type, term, is_vote) in tbl {
            let mut msg = Message::new();
            msg.set_msg_type(msg_type);
            msg.set_term(term);

            let mut m = RaftMessage::new();
            m.set_message(msg);
            assert_eq!(is_first_vote_msg(&m), is_vote);
        }
    }

    #[test]
    fn test_conf_change_type_str() {
        assert_eq!(
            conf_change_type_str(&ConfChangeType::AddNode),
            STR_CONF_CHANGE_ADD_NODE
        );
        assert_eq!(
            conf_change_type_str(&ConfChangeType::RemoveNode),
            STR_CONF_CHANGE_REMOVE_NODE
        );
    }

    #[test]
    fn test_epoch_stale() {
        let mut epoch = metapb::RegionEpoch::new();
        epoch.set_version(10);
        epoch.set_conf_ver(10);

        let tbl = vec![
            (11, 10, true),
            (10, 11, true),
            (10, 10, false),
            (10, 9, false),
        ];

        for (version, conf_version, is_stale) in tbl {
            let mut check_epoch = metapb::RegionEpoch::new();
            check_epoch.set_version(version);
            check_epoch.set_conf_ver(conf_version);
            assert_eq!(is_epoch_stale(&epoch, &check_epoch), is_stale);
        }
    }

    fn make_region(id: u64, start_key: Vec<u8>, end_key: Vec<u8>) -> metapb::Region {
        let mut peer = metapb::Peer::new();
        peer.set_id(id);
        peer.set_store_id(id);
        let mut region = metapb::Region::new();
        region.set_id(id);
        region.set_start_key(start_key);
        region.set_end_key(end_key);
        region.mut_peers().push(peer);
        region
    }

    #[test]
    fn test_region_approximate_size() {
        let path = TempDir::new("_test_raftstore_region_approximate_size").expect("");
        let path_str = path.path().to_str().unwrap();
        let db_opts = DBOptions::new();
        let mut cf_opts = ColumnFamilyOptions::new();
        cf_opts.set_level_zero_file_num_compaction_trigger(10);
        let f = Box::new(SizePropertiesCollectorFactory::default());
        cf_opts.add_table_properties_collector_factory("tikv.size-collector", f);
        let cfs_opts = LARGE_CFS
            .iter()
            .map(|cf| CFOptions::new(cf, cf_opts.clone()))
            .collect();
        let db = rocksdb_util::new_engine_opt(path_str, db_opts, cfs_opts).unwrap();

        let cases = [("a", 1024), ("b", 2048), ("c", 4096)];
        let cf_size = 2 + 1024 + 2 + 2048 + 2 + 4096;
        for &(key, vlen) in &cases {
            for cfname in LARGE_CFS {
                let k1 = keys::data_key(key.as_bytes());
                let v1 = vec![0; vlen as usize];
                assert_eq!(k1.len(), 2);
                let cf = db.cf_handle(cfname).unwrap();
                db.put_cf(cf, &k1, &v1).unwrap();
                db.flush_cf(cf, true).unwrap();
            }
        }

        let region = make_region(1, vec![], vec![]);
        let size = get_region_approximate_size(&db, &region).unwrap();
        assert_eq!(size, cf_size * LARGE_CFS.len() as u64);
        for cfname in LARGE_CFS {
            let size = get_region_approximate_size_cf(&db, cfname, &region).unwrap();
            assert_eq!(size, cf_size);
        }
    }

    fn check_data(db: &DB, cfs: &[&str], expected: &[(&[u8], &[u8])]) {
        for cf in cfs {
            let handle = get_cf_handle(db, cf).unwrap();
            let mut iter = db.iter_cf(handle);
            iter.seek(SeekKey::Start);
            for &(k, v) in expected {
                assert_eq!(k, iter.key());
                assert_eq!(v, iter.value());
                iter.next();
            }
            assert!(!iter.valid());
        }
    }

    fn test_delete_all_in_range(use_delete_range: bool) {
        let path = TempDir::new("_raftstore_util_delete_all_in_range").expect("");
        let path_str = path.path().to_str().unwrap();

        let cfs_opts = ALL_CFS
            .into_iter()
            .map(|cf| CFOptions::new(cf, ColumnFamilyOptions::new()))
            .collect();
        let db = new_engine_opt(path_str, DBOptions::new(), cfs_opts).unwrap();

        let wb = WriteBatch::new();
        let ts: u64 = 12345;
        let keys = vec![
            Key::from_raw(b"k1").append_ts(ts),
            Key::from_raw(b"k2").append_ts(ts),
            Key::from_raw(b"k3").append_ts(ts),
            Key::from_raw(b"k4").append_ts(ts),
        ];

        let mut kvs: Vec<(&[u8], &[u8])> = vec![];
        for (_, key) in keys.iter().enumerate() {
            kvs.push((key.encoded().as_slice(), b"value"));
        }
        let kvs_left: Vec<(&[u8], &[u8])> = vec![(kvs[0].0, kvs[0].1), (kvs[3].0, kvs[3].1)];
        for &(k, v) in kvs.as_slice() {
            for cf in ALL_CFS {
                let handle = get_cf_handle(&db, cf).unwrap();
                wb.put_cf(handle, k, v).unwrap();
            }
        }
        db.write(wb).unwrap();
        check_data(&db, ALL_CFS, kvs.as_slice());

        // Delete all in ["k2", "k4").
        let start = Key::from_raw(b"k2");
        let end = Key::from_raw(b"k4");
        delete_all_in_range(
            &db,
            start.encoded().as_slice(),
            end.encoded().as_slice(),
            use_delete_range,
        ).unwrap();
        check_data(&db, ALL_CFS, kvs_left.as_slice());
    }

    #[test]
    fn test_delete_all_in_range_use_delete_range() {
        test_delete_all_in_range(true);
    }

    #[test]
    fn test_delete_all_in_range_not_use_delete_range() {
        test_delete_all_in_range(false);
    }

    fn exit_with_err(msg: String) -> ! {
        error!("{}", msg);
        process::exit(1)
    }

    #[test]
    fn test_delete_range_prefix_bloom_case() {
        let path = TempDir::new("_raftstore_util_delete_range_prefix_bloom").expect("");
        let path_str = path.path().to_str().unwrap();

        let mut opts = DBOptions::new();
        opts.create_if_missing(true);

        let mut cf_opts = ColumnFamilyOptions::new();
        // Prefix extractor(trim the timestamp at tail) for write cf.
        cf_opts
            .set_prefix_extractor(
                "FixedSuffixSliceTransform",
                Box::new(rocksdb_util::FixedSuffixSliceTransform::new(8)),
            )
            .unwrap_or_else(|err| exit_with_err(format!("{:?}", err)));
        // Create prefix bloom filter for memtable.
        cf_opts.set_memtable_prefix_bloom_size_ratio(0.1 as f64);
        let cf = "default";
        let db = DB::open_cf(opts, path_str, vec![(cf, cf_opts)]).unwrap();
        let wb = WriteBatch::new();
        let kvs: Vec<(&[u8], &[u8])> = vec![
            (b"kabcdefg1", b"v1"),
            (b"kabcdefg2", b"v2"),
            (b"kabcdefg3", b"v3"),
            (b"kabcdefg4", b"v4"),
        ];
        let kvs_left: Vec<(&[u8], &[u8])> = vec![(b"kabcdefg1", b"v1"), (b"kabcdefg4", b"v4")];

        for &(k, v) in kvs.as_slice() {
            let handle = get_cf_handle(&db, cf).unwrap();
            wb.put_cf(handle, k, v).unwrap();
        }
        db.write(wb).unwrap();
        check_data(&db, &[cf], kvs.as_slice());

        // Delete all in ["k2", "k4").
        delete_all_in_range(&db, b"kabcdefg2", b"kabcdefg4", true).unwrap();
        check_data(&db, &[cf], kvs_left.as_slice());
    }

    #[test]
    fn test_on_same_store() {
        let cases = vec![
            (vec![2, 3, 4], vec![1, 2, 3], false),
            (vec![2, 3, 1], vec![1, 2, 3], true),
            (vec![2, 3, 4], vec![1, 2], false),
            (vec![1, 2, 3], vec![1, 2, 3], true),
        ];

        for (s1, s2, exp) in cases {
            let mut r1 = metapb::Region::new();
            for (store_id, peer_id) in s1.into_iter().zip(0..) {
                r1.mut_peers().push(new_peer(store_id, peer_id));
            }
            let mut r2 = metapb::Region::new();
            for (store_id, peer_id) in s2.into_iter().zip(5..) {
                r2.mut_peers().push(new_peer(store_id, peer_id));
            }
            let res = super::region_on_same_store(&r1, &r2);
            assert_eq!(res, exp, "{:?} vs {:?}", r1, r2);
        }
    }

    fn split(mut r: metapb::Region, key: &[u8]) -> (metapb::Region, metapb::Region) {
        let mut r2 = r.clone();
        r.set_end_key(key.to_owned());
        r2.set_id(r.get_id() + 1);
        r2.set_start_key(key.to_owned());
        (r, r2)
    }

<<<<<<< HEAD
    macro_rules! check_sibling {
        ($r1:expr, $r2:expr, $is_sibling:expr) => {
            assert_eq!(is_sibling_regions($r1, $r2), $is_sibling);
            assert_eq!(is_sibling_regions($r2, $r1), $is_sibling);
        };
=======
    fn check_sibling(r1: &metapb::Region, r2: &metapb::Region, is_sibling: bool) {
        assert_eq!(is_sibling_regions(r1, r2), is_sibling);
        assert_eq!(is_sibling_regions(r2, r1), is_sibling);
>>>>>>> d3413e34
    }

    #[test]
    fn test_region_sibling() {
        let r1 = metapb::Region::new();
<<<<<<< HEAD
        check_sibling!(&r1, &r1, false);

        let (r1, r2) = split(r1, b"k1");
        check_sibling!(&r1, &r2, true);

        let (r2, r3) = split(r2, b"k2");
        check_sibling!(&r2, &r3, true);

        let (r3, r4) = split(r3, b"k3");
        check_sibling!(&r3, &r4, true);
        check_sibling!(&r1, &r2, true);
        check_sibling!(&r2, &r3, true);
        check_sibling!(&r1, &r3, false);
        check_sibling!(&r2, &r4, false);
        check_sibling!(&r1, &r4, false);
=======
        check_sibling(&r1, &r1, false);

        let (r1, r2) = split(r1, b"k1");
        check_sibling(&r1, &r2, true);

        let (r2, r3) = split(r2, b"k2");
        check_sibling(&r2, &r3, true);

        let (r3, r4) = split(r3, b"k3");
        check_sibling(&r3, &r4, true);
        check_sibling(&r1, &r2, true);
        check_sibling(&r2, &r3, true);
        check_sibling(&r1, &r3, false);
        check_sibling(&r2, &r4, false);
        check_sibling(&r1, &r4, false);
>>>>>>> d3413e34
    }
}<|MERGE_RESOLUTION|>--- conflicted
+++ resolved
@@ -204,26 +204,11 @@
     Ok(size)
 }
 
-<<<<<<< HEAD
-=======
 /// Check if replicas of two regions are on the same stores.
->>>>>>> d3413e34
 pub fn region_on_same_store(lhs: &metapb::Region, rhs: &metapb::Region) -> bool {
     if lhs.get_peers().len() != rhs.get_peers().len() {
         return false;
     }
-<<<<<<< HEAD
-    for lp in lhs.get_peers() {
-        if rhs.get_peers()
-            .iter()
-            .all(|rp| rp.get_store_id() != lp.get_store_id())
-        {
-            return false;
-        }
-    }
-    // Do we need to switch lhs and rhs then check again?
-    true
-=======
     // Because every store can only have one replica for the same region,
     // so just one round check is enough.
     lhs.get_peers().iter().all(|lp| {
@@ -231,7 +216,6 @@
             .iter()
             .any(|rp| rp.get_store_id() == lp.get_store_id())
     })
->>>>>>> d3413e34
 }
 
 /// Lease records an expired time, for examining the current moment is in lease or not.
@@ -354,17 +338,12 @@
     }
 }
 
-<<<<<<< HEAD
-// TODO: make sure received entries are not corrupted
-// If this happens, TiKV will panic and can't recover without extra effort.
-=======
 /// Parse data of entry `index`.
 ///
 /// # Panics
 ///
 /// If `data` is corrupted, this function will panic.
 // TODO: make sure received entries are not corrupted
->>>>>>> d3413e34
 #[inline]
 pub fn parse_data_at<T: Message + MessageStatic>(data: &[u8], index: u64, tag: &str) -> T {
     protobuf::parse_from_bytes::<T>(data).unwrap_or_else(|e| {
@@ -372,12 +351,9 @@
     })
 }
 
-<<<<<<< HEAD
-=======
 /// Check if two regions are sibling.
 ///
 /// They are sibling only when they share borders and don't overlap.
->>>>>>> d3413e34
 pub fn is_sibling_regions(lhs: &metapb::Region, rhs: &metapb::Region) -> bool {
     if lhs.get_id() == rhs.get_id() {
         return false;
@@ -759,39 +735,14 @@
         (r, r2)
     }
 
-<<<<<<< HEAD
-    macro_rules! check_sibling {
-        ($r1:expr, $r2:expr, $is_sibling:expr) => {
-            assert_eq!(is_sibling_regions($r1, $r2), $is_sibling);
-            assert_eq!(is_sibling_regions($r2, $r1), $is_sibling);
-        };
-=======
     fn check_sibling(r1: &metapb::Region, r2: &metapb::Region, is_sibling: bool) {
         assert_eq!(is_sibling_regions(r1, r2), is_sibling);
         assert_eq!(is_sibling_regions(r2, r1), is_sibling);
->>>>>>> d3413e34
     }
 
     #[test]
     fn test_region_sibling() {
         let r1 = metapb::Region::new();
-<<<<<<< HEAD
-        check_sibling!(&r1, &r1, false);
-
-        let (r1, r2) = split(r1, b"k1");
-        check_sibling!(&r1, &r2, true);
-
-        let (r2, r3) = split(r2, b"k2");
-        check_sibling!(&r2, &r3, true);
-
-        let (r3, r4) = split(r3, b"k3");
-        check_sibling!(&r3, &r4, true);
-        check_sibling!(&r1, &r2, true);
-        check_sibling!(&r2, &r3, true);
-        check_sibling!(&r1, &r3, false);
-        check_sibling!(&r2, &r4, false);
-        check_sibling!(&r1, &r4, false);
-=======
         check_sibling(&r1, &r1, false);
 
         let (r1, r2) = split(r1, b"k1");
@@ -807,6 +758,5 @@
         check_sibling(&r1, &r3, false);
         check_sibling(&r2, &r4, false);
         check_sibling(&r1, &r4, false);
->>>>>>> d3413e34
     }
 }