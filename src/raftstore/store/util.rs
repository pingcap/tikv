// Copyright 2016 PingCAP, Inc.
//
// Licensed under the Apache License, Version 2.0 (the "License");
// you may not use this file except in compliance with the License.
// You may obtain a copy of the License at
//
//     http://www.apache.org/licenses/LICENSE-2.0
//
// Unless required by applicable law or agreed to in writing, software
// distributed under the License is distributed on an "AS IS" BASIS,
// See the License for the specific language governing permissions and
// limitations under the License.

use std::collections::Bound::Excluded;
use std::option::Option;
use std::sync::atomic::{AtomicU64, Ordering as AtomicOrdering};
use std::sync::Arc;
use std::{fmt, u64};

use crate::raftstore::store::keys;
use crate::raftstore::{Error, Result};
use kvproto::metapb;
use kvproto::raft_cmdpb::{AdminCmdType, RaftCmdRequest};
use protobuf::{self, Message};
use raft::eraftpb::{self, ConfChangeType, ConfState, MessageType};
use raft::INVALID_INDEX;
use time::{Duration, Timespec};

<<<<<<< HEAD
use crate::storage::{Key, CF_DEFAULT, CF_LOCK, CF_WRITE, LARGE_CFS};
=======
use crate::storage::engine::{Range, TablePropertiesCollection, Writable, WriteBatch, DB};
use crate::storage::{Key, CF_DEFAULT, CF_LOCK, CF_RAFT, CF_WRITE, LARGE_CFS};
>>>>>>> 5a3ced50
use crate::util::rocksdb_util::{
    self, properties::RangeProperties, stats::get_range_entries_and_versions,
};
use crate::util::time::monotonic_raw_now;
use crate::util::{escape, Either};

use super::engine::{IterOption, Iterable};
use super::peer_storage;

pub fn find_peer(region: &metapb::Region, store_id: u64) -> Option<&metapb::Peer> {
    region
        .get_peers()
        .iter()
        .find(|&p| p.get_store_id() == store_id)
}

pub fn find_peer_mut(region: &mut metapb::Region, store_id: u64) -> Option<&mut metapb::Peer> {
    region
        .mut_peers()
        .iter_mut()
        .find(|p| p.get_store_id() == store_id)
}

pub fn remove_peer(region: &mut metapb::Region, store_id: u64) -> Option<metapb::Peer> {
    region
        .get_peers()
        .iter()
        .position(|x| x.get_store_id() == store_id)
        .map(|i| region.mut_peers().remove(i))
}

// a helper function to create peer easily.
pub fn new_peer(store_id: u64, peer_id: u64) -> metapb::Peer {
    let mut peer = metapb::Peer::new();
    peer.set_store_id(store_id);
    peer.set_id(peer_id);
    peer
}

// a helper function to create learner peer easily.
pub fn new_learner_peer(store_id: u64, peer_id: u64) -> metapb::Peer {
    let mut peer = new_peer(store_id, peer_id);
    peer.set_is_learner(true);
    peer
}

/// Check if key in region range (`start_key`, `end_key`).
pub fn check_key_in_region_exclusive(key: &[u8], region: &metapb::Region) -> Result<()> {
    let end_key = region.get_end_key();
    let start_key = region.get_start_key();
    if start_key < key && (key < end_key || end_key.is_empty()) {
        Ok(())
    } else {
        Err(Error::KeyNotInRegion(key.to_vec(), region.clone()))
    }
}

/// Check if key in region range [`start_key`, `end_key`].
pub fn check_key_in_region_inclusive(key: &[u8], region: &metapb::Region) -> Result<()> {
    let end_key = region.get_end_key();
    let start_key = region.get_start_key();
    if key >= start_key && (end_key.is_empty() || key <= end_key) {
        Ok(())
    } else {
        Err(Error::KeyNotInRegion(key.to_vec(), region.clone()))
    }
}

/// Check if key in region range [`start_key`, `end_key`).
pub fn check_key_in_region(key: &[u8], region: &metapb::Region) -> Result<()> {
    let end_key = region.get_end_key();
    let start_key = region.get_start_key();
    if key >= start_key && (end_key.is_empty() || key < end_key) {
        Ok(())
    } else {
        Err(Error::KeyNotInRegion(key.to_vec(), region.clone()))
    }
}

/// `is_first_vote_msg` checks `msg` is the first vote (or prevote) message or not. It's used for
/// when the message is received but there is no such region in `Store::region_peers` and the
/// region overlaps with others. In this case we should put `msg` into `pending_votes` instead of
/// create the peer.
#[inline]
pub fn is_first_vote_msg(msg: &eraftpb::Message) -> bool {
    match msg.get_msg_type() {
        MessageType::MsgRequestVote | MessageType::MsgRequestPreVote => {
            msg.get_term() == peer_storage::RAFT_INIT_LOG_TERM + 1
        }
        _ => false,
    }
}

#[inline]
pub fn is_vote_msg(msg: &eraftpb::Message) -> bool {
    let msg_type = msg.get_msg_type();
    msg_type == MessageType::MsgRequestVote || msg_type == MessageType::MsgRequestPreVote
}

/// `is_initial_msg` checks whether the `msg` can be used to initialize a new peer or not.
// There could be two cases:
// 1. Target peer already exists but has not established communication with leader yet
// 2. Target peer is added newly due to member change or region split, but it's not
//    created yet
// For both cases the region start key and end key are attached in RequestVote and
// Heartbeat message for the store of that peer to check whether to create a new peer
// when receiving these messages, or just to wait for a pending region split to perform
// later.
#[inline]
pub fn is_initial_msg(msg: &eraftpb::Message) -> bool {
    let msg_type = msg.get_msg_type();
    msg_type == MessageType::MsgRequestVote
        || msg_type == MessageType::MsgRequestPreVote
        // the peer has not been known to this leader, it may exist or not.
        || (msg_type == MessageType::MsgHeartbeat && msg.get_commit() == INVALID_INDEX)
}

const STR_CONF_CHANGE_ADD_NODE: &str = "AddNode";
const STR_CONF_CHANGE_REMOVE_NODE: &str = "RemoveNode";
const STR_CONF_CHANGE_ADDLEARNER_NODE: &str = "AddLearner";

pub fn conf_change_type_str(conf_type: eraftpb::ConfChangeType) -> &'static str {
    match conf_type {
        ConfChangeType::AddNode => STR_CONF_CHANGE_ADD_NODE,
        ConfChangeType::RemoveNode => STR_CONF_CHANGE_REMOVE_NODE,
        ConfChangeType::AddLearnerNode => STR_CONF_CHANGE_ADDLEARNER_NODE,
    }
}

// In our tests, we found that if the batch size is too large, running delete_all_in_range will
// reduce OLTP QPS by 30% ~ 60%. We found that 32K is a proper choice.
pub const MAX_DELETE_BATCH_SIZE: usize = 32 * 1024;

pub fn delete_all_in_range(
    db: &DB,
    start_key: &[u8],
    end_key: &[u8],
    use_delete_range: bool,
) -> Result<()> {
    if start_key >= end_key {
        return Ok(());
    }

    for cf in db.cf_names() {
        delete_all_in_range_cf(db, cf, start_key, end_key, use_delete_range)?;
    }

    Ok(())
}

pub fn delete_all_in_range_cf(
    db: &DB,
    cf: &str,
    start_key: &[u8],
    end_key: &[u8],
    use_delete_range: bool,
) -> Result<()> {
    let handle = rocksdb_util::get_cf_handle(db, cf)?;
<<<<<<< HEAD
    let mut wb = WriteBatch::new();
    // Since CF_LOCK is usually small, so using traditional way to cleanup.
    if use_delete_range && cf != CF_LOCK {
=======
    let wb = WriteBatch::new();
    // Since CF_RAFT and CF_LOCK is usually small, so using
    // traditional way to cleanup.
    if use_delete_range && cf != CF_RAFT && cf != CF_LOCK {
>>>>>>> 5a3ced50
        if cf == CF_WRITE {
            let start = Key::from_encoded_slice(start_key).append_ts(u64::MAX);
            wb.delete_range_cf(handle, start.as_encoded(), end_key)?;
        } else {
            wb.delete_range_cf(handle, start_key, end_key)?;
        }
    } else {
        let iter_opt = IterOption::new(Some(start_key.to_vec()), Some(end_key.to_vec()), false);
        let mut it = db.new_iterator_cf(cf, iter_opt)?;
        it.seek(start_key.into());
        while it.valid() {
            wb.delete_cf(handle, it.key())?;
            if wb.data_size() >= MAX_DELETE_BATCH_SIZE {
                // Can't use write_without_wal here.
                // Otherwise it may cause dirty data when applying snapshot.
                db.write(&wb)?;
                wb.clear();
            }

            if !it.next() {
                break;
            }
        }
    }

    if wb.count() > 0 {
        db.write(&wb)?;
    }

    Ok(())
}

pub fn delete_all_files_in_range(db: &DB, start_key: &[u8], end_key: &[u8]) -> Result<()> {
    if start_key >= end_key {
        return Ok(());
    }

    for cf in db.cf_names() {
        let handle = rocksdb_util::get_cf_handle(db, cf)?;
        db.delete_files_in_range_cf(handle, start_key, end_key, false)?;
    }

    Ok(())
}

// check whether epoch is staler than check_epoch.
pub fn is_epoch_stale(epoch: &metapb::RegionEpoch, check_epoch: &metapb::RegionEpoch) -> bool {
    epoch.get_version() < check_epoch.get_version()
        || epoch.get_conf_ver() < check_epoch.get_conf_ver()
}

pub fn check_region_epoch(
    req: &RaftCmdRequest,
    region: &metapb::Region,
    include_region: bool,
) -> Result<()> {
    let (mut check_ver, mut check_conf_ver) = (false, false);
    if !req.has_admin_request() {
        // for get/set/delete, we don't care conf_version.
        check_ver = true;
    } else {
        match req.get_admin_request().get_cmd_type() {
            AdminCmdType::CompactLog
            | AdminCmdType::InvalidAdmin
            | AdminCmdType::ComputeHash
            | AdminCmdType::VerifyHash => {}
            AdminCmdType::ChangePeer => check_conf_ver = true,
            AdminCmdType::Split
            | AdminCmdType::BatchSplit
            | AdminCmdType::PrepareMerge
            | AdminCmdType::CommitMerge
            | AdminCmdType::RollbackMerge
            | AdminCmdType::TransferLeader => {
                check_ver = true;
                check_conf_ver = true;
            }
        };
    }

    if !check_ver && !check_conf_ver {
        return Ok(());
    }

    if !req.get_header().has_region_epoch() {
        return Err(box_err!("missing epoch!"));
    }

    let from_epoch = req.get_header().get_region_epoch();
    let current_epoch = region.get_region_epoch();

    // We must check epochs strictly to avoid key not in region error.
    //
    // A 3 nodes TiKV cluster with merge enabled, after commit merge, TiKV A
    // tells TiDB with a epoch not match error contains the latest target Region
    // info, TiDB updates its region cache and sends requests to TiKV B,
    // and TiKV B has not applied commit merge yet, since the region epoch in
    // request is higher than TiKV B, the request must be denied due to epoch
    // not match, so it does not read on a stale snapshot, thus avoid the
    // KeyNotInRegion error.
    if (check_conf_ver && from_epoch.get_conf_ver() != current_epoch.get_conf_ver())
        || (check_ver && from_epoch.get_version() != current_epoch.get_version())
    {
        debug!(
            "epoch not match";
            "region_id" => region.get_id(),
            "from_epoch" => ?from_epoch,
            "current_epoch" => ?current_epoch,
        );
        let regions = if include_region {
            vec![region.to_owned()]
        } else {
            vec![]
        };
        return Err(Error::EpochNotMatch(
            format!(
                "current epoch of region {} is {:?}, but you \
                 sent {:?}",
                region.get_id(),
                current_epoch,
                from_epoch
            ),
            regions,
        ));
    }

    Ok(())
}

#[inline]
pub fn check_store_id(req: &RaftCmdRequest, store_id: u64) -> Result<()> {
    let peer = req.get_header().get_peer();
    if peer.get_store_id() == store_id {
        Ok(())
    } else {
        Err(Error::StoreNotMatch(peer.get_store_id(), store_id))
    }
}

#[inline]
pub fn check_term(req: &RaftCmdRequest, term: u64) -> Result<()> {
    let header = req.get_header();
    if header.get_term() == 0 || term <= header.get_term() + 1 {
        Ok(())
    } else {
        // If header's term is 2 verions behind current term,
        // leadership may have been changed away.
        Err(Error::StaleCommand)
    }
}

#[inline]
pub fn check_peer_id(req: &RaftCmdRequest, peer_id: u64) -> Result<()> {
    let header = req.get_header();
    if header.get_peer().get_id() == peer_id {
        Ok(())
    } else {
        Err(box_err!(
            "mismatch peer id {} != {}",
            header.get_peer().get_id(),
            peer_id
        ))
    }
}

pub fn get_region_properties_cf(
    db: &DB,
    cfname: &str,
    region: &metapb::Region,
) -> Result<TablePropertiesCollection> {
    let cf = rocksdb_util::get_cf_handle(db, cfname)?;
    let start = keys::enc_start_key(region);
    let end = keys::enc_end_key(region);
    let range = Range::new(&start, &end);
    db.get_properties_of_tables_in_range(cf, &[range])
        .map_err(|e| e.into())
}

/// Get the approximate size of the region.
pub fn get_region_approximate_size(db: &DB, region: &metapb::Region) -> Result<u64> {
    let mut size = 0;
    for cfname in LARGE_CFS {
        size += get_region_approximate_size_cf(db, cfname, region)?
    }
    Ok(size)
}

pub fn get_region_approximate_size_cf(
    db: &DB,
    cfname: &str,
    region: &metapb::Region,
) -> Result<u64> {
    let cf = rocksdb_util::get_cf_handle(db, cfname)?;
    let start = keys::enc_start_key(region);
    let end = keys::enc_end_key(region);
    let range = Range::new(&start, &end);
    let (_, mut size) = db.get_approximate_memtable_stats_cf(cf, &range);

    let collection = db.get_properties_of_tables_in_range(cf, &[range])?;
    for (_, v) in &*collection {
        let props = RangeProperties::decode(v.user_collected_properties())?;
        size += props.get_approximate_size_in_range(&start, &end);
    }
    Ok(size)
}

/// Get the approximate number of keys in the region.
pub fn get_region_approximate_keys(db: &DB, region: &metapb::Region) -> Result<u64> {
    // try to get from RangeProperties first.
    match get_region_approximate_keys_cf(db, CF_WRITE, region) {
        Ok(v) => {
            if v > 0 {
                return Ok(v);
            }
        }
        Err(e) => debug!(
            "failed to get keys from RangeProperties";
            "err" => ?e,
        ),
    }

    let cf = rocksdb_util::get_cf_handle(db, CF_WRITE)?;
    let start = keys::enc_start_key(region);
    let end = keys::enc_end_key(region);
    let (_, keys) = get_range_entries_and_versions(db, cf, &start, &end).unwrap_or_default();
    Ok(keys)
}

pub fn get_region_approximate_keys_cf(
    db: &DB,
    cfname: &str,
    region: &metapb::Region,
) -> Result<u64> {
    let cf = rocksdb_util::get_cf_handle(db, cfname)?;
    let start = keys::enc_start_key(region);
    let end = keys::enc_end_key(region);
    let range = Range::new(&start, &end);
    let (mut keys, _) = db.get_approximate_memtable_stats_cf(cf, &range);

    let collection = db.get_properties_of_tables_in_range(cf, &[range])?;
    for (_, v) in &*collection {
        let props = RangeProperties::decode(v.user_collected_properties())?;
        keys += props.get_approximate_keys_in_range(&start, &end);
    }
    Ok(keys)
}

/// Get region approximate middle key based on default and write cf size.
pub fn get_region_approximate_middle(db: &DB, region: &metapb::Region) -> Result<Option<Vec<u8>>> {
    let get_cf_size = |cf: &str| get_region_approximate_size_cf(db, cf, &region);

    let default_cf_size = box_try!(get_cf_size(CF_DEFAULT));
    let write_cf_size = box_try!(get_cf_size(CF_WRITE));

    let middle_by_cf = if default_cf_size >= write_cf_size {
        CF_DEFAULT
    } else {
        CF_WRITE
    };

    get_region_approximate_middle_cf(db, middle_by_cf, &region)
}

/// Get the approxmiate middle key of the region. If we suppose the region
/// is stored on disk as a plain file, "middle key" means the key whose
/// position is in the middle of the file.
///
/// The returned key maybe is timestamped if transaction KV is used,
/// and must start with "z".
pub fn get_region_approximate_middle_cf(
    db: &DB,
    cfname: &str,
    region: &metapb::Region,
) -> Result<Option<Vec<u8>>> {
    let cf = rocksdb_util::get_cf_handle(db, cfname)?;
    let start = keys::enc_start_key(region);
    let end = keys::enc_end_key(region);
    let range = Range::new(&start, &end);
    let collection = db.get_properties_of_tables_in_range(cf, &[range])?;

    let mut keys = Vec::new();
    for (_, v) in &*collection {
        let props = RangeProperties::decode(v.user_collected_properties())?;
        keys.extend(
            props
                .offsets
                .range::<[u8], _>((Excluded(start.as_slice()), Excluded(end.as_slice())))
                .map(|(k, _)| k.to_owned()),
        );
    }
    if keys.is_empty() {
        return Ok(None);
    }
    keys.sort();
    // Calculate the position by (len-1)/2. So it's the left one
    // of two middle positions if the number of keys is even.
    let middle = (keys.len() - 1) / 2;
    Ok(Some(keys.swap_remove(middle)))
}

/// Get region approximate split keys based on default and write cf.
pub fn get_region_approximate_split_keys(
    db: &DB,
    region: &metapb::Region,
    split_size: u64,
    max_size: u64,
    batch_split_limit: u64,
) -> Result<Vec<Vec<u8>>> {
    let get_cf_size = |cf: &str| get_region_approximate_size_cf(db, cf, &region);

    let default_cf_size = box_try!(get_cf_size(CF_DEFAULT));
    let write_cf_size = box_try!(get_cf_size(CF_WRITE));
    if default_cf_size + write_cf_size == 0 {
        return Err(box_err!("default cf and write cf is empty"));
    }

    // assume the size of keys is uniform distribution in both cfs.
    let (cf, cf_split_size) = if default_cf_size >= write_cf_size {
        (
            CF_DEFAULT,
            split_size * default_cf_size / (default_cf_size + write_cf_size),
        )
    } else {
        (
            CF_WRITE,
            split_size * write_cf_size / (default_cf_size + write_cf_size),
        )
    };

    get_region_approximate_split_keys_cf(
        db,
        cf,
        &region,
        cf_split_size,
        max_size,
        batch_split_limit,
    )
}

pub fn get_region_approximate_split_keys_cf(
    db: &DB,
    cfname: &str,
    region: &metapb::Region,
    split_size: u64,
    max_size: u64,
    batch_split_limit: u64,
) -> Result<Vec<Vec<u8>>> {
    let cf = rocksdb_util::get_cf_handle(db, cfname)?;
    let start = keys::enc_start_key(region);
    let end = keys::enc_end_key(region);
    let range = Range::new(&start, &end);
    let collection = db.get_properties_of_tables_in_range(cf, &[range])?;

    let mut keys = vec![];
    let mut total_size = 0;
    for (_, v) in &*collection {
        let props = RangeProperties::decode(v.user_collected_properties())?;
        total_size += props.get_approximate_size_in_range(&start, &end);
        keys.extend(
            props
                .offsets
                .range::<[u8], _>((Excluded(start.as_slice()), Excluded(end.as_slice())))
                .map(|(k, _)| k.to_owned()),
        );
    }
    if keys.len() == 1 {
        return Ok(vec![]);
    }
    if keys.is_empty() || total_size == 0 || split_size == 0 {
        return Err(box_err!(
            "unexpected key len {} or total_size {} or split size {}, len of collection {}, cf {}, start {}, end {}",
            keys.len(),
            total_size,
            split_size,
            collection.len(),
            cfname,
            escape(&start),
            escape(&end)
        ));
    }
    keys.sort();

    // use total size of this range and the number of keys in this range to
    // calculate the average distance between two keys, and we produce a
    // split_key every `split_size / distance` keys.
    let len = keys.len();
    let distance = total_size as f64 / len as f64;
    let n = (split_size as f64 / distance).ceil() as usize;
    if n == 0 {
        return Err(box_err!(
            "unexpected n == 0, total_size: {}, split_size: {}, len: {}, distance: {}",
            total_size,
            split_size,
            keys.len(),
            distance
        ));
    }

    // cause first element of the iterator will always be returned by step_by(),
    // so the first key returned may not the desired split key. Note that, the
    // start key of region is not included, so we we drop first n - 1 keys.
    //
    // For example, the split size is `3 * distance`. And the numbers stand for the
    // key in `RangeProperties`, `^` stands for produced split key.
    //
    // skip:
    // start___1___2___3___4___5___6___7....
    //                 ^           ^
    //
    // not skip:
    // start___1___2___3___4___5___6___7....
    //         ^           ^           ^
    let mut split_keys = keys
        .into_iter()
        .skip(n - 1)
        .step_by(n)
        .collect::<Vec<Vec<u8>>>();

    if split_keys.len() as u64 > batch_split_limit {
        split_keys.truncate(batch_split_limit as usize);
    } else {
        // make sure not to split when less than max_size for last part
        let rest = (len % n) as u64;
        if rest * distance as u64 + split_size < max_size {
            split_keys.pop();
        }
    }
    Ok(split_keys)
}

/// Check if replicas of two regions are on the same stores.
pub fn region_on_same_stores(lhs: &metapb::Region, rhs: &metapb::Region) -> bool {
    if lhs.get_peers().len() != rhs.get_peers().len() {
        return false;
    }

    // Because every store can only have one replica for the same region,
    // so just one round check is enough.
    lhs.get_peers().iter().all(|lp| {
        rhs.get_peers().iter().any(|rp| {
            rp.get_store_id() == lp.get_store_id() && rp.get_is_learner() == lp.get_is_learner()
        })
    })
}

/// Lease records an expired time, for examining the current moment is in lease or not.
/// It's dedicated to the Raft leader lease mechanism, contains either state of
///   1. Suspect Timestamp
///      A suspicious leader lease timestamp, which marks the leader may still hold or lose
///      its lease until the clock time goes over this timestamp.
///   2. Valid Timestamp
///      A valid leader lease timestamp, which marks the leader holds the lease for now.
///      The lease is valid until the clock time goes over this timestamp.
///
/// ```text
/// Time
/// |---------------------------------->
///         ^               ^
///        Now           Suspect TS
/// State:  |    Suspect    |   Suspect
///
/// |---------------------------------->
///         ^               ^
///        Now           Valid TS
/// State:  |     Valid     |   Expired
/// ```
///
/// Note:
///   - Valid timestamp would increase when raft log entries are applied in current term.
///   - Suspect timestamp would be set after the message `MsgTimeoutNow` is sent by current peer.
///     The message `MsgTimeoutNow` starts a leader transfer procedure. During this procedure,
///     current peer as an old leader may still hold its lease or lose it.
///     It's possible there is a new leader elected and current peer as an old leader
///     doesn't step down due to network partition from the new leader. In that case,
///     current peer lose its leader lease.
///     Within this suspect leader lease expire time, read requests could not be performed
///     locally.
///   - The valid leader lease should be `lease = max_lease - (commit_ts - send_ts)`
///     And the expired timestamp for that leader lease is `commit_ts + lease`,
///     which is `send_ts + max_lease` in short.
pub struct Lease {
    // A suspect timestamp is in the Either::Left(_),
    // a valid timestamp is in the Either::Right(_).
    bound: Option<Either<Timespec, Timespec>>,
    max_lease: Duration,

    max_drift: Duration,
    last_update: Timespec,
    remote: Option<RemoteLease>,
}

#[derive(Clone, Copy, PartialEq, Eq, Debug)]
pub enum LeaseState {
    /// The lease is suspicious, may be invalid.
    Suspect,
    /// The lease is valid.
    Valid,
    /// The lease is expired.
    Expired,
}

impl Lease {
    pub fn new(max_lease: Duration) -> Lease {
        Lease {
            bound: None,
            max_lease,

            max_drift: max_lease / 3,
            last_update: Timespec::new(0, 0),
            remote: None,
        }
    }

    /// The valid leader lease should be `lease = max_lease - (commit_ts - send_ts)`
    /// And the expired timestamp for that leader lease is `commit_ts + lease`,
    /// which is `send_ts + max_lease` in short.
    fn next_expired_time(&self, send_ts: Timespec) -> Timespec {
        send_ts + self.max_lease
    }

    /// Renew the lease to the bound.
    pub fn renew(&mut self, send_ts: Timespec) {
        let bound = self.next_expired_time(send_ts);
        match self.bound {
            // Longer than suspect ts or longer than valid ts.
            Some(Either::Left(ts)) | Some(Either::Right(ts)) => {
                if ts <= bound {
                    self.bound = Some(Either::Right(bound));
                }
            }
            // Or an empty lease
            None => {
                self.bound = Some(Either::Right(bound));
            }
        }
        // Renew remote if it's valid.
        if let Some(Either::Right(bound)) = self.bound {
            if bound - self.last_update > self.max_drift {
                self.last_update = bound;
                if let Some(ref r) = self.remote {
                    r.renew(bound);
                }
            }
        }
    }

    /// Suspect the lease to the bound.
    pub fn suspect(&mut self, send_ts: Timespec) {
        self.expire_remote_lease();
        let bound = self.next_expired_time(send_ts);
        self.bound = Some(Either::Left(bound));
    }

    /// Inspect the lease state for the ts or now.
    pub fn inspect(&self, ts: Option<Timespec>) -> LeaseState {
        match self.bound {
            Some(Either::Left(_)) => LeaseState::Suspect,
            Some(Either::Right(bound)) => {
                if ts.unwrap_or_else(monotonic_raw_now) < bound {
                    LeaseState::Valid
                } else {
                    LeaseState::Expired
                }
            }
            None => LeaseState::Expired,
        }
    }

    pub fn expire(&mut self) {
        self.expire_remote_lease();
        self.bound = None;
    }

    pub fn expire_remote_lease(&mut self) {
        // Expire remote lease if there is any.
        if let Some(r) = self.remote.take() {
            r.expire();
        }
    }

    /// Return a new `RemoteLease` if there is none.
    pub fn maybe_new_remote_lease(&mut self, term: u64) -> Option<RemoteLease> {
        if let Some(ref remote) = self.remote {
            if remote.term() == term {
                // At most one connected RemoteLease in the same term.
                return None;
            } else {
                // Term has changed. It is unreachable in the current implementation,
                // because we expire remote lease when leaders step down.
                unreachable!("Must expire the old remote lease first!");
            }
        }
        let expired_time = match self.bound {
            Some(Either::Right(ts)) => timespec_to_u64(ts),
            _ => 0,
        };
        let remote = RemoteLease {
            expired_time: Arc::new(AtomicU64::new(expired_time)),
            term,
        };
        // Clone the remote.
        let remote_clone = RemoteLease {
            expired_time: Arc::clone(&remote.expired_time),
            term,
        };
        self.remote = Some(remote);
        Some(remote_clone)
    }
}

impl fmt::Debug for Lease {
    fn fmt(&self, fmt: &mut fmt::Formatter<'_>) -> fmt::Result {
        let mut fmter = fmt.debug_struct("Lease");
        match self.bound {
            Some(Either::Left(ts)) => fmter.field("suspect", &ts).finish(),
            Some(Either::Right(ts)) => fmter.field("valid", &ts).finish(),
            None => fmter.finish(),
        }
    }
}

/// A remote lease, it can only be derived by `Lease`. It will be sent
/// to the local read thread, so name it remote. If Lease expires, the remote must
/// expire too.
pub struct RemoteLease {
    expired_time: Arc<AtomicU64>,
    term: u64,
}

impl RemoteLease {
    pub fn inspect(&self, ts: Option<Timespec>) -> LeaseState {
        let expired_time = self.expired_time.load(AtomicOrdering::Acquire);
        if ts.unwrap_or_else(monotonic_raw_now) < u64_to_timespec(expired_time) {
            LeaseState::Valid
        } else {
            LeaseState::Expired
        }
    }

    fn renew(&self, bound: Timespec) {
        self.expired_time
            .store(timespec_to_u64(bound), AtomicOrdering::Release);
    }

    fn expire(&self) {
        self.expired_time.store(0, AtomicOrdering::Release);
    }

    pub fn term(&self) -> u64 {
        self.term
    }
}

impl fmt::Debug for RemoteLease {
    fn fmt(&self, fmt: &mut fmt::Formatter<'_>) -> fmt::Result {
        fmt.debug_struct("RemoteLease")
            .field(
                "expired_time",
                &u64_to_timespec(self.expired_time.load(AtomicOrdering::Relaxed)),
            )
            .field("term", &self.term)
            .finish()
    }
}

// Contants used in `timespec_to_u64` and `u64_to_timespec`.
const NSEC_PER_MSEC: i32 = 1_000_000;
const TIMESPEC_NSEC_SHIFT: usize = 32 - NSEC_PER_MSEC.leading_zeros() as usize;

const MSEC_PER_SEC: i64 = 1_000;
const TIMESPEC_SEC_SHIFT: usize = 64 - MSEC_PER_SEC.leading_zeros() as usize;

const TIMESPEC_NSEC_MASK: u64 = (1 << TIMESPEC_SEC_SHIFT) - 1;

/// Convert Timespec to u64. It's millisecond precision and
/// covers a range of about 571232829 years in total.
///
/// # Panics
///
/// If Timespecs have negative sec.
#[inline]
fn timespec_to_u64(ts: Timespec) -> u64 {
    // > Darwin's and Linux's struct timespec functions handle pre-
    // > epoch timestamps using a "two steps back, one step forward" representation,
    // > though the man pages do not actually document this. For example, the time
    // > -1.2 seconds before the epoch is represented by `Timespec { sec: -2_i64,
    // > nsec: 800_000_000 }`.
    //
    // Quote from crate time,
    //   https://github.com/rust-lang-deprecated/time/blob/
    //   e313afbd9aad2ba7035a23754b5d47105988789d/src/lib.rs#L77
    assert!(ts.sec >= 0 && ts.sec < (1i64 << (64 - TIMESPEC_SEC_SHIFT)));
    assert!(ts.nsec >= 0);

    // Round down to millisecond precision.
    let ms = ts.nsec >> TIMESPEC_NSEC_SHIFT;
    let sec = ts.sec << TIMESPEC_SEC_SHIFT;
    sec as u64 | ms as u64
}

/// Convert Timespec to u64.
///
/// # Panics
///
/// If nsec is negative or GE than 1_000_000_000(nano seconds pre second).
#[inline]
fn u64_to_timespec(u: u64) -> Timespec {
    let sec = u >> TIMESPEC_SEC_SHIFT;
    let nsec = (u & TIMESPEC_NSEC_MASK) << TIMESPEC_NSEC_SHIFT;
    Timespec::new(sec as i64, nsec as i32)
}

/// Parse data of entry `index`.
///
/// # Panics
///
/// If `data` is corrupted, this function will panic.
// TODO: make sure received entries are not corrupted
#[inline]
pub fn parse_data_at<T: Message>(data: &[u8], index: u64, tag: &str) -> T {
    protobuf::parse_from_bytes::<T>(data).unwrap_or_else(|e| {
        panic!("{} data is corrupted at {}: {:?}", tag, index, e);
    })
}

/// Check if two regions are sibling.
///
/// They are sibling only when they share borders and don't overlap.
pub fn is_sibling_regions(lhs: &metapb::Region, rhs: &metapb::Region) -> bool {
    if lhs.get_id() == rhs.get_id() {
        return false;
    }
    if lhs.get_start_key() == rhs.get_end_key() && !rhs.get_end_key().is_empty() {
        return true;
    }
    if lhs.get_end_key() == rhs.get_start_key() && !lhs.get_end_key().is_empty() {
        return true;
    }
    false
}

pub fn conf_state_from_region(region: &metapb::Region) -> ConfState {
    // Here `learners` means learner peers, and `nodes` means voter peers.
    let mut conf_state = ConfState::new();
    for p in region.get_peers() {
        if p.get_is_learner() {
            conf_state.mut_learners().push(p.get_id());
        } else {
            conf_state.mut_nodes().push(p.get_id());
        }
    }
    conf_state
}

#[derive(Clone, Debug)]
pub struct Engines {
    pub kv: Arc<DB>,
    pub raft: Arc<DB>,
}

impl Engines {
    pub fn new(kv_engine: Arc<DB>, raft_engine: Arc<DB>) -> Engines {
        Engines {
            kv: kv_engine,
            raft: raft_engine,
        }
    }
}

pub struct KeysInfoFormatter<'a>(pub &'a [Vec<u8>]);

impl<'a> fmt::Display for KeysInfoFormatter<'a> {
    fn fmt(&self, f: &mut fmt::Formatter<'_>) -> fmt::Result {
        match self.0.len() {
            0 => write!(f, "no key"),
            1 => write!(f, "key \"{}\"", escape(self.0.first().unwrap())),
            _ => write!(
                f,
                "{} keys range from \"{}\" to \"{}\"",
                self.0.len(),
                escape(self.0.first().unwrap()),
                escape(self.0.last().unwrap())
            ),
        }
    }
}

#[cfg(test)]
mod tests {
    use std::{iter, process, thread};

    use crate::storage::engine::{
        ColumnFamilyOptions, DBOptions, SeekKey, Writable, WriteBatch, DB,
    };
    use kvproto::metapb::{self, RegionEpoch};
    use kvproto::raft_cmdpb::AdminRequest;
    use raft::eraftpb::{ConfChangeType, Message, MessageType};
    use tempdir::TempDir;
    use time::Duration as TimeDuration;

    use crate::raftstore::store::peer_storage;
    use crate::storage::mvcc::{Write, WriteType};
    use crate::storage::{Key, ALL_CFS, CF_DEFAULT};
    use crate::util::escape;
    use crate::util::rocksdb_util::{
        get_cf_handle, new_engine_opt,
        properties::{MvccPropertiesCollectorFactory, RangePropertiesCollectorFactory},
        CFOptions,
    };
    use crate::util::time::{monotonic_now, monotonic_raw_now};

    use super::*;

    #[test]
    fn test_lease() {
        #[inline]
        fn sleep_test(duration: TimeDuration, lease: &Lease, state: LeaseState) {
            // In linux, sleep uses CLOCK_MONOTONIC.
            let monotonic_start = monotonic_now();
            // In linux, lease uses CLOCK_MONOTONIC_RAW.
            let monotonic_raw_start = monotonic_raw_now();
            thread::sleep(duration.to_std().unwrap());
            let monotonic_end = monotonic_now();
            let monotonic_raw_end = monotonic_raw_now();
            assert_eq!(
                lease.inspect(Some(monotonic_raw_end)),
                state,
                "elapsed monotonic_raw: {:?}, monotonic: {:?}",
                monotonic_raw_end - monotonic_raw_start,
                monotonic_end - monotonic_start
            );
            assert_eq!(lease.inspect(None), state);
        }

        let duration = TimeDuration::milliseconds(1500);

        // Empty lease.
        let mut lease = Lease::new(duration);
        let remote = lease.maybe_new_remote_lease(1).unwrap();
        let inspect_test = |lease: &Lease, ts: Option<Timespec>, state: LeaseState| {
            assert_eq!(lease.inspect(ts), state);
            if state == LeaseState::Expired || state == LeaseState::Suspect {
                assert_eq!(remote.inspect(ts), LeaseState::Expired);
            }
        };

        inspect_test(&lease, Some(monotonic_raw_now()), LeaseState::Expired);

        let now = monotonic_raw_now();
        let next_expired_time = lease.next_expired_time(now);
        assert_eq!(now + duration, next_expired_time);

        // Transit to the Valid state.
        lease.renew(now);
        inspect_test(&lease, Some(monotonic_raw_now()), LeaseState::Valid);
        inspect_test(&lease, None, LeaseState::Valid);

        // After lease expired time.
        sleep_test(duration, &lease, LeaseState::Expired);
        inspect_test(&lease, Some(monotonic_raw_now()), LeaseState::Expired);
        inspect_test(&lease, None, LeaseState::Expired);

        // Transit to the Suspect state.
        lease.suspect(monotonic_raw_now());
        inspect_test(&lease, Some(monotonic_raw_now()), LeaseState::Suspect);
        inspect_test(&lease, None, LeaseState::Suspect);

        // After lease expired time, still suspect.
        sleep_test(duration, &lease, LeaseState::Suspect);
        inspect_test(&lease, Some(monotonic_raw_now()), LeaseState::Suspect);

        // Clear lease.
        lease.expire();
        inspect_test(&lease, Some(monotonic_raw_now()), LeaseState::Expired);
        inspect_test(&lease, None, LeaseState::Expired);

        // An expired remote lease can never renew.
        lease.renew(monotonic_raw_now() + TimeDuration::minutes(1));
        assert_eq!(
            remote.inspect(Some(monotonic_raw_now())),
            LeaseState::Expired
        );

        // A new remote lease.
        let m1 = lease.maybe_new_remote_lease(1).unwrap();
        assert_eq!(m1.inspect(Some(monotonic_raw_now())), LeaseState::Valid);
    }

    #[test]
    fn test_timespec_u64() {
        let cases = vec![
            (Timespec::new(0, 0), 0x0000_0000_0000_0000u64),
            (Timespec::new(0, 1), 0x0000_0000_0000_0000u64), // 1ns is round down to 0ms.
            (Timespec::new(0, 999_999), 0x0000_0000_0000_0000u64), // 999_999ns is round down to 0ms.
            (
                // 1_048_575ns is round down to 0ms.
                Timespec::new(0, 1_048_575 /* 0x0FFFFF */),
                0x0000_0000_0000_0000u64,
            ),
            (
                // 1_048_576ns is round down to 1ms.
                Timespec::new(0, 1_048_576 /* 0x100000 */),
                0x0000_0000_0000_0001u64,
            ),
            (Timespec::new(1, 0), 1 << TIMESPEC_SEC_SHIFT),
            (Timespec::new(1, 0x100000), 1 << TIMESPEC_SEC_SHIFT | 1),
            (
                // Max seconds.
                Timespec::new((1i64 << (64 - TIMESPEC_SEC_SHIFT)) - 1, 0),
                (-1i64 as u64) << TIMESPEC_SEC_SHIFT,
            ),
            (
                // Max nano seconds.
                Timespec::new(
                    0,
                    (999_999_999 >> TIMESPEC_NSEC_SHIFT) << TIMESPEC_NSEC_SHIFT,
                ),
                999_999_999 >> TIMESPEC_NSEC_SHIFT,
            ),
            (
                Timespec::new(
                    (1i64 << (64 - TIMESPEC_SEC_SHIFT)) - 1,
                    (999_999_999 >> TIMESPEC_NSEC_SHIFT) << TIMESPEC_NSEC_SHIFT,
                ),
                (-1i64 as u64) << TIMESPEC_SEC_SHIFT | (999_999_999 >> TIMESPEC_NSEC_SHIFT),
            ),
        ];

        for (ts, u) in cases {
            assert!(u64_to_timespec(timespec_to_u64(ts)) <= ts);
            assert!(u64_to_timespec(u) <= ts);
            assert_eq!(timespec_to_u64(u64_to_timespec(u)), u);
            assert_eq!(timespec_to_u64(ts), u);
        }

        let start = monotonic_raw_now();
        let mut now = monotonic_raw_now();
        while now - start < Duration::seconds(1) {
            let u = timespec_to_u64(now);
            let round = u64_to_timespec(u);
            assert!(round <= now, "{:064b} = {:?} > {:?}", u, round, now);
            now = monotonic_raw_now();
        }
    }

    // Tests the util function `check_key_in_region`.
    #[test]
    fn test_check_key_in_region() {
        let test_cases = vec![
            ("", "", "", true, true, false),
            ("", "", "6", true, true, false),
            ("", "3", "6", false, false, false),
            ("4", "3", "6", true, true, true),
            ("4", "3", "", true, true, true),
            ("3", "3", "", true, true, false),
            ("2", "3", "6", false, false, false),
            ("", "3", "6", false, false, false),
            ("", "3", "", false, false, false),
            ("6", "3", "6", false, true, false),
        ];
        for (key, start_key, end_key, is_in_region, inclusive, exclusive) in test_cases {
            let mut region = metapb::Region::new();
            region.set_start_key(start_key.as_bytes().to_vec());
            region.set_end_key(end_key.as_bytes().to_vec());
            let mut result = check_key_in_region(key.as_bytes(), &region);
            assert_eq!(result.is_ok(), is_in_region);
            result = check_key_in_region_inclusive(key.as_bytes(), &region);
            assert_eq!(result.is_ok(), inclusive);
            result = check_key_in_region_exclusive(key.as_bytes(), &region);
            assert_eq!(result.is_ok(), exclusive);
        }
    }

    #[test]
    fn test_conf_state_from_region() {
        let mut region = metapb::Region::new();

        let mut peer = metapb::Peer::new();
        peer.set_id(1);
        region.mut_peers().push(peer);

        let mut peer = metapb::Peer::new();
        peer.set_id(2);
        peer.set_is_learner(true);
        region.mut_peers().push(peer);

        let cs = conf_state_from_region(&region);
        assert!(cs.get_nodes().contains(&1));
        assert!(cs.get_learners().contains(&2));
    }

    #[test]
    fn test_peer() {
        let mut region = metapb::Region::new();
        region.set_id(1);
        region.mut_peers().push(new_peer(1, 1));
        region.mut_peers().push(new_learner_peer(2, 2));

        assert!(!find_peer(&region, 1).unwrap().get_is_learner());
        assert!(find_peer(&region, 2).unwrap().get_is_learner());

        assert!(remove_peer(&mut region, 1).is_some());
        assert!(remove_peer(&mut region, 1).is_none());
        assert!(find_peer(&region, 1).is_none());
    }

    #[test]
    fn test_first_vote_msg() {
        let tbl = vec![
            (
                MessageType::MsgRequestVote,
                peer_storage::RAFT_INIT_LOG_TERM + 1,
                true,
            ),
            (
                MessageType::MsgRequestPreVote,
                peer_storage::RAFT_INIT_LOG_TERM + 1,
                true,
            ),
            (
                MessageType::MsgRequestVote,
                peer_storage::RAFT_INIT_LOG_TERM,
                false,
            ),
            (
                MessageType::MsgRequestPreVote,
                peer_storage::RAFT_INIT_LOG_TERM,
                false,
            ),
            (
                MessageType::MsgHup,
                peer_storage::RAFT_INIT_LOG_TERM + 1,
                false,
            ),
        ];

        for (msg_type, term, is_vote) in tbl {
            let mut msg = Message::new();
            msg.set_msg_type(msg_type);
            msg.set_term(term);
            assert_eq!(is_first_vote_msg(&msg), is_vote);
        }
    }

    #[test]
    fn test_is_initial_msg() {
        let tbl = vec![
            (MessageType::MsgRequestVote, INVALID_INDEX, true),
            (MessageType::MsgRequestPreVote, INVALID_INDEX, true),
            (MessageType::MsgHeartbeat, INVALID_INDEX, true),
            (MessageType::MsgHeartbeat, 100, false),
            (MessageType::MsgAppend, 100, false),
        ];

        for (msg_type, commit, can_create) in tbl {
            let mut msg = Message::new();
            msg.set_msg_type(msg_type);
            msg.set_commit(commit);
            assert_eq!(is_initial_msg(&msg), can_create);
        }
    }

    #[test]
    fn test_conf_change_type_str() {
        assert_eq!(
            conf_change_type_str(ConfChangeType::AddNode),
            STR_CONF_CHANGE_ADD_NODE
        );
        assert_eq!(
            conf_change_type_str(ConfChangeType::RemoveNode),
            STR_CONF_CHANGE_REMOVE_NODE
        );
    }

    #[test]
    fn test_epoch_stale() {
        let mut epoch = metapb::RegionEpoch::new();
        epoch.set_version(10);
        epoch.set_conf_ver(10);

        let tbl = vec![
            (11, 10, true),
            (10, 11, true),
            (10, 10, false),
            (10, 9, false),
        ];

        for (version, conf_version, is_stale) in tbl {
            let mut check_epoch = metapb::RegionEpoch::new();
            check_epoch.set_version(version);
            check_epoch.set_conf_ver(conf_version);
            assert_eq!(is_epoch_stale(&epoch, &check_epoch), is_stale);
        }
    }

    fn make_region(id: u64, start_key: Vec<u8>, end_key: Vec<u8>) -> metapb::Region {
        let mut peer = metapb::Peer::new();
        peer.set_id(id);
        peer.set_store_id(id);
        let mut region = metapb::Region::new();
        region.set_id(id);
        region.set_start_key(start_key);
        region.set_end_key(end_key);
        region.mut_peers().push(peer);
        region
    }

    #[test]
    fn test_region_approximate_keys() {
        let path = TempDir::new("_test_region_approximate_keys").expect("");
        let path_str = path.path().to_str().unwrap();
        let db_opts = DBOptions::new();
        let mut cf_opts = ColumnFamilyOptions::new();
        cf_opts.set_level_zero_file_num_compaction_trigger(10);
        let f = Box::new(MvccPropertiesCollectorFactory::default());
        cf_opts.add_table_properties_collector_factory("tikv.mvcc-properties-collector", f);
        let cfs_opts = LARGE_CFS
            .iter()
            .map(|cf| CFOptions::new(cf, cf_opts.clone()))
            .collect();
        let db = rocksdb_util::new_engine_opt(path_str, db_opts, cfs_opts).unwrap();

        let cases = [("a", 1024), ("b", 2048), ("c", 4096)];
        for &(key, vlen) in &cases {
            let key = keys::data_key(Key::from_raw(key.as_bytes()).append_ts(2).as_encoded());
            let write_v = Write::new(WriteType::Put, 0, None).to_bytes();
            let write_cf = db.cf_handle(CF_WRITE).unwrap();
            db.put_cf(write_cf, &key, &write_v).unwrap();
            db.flush_cf(write_cf, true).unwrap();

            let default_v = vec![0; vlen as usize];
            let default_cf = db.cf_handle(CF_DEFAULT).unwrap();
            db.put_cf(default_cf, &key, &default_v).unwrap();
            db.flush_cf(default_cf, true).unwrap();
        }

        let region = make_region(1, vec![], vec![]);
        let region_keys = get_region_approximate_keys(&db, &region).unwrap();
        assert_eq!(region_keys, cases.len() as u64);
    }

    #[test]
    fn test_region_approximate_size() {
        let path = TempDir::new("_test_raftstore_region_approximate_size").expect("");
        let path_str = path.path().to_str().unwrap();
        let db_opts = DBOptions::new();
        let mut cf_opts = ColumnFamilyOptions::new();
        cf_opts.set_level_zero_file_num_compaction_trigger(10);
        let f = Box::new(RangePropertiesCollectorFactory::default());
        cf_opts.add_table_properties_collector_factory("tikv.range-collector", f);
        let cfs_opts = LARGE_CFS
            .iter()
            .map(|cf| CFOptions::new(cf, cf_opts.clone()))
            .collect();
        let db = rocksdb_util::new_engine_opt(path_str, db_opts, cfs_opts).unwrap();

        let cases = [("a", 1024), ("b", 2048), ("c", 4096)];
        let cf_size = 2 + 1024 + 2 + 2048 + 2 + 4096;
        for &(key, vlen) in &cases {
            for cfname in LARGE_CFS {
                let k1 = keys::data_key(key.as_bytes());
                let v1 = vec![0; vlen as usize];
                assert_eq!(k1.len(), 2);
                let cf = db.cf_handle(cfname).unwrap();
                db.put_cf(cf, &k1, &v1).unwrap();
                db.flush_cf(cf, true).unwrap();
            }
        }

        let region = make_region(1, vec![], vec![]);
        let size = get_region_approximate_size(&db, &region).unwrap();
        assert_eq!(size, cf_size * LARGE_CFS.len() as u64);
        for cfname in LARGE_CFS {
            let size = get_region_approximate_size_cf(&db, cfname, &region).unwrap();
            assert_eq!(size, cf_size);
        }
    }

    #[test]
    fn test_region_maybe_inaccurate_approximate_size() {
        let path =
            TempDir::new("_test_raftstore_region_maybe_inaccurate_approximate_size").expect("");
        let path_str = path.path().to_str().unwrap();
        let db_opts = DBOptions::new();
        let mut cf_opts = ColumnFamilyOptions::new();
        cf_opts.set_disable_auto_compactions(true);
        let f = Box::new(RangePropertiesCollectorFactory::default());
        cf_opts.add_table_properties_collector_factory("tikv.range-collector", f);
        let cfs_opts = LARGE_CFS
            .iter()
            .map(|cf| CFOptions::new(cf, cf_opts.clone()))
            .collect();
        let db = rocksdb_util::new_engine_opt(path_str, db_opts, cfs_opts).unwrap();

        let mut cf_size = 0;
        for i in 0..100 {
            let k1 = keys::data_key(format!("k1{}", i).as_bytes());
            let k2 = keys::data_key(format!("k9{}", i).as_bytes());
            let v = vec![0; 4096];
            cf_size += k1.len() + k2.len() + v.len() * 2;
            let cf = db.cf_handle("default").unwrap();
            db.put_cf(cf, &k1, &v).unwrap();
            db.put_cf(cf, &k2, &v).unwrap();
            db.flush_cf(cf, true).unwrap();
        }

        let region = make_region(1, vec![], vec![]);
        let size = get_region_approximate_size(&db, &region).unwrap();
        assert_eq!(size, cf_size as u64);

        let region = make_region(1, b"k2".to_vec(), b"k8".to_vec());
        let size = get_region_approximate_size(&db, &region).unwrap();
        assert_eq!(size, 0);
    }

    fn check_data(db: &DB, cfs: &[&str], expected: &[(&[u8], &[u8])]) {
        for cf in cfs {
            let handle = get_cf_handle(db, cf).unwrap();
            let mut iter = db.iter_cf(handle);
            iter.seek(SeekKey::Start);
            for &(k, v) in expected {
                assert_eq!(k, iter.key());
                assert_eq!(v, iter.value());
                iter.next();
            }
            assert!(!iter.valid());
        }
    }

    fn test_delete_all_in_range(use_delete_range: bool) {
        let path = TempDir::new("_raftstore_util_delete_all_in_range").expect("");
        let path_str = path.path().to_str().unwrap();

        let cfs_opts = ALL_CFS
            .iter()
            .map(|cf| CFOptions::new(cf, ColumnFamilyOptions::new()))
            .collect();
        let db = new_engine_opt(path_str, DBOptions::new(), cfs_opts).unwrap();

        let wb = WriteBatch::new();
        let ts: u64 = 12345;
        let keys = vec![
            Key::from_raw(b"k1").append_ts(ts),
            Key::from_raw(b"k2").append_ts(ts),
            Key::from_raw(b"k3").append_ts(ts),
            Key::from_raw(b"k4").append_ts(ts),
        ];

        let mut kvs: Vec<(&[u8], &[u8])> = vec![];
        for (_, key) in keys.iter().enumerate() {
            kvs.push((key.as_encoded().as_slice(), b"value"));
        }
        let kvs_left: Vec<(&[u8], &[u8])> = vec![(kvs[0].0, kvs[0].1), (kvs[3].0, kvs[3].1)];
        for &(k, v) in kvs.as_slice() {
            for cf in ALL_CFS {
                let handle = get_cf_handle(&db, cf).unwrap();
                wb.put_cf(handle, k, v).unwrap();
            }
        }
        db.write(&wb).unwrap();
        check_data(&db, ALL_CFS, kvs.as_slice());

        // Delete all in ["k2", "k4").
        let start = Key::from_raw(b"k2");
        let end = Key::from_raw(b"k4");
        delete_all_in_range(
            &db,
            start.as_encoded().as_slice(),
            end.as_encoded().as_slice(),
            use_delete_range,
        )
        .unwrap();
        check_data(&db, ALL_CFS, kvs_left.as_slice());
    }

    #[test]
    fn test_delete_all_in_range_use_delete_range() {
        test_delete_all_in_range(true);
    }

    #[test]
    fn test_delete_all_in_range_not_use_delete_range() {
        test_delete_all_in_range(false);
    }

    #[test]
    fn test_delete_all_files_in_range() {
        let path = TempDir::new("_raftstore_util_delete_all_files_in_range").expect("");
        let path_str = path.path().to_str().unwrap();

        let cfs_opts = ALL_CFS
            .iter()
            .map(|cf| {
                let mut cf_opts = ColumnFamilyOptions::new();
                cf_opts.set_level_zero_file_num_compaction_trigger(1);
                CFOptions::new(cf, cf_opts)
            })
            .collect();
        let db = new_engine_opt(path_str, DBOptions::new(), cfs_opts).unwrap();

        let keys = vec![b"k1", b"k2", b"k3", b"k4"];

        let mut kvs: Vec<(&[u8], &[u8])> = vec![];
        for key in keys {
            kvs.push((key, b"value"));
        }
        let kvs_left: Vec<(&[u8], &[u8])> = vec![(kvs[0].0, kvs[0].1), (kvs[3].0, kvs[3].1)];
        for cf in ALL_CFS {
            let handle = get_cf_handle(&db, cf).unwrap();
            for &(k, v) in kvs.as_slice() {
                db.put_cf(handle, k, v).unwrap();
                db.flush_cf(handle, true).unwrap();
            }
        }
        check_data(&db, ALL_CFS, kvs.as_slice());

        delete_all_files_in_range(&db, b"k2", b"k4").unwrap();
        check_data(&db, ALL_CFS, kvs_left.as_slice());
    }

    fn exit_with_err(msg: String) -> ! {
        error!("{}", msg);
        process::exit(1)
    }

    #[test]
    fn test_delete_range_prefix_bloom_case() {
        let path = TempDir::new("_raftstore_util_delete_range_prefix_bloom").expect("");
        let path_str = path.path().to_str().unwrap();

        let mut opts = DBOptions::new();
        opts.create_if_missing(true);

        let mut cf_opts = ColumnFamilyOptions::new();
        // Prefix extractor(trim the timestamp at tail) for write cf.
        cf_opts
            .set_prefix_extractor(
                "FixedSuffixSliceTransform",
                Box::new(rocksdb_util::FixedSuffixSliceTransform::new(8)),
            )
            .unwrap_or_else(|err| exit_with_err(format!("{:?}", err)));
        // Create prefix bloom filter for memtable.
        cf_opts.set_memtable_prefix_bloom_size_ratio(0.1 as f64);
        let cf = "default";
        let db = DB::open_cf(opts, path_str, vec![(cf, cf_opts)]).unwrap();
        let wb = WriteBatch::new();
        let kvs: Vec<(&[u8], &[u8])> = vec![
            (b"kabcdefg1", b"v1"),
            (b"kabcdefg2", b"v2"),
            (b"kabcdefg3", b"v3"),
            (b"kabcdefg4", b"v4"),
        ];
        let kvs_left: Vec<(&[u8], &[u8])> = vec![(b"kabcdefg1", b"v1"), (b"kabcdefg4", b"v4")];

        for &(k, v) in kvs.as_slice() {
            let handle = get_cf_handle(&db, cf).unwrap();
            wb.put_cf(handle, k, v).unwrap();
        }
        db.write(&wb).unwrap();
        check_data(&db, &[cf], kvs.as_slice());

        // Delete all in ["k2", "k4").
        delete_all_in_range(&db, b"kabcdefg2", b"kabcdefg4", true).unwrap();
        check_data(&db, &[cf], kvs_left.as_slice());
    }

    #[test]
    fn test_on_same_store() {
        let cases = vec![
            (vec![2, 3, 4], vec![], vec![1, 2, 3], vec![], false),
            (vec![2, 3, 1], vec![], vec![1, 2, 3], vec![], true),
            (vec![2, 3, 4], vec![], vec![1, 2], vec![], false),
            (vec![1, 2, 3], vec![], vec![1, 2, 3], vec![], true),
            (vec![1, 3], vec![2, 4], vec![1, 2], vec![3, 4], false),
            (vec![1, 3], vec![2, 4], vec![1, 3], vec![], false),
            (vec![1, 3], vec![2, 4], vec![], vec![2, 4], false),
            (vec![1, 3], vec![2, 4], vec![3, 1], vec![4, 2], true),
        ];

        for (s1, s2, s3, s4, exp) in cases {
            let mut r1 = metapb::Region::new();
            for (store_id, peer_id) in s1.into_iter().zip(0..) {
                r1.mut_peers().push(new_peer(store_id, peer_id));
            }
            for (store_id, peer_id) in s2.into_iter().zip(0..) {
                r1.mut_peers().push(new_learner_peer(store_id, peer_id));
            }

            let mut r2 = metapb::Region::new();
            for (store_id, peer_id) in s3.into_iter().zip(10..) {
                r2.mut_peers().push(new_peer(store_id, peer_id));
            }
            for (store_id, peer_id) in s4.into_iter().zip(10..) {
                r2.mut_peers().push(new_learner_peer(store_id, peer_id));
            }
            let res = super::region_on_same_stores(&r1, &r2);
            assert_eq!(res, exp, "{:?} vs {:?}", r1, r2);
        }
    }

    fn split(mut r: metapb::Region, key: &[u8]) -> (metapb::Region, metapb::Region) {
        let mut r2 = r.clone();
        r.set_end_key(key.to_owned());
        r2.set_id(r.get_id() + 1);
        r2.set_start_key(key.to_owned());
        (r, r2)
    }

    fn check_sibling(r1: &metapb::Region, r2: &metapb::Region, is_sibling: bool) {
        assert_eq!(is_sibling_regions(r1, r2), is_sibling);
        assert_eq!(is_sibling_regions(r2, r1), is_sibling);
    }

    #[test]
    fn test_region_sibling() {
        let r1 = metapb::Region::new();
        check_sibling(&r1, &r1, false);

        let (r1, r2) = split(r1, b"k1");
        check_sibling(&r1, &r2, true);

        let (r2, r3) = split(r2, b"k2");
        check_sibling(&r2, &r3, true);

        let (r3, r4) = split(r3, b"k3");
        check_sibling(&r3, &r4, true);
        check_sibling(&r1, &r2, true);
        check_sibling(&r2, &r3, true);
        check_sibling(&r1, &r3, false);
        check_sibling(&r2, &r4, false);
        check_sibling(&r1, &r4, false);
    }

    #[test]
    fn test_check_store_id() {
        let mut req = RaftCmdRequest::new();
        req.mut_header().mut_peer().set_store_id(1);
        check_store_id(&req, 1).unwrap();
        check_store_id(&req, 2).unwrap_err();
    }

    #[test]
    fn test_check_peer_id() {
        let mut req = RaftCmdRequest::new();
        req.mut_header().mut_peer().set_id(1);
        check_peer_id(&req, 1).unwrap();
        check_peer_id(&req, 2).unwrap_err();
    }

    #[test]
    fn test_check_term() {
        let mut req = RaftCmdRequest::new();
        req.mut_header().set_term(7);
        check_term(&req, 7).unwrap();
        check_term(&req, 8).unwrap();
        // If header's term is 2 verions behind current term,
        // leadership may have been changed away.
        check_term(&req, 9).unwrap_err();
        check_term(&req, 10).unwrap_err();
    }

    #[test]
    fn test_check_region_epoch() {
        let mut epoch = RegionEpoch::new();
        epoch.set_conf_ver(2);
        epoch.set_version(2);
        let mut region = metapb::Region::new();
        region.set_region_epoch(epoch.clone());

        // Epoch is required for most requests even if it's empty.
        check_region_epoch(&RaftCmdRequest::new(), &region, false).unwrap_err();

        // These admin commands do not require epoch.
        for ty in &[
            AdminCmdType::CompactLog,
            AdminCmdType::InvalidAdmin,
            AdminCmdType::ComputeHash,
            AdminCmdType::VerifyHash,
        ] {
            let mut admin = AdminRequest::new();
            admin.set_cmd_type(*ty);
            let mut req = RaftCmdRequest::new();
            req.set_admin_request(admin);

            // It is Okay if req does not have region epoch.
            check_region_epoch(&req, &region, false).unwrap();

            req.mut_header().set_region_epoch(epoch.clone());
            check_region_epoch(&req, &region, true).unwrap();
            check_region_epoch(&req, &region, false).unwrap();
        }

        // These admin commands requires epoch.version.
        for ty in &[
            AdminCmdType::Split,
            AdminCmdType::BatchSplit,
            AdminCmdType::PrepareMerge,
            AdminCmdType::CommitMerge,
            AdminCmdType::RollbackMerge,
            AdminCmdType::TransferLeader,
        ] {
            let mut admin = AdminRequest::new();
            admin.set_cmd_type(*ty);
            let mut req = RaftCmdRequest::new();
            req.set_admin_request(admin);

            // Error if req does not have region epoch.
            check_region_epoch(&req, &region, false).unwrap_err();

            let mut stale_version_epoch = epoch.clone();
            stale_version_epoch.set_version(1);
            let mut stale_region = metapb::Region::new();
            stale_region.set_region_epoch(stale_version_epoch.clone());
            req.mut_header()
                .set_region_epoch(stale_version_epoch.clone());
            check_region_epoch(&req, &stale_region, false).unwrap();

            let mut latest_version_epoch = epoch.clone();
            latest_version_epoch.set_version(3);
            for epoch in &[stale_version_epoch, latest_version_epoch] {
                req.mut_header().set_region_epoch(epoch.clone());
                check_region_epoch(&req, &region, false).unwrap_err();
                check_region_epoch(&req, &region, true).unwrap_err();
            }
        }

        // These admin commands requires epoch.conf_version.
        for ty in &[
            AdminCmdType::Split,
            AdminCmdType::BatchSplit,
            AdminCmdType::ChangePeer,
            AdminCmdType::PrepareMerge,
            AdminCmdType::CommitMerge,
            AdminCmdType::RollbackMerge,
            AdminCmdType::TransferLeader,
        ] {
            let mut admin = AdminRequest::new();
            admin.set_cmd_type(*ty);
            let mut req = RaftCmdRequest::new();
            req.set_admin_request(admin);

            // Error if req does not have region epoch.
            check_region_epoch(&req, &region, false).unwrap_err();

            let mut stale_conf_epoch = epoch.clone();
            stale_conf_epoch.set_conf_ver(1);
            let mut stale_region = metapb::Region::new();
            stale_region.set_region_epoch(stale_conf_epoch.clone());
            req.mut_header().set_region_epoch(stale_conf_epoch.clone());
            check_region_epoch(&req, &stale_region, false).unwrap();

            let mut latest_conf_epoch = epoch.clone();
            latest_conf_epoch.set_conf_ver(3);
            for epoch in &[stale_conf_epoch, latest_conf_epoch] {
                req.mut_header().set_region_epoch(epoch.clone());
                check_region_epoch(&req, &region, false).unwrap_err();
                check_region_epoch(&req, &region, true).unwrap_err();
            }
        }
    }

    #[test]
    fn test_get_region_approximate_middle_cf() {
        let tmp = TempDir::new("test_raftstore_util").unwrap();
        let path = tmp.path().to_str().unwrap();

        let db_opts = DBOptions::new();
        let mut cf_opts = ColumnFamilyOptions::new();
        cf_opts.set_level_zero_file_num_compaction_trigger(10);
        let f = Box::new(RangePropertiesCollectorFactory::default());
        cf_opts.add_table_properties_collector_factory("tikv.size-collector", f);
        let cfs_opts = LARGE_CFS
            .iter()
            .map(|cf| CFOptions::new(cf, cf_opts.clone()))
            .collect();
        let engine = rocksdb_util::new_engine_opt(path, db_opts, cfs_opts).unwrap();

        let cf_handle = engine.cf_handle(CF_DEFAULT).unwrap();
        let mut big_value = Vec::with_capacity(256);
        big_value.extend(iter::repeat(b'v').take(256));
        for i in 0..100 {
            let k = format!("key_{:03}", i).into_bytes();
            let k = keys::data_key(Key::from_raw(&k).as_encoded());
            engine.put_cf(cf_handle, &k, &big_value).unwrap();
            // Flush for every key so that we can know the exact middle key.
            engine.flush_cf(cf_handle, true).unwrap();
        }

        let region = make_region(1, vec![], vec![]);
        let middle_key = get_region_approximate_middle_cf(&engine, CF_DEFAULT, &region)
            .unwrap()
            .unwrap();

        let middle_key = Key::from_encoded_slice(keys::origin_key(&middle_key))
            .into_raw()
            .unwrap();
        assert_eq!(escape(&middle_key), "key_049");
    }

    #[test]
    fn test_get_region_approximate_split_keys_error() {
        let tmp = TempDir::new("test_raftstore_util").unwrap();
        let path = tmp.path().to_str().unwrap();

        let db_opts = DBOptions::new();
        let mut cf_opts = ColumnFamilyOptions::new();
        cf_opts.set_level_zero_file_num_compaction_trigger(10);

        let cfs_opts = LARGE_CFS
            .iter()
            .map(|cf| CFOptions::new(cf, cf_opts.clone()))
            .collect();
        let engine = rocksdb_util::new_engine_opt(path, db_opts, cfs_opts).unwrap();

        let region = make_region(1, vec![], vec![]);
        assert_eq!(
            get_region_approximate_split_keys(&engine, &region, 3, 5, 1).is_err(),
            true
        );

        let cf_handle = engine.cf_handle(CF_DEFAULT).unwrap();
        let mut big_value = Vec::with_capacity(256);
        big_value.extend(iter::repeat(b'v').take(256));
        for i in 0..100 {
            let k = format!("key_{:03}", i).into_bytes();
            let k = keys::data_key(Key::from_raw(&k).as_encoded());
            engine.put_cf(cf_handle, &k, &big_value).unwrap();
            engine.flush_cf(cf_handle, true).unwrap();
        }
        assert_eq!(
            get_region_approximate_split_keys(&engine, &region, 3, 5, 1).is_err(),
            true
        );
    }

    #[test]
    fn test_get_region_approximate_split_keys() {
        let tmp = TempDir::new("test_raftstore_util").unwrap();
        let path = tmp.path().to_str().unwrap();

        let db_opts = DBOptions::new();
        let mut cf_opts = ColumnFamilyOptions::new();
        cf_opts.set_level_zero_file_num_compaction_trigger(10);
        let f = Box::new(RangePropertiesCollectorFactory::default());
        cf_opts.add_table_properties_collector_factory("tikv.size-collector", f);
        let cfs_opts = LARGE_CFS
            .iter()
            .map(|cf| CFOptions::new(cf, cf_opts.clone()))
            .collect();
        let engine = rocksdb_util::new_engine_opt(path, db_opts, cfs_opts).unwrap();

        let cf_handle = engine.cf_handle(CF_DEFAULT).unwrap();
        let mut big_value = Vec::with_capacity(256);
        big_value.extend(iter::repeat(b'v').take(256));

        // total size for one key and value
        const ENTRY_SIZE: u64 = 256 + 9;

        for i in 0..4 {
            let k = format!("key_{:03}", i).into_bytes();
            let k = keys::data_key(Key::from_raw(&k).as_encoded());
            engine.put_cf(cf_handle, &k, &big_value).unwrap();
            // Flush for every key so that we can know the exact middle key.
            engine.flush_cf(cf_handle, true).unwrap();
        }
        let region = make_region(1, vec![], vec![]);
        let split_keys =
            get_region_approximate_split_keys(&engine, &region, 3 * ENTRY_SIZE, 5 * ENTRY_SIZE, 1)
                .unwrap()
                .into_iter()
                .map(|k| {
                    Key::from_encoded_slice(keys::origin_key(&k))
                        .into_raw()
                        .unwrap()
                })
                .collect::<Vec<Vec<u8>>>();

        assert_eq!(split_keys.is_empty(), true);

        for i in 4..5 {
            let k = format!("key_{:03}", i).into_bytes();
            let k = keys::data_key(Key::from_raw(&k).as_encoded());
            engine.put_cf(cf_handle, &k, &big_value).unwrap();
            // Flush for every key so that we can know the exact middle key.
            engine.flush_cf(cf_handle, true).unwrap();
        }
        let split_keys =
            get_region_approximate_split_keys(&engine, &region, 3 * ENTRY_SIZE, 5 * ENTRY_SIZE, 5)
                .unwrap()
                .into_iter()
                .map(|k| {
                    Key::from_encoded_slice(keys::origin_key(&k))
                        .into_raw()
                        .unwrap()
                })
                .collect::<Vec<Vec<u8>>>();

        assert_eq!(split_keys, vec![b"key_002".to_vec()]);

        for i in 5..10 {
            let k = format!("key_{:03}", i).into_bytes();
            let k = keys::data_key(Key::from_raw(&k).as_encoded());
            engine.put_cf(cf_handle, &k, &big_value).unwrap();
            // Flush for every key so that we can know the exact middle key.
            engine.flush_cf(cf_handle, true).unwrap();
        }
        let split_keys =
            get_region_approximate_split_keys(&engine, &region, 3 * ENTRY_SIZE, 5 * ENTRY_SIZE, 5)
                .unwrap()
                .into_iter()
                .map(|k| {
                    Key::from_encoded_slice(keys::origin_key(&k))
                        .into_raw()
                        .unwrap()
                })
                .collect::<Vec<Vec<u8>>>();

        assert_eq!(split_keys, vec![b"key_002".to_vec(), b"key_005".to_vec()]);

        for i in 10..20 {
            let k = format!("key_{:03}", i).into_bytes();
            let k = keys::data_key(Key::from_raw(&k).as_encoded());
            engine.put_cf(cf_handle, &k, &big_value).unwrap();
            // Flush for every key so that we can know the exact middle key.
            engine.flush_cf(cf_handle, true).unwrap();
        }
        let split_keys =
            get_region_approximate_split_keys(&engine, &region, 3 * ENTRY_SIZE, 5 * ENTRY_SIZE, 5)
                .unwrap()
                .into_iter()
                .map(|k| {
                    Key::from_encoded_slice(keys::origin_key(&k))
                        .into_raw()
                        .unwrap()
                })
                .collect::<Vec<Vec<u8>>>();

        assert_eq!(
            split_keys,
            vec![
                b"key_002".to_vec(),
                b"key_005".to_vec(),
                b"key_008".to_vec(),
                b"key_011".to_vec(),
                b"key_014".to_vec(),
            ]
        );
    }
}<|MERGE_RESOLUTION|>--- conflicted
+++ resolved
@@ -26,12 +26,8 @@
 use raft::INVALID_INDEX;
 use time::{Duration, Timespec};
 
-<<<<<<< HEAD
+use crate::storage::engine::{Range, TablePropertiesCollection, Writable, WriteBatch, DB};
 use crate::storage::{Key, CF_DEFAULT, CF_LOCK, CF_WRITE, LARGE_CFS};
-=======
-use crate::storage::engine::{Range, TablePropertiesCollection, Writable, WriteBatch, DB};
-use crate::storage::{Key, CF_DEFAULT, CF_LOCK, CF_RAFT, CF_WRITE, LARGE_CFS};
->>>>>>> 5a3ced50
 use crate::util::rocksdb_util::{
     self, properties::RangeProperties, stats::get_range_entries_and_versions,
 };
@@ -190,16 +186,9 @@
     use_delete_range: bool,
 ) -> Result<()> {
     let handle = rocksdb_util::get_cf_handle(db, cf)?;
-<<<<<<< HEAD
-    let mut wb = WriteBatch::new();
+    let wb = WriteBatch::new();
     // Since CF_LOCK is usually small, so using traditional way to cleanup.
     if use_delete_range && cf != CF_LOCK {
-=======
-    let wb = WriteBatch::new();
-    // Since CF_RAFT and CF_LOCK is usually small, so using
-    // traditional way to cleanup.
-    if use_delete_range && cf != CF_RAFT && cf != CF_LOCK {
->>>>>>> 5a3ced50
         if cf == CF_WRITE {
             let start = Key::from_encoded_slice(start_key).append_ts(u64::MAX);
             wb.delete_range_cf(handle, start.as_encoded(), end_key)?;
