--- conflicted
+++ resolved
@@ -1569,11 +1569,7 @@
         use kvproto::raft_serverpb::{RaftSnapshotData, SnapshotMeta};
         use rocksdb::DB;
 
-<<<<<<< HEAD
         use storage::{ALL_CFS, CF_DEFAULT, CF_LOCK, CF_WRITE};
-=======
-        use storage::{ALL_CFS, CF_DEFAULT, CF_LOCK, CF_RAFT, CF_WRITE};
->>>>>>> 4ccb9a86
         use util::{rocksdb, HandyRwLock};
         use raftstore::Result;
         use raftstore::store::keys;
