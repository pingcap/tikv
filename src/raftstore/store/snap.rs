// Copyright 2017 TiKV Project Authors. Licensed under Apache-2.0.

use std::cmp::Reverse;
use std::fmt::{self, Display, Formatter};
use std::fs::{self, Metadata};
use std::fs::{File, OpenOptions};
use std::io::{self, ErrorKind, Read, Write};
use std::path::Path;
use std::path::PathBuf;
use std::sync::atomic::{AtomicU64, AtomicUsize, Ordering};
use std::sync::{Arc, RwLock};
use std::time::Instant;
use std::{error, result, str, thread, time, u64};

use crc::crc32::{self, Digest, Hasher32};
use engine::rocks::util::{prepare_sst_for_ingestion, validate_sst_for_ingestion};
use engine::rocks::Snapshot as DbSnapshot;
use engine::rocks::DB;
use engine::{CfName, CF_DEFAULT, CF_LOCK, CF_WRITE};
use kvproto::metapb::Region;
use kvproto::raft_serverpb::RaftSnapshotData;
use kvproto::raft_serverpb::{SnapshotCFFile, SnapshotMeta};
use protobuf::Message;
use protobuf::RepeatedField;
use raft::eraftpb::Snapshot as RaftSnapshot;

use crate::raftstore::errors::Error as RaftStoreError;
use crate::raftstore::store::keys::{enc_end_key, enc_start_key};
use crate::raftstore::store::{RaftRouter, StoreMsg};
use crate::raftstore::Result as RaftStoreResult;
use engine::rocks::util::io_limiter::{IOLimiter, LimitWriter};
use tikv_util::collections::{HashMap, HashMapEntry as Entry};
use tikv_util::file::{calc_crc32, delete_file_if_exist, file_exists, get_file_size};
use tikv_util::time::duration_to_sec;
use tikv_util::HandyRwLock;

use crate::raftstore::store::metrics::{
    INGEST_SST_DURATION_SECONDS, SNAPSHOT_BUILD_TIME_HISTOGRAM, SNAPSHOT_CF_KV_COUNT,
    SNAPSHOT_CF_SIZE,
};
use crate::raftstore::store::peer_storage::JOB_STATUS_CANCELLING;

#[path = "snap/io.rs"]
mod snap_io;

// Data in CF_RAFT should be excluded for a snapshot.
pub const SNAPSHOT_CFS: &[CfName] = &[CF_DEFAULT, CF_LOCK, CF_WRITE];

pub const SNAPSHOT_VERSION: u64 = 2;

/// Name prefix for the self-generated snapshot file.
const SNAP_GEN_PREFIX: &str = "gen";
/// Name prefix for the received snapshot file.
const SNAP_REV_PREFIX: &str = "rev";

const TMP_FILE_SUFFIX: &str = ".tmp";
const SST_FILE_SUFFIX: &str = ".sst";
const CLONE_FILE_SUFFIX: &str = ".clone";
const META_FILE_SUFFIX: &str = ".meta";

const DELETE_RETRY_MAX_TIMES: u32 = 6;
const DELETE_RETRY_TIME_MILLIS: u64 = 500;

quick_error! {
    #[derive(Debug)]
    pub enum Error {
        Abort {
            description("abort")
            display("abort")
        }
        TooManySnapshots {
            description("too many snapshots")
        }
        Other(err: Box<dyn error::Error + Sync + Send>) {
            from()
            cause(err.as_ref())
            description(err.description())
            display("snap failed {:?}", err)
        }
    }
}

pub type Result<T> = result::Result<T, Error>;

// CF_LOCK is relatively small, so we use plain file for performance issue.
#[inline]
pub fn plain_file_used(cf: &str) -> bool {
    cf == CF_LOCK
}

#[inline]
pub fn check_abort(status: &AtomicUsize) -> Result<()> {
    if status.load(Ordering::Relaxed) == JOB_STATUS_CANCELLING {
        return Err(Error::Abort);
    }
    Ok(())
}

#[derive(Clone, Hash, PartialEq, Eq, PartialOrd, Ord, Debug)]
pub struct SnapKey {
    pub region_id: u64,
    pub term: u64,
    pub idx: u64,
}

impl SnapKey {
    #[inline]
    pub fn new(region_id: u64, term: u64, idx: u64) -> SnapKey {
        SnapKey {
            region_id,
            term,
            idx,
        }
    }

    pub fn from_region_snap(region_id: u64, snap: &RaftSnapshot) -> SnapKey {
        let index = snap.get_metadata().get_index();
        let term = snap.get_metadata().get_term();
        SnapKey::new(region_id, term, index)
    }

    pub fn from_snap(snap: &RaftSnapshot) -> io::Result<SnapKey> {
        let mut snap_data = RaftSnapshotData::new();
        if let Err(e) = snap_data.merge_from_bytes(snap.get_data()) {
            return Err(io::Error::new(ErrorKind::Other, e));
        }

        Ok(SnapKey::from_region_snap(
            snap_data.get_region().get_id(),
            snap,
        ))
    }
}

impl Display for SnapKey {
    fn fmt(&self, f: &mut Formatter<'_>) -> fmt::Result {
        write!(f, "{}_{}_{}", self.region_id, self.term, self.idx)
    }
}

#[derive(Default)]
pub struct SnapshotStatistics {
    pub size: u64,
    pub kv_count: usize,
}

impl SnapshotStatistics {
    pub fn new() -> SnapshotStatistics {
        SnapshotStatistics {
            ..Default::default()
        }
    }
}

pub struct ApplyOptions {
    pub db: Arc<DB>,
    pub region: Region,
    pub abort: Arc<AtomicUsize>,
    pub write_batch_size: usize,
}

/// `Snapshot` is a trait for snapshot.
/// It's used in these scenarios:
///   1. build local snapshot
///   2. read local snapshot and then replicate it to remote raftstores
///   3. receive snapshot from remote raftstore and write it to local storage
///   4. apply snapshot
///   5. snapshot gc
pub trait Snapshot: Read + Write + Send {
    fn build(
        &mut self,
        kv_snap: &DbSnapshot,
        region: &Region,
        snap_data: &mut RaftSnapshotData,
        stat: &mut SnapshotStatistics,
        deleter: Box<dyn SnapshotDeleter>,
    ) -> RaftStoreResult<()>;
    fn path(&self) -> &str;
    fn exists(&self) -> bool;
    fn delete(&self);
    fn meta(&self) -> io::Result<Metadata>;
    fn total_size(&self) -> io::Result<u64>;
    fn save(&mut self) -> io::Result<()>;
    fn apply(&mut self, options: ApplyOptions) -> Result<()>;
}

// A helper function to copy snapshot.
// Only used in tests.
pub fn copy_snapshot(mut from: Box<dyn Snapshot>, mut to: Box<dyn Snapshot>) -> io::Result<()> {
    if !to.exists() {
        io::copy(&mut from, &mut to)?;
        to.save()?;
    }
    Ok(())
}

/// `SnapshotDeleter` is a trait for deleting snapshot.
/// It's used to ensure that the snapshot deletion happens under the protection of locking
/// to avoid race case for concurrent read/write.
pub trait SnapshotDeleter {
    // Return true if it successfully delete the specified snapshot.
    fn delete_snapshot(&self, key: &SnapKey, snap: &dyn Snapshot, check_entry: bool) -> bool;
}

// Try to delete the specified snapshot using deleter, return true if the deletion is done.
pub fn retry_delete_snapshot(
    deleter: Box<dyn SnapshotDeleter>,
    key: &SnapKey,
    snap: &dyn Snapshot,
) -> bool {
    let d = time::Duration::from_millis(DELETE_RETRY_TIME_MILLIS);
    for _ in 0..DELETE_RETRY_MAX_TIMES {
        if deleter.delete_snapshot(key, snap, true) {
            return true;
        }
        thread::sleep(d);
    }
    false
}

fn gen_snapshot_meta(cf_files: &[CfFile]) -> RaftStoreResult<SnapshotMeta> {
    let mut meta = Vec::with_capacity(cf_files.len());
    for cf_file in cf_files {
        if SNAPSHOT_CFS.iter().find(|&cf| cf_file.cf == *cf).is_none() {
            return Err(box_err!(
                "failed to encode invalid snapshot cf {}",
                cf_file.cf
            ));
        }

        let mut cf_file_meta = SnapshotCFFile::new();
        cf_file_meta.set_cf(cf_file.cf.to_owned());
        cf_file_meta.set_size(cf_file.size);
        cf_file_meta.set_checksum(cf_file.checksum);
        meta.push(cf_file_meta);
    }
    let mut snapshot_meta = SnapshotMeta::new();
    snapshot_meta.set_cf_files(RepeatedField::from_vec(meta));
    Ok(snapshot_meta)
}

fn check_file_size(path: &PathBuf, expected_size: u64) -> RaftStoreResult<()> {
    let size = get_file_size(path)?;
    if size != expected_size {
        return Err(box_err!(
            "invalid size {} for snapshot cf file {}, expected {}",
            size,
            path.display(),
            expected_size
        ));
    }
    Ok(())
}

fn check_file_checksum(path: &PathBuf, expected_checksum: u32) -> RaftStoreResult<()> {
    let checksum = calc_crc32(path)?;
    if checksum != expected_checksum {
        return Err(box_err!(
            "invalid checksum {} for snapshot cf file {}, expected {}",
            checksum,
            path.display(),
            expected_checksum
        ));
    }
    Ok(())
}

fn check_file_size_and_checksum(
    path: &PathBuf,
    expected_size: u64,
    expected_checksum: u32,
) -> RaftStoreResult<()> {
    check_file_size(path, expected_size).and_then(|_| check_file_checksum(path, expected_checksum))
}

#[derive(Default)]
struct CfFile {
    pub cf: CfName,
    pub path: PathBuf,
    pub tmp_path: PathBuf,
    pub clone_path: PathBuf,
    pub file: Option<File>,
    pub kv_count: u64,
    pub size: u64,
    pub written_size: u64,
    pub checksum: u32,
    pub write_digest: Option<Digest>,
}

#[derive(Default)]
struct MetaFile {
    pub meta: SnapshotMeta,
    pub path: PathBuf,
    pub file: Option<File>,

    // for writing snapshot
    pub tmp_path: PathBuf,
}

pub struct Snap {
    key: SnapKey,
    display_path: String,
    cf_files: Vec<CfFile>,
    cf_index: usize,
    meta_file: MetaFile,
    size_track: Arc<AtomicU64>,
    limiter: Option<Arc<IOLimiter>>,
    hold_tmp_files: bool,
}

impl Snap {
    fn new<T: Into<PathBuf>>(
        dir: T,
        key: &SnapKey,
        size_track: Arc<AtomicU64>,
        is_sending: bool,
        to_build: bool,
        deleter: Box<dyn SnapshotDeleter>,
        limiter: Option<Arc<IOLimiter>>,
    ) -> RaftStoreResult<Snap> {
        let dir_path = dir.into();
        if !dir_path.exists() {
            fs::create_dir_all(dir_path.as_path())?;
        }
        let snap_prefix = if is_sending {
            SNAP_GEN_PREFIX
        } else {
            SNAP_REV_PREFIX
        };
        let prefix = format!("{}_{}", snap_prefix, key);
        let display_path = Snap::get_display_path(&dir_path, &prefix);

        let mut cf_files = Vec::with_capacity(SNAPSHOT_CFS.len());
        for cf in SNAPSHOT_CFS {
            let filename = format!("{}_{}{}", prefix, cf, SST_FILE_SUFFIX);
            let path = dir_path.join(&filename);
            let tmp_path = dir_path.join(format!("{}{}", filename, TMP_FILE_SUFFIX));
            let clone_path = dir_path.join(format!("{}{}", filename, CLONE_FILE_SUFFIX));
            let cf_file = CfFile {
                cf,
                path,
                tmp_path,
                clone_path,
                ..Default::default()
            };
            cf_files.push(cf_file);
        }

        let meta_filename = format!("{}{}", prefix, META_FILE_SUFFIX);
        let meta_path = dir_path.join(&meta_filename);
        let meta_tmp_path = dir_path.join(format!("{}{}", meta_filename, TMP_FILE_SUFFIX));
        let meta_file = MetaFile {
            path: meta_path,
            tmp_path: meta_tmp_path,
            ..Default::default()
        };

        let mut s = Snap {
            key: key.clone(),
            display_path,
            cf_files,
            cf_index: 0,
            meta_file,
            size_track,
            limiter,
            hold_tmp_files: false,
        };

        // load snapshot meta if meta_file exists
        if file_exists(&s.meta_file.path) {
            if let Err(e) = s.load_snapshot_meta() {
                if !to_build {
                    return Err(e);
                }
                warn!(
                    "failed to load existent snapshot meta when try to build snapshot";
                    "snapshot" => %s.path(),
                    "err" => ?e,
                );
                if !retry_delete_snapshot(deleter, key, &s) {
                    warn!(
                        "failed to delete snapshot because it's already registered elsewhere";
                        "snapshot" => %s.path(),
                    );
                    return Err(e);
                }
            }
        }
        Ok(s)
    }

    pub fn new_for_building<T: Into<PathBuf>>(
        dir: T,
        key: &SnapKey,
        size_track: Arc<AtomicU64>,
        deleter: Box<dyn SnapshotDeleter>,
        limiter: Option<Arc<IOLimiter>>,
    ) -> RaftStoreResult<Snap> {
        let mut s = Snap::new(dir, key, size_track, true, true, deleter, limiter)?;
        s.init_for_building()?;
        Ok(s)
    }

    pub fn new_for_sending<T: Into<PathBuf>>(
        dir: T,
        key: &SnapKey,
        size_track: Arc<AtomicU64>,
        deleter: Box<dyn SnapshotDeleter>,
    ) -> RaftStoreResult<Snap> {
        let mut s = Snap::new(dir, key, size_track, true, false, deleter, None)?;

        if !s.exists() {
            // Skip the initialization below if it doesn't exists.
            return Ok(s);
        }
        for cf_file in &mut s.cf_files {
            // initialize cf file size and reader
            if cf_file.size > 0 {
                let file = File::open(&cf_file.path)?;
                cf_file.file = Some(file);
            }
        }
        Ok(s)
    }

    pub fn new_for_receiving<T: Into<PathBuf>>(
        dir: T,
        key: &SnapKey,
        snapshot_meta: SnapshotMeta,
        size_track: Arc<AtomicU64>,
        deleter: Box<dyn SnapshotDeleter>,
        limiter: Option<Arc<IOLimiter>>,
    ) -> RaftStoreResult<Snap> {
        let mut s = Snap::new(dir, key, size_track, false, false, deleter, limiter)?;
        s.set_snapshot_meta(snapshot_meta)?;
        if s.exists() {
            return Ok(s);
        }

        let f = OpenOptions::new()
            .write(true)
            .create_new(true)
            .open(&s.meta_file.tmp_path)?;
        s.meta_file.file = Some(f);
        s.hold_tmp_files = true;

        for cf_file in &mut s.cf_files {
            if cf_file.size == 0 {
                continue;
            }
            let f = OpenOptions::new()
                .write(true)
                .create_new(true)
                .open(&cf_file.tmp_path)?;
            cf_file.file = Some(f);
            cf_file.write_digest = Some(Digest::new(crc32::IEEE));
        }
        Ok(s)
    }

    pub fn new_for_applying<T: Into<PathBuf>>(
        dir: T,
        key: &SnapKey,
        size_track: Arc<AtomicU64>,
        deleter: Box<dyn SnapshotDeleter>,
    ) -> RaftStoreResult<Snap> {
        let s = Snap::new(dir, key, size_track, false, false, deleter, None)?;
        Ok(s)
    }

<<<<<<< HEAD
    // If all files of the snapshot exist, return `Ok` directly. Otherwise create a new file at
    // the temporary meta file path, so that all other try will fail.
    fn init_for_building(&mut self) -> RaftStoreResult<()> {
=======
    fn init_for_building(&mut self, kv_snap: &DbSnapshot) -> RaftStoreResult<()> {
>>>>>>> 85bb786e
        if self.exists() {
            return Ok(());
        }
        let file = OpenOptions::new()
            .write(true)
            .create_new(true)
            .open(&self.meta_file.tmp_path)?;
        self.meta_file.file = Some(file);
        self.hold_tmp_files = true;
<<<<<<< HEAD
=======

        for cf_file in &mut self.cf_files {
            if plain_file_used(cf_file.cf) {
                let f = OpenOptions::new()
                    .write(true)
                    .create_new(true)
                    .open(&cf_file.tmp_path)?;
                cf_file.file = Some(f);
            } else {
                let handle = kv_snap.cf_handle(cf_file.cf)?;
                let mut io_options = kv_snap.get_db().get_options_cf(handle).clone();
                io_options.compression(get_fastest_supported_compression_type());
                // in rocksdb 5.5.1, SstFileWriter will try to use bottommost_compression and
                // compression_per_level first, so to make sure our specified compression type
                // being used, we must set them empty or disabled.
                io_options.compression_per_level(&[]);
                io_options.bottommost_compression(DBCompressionType::Disable);

                // When open db with encrypted env, we need to send the same env to the SstFileWriter.
                if let Some(env) = kv_snap.get_db().env() {
                    io_options.set_env(env);
                }
                let mut writer = SstFileWriter::new(EnvOptions::new(), io_options);
                box_try!(writer.open(cf_file.tmp_path.as_path().to_str().unwrap()));
                cf_file.sst_writer = Some(writer);
            }
        }
>>>>>>> 85bb786e
        Ok(())
    }

    fn read_snapshot_meta(&mut self) -> RaftStoreResult<SnapshotMeta> {
        let buf = fs::read(&self.meta_file.path)?;
        let mut snapshot_meta = SnapshotMeta::new();
        snapshot_meta.merge_from_bytes(&buf)?;
        Ok(snapshot_meta)
    }

    fn set_snapshot_meta(&mut self, snapshot_meta: SnapshotMeta) -> RaftStoreResult<()> {
        if snapshot_meta.get_cf_files().len() != self.cf_files.len() {
            return Err(box_err!(
                "invalid cf number of snapshot meta, expect {}, got {}",
                SNAPSHOT_CFS.len(),
                snapshot_meta.get_cf_files().len()
            ));
        }
        for (i, cf_file) in self.cf_files.iter_mut().enumerate() {
            let meta = snapshot_meta.get_cf_files().get(i).unwrap();
            if meta.get_cf() != cf_file.cf {
                return Err(box_err!(
                    "invalid {} cf in snapshot meta, expect {}, got {}",
                    i,
                    cf_file.cf,
                    meta.get_cf()
                ));
            }
            if file_exists(&cf_file.path) {
                // Check only the file size for `exists()` to work correctly.
                check_file_size(&cf_file.path, meta.get_size())?;
            }
            cf_file.size = meta.get_size();
            cf_file.checksum = meta.get_checksum();
        }
        self.meta_file.meta = snapshot_meta;
        Ok(())
    }

    fn load_snapshot_meta(&mut self) -> RaftStoreResult<()> {
        let snapshot_meta = self.read_snapshot_meta()?;
        self.set_snapshot_meta(snapshot_meta)?;
        // check if there is a data corruption when the meta file exists
        // but cf files are deleted.
        if !self.exists() {
            return Err(box_err!(
                "snapshot {} is corrupted, some cf file is missing",
                self.path()
            ));
        }
        Ok(())
    }

    fn get_display_path(dir_path: impl AsRef<Path>, prefix: &str) -> String {
        let cf_names = "(".to_owned() + &SNAPSHOT_CFS.join("|") + ")";
        format!(
            "{}/{}_{}{}",
            dir_path.as_ref().display(),
            prefix,
            cf_names,
            SST_FILE_SUFFIX
        )
    }

    fn validate(&self, kv_engine: Arc<DB>) -> RaftStoreResult<()> {
        for cf_file in &self.cf_files {
            if cf_file.size == 0 {
                // Skip empty file. The checksum of this cf file should be 0 and
                // this is checked when loading the snapshot meta.
                continue;
            }
            if plain_file_used(cf_file.cf) {
                check_file_size_and_checksum(&cf_file.path, cf_file.size, cf_file.checksum)?;
            } else {
                prepare_sst_for_ingestion(&cf_file.path, &cf_file.clone_path)?;
                validate_sst_for_ingestion(
                    &kv_engine,
                    cf_file.cf,
                    &cf_file.clone_path,
                    cf_file.size,
                    cf_file.checksum,
                )?;
            }
        }
        Ok(())
    }

    fn switch_to_cf_file(&mut self, cf: &str) -> io::Result<()> {
        match self.cf_files.iter().position(|x| x.cf == cf) {
            Some(index) => {
                self.cf_index = index;
                Ok(())
            }
            None => Err(io::Error::new(
                ErrorKind::Other,
                format!("fail to find cf {}", cf),
            )),
        }
    }

    // Only called in `do_build`.
    fn save_meta_file(&mut self) -> RaftStoreResult<()> {
        let mut v = vec![];
        box_try!(self.meta_file.meta.write_to_vec(&mut v));
        if let Some(mut f) = self.meta_file.file.take() {
            // `meta_file` could be None for this case: in `init_for_building` the snapshot exists
            // so no temporary meta file is created, and this field is None. However in `do_build`
            // it's deleted so we build it again, and then call `save_meta_file` with `meta_file`
            // as None.
            // FIXME: We can fix it later by introducing a better snapshot delete mechanism.
            f.write_all(&v[..])?;
            f.flush()?;
            f.sync_all()?;
        }
        fs::rename(&self.meta_file.tmp_path, &self.meta_file.path)?;
        self.hold_tmp_files = false;
        Ok(())
    }

    fn do_build(
        &mut self,
        kv_snap: &DbSnapshot,
        region: &Region,
        stat: &mut SnapshotStatistics,
        deleter: Box<dyn SnapshotDeleter>,
    ) -> RaftStoreResult<()> {
        fail_point!("snapshot_enter_do_build");
        if self.exists() {
            match self.validate(kv_snap.get_db()) {
                Ok(()) => return Ok(()),
                Err(e) => {
                    error!(
                        "snapshot is corrupted, will rebuild";
                        "region_id" => region.get_id(),
                        "snapshot" => %self.path(),
                        "err" => ?e,
                    );
                    if !retry_delete_snapshot(deleter, &self.key, self) {
                        error!(
                            "failed to delete corrupted snapshot because it's \
                             already registered elsewhere";
                            "region_id" => region.get_id(),
                            "snapshot" => %self.path(),
                        );
                        return Err(e);
                    }
<<<<<<< HEAD
                    self.init_for_building()?;
=======
                    self.init_for_building(kv_snap)?;
>>>>>>> 85bb786e
                }
            }
        }

        let (begin_key, end_key) = (enc_start_key(region), enc_end_key(region));
        for cf in SNAPSHOT_CFS {
            self.switch_to_cf_file(cf)?;
<<<<<<< HEAD
            let cf_file = &mut self.cf_files[self.cf_index];
            let path = cf_file.tmp_path.to_str().unwrap();
            let cf_stat = if plain_file_used(cf_file.cf) {
                snap_io::build_plain_cf_file(path, snap, cf_file.cf, &begin_key, &end_key)?
            } else {
                let limiter = self.limiter.as_ref().map(|c| c.as_ref());
                snap_io::build_sst_cf_file(path, snap, cf_file.cf, &begin_key, &end_key, limiter)?
=======
            let (cf_key_count, cf_size) = if plain_file_used(cf) {
                self.build_plain_cf_file(kv_snap, cf, &begin_key, &end_key)?
            } else {
                let mut key_count = 0;
                let mut size = 0;
                let base = self
                    .limiter
                    .as_ref()
                    .map_or(0 as i64, |l| l.get_max_bytes_per_time());
                let mut bytes: i64 = 0;
                kv_snap.scan_cf(cf, &begin_key, &end_key, false, |key, value| {
                    let l = key.len() + value.len();
                    if let Some(ref limiter) = self.limiter {
                        if bytes >= base {
                            bytes = 0;
                            limiter.request(base);
                        }
                        bytes += l as i64;
                    }
                    size += l;
                    key_count += 1;
                    box_try!(self.add_kv(key, value));
                    Ok(true)
                })?;
                (key_count, size)
>>>>>>> 85bb786e
            };
            cf_file.kv_count = cf_stat.key_count as u64;
            if cf_file.kv_count > 0 {
                fs::rename(&cf_file.tmp_path, &cf_file.path)?;
                cf_file.checksum = calc_crc32(&cf_file.path)?;
                cf_file.size = get_file_size(&cf_file.path)?;
                self.size_track.fetch_add(cf_file.size, Ordering::SeqCst);
            }

            SNAPSHOT_CF_KV_COUNT
                .with_label_values(&[cf])
                .observe(cf_stat.key_count as f64);
            SNAPSHOT_CF_SIZE
                .with_label_values(&[cf])
                .observe(cf_stat.total_size as f64);
            info!(
                "scan snapshot of one cf";
                "region_id" => region.get_id(),
                "snapshot" => self.path(),
                "cf" => cf,
                "key_count" => cf_stat.key_count,
                "size" => cf_stat.total_size,
            );
        }

        stat.kv_count = self.cf_files.iter().map(|cf| cf.kv_count as usize).sum();
        // save snapshot meta to meta file
        let snapshot_meta = gen_snapshot_meta(&self.cf_files[..])?;
        self.meta_file.meta = snapshot_meta;
        self.save_meta_file()?;
        Ok(())
    }
}

impl fmt::Debug for Snap {
    fn fmt(&self, f: &mut Formatter<'_>) -> fmt::Result {
        f.debug_struct("Snap")
            .field("key", &self.key)
            .field("display_path", &self.display_path)
            .finish()
    }
}

impl Snapshot for Snap {
    fn build(
        &mut self,
        kv_snap: &DbSnapshot,
        region: &Region,
        snap_data: &mut RaftSnapshotData,
        stat: &mut SnapshotStatistics,
        deleter: Box<dyn SnapshotDeleter>,
    ) -> RaftStoreResult<()> {
        let t = Instant::now();
        self.do_build(kv_snap, region, stat, deleter)?;

        let total_size = self.total_size()?;
        stat.size = total_size;
        // set snapshot meta data
        snap_data.set_file_size(total_size);
        snap_data.set_version(SNAPSHOT_VERSION);
        snap_data.set_meta(self.meta_file.meta.clone());

        SNAPSHOT_BUILD_TIME_HISTOGRAM.observe(duration_to_sec(t.elapsed()) as f64);
        info!(
            "scan snapshot";
            "region_id" => region.get_id(),
            "snapshot" => self.path(),
            "key_count" => stat.kv_count,
            "size" => total_size,
            "takes" => ?t.elapsed(),
        );

        Ok(())
    }

    fn path(&self) -> &str {
        &self.display_path
    }

    fn exists(&self) -> bool {
        self.cf_files
            .iter()
            .all(|cf_file| cf_file.size == 0 || file_exists(&cf_file.path))
            && file_exists(&self.meta_file.path)
    }

    fn delete(&self) {
        debug!(
            "deleting snapshot file";
            "snapshot" => %self.path(),
        );
        for cf_file in &self.cf_files {
            delete_file_if_exist(&cf_file.clone_path).unwrap();
            if self.hold_tmp_files {
                delete_file_if_exist(&cf_file.tmp_path).unwrap();
            }
            if delete_file_if_exist(&cf_file.path).unwrap() {
                self.size_track.fetch_sub(cf_file.size, Ordering::SeqCst);
            }
        }
        delete_file_if_exist(&self.meta_file.path).unwrap();
        if self.hold_tmp_files {
            delete_file_if_exist(&self.meta_file.tmp_path).unwrap();
        }
    }

    fn meta(&self) -> io::Result<Metadata> {
        fs::metadata(&self.meta_file.path)
    }

    fn total_size(&self) -> io::Result<u64> {
        Ok(self.cf_files.iter().fold(0, |acc, x| acc + x.size))
    }

    fn save(&mut self) -> io::Result<()> {
        debug!(
            "saving to snapshot file";
            "snapshot" => %self.path(),
        );
        for cf_file in &mut self.cf_files {
            if cf_file.size == 0 {
                // Skip empty cf file.
                continue;
            }

            // Check each cf file has been fully written, and the checksum matches.
            {
                let mut file = cf_file.file.take().unwrap();
                file.flush()?;
            }
            if cf_file.written_size != cf_file.size {
                return Err(io::Error::new(
                    ErrorKind::Other,
                    format!(
                        "snapshot file {} for cf {} size mismatches, \
                         real size {}, expected size {}",
                        cf_file.path.display(),
                        cf_file.cf,
                        cf_file.written_size,
                        cf_file.size
                    ),
                ));
            }
            let checksum = cf_file.write_digest.as_ref().unwrap().sum32();
            if checksum != cf_file.checksum {
                return Err(io::Error::new(
                    ErrorKind::Other,
                    format!(
                        "snapshot file {} for cf {} checksum \
                         mismatches, real checksum {}, expected \
                         checksum {}",
                        cf_file.path.display(),
                        cf_file.cf,
                        checksum,
                        cf_file.checksum
                    ),
                ));
            }

            fs::rename(&cf_file.tmp_path, &cf_file.path)?;
            self.size_track.fetch_add(cf_file.size, Ordering::SeqCst);
        }
        // write meta file
        let mut v = vec![];
        self.meta_file.meta.write_to_vec(&mut v)?;
        {
            let mut meta_file = self.meta_file.file.take().unwrap();
            meta_file.write_all(&v[..])?;
            meta_file.sync_all()?;
        }
        fs::rename(&self.meta_file.tmp_path, &self.meta_file.path)?;
        self.hold_tmp_files = false;
        Ok(())
    }

    fn apply(&mut self, options: ApplyOptions) -> Result<()> {
        box_try!(self.validate(Arc::clone(&options.db)));

        let abort_checker = ApplyAbortChecker(options.abort);
        for cf_file in &mut self.cf_files {
            if cf_file.size == 0 {
                // Skip empty cf file.
                continue;
            }
            let cf = cf_file.cf;
            if plain_file_used(cf_file.cf) {
                let path = cf_file.path.to_str().unwrap();
                let batch_size = options.write_batch_size;
                snap_io::apply_plain_cf_file(path, &abort_checker, &options.db, cf, batch_size)?;
            } else {
                let _timer = INGEST_SST_DURATION_SECONDS.start_coarse_timer();
                let path = cf_file.clone_path.to_str().unwrap();
                snap_io::apply_sst_cf_file(path, &options.db, cf)?
            }
        }
        Ok(())
    }
}

// To check whether a procedure about apply snapshot aborts or not.
struct ApplyAbortChecker(Arc<AtomicUsize>);
impl snap_io::StaleDetector for ApplyAbortChecker {
    fn is_stale(&self) -> bool {
        self.0.load(Ordering::Relaxed) == JOB_STATUS_CANCELLING
    }
}

impl Read for Snap {
    fn read(&mut self, buf: &mut [u8]) -> io::Result<usize> {
        if buf.is_empty() {
            return Ok(0);
        }
        while self.cf_index < self.cf_files.len() {
            let cf_file = &mut self.cf_files[self.cf_index];
            if cf_file.size == 0 {
                self.cf_index += 1;
                continue;
            }
            match cf_file.file.as_mut().unwrap().read(buf) {
                Ok(0) => {
                    // EOF. Switch to next file.
                    self.cf_index += 1;
                }
                Ok(n) => {
                    return Ok(n);
                }
                e => return e,
            }
        }
        Ok(0)
    }
}

impl Write for Snap {
    fn write(&mut self, buf: &[u8]) -> io::Result<usize> {
        if buf.is_empty() {
            return Ok(0);
        }

        let mut next_buf = buf;
        while self.cf_index < self.cf_files.len() {
            let cf_file = &mut self.cf_files[self.cf_index];
            if cf_file.size == 0 {
                self.cf_index += 1;
                continue;
            }

            let left = (cf_file.size - cf_file.written_size) as usize;
            if left == 0 {
                self.cf_index += 1;
                continue;
            }

            let mut file = LimitWriter::new(self.limiter.clone(), cf_file.file.as_mut().unwrap());
            let digest = cf_file.write_digest.as_mut().unwrap();

            if next_buf.len() > left {
                file.write_all(&next_buf[0..left])?;
                digest.write(&next_buf[0..left]);
                cf_file.written_size += left as u64;
                self.cf_index += 1;
                next_buf = &next_buf[left..];
            } else {
                file.write_all(next_buf)?;
                digest.write(next_buf);
                cf_file.written_size += next_buf.len() as u64;
                return Ok(buf.len());
            }
        }
        let n = buf.len() - next_buf.len();
        Ok(n)
    }

    fn flush(&mut self) -> io::Result<()> {
        if let Some(cf_file) = self.cf_files.get_mut(self.cf_index) {
            let file = cf_file.file.as_mut().unwrap();
            file.flush()?;
        }
        Ok(())
    }
}

impl Drop for Snap {
    fn drop(&mut self) {
        // cleanup if some of the cf files and meta file is partly written
        if self
            .cf_files
            .iter()
            .any(|cf_file| file_exists(&cf_file.tmp_path))
            || file_exists(&self.meta_file.tmp_path)
        {
            self.delete();
            return;
        }
        // cleanup if data corruption happens and any file goes missing
        if !self.exists() {
            self.delete();
            return;
        }
    }
}

#[derive(PartialEq, Debug)]
pub enum SnapEntry {
    Generating = 1,
    Sending = 2,
    Receiving = 3,
    Applying = 4,
}

/// `SnapStats` is for snapshot statistics.
pub struct SnapStats {
    pub sending_count: usize,
    pub receiving_count: usize,
}

struct SnapManagerCore {
    base: String,
    registry: HashMap<SnapKey, Vec<SnapEntry>>,
    snap_size: Arc<AtomicU64>,
}

fn notify_stats(ch: Option<&RaftRouter>) {
    if let Some(ch) = ch {
        if let Err(e) = ch.send_control(StoreMsg::SnapshotStats) {
            error!(
                "failed to notify snapshot stats";
                "err" => ?e,
            )
        }
    }
}

/// `SnapManagerCore` trace all current processing snapshots.
#[derive(Clone)]
pub struct SnapManager {
    // directory to store snapfile.
    core: Arc<RwLock<SnapManagerCore>>,
    router: Option<RaftRouter>,
    limiter: Option<Arc<IOLimiter>>,
    max_total_size: u64,
}

impl SnapManager {
    pub fn new<T: Into<String>>(path: T, router: Option<RaftRouter>) -> SnapManager {
        SnapManagerBuilder::default().build(path, router)
    }

    pub fn init(&self) -> io::Result<()> {
        // Use write lock so only one thread initialize the directory at a time.
        let core = self.core.wl();
        let path = Path::new(&core.base);
        if !path.exists() {
            fs::create_dir_all(path)?;
            return Ok(());
        }
        if !path.is_dir() {
            return Err(io::Error::new(
                ErrorKind::Other,
                format!("{} should be a directory", path.display()),
            ));
        }
        for f in fs::read_dir(path)? {
            let p = f?;
            if p.file_type()?.is_file() {
                if let Some(s) = p.file_name().to_str() {
                    if s.ends_with(TMP_FILE_SUFFIX) {
                        fs::remove_file(p.path())?;
                    } else if s.ends_with(SST_FILE_SUFFIX) {
                        let len = p.metadata()?.len();
                        core.snap_size.fetch_add(len, Ordering::SeqCst);
                    }
                }
            }
        }
        Ok(())
    }

    // Return all snapshots which is idle not being used.
    pub fn list_idle_snap(&self) -> io::Result<Vec<(SnapKey, bool)>> {
        let core = self.core.rl();
        let path = Path::new(&core.base);
        let read_dir = fs::read_dir(path)?;
        // Remove the duplicate snap keys.
        let mut v: Vec<_> = read_dir
            .filter_map(|p| {
                let p = match p {
                    Err(e) => {
                        error!(
                            "failed to list content of directory";
                            "directory" => %core.base,
                            "err" => ?e,
                        );
                        return None;
                    }
                    Ok(p) => p,
                };
                match p.file_type() {
                    Ok(t) if t.is_file() => {}
                    _ => return None,
                }
                let file_name = p.file_name();
                let name = match file_name.to_str() {
                    None => return None,
                    Some(n) => n,
                };
                let is_sending = name.starts_with(SNAP_GEN_PREFIX);
                let numbers: Vec<u64> = name.split('.').next().map_or_else(
                    || vec![],
                    |s| {
                        s.split('_')
                            .skip(1)
                            .filter_map(|s| s.parse().ok())
                            .collect()
                    },
                );
                if numbers.len() != 3 {
                    error!(
                        "failed to parse snapkey";
                        "snap_key" => %name,
                    );
                    return None;
                }
                let snap_key = SnapKey::new(numbers[0], numbers[1], numbers[2]);
                if core.registry.contains_key(&snap_key) {
                    // Skip those registered snapshot.
                    return None;
                }
                Some((snap_key, is_sending))
            })
            .collect();
        v.sort();
        v.dedup();
        Ok(v)
    }

    #[inline]
    pub fn has_registered(&self, key: &SnapKey) -> bool {
        self.core.rl().registry.contains_key(key)
    }

    pub fn get_snapshot_for_building(&self, key: &SnapKey) -> RaftStoreResult<Box<dyn Snapshot>> {
        let mut old_snaps = None;
        while self.get_total_snap_size() > self.max_total_snap_size() {
            if old_snaps.is_none() {
                let snaps = self.list_idle_snap()?;
                let mut key_and_snaps = Vec::with_capacity(snaps.len());
                for (key, is_sending) in snaps {
                    if !is_sending {
                        continue;
                    }
                    let snap = match self.get_snapshot_for_sending(&key) {
                        Ok(snap) => snap,
                        Err(_) => continue,
                    };
                    if let Ok(modified) = snap.meta().and_then(|m| m.modified()) {
                        key_and_snaps.push((key, snap, modified));
                    }
                }
                key_and_snaps.sort_by_key(|&(_, _, modified)| Reverse(modified));
                old_snaps = Some(key_and_snaps);
            }
            match old_snaps.as_mut().unwrap().pop() {
                Some((key, snap, _)) => self.delete_snapshot(&key, snap.as_ref(), false),
                None => return Err(RaftStoreError::Snapshot(Error::TooManySnapshots)),
            };
        }

        let (dir, snap_size) = {
            let core = self.core.rl();
            (core.base.clone(), Arc::clone(&core.snap_size))
        };
        let f = Snap::new_for_building(
            dir,
            key,
            snap_size,
            Box::new(self.clone()),
            self.limiter.clone(),
        )?;
        Ok(Box::new(f))
    }

    pub fn get_snapshot_for_sending(&self, key: &SnapKey) -> RaftStoreResult<Box<dyn Snapshot>> {
        let core = self.core.rl();
        let s = Snap::new_for_sending(
            &core.base,
            key,
            Arc::clone(&core.snap_size),
            Box::new(self.clone()),
        )?;
        Ok(Box::new(s))
    }

    pub fn get_snapshot_for_receiving(
        &self,
        key: &SnapKey,
        data: &[u8],
    ) -> RaftStoreResult<Box<dyn Snapshot>> {
        let core = self.core.rl();
        let mut snapshot_data = RaftSnapshotData::new();
        snapshot_data.merge_from_bytes(data)?;
        let f = Snap::new_for_receiving(
            &core.base,
            key,
            snapshot_data.take_meta(),
            Arc::clone(&core.snap_size),
            Box::new(self.clone()),
            self.limiter.clone(),
        )?;
        Ok(Box::new(f))
    }

    pub fn get_snapshot_for_applying(&self, key: &SnapKey) -> RaftStoreResult<Box<dyn Snapshot>> {
        let core = self.core.rl();
        let s = Snap::new_for_applying(
            &core.base,
            key,
            Arc::clone(&core.snap_size),
            Box::new(self.clone()),
        )?;
        if !s.exists() {
            return Err(RaftStoreError::Other(From::from(
                format!("snapshot of {:?} not exists.", key).to_string(),
            )));
        }
        Ok(Box::new(s))
    }

    /// Get the approximate size of snap file exists in snap directory.
    ///
    /// Return value is not guaranteed to be accurate.
    pub fn get_total_snap_size(&self) -> u64 {
        let core = self.core.rl();
        core.snap_size.load(Ordering::SeqCst)
    }

    pub fn max_total_snap_size(&self) -> u64 {
        self.max_total_size
    }

    pub fn register(&self, key: SnapKey, entry: SnapEntry) {
        debug!(
            "register snapshot";
            "key" => %key,
            "entry" => ?entry,
        );
        let mut core = self.core.wl();
        match core.registry.entry(key) {
            Entry::Occupied(mut e) => {
                if e.get().contains(&entry) {
                    warn!(
                        "snap key is registered more than once!";
                        "key" => %e.key(),
                    );
                    return;
                }
                e.get_mut().push(entry);
            }
            Entry::Vacant(e) => {
                e.insert(vec![entry]);
            }
        }

        notify_stats(self.router.as_ref());
    }

    pub fn deregister(&self, key: &SnapKey, entry: &SnapEntry) {
        debug!(
            "deregister snapshot";
            "key" => %key,
            "entry" => ?entry,
        );
        let mut need_clean = false;
        let mut handled = false;
        let mut core = self.core.wl();
        if let Some(e) = core.registry.get_mut(key) {
            let last_len = e.len();
            e.retain(|e| e != entry);
            need_clean = e.is_empty();
            handled = last_len > e.len();
        }
        if need_clean {
            core.registry.remove(key);
        }
        if handled {
            notify_stats(self.router.as_ref());
            return;
        }
        warn!(
            "stale deregister snapshot";
            "key" => %key,
            "entry" => ?entry,
        );
    }

    pub fn stats(&self) -> SnapStats {
        let core = self.core.rl();
        // send_count, generating_count, receiving_count, applying_count
        let (mut sending_cnt, mut receiving_cnt) = (0, 0);
        for v in core.registry.values() {
            let (mut is_sending, mut is_receiving) = (false, false);
            for s in v {
                match *s {
                    SnapEntry::Sending | SnapEntry::Generating => is_sending = true,
                    SnapEntry::Receiving | SnapEntry::Applying => is_receiving = true,
                }
            }
            if is_sending {
                sending_cnt += 1;
            }
            if is_receiving {
                receiving_cnt += 1;
            }
        }

        SnapStats {
            sending_count: sending_cnt,
            receiving_count: receiving_cnt,
        }
    }
}

impl SnapshotDeleter for SnapManager {
    fn delete_snapshot(&self, key: &SnapKey, snap: &dyn Snapshot, check_entry: bool) -> bool {
        let core = self.core.rl();
        if check_entry {
            if let Some(e) = core.registry.get(key) {
                if e.len() > 1 {
                    info!(
                        "skip to delete snapshot since it's registered more than once";
                        "snapshot" => %snap.path(),
                        "registered_entries" => ?e,
                    );
                    return false;
                }
            }
        } else if core.registry.contains_key(key) {
            info!(
                "skip to delete snapshot since it's registered";
                "snapshot" => %snap.path(),
            );
            return false;
        }
        snap.delete();
        true
    }
}

#[derive(Debug, Default)]
pub struct SnapManagerBuilder {
    max_write_bytes_per_sec: u64,
    max_total_size: u64,
}

impl SnapManagerBuilder {
    pub fn max_write_bytes_per_sec(&mut self, bytes: u64) -> &mut SnapManagerBuilder {
        self.max_write_bytes_per_sec = bytes;
        self
    }
    pub fn max_total_size(&mut self, bytes: u64) -> &mut SnapManagerBuilder {
        self.max_total_size = bytes;
        self
    }
    pub fn build<T: Into<String>>(&self, path: T, router: Option<RaftRouter>) -> SnapManager {
        let limiter = if self.max_write_bytes_per_sec > 0 {
            Some(Arc::new(IOLimiter::new(self.max_write_bytes_per_sec)))
        } else {
            None
        };
        let max_total_size = if self.max_total_size > 0 {
            self.max_total_size
        } else {
            u64::MAX
        };
        SnapManager {
            core: Arc::new(RwLock::new(SnapManagerCore {
                base: path.into(),
                registry: map![],
                snap_size: Arc::new(AtomicU64::new(0)),
            })),
            router,
            limiter,
            max_total_size,
        }
    }
}

#[cfg(test)]
pub mod tests {
    use std::cmp;
    use std::fs::{self, File, OpenOptions};
    use std::io::{self, Read, Seek, SeekFrom, Write};
    use std::path::Path;
    use std::sync::atomic::{AtomicU64, AtomicUsize, Ordering};
    use std::sync::Arc;

    use engine::rocks;
    use engine::rocks::util::CFOptions;
    use engine::rocks::{DBOptions, Env, DB};
    use engine::{Engines, Iterable, Mutable, Peekable, Snapshot as DbSnapshot};
    use engine::{ALL_CFS, CF_DEFAULT, CF_LOCK, CF_RAFT, CF_WRITE};
    use kvproto::metapb::{Peer, Region};
    use kvproto::raft_serverpb::{
        RaftApplyState, RaftSnapshotData, RegionLocalState, SnapshotMeta,
    };
    use protobuf::Message;
    use std::path::PathBuf;
    use tempdir::TempDir;

    use super::{
        ApplyOptions, Snap, SnapEntry, SnapKey, SnapManager, SnapManagerBuilder, Snapshot,
        SnapshotDeleter, SnapshotStatistics, META_FILE_SUFFIX, SNAPSHOT_CFS, SNAP_GEN_PREFIX,
    };

    use crate::raftstore::store::peer_storage::JOB_STATUS_RUNNING;
    use crate::raftstore::store::{keys, INIT_EPOCH_CONF_VER, INIT_EPOCH_VER};
    use crate::raftstore::Result;

    const TEST_STORE_ID: u64 = 1;
    const TEST_KEY: &[u8] = b"akey";
    const TEST_WRITE_BATCH_SIZE: usize = 10 * 1024 * 1024;
    const TEST_META_FILE_BUFFER_SIZE: usize = 1000;
    const BYTE_SIZE: usize = 1;

    #[derive(Clone)]
    struct DummyDeleter;

    impl SnapshotDeleter for DummyDeleter {
        fn delete_snapshot(&self, _: &SnapKey, snap: &dyn Snapshot, _: bool) -> bool {
            snap.delete();
            true
        }
    }

    type DBBuilder = fn(
        p: &Path,
        db_opt: Option<DBOptions>,
        cf_opts: Option<Vec<CFOptions<'_>>>,
    ) -> Result<Arc<DB>>;

    pub fn open_test_empty_db(
        path: &Path,
        db_opt: Option<DBOptions>,
        cf_opts: Option<Vec<CFOptions<'_>>>,
    ) -> Result<Arc<DB>> {
        let p = path.to_str().unwrap();
        let db = rocks::util::new_engine(p, db_opt, ALL_CFS, cf_opts)?;
        Ok(Arc::new(db))
    }

    pub fn open_test_db(
        path: &Path,
        db_opt: Option<DBOptions>,
        cf_opts: Option<Vec<CFOptions<'_>>>,
    ) -> Result<Arc<DB>> {
        let p = path.to_str().unwrap();
        let db = rocks::util::new_engine(p, db_opt, ALL_CFS, cf_opts)?;
        let key = keys::data_key(TEST_KEY);
        // write some data into each cf
        for (i, cf) in db.cf_names().into_iter().enumerate() {
            let handle = rocks::util::get_cf_handle(&db, cf)?;
            let mut p = Peer::new();
            p.set_store_id(TEST_STORE_ID);
            p.set_id((i + 1) as u64);
            db.put_msg_cf(handle, &key[..], &p)?;
        }
        Ok(Arc::new(db))
    }

    pub fn get_test_db_for_regions(
        path: &TempDir,
        raft_db_opt: Option<DBOptions>,
        raft_cf_opt: Option<CFOptions<'_>>,
        kv_db_opt: Option<DBOptions>,
        kv_cf_opts: Option<Vec<CFOptions<'_>>>,
        regions: &[u64],
    ) -> Result<Engines> {
        let p = path.path();
        let kv = open_test_db(p.join("kv").as_path(), kv_db_opt, kv_cf_opts)?;
        let raft = open_test_db(
            p.join("raft").as_path(),
            raft_db_opt,
            raft_cf_opt.map(|opt| vec![opt]),
        )?;
        for &region_id in regions {
            // Put apply state into kv engine.
            let mut apply_state = RaftApplyState::new();
            apply_state.set_applied_index(10);
            apply_state.mut_truncated_state().set_index(10);
            let handle = rocks::util::get_cf_handle(&kv, CF_RAFT)?;
            kv.put_msg_cf(handle, &keys::apply_state_key(region_id), &apply_state)?;

            // Put region info into kv engine.
            let region = gen_test_region(region_id, 1, 1);
            let mut region_state = RegionLocalState::new();
            region_state.set_region(region);
            let handle = rocks::util::get_cf_handle(&kv, CF_RAFT)?;
            kv.put_msg_cf(handle, &keys::region_state_key(region_id), &region_state)?;
        }
        let shared_block_cache = false;
        Ok(Engines {
            kv,
            raft,
            shared_block_cache,
        })
    }

    pub fn get_kv_count(snap: &DbSnapshot) -> usize {
        let mut kv_count = 0;
        for cf in SNAPSHOT_CFS {
            snap.scan_cf(
                cf,
                &keys::data_key(b"a"),
                &keys::data_key(b"z"),
                false,
                |_, _| {
                    kv_count += 1;
                    Ok(true)
                },
            )
            .unwrap();
        }
        kv_count
    }

    pub fn gen_test_region(region_id: u64, store_id: u64, peer_id: u64) -> Region {
        let mut peer = Peer::new();
        peer.set_store_id(store_id);
        peer.set_id(peer_id);
        let mut region = Region::new();
        region.set_id(region_id);
        region.set_start_key(b"a".to_vec());
        region.set_end_key(b"z".to_vec());
        region.mut_region_epoch().set_version(INIT_EPOCH_VER);
        region.mut_region_epoch().set_conf_ver(INIT_EPOCH_CONF_VER);
        region.mut_peers().push(peer.clone());
        region
    }

    pub fn assert_eq_db(expected_db: &DB, db: &DB) {
        let key = keys::data_key(TEST_KEY);
        for cf in SNAPSHOT_CFS {
            let p1: Option<Peer> = expected_db.get_msg_cf(cf, &key[..]).unwrap();
            if p1.is_some() {
                let p2: Option<Peer> = db.get_msg_cf(cf, &key[..]).unwrap();
                if p2.is_none() {
                    panic!("cf {}: expect key {:?} has value", cf, key);
                }
                let p1 = p1.unwrap();
                let p2 = p2.unwrap();
                if p2 != p1 {
                    panic!(
                        "cf {}: key {:?}, value {:?}, expected {:?}",
                        cf, key, p2, p1
                    );
                }
            }
        }
    }

    pub fn gen_db_options_with_encryption() -> DBOptions {
        let env = Arc::new(Env::new_default_ctr_encrypted_env(b"abcd").unwrap());
        let mut db_opt = DBOptions::new();
        db_opt.set_env(env);
        db_opt
    }

    #[test]
    fn test_gen_snapshot_meta() {
        let mut cf_file = Vec::with_capacity(super::SNAPSHOT_CFS.len());
        for (i, cf) in super::SNAPSHOT_CFS.iter().enumerate() {
            let f = super::CfFile {
                cf,
                size: 100 * (i + 1) as u64,
                checksum: 1000 * (i + 1) as u32,
                ..Default::default()
            };
            cf_file.push(f);
        }
        let meta = super::gen_snapshot_meta(&cf_file).unwrap();
        for (i, cf_file_meta) in meta.get_cf_files().iter().enumerate() {
            if cf_file_meta.get_cf() != cf_file[i].cf {
                panic!(
                    "{}: expect cf {}, got {}",
                    i,
                    cf_file[i].cf,
                    cf_file_meta.get_cf()
                );
            }
            if cf_file_meta.get_size() != cf_file[i].size {
                panic!(
                    "{}: expect cf size {}, got {}",
                    i,
                    cf_file[i].size,
                    cf_file_meta.get_size()
                );
            }
            if cf_file_meta.get_checksum() != cf_file[i].checksum {
                panic!(
                    "{}: expect cf checksum {}, got {}",
                    i,
                    cf_file[i].checksum,
                    cf_file_meta.get_checksum()
                );
            }
        }
    }

    #[test]
    fn test_display_path() {
        let dir = TempDir::new("test-display-path").unwrap();
        let key = SnapKey::new(1, 1, 1);
        let prefix = format!("{}_{}", SNAP_GEN_PREFIX, key);
        let display_path = Snap::get_display_path(dir.path(), &prefix);
        assert_ne!(display_path, "");
    }

    #[test]
    fn test_empty_snap_file() {
        test_snap_file(open_test_empty_db, None);
        test_snap_file(open_test_empty_db, Some(gen_db_options_with_encryption()));
    }

    #[test]
    fn test_non_empty_snap_file() {
        test_snap_file(open_test_db, None);
        test_snap_file(open_test_db, Some(gen_db_options_with_encryption()));
    }

    fn test_snap_file(get_db: DBBuilder, db_opt: Option<DBOptions>) {
        let region_id = 1;
        let region = gen_test_region(region_id, 1, 1);
        let src_db_dir = TempDir::new("test-snap-file-db-src").unwrap();
        let db = get_db(&src_db_dir.path(), db_opt.clone(), None).unwrap();
        let snapshot = DbSnapshot::new(Arc::clone(&db));

        let src_dir = TempDir::new("test-snap-file-src").unwrap();
        let key = SnapKey::new(region_id, 1, 1);
        let size_track = Arc::new(AtomicU64::new(0));
        let deleter = Box::new(DummyDeleter {});
        let mut s1 = Snap::new_for_building(
            src_dir.path(),
            &key,
            Arc::clone(&size_track),
            deleter.clone(),
            None,
        )
        .unwrap();
        // Ensure that this snapshot file doesn't exist before being built.
        assert!(!s1.exists());
        assert_eq!(size_track.load(Ordering::SeqCst), 0);

        let mut snap_data = RaftSnapshotData::new();
        snap_data.set_region(region.clone());
        let mut stat = SnapshotStatistics::new();
        s1.build(
            &snapshot,
            &region,
            &mut snap_data,
            &mut stat,
            deleter.clone(),
        )
        .unwrap();

        // Ensure that this snapshot file does exist after being built.
        assert!(s1.exists());
        let total_size = s1.total_size().unwrap();
        // Ensure the `size_track` is modified correctly.
        let size = size_track.load(Ordering::SeqCst);
        assert_eq!(size, total_size);
        assert_eq!(stat.size as u64, size);
        assert_eq!(stat.kv_count, get_kv_count(&snapshot));

        // Ensure this snapshot could be read for sending.
        let mut s2 = Snap::new_for_sending(
            src_dir.path(),
            &key,
            Arc::clone(&size_track),
            deleter.clone(),
        )
        .unwrap();
        assert!(s2.exists());

        // TODO check meta data correct.
        let _ = s2.meta().unwrap();

        let dst_dir = TempDir::new("test-snap-file-dst").unwrap();

        let mut s3 = Snap::new_for_receiving(
            dst_dir.path(),
            &key,
            snap_data.take_meta(),
            Arc::clone(&size_track),
            deleter.clone(),
            None,
        )
        .unwrap();
        assert!(!s3.exists());

        // Ensure snapshot data could be read out of `s2`, and write into `s3`.
        let copy_size = io::copy(&mut s2, &mut s3).unwrap();
        assert_eq!(copy_size, size);
        assert!(!s3.exists());
        s3.save().unwrap();
        assert!(s3.exists());

        // Ensure the tracked size is handled correctly after receiving a snapshot.
        assert_eq!(size_track.load(Ordering::SeqCst), size * 2);

        // Ensure `delete()` works to delete the source snapshot.
        s2.delete();
        assert!(!s2.exists());
        assert!(!s1.exists());
        assert_eq!(size_track.load(Ordering::SeqCst), size);

        // Ensure a snapshot could be applied to DB.
        let mut s4 =
            Snap::new_for_applying(dst_dir.path(), &key, Arc::clone(&size_track), deleter).unwrap();
        assert!(s4.exists());

        let dst_db_dir = TempDir::new("test-snap-file-db-dst").unwrap();
        let dst_db_path = dst_db_dir.path().to_str().unwrap();
        // Change arbitrarily the cf order of ALL_CFS at destination db.
        let dst_cfs = [CF_WRITE, CF_DEFAULT, CF_LOCK, CF_RAFT];
        let dst_db =
            Arc::new(rocks::util::new_engine(dst_db_path, db_opt, &dst_cfs, None).unwrap());
        let options = ApplyOptions {
            db: Arc::clone(&dst_db),
            region: region.clone(),
            abort: Arc::new(AtomicUsize::new(JOB_STATUS_RUNNING)),
            write_batch_size: TEST_WRITE_BATCH_SIZE,
        };
        // Verify thte snapshot applying is ok.
        assert!(s4.apply(options).is_ok());

        // Ensure `delete()` works to delete the dest snapshot.
        s4.delete();
        assert!(!s4.exists());
        assert!(!s3.exists());
        assert_eq!(size_track.load(Ordering::SeqCst), 0);

        // Verify the data is correct after applying snapshot.
        assert_eq_db(&db, dst_db.as_ref());
    }

    #[test]
    fn test_empty_snap_validation() {
        test_snap_validation(open_test_empty_db);
    }

    #[test]
    fn test_non_empty_snap_validation() {
        test_snap_validation(open_test_db);
    }

    fn test_snap_validation(get_db: DBBuilder) {
        let region_id = 1;
        let region = gen_test_region(region_id, 1, 1);
        let db_dir = TempDir::new("test-snap-validation-db").unwrap();
        let db = get_db(&db_dir.path(), None, None).unwrap();
        let snapshot = DbSnapshot::new(Arc::clone(&db));

        let dir = TempDir::new("test-snap-validation").unwrap();
        let key = SnapKey::new(region_id, 1, 1);
        let size_track = Arc::new(AtomicU64::new(0));
        let deleter = Box::new(DummyDeleter {});
        let mut s1 = Snap::new_for_building(
            dir.path(),
            &key,
            Arc::clone(&size_track),
            deleter.clone(),
            None,
        )
        .unwrap();
        assert!(!s1.exists());

        let mut snap_data = RaftSnapshotData::new();
        snap_data.set_region(region.clone());
        let mut stat = SnapshotStatistics::new();
        s1.build(
            &snapshot,
            &region,
            &mut snap_data,
            &mut stat,
            deleter.clone(),
        )
        .unwrap();
        assert!(s1.exists());

        let mut s2 = Snap::new_for_building(
            dir.path(),
            &key,
            Arc::clone(&size_track),
            deleter.clone(),
            None,
        )
        .unwrap();
        assert!(s2.exists());

        s2.build(&snapshot, &region, &mut snap_data, &mut stat, deleter)
            .unwrap();
        assert!(s2.exists());
    }

    // Make all the snapshot in the specified dir corrupted to have incorrect size.
    fn corrupt_snapshot_size_in<T: Into<PathBuf>>(dir: T) {
        let dir_path = dir.into();
        let read_dir = fs::read_dir(dir_path).unwrap();
        for p in read_dir {
            if p.is_ok() {
                let e = p.as_ref().unwrap();
                if !e
                    .file_name()
                    .into_string()
                    .unwrap()
                    .ends_with(META_FILE_SUFFIX)
                {
                    let mut f = OpenOptions::new().append(true).open(e.path()).unwrap();
                    f.write_all(b"xxxxx").unwrap();
                }
            }
        }
    }

    // Make all the snapshot in the specified dir corrupted to have incorrect checksum.
    fn corrupt_snapshot_checksum_in<T: Into<PathBuf>>(dir: T) -> Vec<SnapshotMeta> {
        let dir_path = dir.into();
        let mut res = Vec::new();
        let read_dir = fs::read_dir(dir_path).unwrap();
        for p in read_dir {
            if p.is_ok() {
                let e = p.as_ref().unwrap();
                if e.file_name()
                    .into_string()
                    .unwrap()
                    .ends_with(META_FILE_SUFFIX)
                {
                    let mut snapshot_meta = SnapshotMeta::new();
                    let mut buf = Vec::with_capacity(TEST_META_FILE_BUFFER_SIZE);
                    {
                        let mut f = OpenOptions::new().read(true).open(e.path()).unwrap();
                        f.read_to_end(&mut buf).unwrap();
                    }

                    snapshot_meta.merge_from_bytes(&buf).unwrap();

                    for cf in snapshot_meta.mut_cf_files().iter_mut() {
                        let corrupted_checksum = cf.get_checksum() + 100;
                        cf.set_checksum(corrupted_checksum);
                    }

                    buf.clear();
                    snapshot_meta.write_to_vec(&mut buf).unwrap();
                    {
                        let mut f = OpenOptions::new()
                            .write(true)
                            .truncate(true)
                            .open(e.path())
                            .unwrap();
                        f.write_all(&buf[..]).unwrap();
                        f.flush().unwrap();
                    }

                    res.push(snapshot_meta);
                }
            }
        }
        res
    }

    // Make all the snapshot meta files in the specified corrupted to have incorrect content.
    fn corrupt_snapshot_meta_file<T: Into<PathBuf>>(dir: T) -> usize {
        let mut total = 0;
        let dir_path = dir.into();
        let read_dir = fs::read_dir(dir_path).unwrap();
        for p in read_dir {
            if p.is_ok() {
                let e = p.as_ref().unwrap();
                if e.file_name()
                    .into_string()
                    .unwrap()
                    .ends_with(META_FILE_SUFFIX)
                {
                    let mut f = OpenOptions::new()
                        .read(true)
                        .write(true)
                        .open(e.path())
                        .unwrap();
                    // Make the last byte of the meta file corrupted
                    // by turning over all bits of it
                    let pos = SeekFrom::End(-(BYTE_SIZE as i64));
                    f.seek(pos).unwrap();
                    let mut buf = [0; BYTE_SIZE];
                    f.read_exact(&mut buf[..]).unwrap();
                    buf[0] ^= u8::max_value();
                    f.seek(pos).unwrap();
                    f.write_all(&buf[..]).unwrap();
                    total += 1;
                }
            }
        }
        total
    }

    fn copy_snapshot(
        from_dir: &TempDir,
        to_dir: &TempDir,
        key: &SnapKey,
        size_track: Arc<AtomicU64>,
        snapshot_meta: SnapshotMeta,
        deleter: Box<DummyDeleter>,
    ) {
        let mut from = Snap::new_for_sending(
            from_dir.path(),
            key,
            Arc::clone(&size_track),
            deleter.clone(),
        )
        .unwrap();
        assert!(from.exists());

        let mut to = Snap::new_for_receiving(
            to_dir.path(),
            key,
            snapshot_meta,
            Arc::clone(&size_track),
            deleter,
            None,
        )
        .unwrap();

        assert!(!to.exists());
        let _ = io::copy(&mut from, &mut to).unwrap();
        to.save().unwrap();
        assert!(to.exists());
    }

    #[test]
    fn test_snap_corruption_on_size_or_checksum() {
        let region_id = 1;
        let region = gen_test_region(region_id, 1, 1);
        let db_dir = TempDir::new("test-snap-corruption-db").unwrap();
        let db = open_test_db(&db_dir.path(), None, None).unwrap();
        let snapshot = DbSnapshot::new(db);

        let dir = TempDir::new("test-snap-corruption").unwrap();
        let key = SnapKey::new(region_id, 1, 1);
        let size_track = Arc::new(AtomicU64::new(0));
        let deleter = Box::new(DummyDeleter {});
        let mut s1 = Snap::new_for_building(
            dir.path(),
            &key,
            Arc::clone(&size_track),
            deleter.clone(),
            None,
        )
        .unwrap();
        assert!(!s1.exists());

        let mut snap_data = RaftSnapshotData::new();
        snap_data.set_region(region.clone());
        let mut stat = SnapshotStatistics::new();
        s1.build(
            &snapshot,
            &region,
            &mut snap_data,
            &mut stat,
            deleter.clone(),
        )
        .unwrap();
        assert!(s1.exists());

        corrupt_snapshot_size_in(dir.path());

        assert!(
            Snap::new_for_sending(dir.path(), &key, Arc::clone(&size_track), deleter.clone())
                .is_err()
        );

        let mut s2 = Snap::new_for_building(
            dir.path(),
            &key,
            Arc::clone(&size_track),
            deleter.clone(),
            None,
        )
        .unwrap();
        assert!(!s2.exists());
        s2.build(
            &snapshot,
            &region,
            &mut snap_data,
            &mut stat,
            deleter.clone(),
        )
        .unwrap();
        assert!(s2.exists());

        let dst_dir = TempDir::new("test-snap-corruption-dst").unwrap();
        copy_snapshot(
            &dir,
            &dst_dir,
            &key,
            Arc::clone(&size_track),
            snap_data.get_meta().clone(),
            deleter.clone(),
        );

        let mut metas = corrupt_snapshot_checksum_in(dst_dir.path());
        assert_eq!(1, metas.len());
        let snap_meta = metas.pop().unwrap();

        let mut s5 = Snap::new_for_applying(
            dst_dir.path(),
            &key,
            Arc::clone(&size_track),
            deleter.clone(),
        )
        .unwrap();
        assert!(s5.exists());

        let dst_db_dir = TempDir::new("test-snap-corruption-dst-db").unwrap();
        let dst_db = open_test_empty_db(&dst_db_dir.path(), None, None).unwrap();
        let options = ApplyOptions {
            db: Arc::clone(&dst_db),
            region: region.clone(),
            abort: Arc::new(AtomicUsize::new(JOB_STATUS_RUNNING)),
            write_batch_size: TEST_WRITE_BATCH_SIZE,
        };
        assert!(s5.apply(options).is_err());

        corrupt_snapshot_size_in(dst_dir.path());
        assert!(Snap::new_for_receiving(
            dst_dir.path(),
            &key,
            snap_meta,
            Arc::clone(&size_track),
            deleter.clone(),
            None,
        )
        .is_err());
        assert!(Snap::new_for_applying(
            dst_dir.path(),
            &key,
            Arc::clone(&size_track),
            deleter.clone()
        )
        .is_err());
    }

    #[test]
    fn test_snap_corruption_on_meta_file() {
        let region_id = 1;
        let region = gen_test_region(region_id, 1, 1);
        let db_dir = TempDir::new("test-snapshot-corruption-meta-db").unwrap();
        let db = open_test_db(&db_dir.path(), None, None).unwrap();
        let snapshot = DbSnapshot::new(db);

        let dir = TempDir::new("test-snap-corruption-meta").unwrap();
        let key = SnapKey::new(region_id, 1, 1);
        let size_track = Arc::new(AtomicU64::new(0));
        let deleter = Box::new(DummyDeleter {});
        let mut s1 = Snap::new_for_building(
            dir.path(),
            &key,
            Arc::clone(&size_track),
            deleter.clone(),
            None,
        )
        .unwrap();
        assert!(!s1.exists());

        let mut snap_data = RaftSnapshotData::new();
        snap_data.set_region(region.clone());
        let mut stat = SnapshotStatistics::new();
        s1.build(
            &snapshot,
            &region,
            &mut snap_data,
            &mut stat,
            deleter.clone(),
        )
        .unwrap();
        assert!(s1.exists());

        assert_eq!(1, corrupt_snapshot_meta_file(dir.path()));

        assert!(
            Snap::new_for_sending(dir.path(), &key, Arc::clone(&size_track), deleter.clone())
                .is_err()
        );

        let mut s2 = Snap::new_for_building(
            dir.path(),
            &key,
            Arc::clone(&size_track),
            deleter.clone(),
            None,
        )
        .unwrap();
        assert!(!s2.exists());
        s2.build(
            &snapshot,
            &region,
            &mut snap_data,
            &mut stat,
            deleter.clone(),
        )
        .unwrap();
        assert!(s2.exists());

        let dst_dir = TempDir::new("test-snap-corruption-meta-dst").unwrap();
        copy_snapshot(
            &dir,
            &dst_dir,
            &key,
            Arc::clone(&size_track),
            snap_data.get_meta().clone(),
            deleter.clone(),
        );

        assert_eq!(1, corrupt_snapshot_meta_file(dst_dir.path()));

        assert!(Snap::new_for_applying(
            dst_dir.path(),
            &key,
            Arc::clone(&size_track),
            deleter.clone()
        )
        .is_err());
        assert!(Snap::new_for_receiving(
            dst_dir.path(),
            &key,
            snap_data.take_meta(),
            Arc::clone(&size_track),
            deleter.clone(),
            None,
        )
        .is_err());
    }

    #[test]
    fn test_snap_mgr_create_dir() {
        // Ensure `mgr` creates the specified directory when it does not exist.
        let temp_dir = TempDir::new("test-snap-mgr-create-dir").unwrap();
        let temp_path = temp_dir.path().join("snap1");
        let path = temp_path.to_str().unwrap().to_owned();
        assert!(!temp_path.exists());
        let mut mgr = SnapManager::new(path, None);
        mgr.init().unwrap();
        assert!(temp_path.exists());

        // Ensure `init()` will return an error if specified target is a file.
        let temp_path2 = temp_dir.path().join("snap2");
        let path2 = temp_path2.to_str().unwrap().to_owned();
        File::create(temp_path2).unwrap();
        mgr = SnapManager::new(path2, None);
        assert!(mgr.init().is_err());
    }

    #[test]
    fn test_snap_mgr_v2() {
        let temp_dir = TempDir::new("test-snap-mgr-v2").unwrap();
        let path = temp_dir.path().to_str().unwrap().to_owned();
        let mgr = SnapManager::new(path.clone(), None);
        mgr.init().unwrap();
        assert_eq!(mgr.get_total_snap_size(), 0);

        let db_dir = TempDir::new("test-snap-mgr-delete-temp-files-v2-db").unwrap();
        let snapshot = DbSnapshot::new(open_test_db(&db_dir.path(), None, None).unwrap());
        let key1 = SnapKey::new(1, 1, 1);
        let size_track = Arc::new(AtomicU64::new(0));
        let deleter = Box::new(mgr.clone());
        let mut s1 =
            Snap::new_for_building(&path, &key1, Arc::clone(&size_track), deleter.clone(), None)
                .unwrap();
        let mut region = gen_test_region(1, 1, 1);
        let mut snap_data = RaftSnapshotData::new();
        snap_data.set_region(region.clone());
        let mut stat = SnapshotStatistics::new();
        s1.build(
            &snapshot,
            &region,
            &mut snap_data,
            &mut stat,
            deleter.clone(),
        )
        .unwrap();
        let mut s =
            Snap::new_for_sending(&path, &key1, Arc::clone(&size_track), deleter.clone()).unwrap();
        let expected_size = s.total_size().unwrap();
        let mut s2 = Snap::new_for_receiving(
            &path,
            &key1,
            snap_data.get_meta().clone(),
            Arc::clone(&size_track),
            deleter.clone(),
            None,
        )
        .unwrap();
        let n = io::copy(&mut s, &mut s2).unwrap();
        assert_eq!(n, expected_size);
        s2.save().unwrap();

        let key2 = SnapKey::new(2, 1, 1);
        region.set_id(2);
        snap_data.set_region(region);
        let s3 =
            Snap::new_for_building(&path, &key2, Arc::clone(&size_track), deleter.clone(), None)
                .unwrap();
        let s4 = Snap::new_for_receiving(
            &path,
            &key2,
            snap_data.take_meta(),
            Arc::clone(&size_track),
            deleter.clone(),
            None,
        )
        .unwrap();

        assert!(s1.exists());
        assert!(s2.exists());
        assert!(!s3.exists());
        assert!(!s4.exists());

        let mgr = SnapManager::new(path, None);
        mgr.init().unwrap();
        assert_eq!(mgr.get_total_snap_size(), expected_size * 2);

        assert!(s1.exists());
        assert!(s2.exists());
        assert!(!s3.exists());
        assert!(!s4.exists());

        mgr.get_snapshot_for_sending(&key1).unwrap().delete();
        assert_eq!(mgr.get_total_snap_size(), expected_size);
        mgr.get_snapshot_for_applying(&key1).unwrap().delete();
        assert_eq!(mgr.get_total_snap_size(), 0);
    }

    fn check_registry_around_deregister(mgr: SnapManager, key: &SnapKey, entry: &SnapEntry) {
        let snap_keys = mgr.list_idle_snap().unwrap();
        assert!(snap_keys.is_empty());
        assert!(mgr.has_registered(key));
        mgr.deregister(key, entry);
        let mut snap_keys = mgr.list_idle_snap().unwrap();
        assert_eq!(snap_keys.len(), 1);
        let snap_key = snap_keys.pop().unwrap().0;
        assert_eq!(snap_key, *key);
        assert!(!mgr.has_registered(&snap_key));
    }

    #[test]
    fn test_snap_deletion_on_registry() {
        let src_temp_dir = TempDir::new("test-snap-deletion-on-registry-src").unwrap();
        let src_path = src_temp_dir.path().to_str().unwrap().to_owned();
        let src_mgr = SnapManager::new(src_path.clone(), None);
        src_mgr.init().unwrap();

        let src_db_dir = TempDir::new("test-snap-deletion-on-registry-src-db").unwrap();
        let db = open_test_db(&src_db_dir.path(), None, None).unwrap();
        let snapshot = DbSnapshot::new(db);

        let key = SnapKey::new(1, 1, 1);
        let region = gen_test_region(1, 1, 1);

        // Ensure the snapshot being built will not be deleted on GC.
        src_mgr.register(key.clone(), SnapEntry::Generating);
        let mut s1 = src_mgr.get_snapshot_for_building(&key).unwrap();
        let mut snap_data = RaftSnapshotData::new();
        snap_data.set_region(region.clone());
        let mut stat = SnapshotStatistics::new();
        s1.build(
            &snapshot,
            &region,
            &mut snap_data,
            &mut stat,
            Box::new(src_mgr.clone()),
        )
        .unwrap();
        let mut v = vec![];
        snap_data.write_to_vec(&mut v).unwrap();

        check_registry_around_deregister(src_mgr.clone(), &key, &SnapEntry::Generating);

        // Ensure the snapshot being sent will not be deleted on GC.
        src_mgr.register(key.clone(), SnapEntry::Sending);
        let mut s2 = src_mgr.get_snapshot_for_sending(&key).unwrap();
        let expected_size = s2.total_size().unwrap();

        let dst_temp_dir = TempDir::new("test-snap-deletion-on-registry-dst").unwrap();
        let dst_path = dst_temp_dir.path().to_str().unwrap().to_owned();
        let dst_mgr = SnapManager::new(dst_path.clone(), None);
        dst_mgr.init().unwrap();

        // Ensure the snapshot being received will not be deleted on GC.
        dst_mgr.register(key.clone(), SnapEntry::Receiving);
        let mut s3 = dst_mgr.get_snapshot_for_receiving(&key, &v[..]).unwrap();
        let n = io::copy(&mut s2, &mut s3).unwrap();
        assert_eq!(n, expected_size);
        s3.save().unwrap();

        check_registry_around_deregister(src_mgr.clone(), &key, &SnapEntry::Sending);
        check_registry_around_deregister(dst_mgr.clone(), &key, &SnapEntry::Receiving);

        // Ensure the snapshot to be applied will not be deleted on GC.
        let mut snap_keys = dst_mgr.list_idle_snap().unwrap();
        assert_eq!(snap_keys.len(), 1);
        let snap_key = snap_keys.pop().unwrap().0;
        assert_eq!(snap_key, key);
        assert!(!dst_mgr.has_registered(&snap_key));
        dst_mgr.register(key.clone(), SnapEntry::Applying);
        let s4 = dst_mgr.get_snapshot_for_applying(&key).unwrap();
        let s5 = dst_mgr.get_snapshot_for_applying(&key).unwrap();
        dst_mgr.delete_snapshot(&key, s4.as_ref(), false);
        assert!(s5.exists());
    }

    #[test]
    fn test_snapshot_max_total_size() {
        let regions: Vec<u64> = (0..20).collect();
        let kv_path = TempDir::new("test-snapshot-max-total-size-db").unwrap();
        let engine = get_test_db_for_regions(&kv_path, None, None, None, None, &regions).unwrap();

        let snapfiles_path = TempDir::new("test-snapshot-max-total-size-snapshots").unwrap();
        let max_total_size = 10240;
        let snap_mgr = SnapManagerBuilder::default()
            .max_total_size(max_total_size)
            .build(snapfiles_path.path().to_str().unwrap(), None);
        let snapshot = DbSnapshot::new(engine.kv);

        // Add an oldest snapshot for receiving.
        let recv_key = SnapKey::new(100, 100, 100);
        let recv_head = {
            let mut stat = SnapshotStatistics::new();
            let mut snap_data = RaftSnapshotData::new();
            let mut s = snap_mgr.get_snapshot_for_building(&recv_key).unwrap();
            s.build(
                &snapshot,
                &gen_test_region(100, 1, 1),
                &mut snap_data,
                &mut stat,
                Box::new(snap_mgr.clone()),
            )
            .unwrap();
            snap_data.write_to_bytes().unwrap()
        };
        let recv_remain = {
            let mut data = Vec::with_capacity(1024);
            let mut s = snap_mgr.get_snapshot_for_sending(&recv_key).unwrap();
            s.read_to_end(&mut data).unwrap();
            assert!(snap_mgr.delete_snapshot(&recv_key, s.as_ref(), true));
            data
        };
        let mut s = snap_mgr
            .get_snapshot_for_receiving(&recv_key, &recv_head)
            .unwrap();
        s.write_all(&recv_remain).unwrap();
        s.save().unwrap();

        for (i, region_id) in regions.into_iter().enumerate() {
            let key = SnapKey::new(region_id, 1, 1);
            let region = gen_test_region(region_id, 1, 1);
            let mut s = snap_mgr.get_snapshot_for_building(&key).unwrap();
            let mut snap_data = RaftSnapshotData::new();
            let mut stat = SnapshotStatistics::new();
            s.build(
                &snapshot,
                &region,
                &mut snap_data,
                &mut stat,
                Box::new(snap_mgr.clone()),
            )
            .unwrap();

            // TODO: this size may change in different RocksDB version.
            let snap_size = 1438;
            let max_snap_count = (max_total_size + snap_size - 1) / snap_size;
            // The first snap_size is for region 100.
            // That snapshot won't be deleted because it's not for generating.
            assert_eq!(
                snap_mgr.get_total_snap_size(),
                snap_size * cmp::min(max_snap_count, (i + 2) as u64)
            );
        }
    }
}<|MERGE_RESOLUTION|>--- conflicted
+++ resolved
@@ -468,13 +468,9 @@
         Ok(s)
     }
 
-<<<<<<< HEAD
     // If all files of the snapshot exist, return `Ok` directly. Otherwise create a new file at
     // the temporary meta file path, so that all other try will fail.
     fn init_for_building(&mut self) -> RaftStoreResult<()> {
-=======
-    fn init_for_building(&mut self, kv_snap: &DbSnapshot) -> RaftStoreResult<()> {
->>>>>>> 85bb786e
         if self.exists() {
             return Ok(());
         }
@@ -484,36 +480,6 @@
             .open(&self.meta_file.tmp_path)?;
         self.meta_file.file = Some(file);
         self.hold_tmp_files = true;
-<<<<<<< HEAD
-=======
-
-        for cf_file in &mut self.cf_files {
-            if plain_file_used(cf_file.cf) {
-                let f = OpenOptions::new()
-                    .write(true)
-                    .create_new(true)
-                    .open(&cf_file.tmp_path)?;
-                cf_file.file = Some(f);
-            } else {
-                let handle = kv_snap.cf_handle(cf_file.cf)?;
-                let mut io_options = kv_snap.get_db().get_options_cf(handle).clone();
-                io_options.compression(get_fastest_supported_compression_type());
-                // in rocksdb 5.5.1, SstFileWriter will try to use bottommost_compression and
-                // compression_per_level first, so to make sure our specified compression type
-                // being used, we must set them empty or disabled.
-                io_options.compression_per_level(&[]);
-                io_options.bottommost_compression(DBCompressionType::Disable);
-
-                // When open db with encrypted env, we need to send the same env to the SstFileWriter.
-                if let Some(env) = kv_snap.get_db().env() {
-                    io_options.set_env(env);
-                }
-                let mut writer = SstFileWriter::new(EnvOptions::new(), io_options);
-                box_try!(writer.open(cf_file.tmp_path.as_path().to_str().unwrap()));
-                cf_file.sst_writer = Some(writer);
-            }
-        }
->>>>>>> 85bb786e
         Ok(())
     }
 
@@ -660,11 +626,7 @@
                         );
                         return Err(e);
                     }
-<<<<<<< HEAD
                     self.init_for_building()?;
-=======
-                    self.init_for_building(kv_snap)?;
->>>>>>> 85bb786e
                 }
             }
         }
@@ -672,41 +634,15 @@
         let (begin_key, end_key) = (enc_start_key(region), enc_end_key(region));
         for cf in SNAPSHOT_CFS {
             self.switch_to_cf_file(cf)?;
-<<<<<<< HEAD
             let cf_file = &mut self.cf_files[self.cf_index];
             let path = cf_file.tmp_path.to_str().unwrap();
             let cf_stat = if plain_file_used(cf_file.cf) {
-                snap_io::build_plain_cf_file(path, snap, cf_file.cf, &begin_key, &end_key)?
+                snap_io::build_plain_cf_file(path, kv_snap, cf_file.cf, &begin_key, &end_key)?
             } else {
                 let limiter = self.limiter.as_ref().map(|c| c.as_ref());
-                snap_io::build_sst_cf_file(path, snap, cf_file.cf, &begin_key, &end_key, limiter)?
-=======
-            let (cf_key_count, cf_size) = if plain_file_used(cf) {
-                self.build_plain_cf_file(kv_snap, cf, &begin_key, &end_key)?
-            } else {
-                let mut key_count = 0;
-                let mut size = 0;
-                let base = self
-                    .limiter
-                    .as_ref()
-                    .map_or(0 as i64, |l| l.get_max_bytes_per_time());
-                let mut bytes: i64 = 0;
-                kv_snap.scan_cf(cf, &begin_key, &end_key, false, |key, value| {
-                    let l = key.len() + value.len();
-                    if let Some(ref limiter) = self.limiter {
-                        if bytes >= base {
-                            bytes = 0;
-                            limiter.request(base);
-                        }
-                        bytes += l as i64;
-                    }
-                    size += l;
-                    key_count += 1;
-                    box_try!(self.add_kv(key, value));
-                    Ok(true)
-                })?;
-                (key_count, size)
->>>>>>> 85bb786e
+                snap_io::build_sst_cf_file(
+                    path, kv_snap, cf_file.cf, &begin_key, &end_key, limiter,
+                )?
             };
             cf_file.kv_count = cf_stat.key_count as u64;
             if cf_file.kv_count > 0 {
