--- conflicted
+++ resolved
@@ -215,7 +215,6 @@
     false
 }
 
-<<<<<<< HEAD
 use std::fs::{File, OpenOptions};
 use std::path::PathBuf;
 use std::time::Instant;
@@ -247,100 +246,10 @@
             }
             Err(ref e) if e.kind() == ErrorKind::Interrupted => {}
             Err(err) => return Err(err),
-=======
-mod v1 {
-    use std::cmp;
-    use std::io::{self, ErrorKind, Read, Write};
-    use std::fs::{self, File, Metadata, OpenOptions};
-    use std::path::{Path, PathBuf};
-    use std::sync::{Arc, RwLock};
-    use std::str;
-    use std::time::Instant;
-    use crc::crc32::{self, Digest, Hasher32};
-    use byteorder::{BigEndian, ReadBytesExt, WriteBytesExt};
-    use rocksdb::{CFHandle, Writable, WriteBatch};
-    use kvproto::metapb::Region;
-    use kvproto::raft_serverpb::RaftSnapshotData;
-    use util::{rocksdb, HandyRwLock};
-    use util::time::duration_to_sec;
-    use util::codec::bytes::{BytesEncoder, CompactBytesDecoder};
-    use raftstore::{Error as RaftStoreError, Result as RaftStoreResult};
-
-    use super::super::engine::{Iterable, Snapshot as DbSnapshot};
-    use super::super::keys::{self, enc_end_key, enc_start_key};
-    use super::super::util;
-    use super::super::metrics::{SNAPSHOT_BUILD_TIME_HISTOGRAM, SNAPSHOT_CF_KV_COUNT,
-                                SNAPSHOT_CF_SIZE};
-    use super::{check_abort, retry_delete_snapshot, ApplyOptions, Result, SnapKey, Snapshot,
-                SnapshotDeleter, SnapshotStatistics, SNAPSHOT_CFS, SNAP_FILE_SUFFIX,
-                SNAP_GEN_PREFIX, SNAP_REV_PREFIX, TMP_FILE_SUFFIX};
-
-    pub const SNAPSHOT_VERSION: u64 = 1;
-    pub const CRC32_BYTES_COUNT: usize = 4;
-    const DEFAULT_READ_BUFFER_SIZE: usize = 4096;
-
-    pub fn build_plain_cf_file<E: BytesEncoder>(
-        encoder: &mut E,
-        snap: &DbSnapshot,
-        cf: &str,
-        start_key: &[u8],
-        end_key: &[u8],
-    ) -> RaftStoreResult<(usize, usize)> {
-        let mut cf_key_count = 0;
-        let mut cf_size = 0;
-        try!(snap.scan_cf(
-            cf,
-            start_key,
-            end_key,
-            false,
-            &mut |key, value| {
-                cf_key_count += 1;
-                cf_size += key.len() + value.len();
-                try!(encoder.encode_compact_bytes(key));
-                try!(encoder.encode_compact_bytes(value));
-                Ok(true)
-            }
-        ));
-        // use an empty byte array to indicate that cf reaches an end.
-        box_try!(encoder.encode_compact_bytes(b""));
-        Ok((cf_key_count, cf_size))
-    }
-
-    pub fn apply_plain_cf_file<D: CompactBytesDecoder>(
-        decoder: &mut D,
-        options: &ApplyOptions,
-        handle: &CFHandle,
-    ) -> Result<()> {
-        let mut wb = WriteBatch::new();
-        let mut batch_size = 0;
-        loop {
-            try!(check_abort(&options.abort));
-            let key = box_try!(decoder.decode_compact_bytes());
-            if key.is_empty() {
-                if batch_size > 0 {
-                    box_try!(options.db.write(wb));
-                }
-                break;
-            }
-            box_try!(util::check_key_in_region(
-                keys::origin_key(&key),
-                &options.region
-            ));
-            batch_size += key.len();
-            let value = box_try!(decoder.decode_compact_bytes());
-            batch_size += value.len();
-            box_try!(wb.put_cf(handle, &key, &value));
-            if batch_size >= options.write_batch_size {
-                box_try!(options.db.write(wb));
-                wb = WriteBatch::new();
-                batch_size = 0;
-            }
->>>>>>> aa6df942
-        }
-    }
-}
-
-<<<<<<< HEAD
+        }
+    }
+}
+
 fn gen_snapshot_meta(cf_files: &[CfFile]) -> RaftStoreResult<SnapshotMeta> {
     let mut meta = Vec::with_capacity(cf_files.len());
     for cf_file in cf_files {
@@ -358,65 +267,6 @@
     snapshot_meta.set_cf_files(RepeatedField::from_vec(meta));
     Ok(snapshot_meta)
 }
-=======
-    /// A structure represents the snapshot.
-    ///
-    /// All changes to the file will be written to `tmp_file` first, and use
-    /// `save` method to make them persistent. When saving a crc32 checksum
-    /// will be appended to the file end automatically.
-    pub struct Snap {
-        key: SnapKey,
-        file: PathBuf,
-        digest: Option<Digest>,
-        size_track: Arc<RwLock<u64>>,
-        // File is the file obj represent the tmpfile, string is the actual path to
-        // tmpfile.
-        tmp_file: Option<(File, String)>,
-        reader: Option<File>,
-    }
-
-    impl Snap {
-        pub fn new_for_writing<T: Into<PathBuf>>(
-            dir: T,
-            size_track: Arc<RwLock<u64>>,
-            is_sending: bool,
-            key: &SnapKey,
-        ) -> io::Result<Snap> {
-            let mut path = dir.into();
-            try!(Snap::prepare_path(&mut path, is_sending, key));
-
-            let mut f = Snap {
-                key: key.clone(),
-                file: path,
-                digest: Some(Digest::new(crc32::IEEE)),
-                size_track: size_track,
-                tmp_file: None,
-                reader: None,
-            };
-            try!(f.init_for_writing());
-            Ok(f)
-        }
-
-        pub fn new_for_reading<T: Into<PathBuf>>(
-            dir: T,
-            size_track: Arc<RwLock<u64>>,
-            is_sending: bool,
-            key: &SnapKey,
-        ) -> io::Result<Snap> {
-            let mut path = dir.into();
-            try!(Snap::prepare_path(&mut path, is_sending, key));
-
-            let f = Snap {
-                key: key.clone(),
-                file: path,
-                digest: None,
-                size_track: size_track,
-                tmp_file: None,
-                reader: None,
-            };
-            Ok(f)
-        }
->>>>>>> aa6df942
 
 fn check_file_size(path: &PathBuf, expected_size: u64) -> RaftStoreResult<()> {
     let size = try!(get_file_size(path));
@@ -440,25 +290,12 @@
     Ok(())
 }
 
-<<<<<<< HEAD
 fn check_file_size_and_checksum(path: &PathBuf,
                                 expected_size: u64,
                                 expected_checksum: u32)
                                 -> RaftStoreResult<()> {
     check_file_size(path, expected_size).and_then(|_| check_file_checksum(path, expected_checksum))
 }
-=======
-            let tmp_path = format!("{}{}", self.path(), TMP_FILE_SUFFIX);
-            let tmp_f = try!(
-                OpenOptions::new()
-                    .write(true)
-                    .create_new(true)
-                    .open(&tmp_path)
-            );
-            self.tmp_file = Some((tmp_f, tmp_path));
-            Ok(())
-        }
->>>>>>> aa6df942
 
 #[derive(Default)]
 struct CfFile {
@@ -484,7 +321,6 @@
     pub tmp_path: PathBuf,
 }
 
-<<<<<<< HEAD
 pub struct Snap {
     key: SnapKey,
     display_path: String,
@@ -560,82 +396,11 @@
                           s.path());
                     return Err(e);
                 }
-=======
-        fn save_impl(&mut self, append_checksum: bool) -> io::Result<()> {
-            debug!("saving to {}", self.file.as_path().display());
-            if let Some((mut f, path)) = self.tmp_file.take() {
-                if append_checksum {
-                    try!(f.write_u32::<BigEndian>(
-                        self.digest.as_ref().unwrap().sum32()
-                    ));
-                }
-                try!(f.flush());
-                let file_len = try!(fs::metadata(&path)).len();
-                let mut size_track = self.size_track.wl();
-                try!(fs::rename(path, self.file.as_path()));
-                *size_track = size_track.saturating_add(file_len);
-            }
-            Ok(())
-        }
-
-        fn do_build(
-            &mut self,
-            snap: &DbSnapshot,
-            region: &Region,
-            stat: &mut SnapshotStatistics,
-            deleter: Box<SnapshotDeleter>,
-        ) -> RaftStoreResult<()> {
-            if self.exists() {
-                match self.get_validation_reader().and_then(|r| r.validate()) {
-                    Ok(()) => return Ok(()),
-                    Err(e) => {
-                        error!(
-                            "[region {}] file {} is corrupted, will rebuild: {:?}",
-                            region.get_id(),
-                            self.path(),
-                            e
-                        );
-                        if !retry_delete_snapshot(deleter, &self.key, self) {
-                            error!(
-                                "[region {}] failed to delete corrupted snapshot {}",
-                                region.get_id(),
-                                self.path()
-                            );
-                            return Err(RaftStoreError::from(e));
-                        }
-                        try!(self.init_for_writing());
-                    }
-                }
-            }
-
-            let mut snap_key_count = 0;
-            let (begin_key, end_key) = (enc_start_key(region), enc_end_key(region));
-            for cf in SNAPSHOT_CFS {
-                box_try!(self.encode_compact_bytes(cf.as_bytes()));
-                let (cf_key_count, cf_size) =
-                    try!(build_plain_cf_file(self, snap, cf, &begin_key, &end_key));
-                snap_key_count += cf_key_count;
-                SNAPSHOT_CF_KV_COUNT
-                    .with_label_values(&[cf])
-                    .observe(cf_key_count as f64);
-                SNAPSHOT_CF_SIZE
-                    .with_label_values(&[cf])
-                    .observe(cf_size as f64);
-                info!(
-                    "[region {}] scan snapshot {}, cf {}, key count {}, size {}",
-                    region.get_id(),
-                    self.path(),
-                    cf,
-                    cf_key_count,
-                    cf_size
-                );
->>>>>>> aa6df942
             }
         }
         Ok(s)
     }
 
-<<<<<<< HEAD
     pub fn new_for_building<T: Into<PathBuf>>(dir: T,
                                               key: &SnapKey,
                                               snap: &DbSnapshot,
@@ -646,35 +411,6 @@
         try!(s.init_for_building(snap));
         Ok(s)
     }
-=======
-    impl Snapshot for Snap {
-        fn build(
-            &mut self,
-            snap: &DbSnapshot,
-            region: &Region,
-            snap_data: &mut RaftSnapshotData,
-            stat: &mut SnapshotStatistics,
-            deleter: Box<SnapshotDeleter>,
-        ) -> RaftStoreResult<()> {
-            let t = Instant::now();
-            try!(self.do_build(snap, region, stat, deleter));
-            let size = try!(self.total_size());
-            snap_data.set_file_size(size);
-            snap_data.set_version(SNAPSHOT_VERSION);
-            stat.size = size;
-            SNAPSHOT_BUILD_TIME_HISTOGRAM.observe(duration_to_sec(t.elapsed()) as f64);
-            info!(
-                "[region {}] scan snapshot {}, size {}, key count {}, takes {:?}",
-                region.get_id(),
-                self.path(),
-                size,
-                stat.kv_count,
-                t.elapsed()
-            );
-
-            Ok(())
-        }
->>>>>>> aa6df942
 
     pub fn new_for_sending<T: Into<PathBuf>>(dir: T,
                                              key: &SnapKey,
@@ -768,7 +504,6 @@
         Ok(())
     }
 
-<<<<<<< HEAD
     fn read_snapshot_meta(&mut self) -> RaftStoreResult<SnapshotMeta> {
         let size = try!(get_file_size(&self.meta_file.path));
         let mut file = try!(File::open(&self.meta_file.path));
@@ -796,21 +531,6 @@
             if file_exists(&cf_file.path) {
                 // Check only the file size for `exists()` to work correctly.
                 try!(check_file_size(&cf_file.path, meta.get_size()));
-=======
-        fn apply(&mut self, options: ApplyOptions) -> Result<()> {
-            let mut reader = box_try!(self.get_validation_reader());
-            loop {
-                try!(check_abort(&options.abort));
-                let cf = box_try!(reader.decode_compact_bytes());
-                if cf.is_empty() {
-                    break;
-                }
-                let handle = box_try!(rocksdb::get_cf_handle(
-                    &options.db,
-                    unsafe { str::from_utf8_unchecked(&cf) }
-                ));
-                try!(apply_plain_cf_file(&mut reader, &options, handle));
->>>>>>> aa6df942
             }
             cf_file.size = meta.get_size();
             cf_file.checksum = meta.get_checksum();
@@ -901,7 +621,6 @@
         Ok(())
     }
 
-<<<<<<< HEAD
     fn save_meta_file(&mut self) -> RaftStoreResult<()> {
         let mut v = vec![];
         box_try!(self.meta_file.meta.write_to_vec(&mut v));
@@ -909,36 +628,6 @@
             let mut f = self.meta_file.file.take().unwrap();
             try!(f.write_all(&v[..]));
             try!(f.flush());
-=======
-    /// A reader that calculate checksum and verify it without read
-    /// it from the beginning again.
-    pub struct SnapValidationReader {
-        reader: File,
-        digest: Digest,
-        left: usize,
-        res: Option<u32>,
-    }
-
-    impl SnapValidationReader {
-        /// Open the snap file located at specified path.
-        fn open<P: AsRef<Path>>(path: P) -> io::Result<SnapValidationReader> {
-            let reader = try!(File::open(path.as_ref()));
-            let digest = Digest::new(crc32::IEEE);
-            let len = try!(reader.metadata()).len();
-            if len < CRC32_BYTES_COUNT as u64 {
-                return Err(io::Error::new(
-                    ErrorKind::InvalidInput,
-                    format!("file length {} < {}", len, CRC32_BYTES_COUNT),
-                ));
-            }
-            let left = len as usize - CRC32_BYTES_COUNT;
-            Ok(SnapValidationReader {
-                reader: reader,
-                digest: digest,
-                left: left,
-                res: None,
-            })
->>>>>>> aa6df942
         }
         try!(fs::rename(&self.meta_file.tmp_path, &self.meta_file.path));
         Ok(())
@@ -966,18 +655,6 @@
                     }
                     try!(self.init_for_building(snap));
                 }
-<<<<<<< HEAD
-=======
-                self.res = Some(try!(self.reader.read_u32::<BigEndian>()));
-            }
-            if self.res.unwrap() != self.digest.sum32() {
-                let msg = format!(
-                    "crc not correct: {} != {}",
-                    self.res.unwrap(),
-                    self.digest.sum32()
-                );
-                return Err(io::Error::new(ErrorKind::InvalidData, msg));
->>>>>>> aa6df942
             }
         }
 
@@ -1078,7 +755,6 @@
     Ok(())
 }
 
-<<<<<<< HEAD
 impl Snapshot for Snap {
     fn build(&mut self,
              snap: &DbSnapshot,
@@ -1104,39 +780,6 @@
               total_size,
               stat.kv_count,
               t.elapsed());
-=======
-mod v2 {
-    use std::io::{self, ErrorKind, Read, Write};
-    use std::fs::{self, File, Metadata, OpenOptions};
-    use std::path::PathBuf;
-    use std::sync::{Arc, RwLock};
-    use std::str;
-    use std::time::Instant;
-    use crc::crc32::{self, Digest, Hasher32};
-    use protobuf::{Message, RepeatedField};
-    use kvproto::metapb::Region;
-    use kvproto::raft_serverpb::{RaftSnapshotData, SnapshotCFFile, SnapshotMeta};
-    use rocksdb::{DBCompressionType, EnvOptions, IngestExternalFileOptions, SstFileWriter};
-    use storage::{CfName, CF_LOCK};
-    use util::{rocksdb, HandyRwLock};
-    use util::time::duration_to_sec;
-    use util::file::{delete_file_if_exist, file_exists, get_file_size};
-    use util::rocksdb::get_fastest_supported_compression_type;
-    use raftstore::Result as RaftStoreResult;
-
-    use super::super::engine::{Iterable, Snapshot as DbSnapshot};
-    use super::super::keys::{enc_end_key, enc_start_key};
-    use super::super::metrics::{SNAPSHOT_BUILD_TIME_HISTOGRAM, SNAPSHOT_CF_KV_COUNT,
-                                SNAPSHOT_CF_SIZE};
-    use super::{check_abort, retry_delete_snapshot, ApplyOptions, Result, SnapKey, Snapshot,
-                SnapshotDeleter, SnapshotStatistics, SNAPSHOT_CFS, SNAP_GEN_PREFIX,
-                SNAP_REV_PREFIX, SST_FILE_SUFFIX, TMP_FILE_SUFFIX};
-    use super::v1::{apply_plain_cf_file, build_plain_cf_file};
-
-    pub const SNAPSHOT_VERSION: u64 = 2;
-    const META_FILE_SUFFIX: &'static str = ".meta";
-    const DIGEST_BUFFER_SIZE: usize = 10240;
->>>>>>> aa6df942
 
         Ok(())
     }
@@ -1150,7 +793,6 @@
         file_exists(&self.meta_file.path)
     }
 
-<<<<<<< HEAD
     fn delete(&self) {
         debug!("deleting {}", self.path());
         for cf_file in &self.cf_files {
@@ -1158,16 +800,6 @@
             if file_exists(&cf_file.path) {
                 let mut size_track = self.size_track.wl();
                 *size_track = size_track.saturating_sub(cf_file.size);
-=======
-    fn gen_snapshot_meta(cf_files: &[CfFile]) -> RaftStoreResult<SnapshotMeta> {
-        let mut meta = Vec::with_capacity(cf_files.len());
-        for cf_file in cf_files {
-            if SNAPSHOT_CFS.iter().find(|&cf| cf_file.cf == *cf).is_none() {
-                return Err(box_err!(
-                    "failed to encode invalid snapshot cf {}",
-                    cf_file.cf
-                ));
->>>>>>> aa6df942
             }
             delete_file_if_exist(&cf_file.path);
         }
@@ -1175,7 +807,6 @@
         delete_file_if_exist(&self.meta_file.path);
     }
 
-<<<<<<< HEAD
     fn meta(&self) -> io::Result<Metadata> {
         fs::metadata(&self.meta_file.path)
     }
@@ -1190,91 +821,8 @@
             if cf_file.size == 0 {
                 // Skip empty cf file.
                 continue;
-=======
-    fn check_file_size(path: &PathBuf, expected_size: u64) -> RaftStoreResult<()> {
-        let size = try!(get_file_size(path));
-        if size != expected_size {
-            return Err(box_err!(
-                "invalid size {} for snapshot cf file {}, expected {}",
-                size,
-                path.display(),
-                expected_size
-            ));
-        }
-        Ok(())
-    }
-
-    fn check_file_checksum(path: &PathBuf, expected_checksum: u32) -> RaftStoreResult<()> {
-        let checksum = try!(calc_crc32(path));
-        if checksum != expected_checksum {
-            return Err(box_err!(
-                "invalid checksum {} for snapshot cf file {}, expected {}",
-                checksum,
-                path.display(),
-                expected_checksum
-            ));
-        }
-        Ok(())
-    }
-
-    fn check_file_size_and_checksum(
-        path: &PathBuf,
-        expected_size: u64,
-        expected_checksum: u32,
-    ) -> RaftStoreResult<()> {
-        check_file_size(path, expected_size)
-            .and_then(|_| check_file_checksum(path, expected_checksum))
-    }
-
-    #[derive(Default)]
-    struct CfFile {
-        pub cf: CfName,
-        pub path: PathBuf,
-        pub tmp_path: PathBuf,
-        pub sst_writer: Option<SstFileWriter>,
-        pub file: Option<File>,
-        pub kv_count: u64,
-        pub size: u64,
-        pub written_size: u64,
-        pub checksum: u32,
-        pub write_digest: Option<Digest>,
-    }
-
-    #[derive(Default)]
-    struct MetaFile {
-        pub meta: SnapshotMeta,
-        pub path: PathBuf,
-        pub file: Option<File>,
-
-        // for writing snapshot
-        pub tmp_path: PathBuf,
-    }
-
-    pub struct Snap {
-        key: SnapKey,
-        display_path: String,
-        cf_files: Vec<CfFile>,
-        cf_index: usize,
-        meta_file: MetaFile,
-        size_track: Arc<RwLock<u64>>,
-    }
-
-    impl Snap {
-        fn new<T: Into<PathBuf>>(
-            dir: T,
-            key: &SnapKey,
-            size_track: Arc<RwLock<u64>>,
-            is_sending: bool,
-            to_build: bool,
-            deleter: Box<SnapshotDeleter>,
-        ) -> RaftStoreResult<Snap> {
-            let dir_path = dir.into();
-            if !dir_path.exists() {
-                try!(fs::create_dir_all(dir_path.as_path()));
->>>>>>> aa6df942
-            }
-
-<<<<<<< HEAD
+            }
+
             // Check each cf file has been fully written, and the checksum matches.
             {
                 let mut file = cf_file.file.take().unwrap();
@@ -1304,42 +852,6 @@
             try!(fs::rename(&cf_file.tmp_path, &cf_file.path));
             let mut size_track = self.size_track.wl();
             *size_track = size_track.saturating_add(cf_file.size);
-=======
-            // load snapshot meta if meta_file exists
-            if file_exists(&s.meta_file.path) {
-                if let Err(e) = s.load_snapshot_meta() {
-                    if !to_build {
-                        return Err(e);
-                    }
-                    warn!(
-                        "failed to load existent snapshot meta when try to build {}: {:?}",
-                        s.path(),
-                        e
-                    );
-                    if !retry_delete_snapshot(deleter, key, &s) {
-                        warn!(
-                            "failed to delete snapshot {} because it's already registered \
-                             elsewhere",
-                            s.path()
-                        );
-                        return Err(e);
-                    }
-                }
-            }
-            Ok(s)
-        }
-
-        pub fn new_for_building<T: Into<PathBuf>>(
-            dir: T,
-            key: &SnapKey,
-            snap: &DbSnapshot,
-            size_track: Arc<RwLock<u64>>,
-            deleter: Box<SnapshotDeleter>,
-        ) -> RaftStoreResult<Snap> {
-            let mut s = try!(Snap::new(dir, key, size_track, true, true, deleter));
-            try!(s.init_for_building(snap));
-            Ok(s)
->>>>>>> aa6df942
         }
         // write meta file
         let mut v = vec![];
@@ -1349,18 +861,8 @@
         Ok(())
     }
 
-<<<<<<< HEAD
     fn apply(&mut self, options: ApplyOptions) -> Result<()> {
         box_try!(self.validate());
-=======
-        pub fn new_for_sending<T: Into<PathBuf>>(
-            dir: T,
-            key: &SnapKey,
-            size_track: Arc<RwLock<u64>>,
-            deleter: Box<SnapshotDeleter>,
-        ) -> RaftStoreResult<Snap> {
-            let mut s = try!(Snap::new(dir, key, size_track, true, false, deleter));
->>>>>>> aa6df942
 
         for cf_file in &mut self.cf_files {
             if cf_file.size == 0 {
@@ -1368,7 +870,6 @@
                 continue;
             }
 
-<<<<<<< HEAD
             try!(check_abort(&options.abort));
             let cf_handle = box_try!(rocksdb::get_cf_handle(&options.db, cf_file.cf));
             if plain_file_used(cf_file.cf) {
@@ -1382,62 +883,15 @@
                 let path = cf_file.path.as_path().to_str().unwrap();
                 box_try!(options.db.ingest_external_file_cf(cf_handle, &ingest_opt, &[path]));
             }
-=======
-        pub fn new_for_receiving<T: Into<PathBuf>>(
-            dir: T,
-            key: &SnapKey,
-            snapshot_meta: SnapshotMeta,
-            size_track: Arc<RwLock<u64>>,
-            deleter: Box<SnapshotDeleter>,
-        ) -> RaftStoreResult<Snap> {
-            let mut s = try!(Snap::new(dir, key, size_track, false, false, deleter));
-            try!(s.set_snapshot_meta(snapshot_meta));
-
-            if s.exists() {
-                return Ok(s);
-            }
-            for cf_file in &mut s.cf_files {
-                if cf_file.size == 0 {
-                    continue;
-                }
-                let f = try!(
-                    OpenOptions::new()
-                        .write(true)
-                        .create_new(true)
-                        .open(&cf_file.tmp_path)
-                );
-                cf_file.file = Some(f);
-                cf_file.write_digest = Some(Digest::new(crc32::IEEE));
-            }
-            let f = try!(
-                OpenOptions::new()
-                    .write(true)
-                    .create_new(true)
-                    .open(&s.meta_file.tmp_path)
-            );
-            s.meta_file.file = Some(f);
-            Ok(s)
->>>>>>> aa6df942
         }
         Ok(())
     }
 }
 
-<<<<<<< HEAD
 impl Read for Snap {
     fn read(&mut self, buf: &mut [u8]) -> io::Result<usize> {
         if buf.is_empty() {
             return Ok(0);
-=======
-        pub fn new_for_applying<T: Into<PathBuf>>(
-            dir: T,
-            key: &SnapKey,
-            size_track: Arc<RwLock<u64>>,
-            deleter: Box<SnapshotDeleter>,
-        ) -> RaftStoreResult<Snap> {
-            let s = try!(Snap::new(dir, key, size_track, false, false, deleter));
-            Ok(s)
->>>>>>> aa6df942
         }
         while self.cf_index < self.cf_files.len() {
             let cf_file = &mut self.cf_files[self.cf_index];
@@ -1445,7 +899,6 @@
                 self.cf_index += 1;
                 continue;
             }
-<<<<<<< HEAD
             match cf_file.file.as_mut().unwrap().read(buf) {
                 Ok(0) => {
                     // EOF. Switch to next file.
@@ -1453,44 +906,9 @@
                 }
                 Ok(n) => {
                     return Ok(n);
-=======
-            for cf_file in &mut self.cf_files {
-                if plain_file_used(cf_file.cf) {
-                    let f = try!(
-                        OpenOptions::new()
-                            .write(true)
-                            .create(true)
-                            .truncate(true)
-                            .open(&cf_file.tmp_path)
-                    );
-                    cf_file.file = Some(f);
-                } else {
-                    let handle = snap.cf_handle(cf_file.cf)?;
-                    let mut io_options = snap.get_db().get_options_cf(handle).clone();
-                    io_options.compression(get_fastest_supported_compression_type());
-                    // in rocksdb 5.5.1, SstFileWriter will try to use bottommost_compression and
-                    // compression_per_level first, so to make sure our specified compression type
-                    // being used, we must set them empty or disabled.
-                    io_options.compression_per_level(&[]);
-                    io_options.bottommost_compression(DBCompressionType::Disable);
-                    let mut writer = SstFileWriter::new(EnvOptions::new(), io_options);
-                    box_try!(writer.open(cf_file.tmp_path.as_path().to_str().unwrap()));
-                    cf_file.sst_writer = Some(writer);
->>>>>>> aa6df942
                 }
                 e => return e,
             }
-<<<<<<< HEAD
-=======
-            let file = try!(
-                OpenOptions::new()
-                    .write(true)
-                    .create_new(true)
-                    .open(&self.meta_file.tmp_path)
-            );
-            self.meta_file.file = Some(file);
-            Ok(())
->>>>>>> aa6df942
         }
         Ok(0)
     }
@@ -1502,42 +920,14 @@
             return Ok(0);
         }
 
-<<<<<<< HEAD
         let mut next_buf = buf;
         while self.cf_index < self.cf_files.len() {
             let cf_file = &mut self.cf_files[self.cf_index];
             if cf_file.size == 0 {
                 self.cf_index += 1;
                 continue;
-=======
-        fn set_snapshot_meta(&mut self, snapshot_meta: SnapshotMeta) -> RaftStoreResult<()> {
-            if snapshot_meta.get_cf_files().len() != self.cf_files.len() {
-                return Err(box_err!(
-                    "invalid cf number of snapshot meta, expect {}, got {}",
-                    SNAPSHOT_CFS.len(),
-                    snapshot_meta.get_cf_files().len()
-                ));
-            }
-            for (i, cf_file) in self.cf_files.iter_mut().enumerate() {
-                let meta = snapshot_meta.get_cf_files().get(i).unwrap();
-                if meta.get_cf() != cf_file.cf {
-                    return Err(box_err!(
-                        "invalid {} cf in snapshot meta, expect {}, got {}",
-                        i,
-                        cf_file.cf,
-                        meta.get_cf()
-                    ));
-                }
-                if file_exists(&cf_file.path) {
-                    // Check only the file size for `exists()` to work correctly.
-                    try!(check_file_size(&cf_file.path, meta.get_size()));
-                }
-                cf_file.size = meta.get_size();
-                cf_file.checksum = meta.get_checksum();
->>>>>>> aa6df942
-            }
-
-<<<<<<< HEAD
+            }
+
             let left = (cf_file.size - cf_file.written_size) as usize;
             if left == 0 {
                 self.cf_index += 1;
@@ -1557,66 +947,12 @@
                 digest.write(next_buf);
                 cf_file.written_size += next_buf.len() as u64;
                 return Ok(buf.len());
-=======
-        fn load_snapshot_meta(&mut self) -> RaftStoreResult<()> {
-            let snapshot_meta = try!(self.read_snapshot_meta());
-            try!(self.set_snapshot_meta(snapshot_meta));
-            // check if there is a data corruption when the meta file exists
-            // but cf files are deleted.
-            if !self.exists() {
-                return Err(box_err!(
-                    "snapshot {} is corrupted, some cf file is missing",
-                    self.path()
-                ));
-            }
-            Ok(())
-        }
-
-        fn get_display_path(dir_path: &PathBuf, prefix: &str) -> String {
-            let cf_names = "(".to_owned() + &SNAPSHOT_CFS.join("|") + ")";
-            format!(
-                "{}/{}_{}{}",
-                dir_path.display(),
-                prefix,
-                cf_names,
-                SST_FILE_SUFFIX
-            )
-        }
-
-        fn validate(&self) -> RaftStoreResult<()> {
-            for cf_file in &self.cf_files {
-                if cf_file.size == 0 {
-                    // Skip empty file. The checksum of this cf file should be 0 and
-                    // this is checked when loading the snapshot meta.
-                    continue;
-                }
-                try!(check_file_size_and_checksum(
-                    &cf_file.path,
-                    cf_file.size,
-                    cf_file.checksum
-                ));
->>>>>>> aa6df942
-            }
-        }
-
-<<<<<<< HEAD
+            }
+        }
+
         let n = buf.len() - next_buf.len();
         Ok(n)
     }
-=======
-        fn switch_to_cf_file(&mut self, cf: &str) -> io::Result<()> {
-            match self.cf_files.iter().position(|x| x.cf == cf) {
-                Some(index) => {
-                    self.cf_index = index;
-                    Ok(())
-                }
-                None => Err(io::Error::new(
-                    ErrorKind::Other,
-                    format!("fail to find cf {}", cf),
-                )),
-            }
-        }
->>>>>>> aa6df942
 
     fn flush(&mut self) -> io::Result<()> {
         if let Some(cf_file) = self.cf_files.get_mut(self.cf_index) {
@@ -1643,7 +979,6 @@
     }
 }
 
-<<<<<<< HEAD
 #[derive(PartialEq, Debug)]
 pub enum SnapEntry {
     Generating = 1,
@@ -1657,78 +992,6 @@
     pub sending_count: usize,
     pub receiving_count: usize,
 }
-=======
-        fn do_build(
-            &mut self,
-            snap: &DbSnapshot,
-            region: &Region,
-            stat: &mut SnapshotStatistics,
-            deleter: Box<SnapshotDeleter>,
-        ) -> RaftStoreResult<()> {
-            if self.exists() {
-                match self.validate() {
-                    Ok(()) => return Ok(()),
-                    Err(e) => {
-                        error!(
-                            "[region {}] file {} is corrupted, will rebuild: {:?}",
-                            region.get_id(),
-                            self.path(),
-                            e
-                        );
-                        if !retry_delete_snapshot(deleter, &self.key, self) {
-                            error!(
-                                "[region {}] failed to delete corrupted snapshot because it's \
-                                 already registered elsewhere",
-                                self.path()
-                            );
-                            return Err(e);
-                        }
-                        try!(self.init_for_building(snap));
-                    }
-                }
-            }
-
-            let mut snap_key_count = 0;
-            let (begin_key, end_key) = (enc_start_key(region), enc_end_key(region));
-            for cf in SNAPSHOT_CFS {
-                try!(self.switch_to_cf_file(cf));
-                let (cf_key_count, cf_size) = if plain_file_used(cf) {
-                    let file = self.cf_files[self.cf_index].file.as_mut().unwrap();
-                    try!(build_plain_cf_file(file, snap, cf, &begin_key, &end_key))
-                } else {
-                    let mut key_count = 0;
-                    let mut size = 0;
-                    try!(snap.scan_cf(
-                        cf,
-                        &begin_key,
-                        &end_key,
-                        false,
-                        &mut |key, value| {
-                            key_count += 1;
-                            size += key.len() + value.len();
-                            try!(self.add_kv(key, value));
-                            Ok(true)
-                        }
-                    ));
-                    (key_count, size)
-                };
-                snap_key_count += cf_key_count;
-                SNAPSHOT_CF_KV_COUNT
-                    .with_label_values(&[cf])
-                    .observe(cf_key_count as f64);
-                SNAPSHOT_CF_SIZE
-                    .with_label_values(&[cf])
-                    .observe(cf_size as f64);
-                info!(
-                    "[region {}] scan snapshot {}, cf {}, key count {}, size {}",
-                    region.get_id(),
-                    self.path(),
-                    cf,
-                    cf_key_count,
-                    cf_size
-                );
-            }
->>>>>>> aa6df942
 
 struct SnapManagerCore {
     base: String,
@@ -1743,931 +1006,6 @@
             error!("notify snapshot stats failed {:?}", e)
         }
     }
-<<<<<<< HEAD
-=======
-
-    impl Snapshot for Snap {
-        fn build(
-            &mut self,
-            snap: &DbSnapshot,
-            region: &Region,
-            snap_data: &mut RaftSnapshotData,
-            stat: &mut SnapshotStatistics,
-            deleter: Box<SnapshotDeleter>,
-        ) -> RaftStoreResult<()> {
-            let t = Instant::now();
-            try!(self.do_build(snap, region, stat, deleter));
-
-            let total_size = try!(self.total_size());
-            stat.size = total_size;
-            // set snapshot meta data
-            snap_data.set_file_size(total_size);
-            snap_data.set_version(SNAPSHOT_VERSION);
-            snap_data.set_meta(self.meta_file.meta.clone());
-
-            SNAPSHOT_BUILD_TIME_HISTOGRAM.observe(duration_to_sec(t.elapsed()) as f64);
-            info!(
-                "[region {}] scan snapshot {}, size {}, key count {}, takes {:?}",
-                region.get_id(),
-                self.path(),
-                total_size,
-                stat.kv_count,
-                t.elapsed()
-            );
-
-            Ok(())
-        }
-
-        fn path(&self) -> &str {
-            &self.display_path
-        }
-
-        fn exists(&self) -> bool {
-            self.cf_files
-                .iter()
-                .all(|cf_file| cf_file.size == 0 || file_exists(&cf_file.path)) &&
-                file_exists(&self.meta_file.path)
-        }
-
-        fn delete(&self) {
-            debug!("deleting {}", self.path());
-            for cf_file in &self.cf_files {
-                delete_file_if_exist(&cf_file.tmp_path);
-                if file_exists(&cf_file.path) {
-                    let mut size_track = self.size_track.wl();
-                    *size_track = size_track.saturating_sub(cf_file.size);
-                }
-                delete_file_if_exist(&cf_file.path);
-            }
-            delete_file_if_exist(&self.meta_file.tmp_path);
-            delete_file_if_exist(&self.meta_file.path);
-        }
-
-        fn meta(&self) -> io::Result<Metadata> {
-            fs::metadata(&self.meta_file.path)
-        }
-
-        fn total_size(&self) -> io::Result<u64> {
-            Ok(self.cf_files.iter().fold(0, |acc, x| acc + x.size))
-        }
-
-        fn save(&mut self) -> io::Result<()> {
-            debug!("saving to {}", self.path());
-            for cf_file in &mut self.cf_files {
-                if cf_file.size == 0 {
-                    // Skip empty cf file.
-                    continue;
-                }
-
-                // Check each cf file has been fully written, and the checksum matches.
-                {
-                    let mut file = cf_file.file.take().unwrap();
-                    try!(file.flush());
-                }
-                if cf_file.written_size != cf_file.size {
-                    return Err(io::Error::new(
-                        ErrorKind::Other,
-                        format!(
-                            "snapshot file {} for cf {} size \
-                             mismatches, real size {}, expected size \
-                             {}",
-                            cf_file.path.display(),
-                            cf_file.cf,
-                            cf_file.written_size,
-                            cf_file.size
-                        ),
-                    ));
-                }
-                let checksum = cf_file.write_digest.as_ref().unwrap().sum32();
-                if checksum != cf_file.checksum {
-                    return Err(io::Error::new(
-                        ErrorKind::Other,
-                        format!(
-                            "snapshot file {} for cf {} checksum \
-                             mismatches, real checksum {}, expected \
-                             checksum {}",
-                            cf_file.path.display(),
-                            cf_file.cf,
-                            checksum,
-                            cf_file.checksum
-                        ),
-                    ));
-                }
-
-                try!(fs::rename(&cf_file.tmp_path, &cf_file.path));
-                let mut size_track = self.size_track.wl();
-                *size_track = size_track.saturating_add(cf_file.size);
-            }
-            // write meta file
-            let mut v = vec![];
-            try!(self.meta_file.meta.write_to_vec(&mut v));
-            try!(self.meta_file.file.take().unwrap().write_all(&v[..]));
-            try!(fs::rename(&self.meta_file.tmp_path, &self.meta_file.path));
-            Ok(())
-        }
-
-        fn apply(&mut self, options: ApplyOptions) -> Result<()> {
-            box_try!(self.validate());
-
-            for cf_file in &mut self.cf_files {
-                if cf_file.size == 0 {
-                    // Skip empty cf file.
-                    continue;
-                }
-
-                try!(check_abort(&options.abort));
-                let cf_handle = box_try!(rocksdb::get_cf_handle(&options.db, cf_file.cf));
-                if plain_file_used(cf_file.cf) {
-                    let mut file = box_try!(File::open(&cf_file.path));
-                    try!(apply_plain_cf_file(&mut file, &options, cf_handle));
-                } else {
-                    let ingest_opt = IngestExternalFileOptions::new();
-                    let path = cf_file.path.as_path().to_str().unwrap();
-                    box_try!(
-                        options
-                            .db
-                            .ingest_external_file_cf(cf_handle, &ingest_opt, &[path])
-                    );
-                }
-            }
-            Ok(())
-        }
-    }
-
-    impl Read for Snap {
-        fn read(&mut self, buf: &mut [u8]) -> io::Result<usize> {
-            if buf.is_empty() {
-                return Ok(0);
-            }
-            while self.cf_index < self.cf_files.len() {
-                let cf_file = &mut self.cf_files[self.cf_index];
-                if cf_file.size == 0 {
-                    self.cf_index += 1;
-                    continue;
-                }
-                match cf_file.file.as_mut().unwrap().read(buf) {
-                    Ok(0) => {
-                        // EOF. Switch to next file.
-                        self.cf_index += 1;
-                    }
-                    Ok(n) => {
-                        return Ok(n);
-                    }
-                    e => return e,
-                }
-            }
-            Ok(0)
-        }
-    }
-
-    impl Write for Snap {
-        fn write(&mut self, buf: &[u8]) -> io::Result<usize> {
-            if buf.is_empty() {
-                return Ok(0);
-            }
-
-            let mut next_buf = buf;
-            while self.cf_index < self.cf_files.len() {
-                let cf_file = &mut self.cf_files[self.cf_index];
-                if cf_file.size == 0 {
-                    self.cf_index += 1;
-                    continue;
-                }
-
-                let left = (cf_file.size - cf_file.written_size) as usize;
-                if left == 0 {
-                    self.cf_index += 1;
-                    continue;
-                }
-
-                let mut file = cf_file.file.as_mut().unwrap();
-                let mut digest = cf_file.write_digest.as_mut().unwrap();
-                if next_buf.len() > left {
-                    try!(file.write_all(&next_buf[0..left]));
-                    digest.write(&next_buf[0..left]);
-                    cf_file.written_size += left as u64;
-                    self.cf_index += 1;
-                    next_buf = &next_buf[left..];
-                } else {
-                    try!(file.write_all(next_buf));
-                    digest.write(next_buf);
-                    cf_file.written_size += next_buf.len() as u64;
-                    return Ok(buf.len());
-                }
-            }
-
-            let n = buf.len() - next_buf.len();
-            Ok(n)
-        }
-
-        fn flush(&mut self) -> io::Result<()> {
-            if let Some(cf_file) = self.cf_files.get_mut(self.cf_index) {
-                let file = cf_file.file.as_mut().unwrap();
-                try!(file.flush());
-            }
-            Ok(())
-        }
-    }
-
-    impl Drop for Snap {
-        fn drop(&mut self) {
-            // cleanup if some of the cf files and meta file is partly written
-            if self.cf_files
-                .iter()
-                .any(|cf_file| file_exists(&cf_file.tmp_path)) ||
-                file_exists(&self.meta_file.tmp_path)
-            {
-                self.delete();
-                return;
-            }
-            // cleanup if data corruption happens and any file goes missing
-            if !self.exists() {
-                self.delete();
-                return;
-            }
-        }
-    }
-
-    #[cfg(test)]
-    pub mod test {
-        use std::io::{self, Read, Seek, SeekFrom, Write};
-        use std::fs::{self, OpenOptions};
-        use std::path::PathBuf;
-        use std::sync::{Arc, RwLock};
-        use std::sync::atomic::AtomicUsize;
-        use tempdir::TempDir;
-        use protobuf::Message;
-        use kvproto::metapb::{Peer, Region};
-        use kvproto::raft_serverpb::{RaftSnapshotData, SnapshotMeta};
-        use rocksdb::DB;
-
-        use storage::{ALL_CFS, CF_DEFAULT, CF_LOCK, CF_RAFT, CF_WRITE};
-        use util::{rocksdb, HandyRwLock};
-        use raftstore::Result;
-        use raftstore::store::keys;
-        use raftstore::store::engine::{Iterable, Mutable, Peekable, Snapshot as DbSnapshot};
-        use raftstore::store::peer_storage::JOB_STATUS_RUNNING;
-        use super::super::{SnapKey, Snapshot, SnapshotDeleter, SNAPSHOT_CFS, SNAP_GEN_PREFIX};
-        use super::{ApplyOptions, Snap, SnapshotStatistics, META_FILE_SUFFIX};
-
-        const TEST_STORE_ID: u64 = 1;
-        const TEST_KEY: &[u8] = b"akey";
-        const TEST_WRITE_BATCH_SIZE: usize = 10 * 1024 * 1024;
-        const TEST_META_FILE_BUFFER_SIZE: usize = 1000;
-        const BYTE_SIZE: usize = 1;
-
-        #[derive(Clone)]
-        struct DummyDeleter;
-
-        impl SnapshotDeleter for DummyDeleter {
-            fn delete_snapshot(&self, _: &SnapKey, snap: &Snapshot, _: bool) -> bool {
-                snap.delete();
-                true
-            }
-        }
-
-        pub fn get_test_empty_db(path: &TempDir) -> Result<Arc<DB>> {
-            let p = path.path().to_str().unwrap();
-            let db = try!(rocksdb::new_engine(p, ALL_CFS));
-            Ok(Arc::new(db))
-        }
-
-        pub fn get_test_db(path: &TempDir) -> Result<Arc<DB>> {
-            let p = path.path().to_str().unwrap();
-            let db = try!(rocksdb::new_engine(p, ALL_CFS));
-            let key = keys::data_key(TEST_KEY);
-            // write some data into each cf
-            for (i, cf) in ALL_CFS.iter().enumerate() {
-                let handle = try!(rocksdb::get_cf_handle(&db, cf));
-                let mut p = Peer::new();
-                p.set_store_id(TEST_STORE_ID);
-                p.set_id((i + 1) as u64);
-                try!(db.put_msg_cf(handle, &key[..], &p));
-            }
-            Ok(Arc::new(db))
-        }
-
-        pub fn get_kv_count(snap: &DbSnapshot) -> usize {
-            let mut kv_count = 0;
-            for cf in SNAPSHOT_CFS {
-                snap.scan_cf(
-                    cf,
-                    &keys::data_key(b"a"),
-                    &keys::data_key(b"z"),
-                    false,
-                    &mut |_, _| {
-                        kv_count += 1;
-                        Ok(true)
-                    },
-                ).unwrap();
-            }
-            kv_count
-        }
-
-        pub fn get_test_region(region_id: u64, store_id: u64, peer_id: u64) -> Region {
-            let mut peer = Peer::new();
-            peer.set_store_id(store_id);
-            peer.set_id(peer_id);
-            let mut region = Region::new();
-            region.set_id(region_id);
-            region.set_start_key(b"a".to_vec());
-            region.set_end_key(b"z".to_vec());
-            region.mut_region_epoch().set_version(1);
-            region.mut_region_epoch().set_conf_ver(1);
-            region.mut_peers().push(peer.clone());
-            region
-        }
-
-        pub fn assert_eq_db(expected_db: Arc<DB>, db: &DB) {
-            let key = keys::data_key(TEST_KEY);
-            for cf in SNAPSHOT_CFS {
-                let p1: Option<Peer> = expected_db.get_msg_cf(cf, &key[..]).unwrap();
-                if p1.is_some() {
-                    let p2: Option<Peer> = db.get_msg_cf(cf, &key[..]).unwrap();
-                    if !p2.is_some() {
-                        panic!("cf {}: expect key {:?} has value", cf, key);
-                    }
-                    let p1 = p1.unwrap();
-                    let p2 = p2.unwrap();
-                    if p2 != p1 {
-                        panic!(
-                            "cf {}: key {:?}, value {:?}, expected {:?}",
-                            cf,
-                            key,
-                            p2,
-                            p1
-                        );
-                    }
-                }
-            }
-        }
-
-        #[test]
-        fn test_gen_snapshot_meta() {
-            let mut cf_file = Vec::with_capacity(super::SNAPSHOT_CFS.len());
-            for (i, cf) in super::SNAPSHOT_CFS.iter().enumerate() {
-                let f = super::CfFile {
-                    cf: cf,
-                    size: 100 * (i + 1) as u64,
-                    checksum: 1000 * (i + 1) as u32,
-                    ..Default::default()
-                };
-                cf_file.push(f);
-            }
-            let meta = super::gen_snapshot_meta(&cf_file).unwrap();
-            for (i, cf_file_meta) in meta.get_cf_files().iter().enumerate() {
-                if cf_file_meta.get_cf() != cf_file[i].cf {
-                    panic!(
-                        "{}: expect cf {}, got {}",
-                        i,
-                        cf_file[i].cf,
-                        cf_file_meta.get_cf()
-                    );
-                }
-                if cf_file_meta.get_size() != cf_file[i].size {
-                    panic!(
-                        "{}: expect cf size {}, got {}",
-                        i,
-                        cf_file[i].size,
-                        cf_file_meta.get_size()
-                    );
-                }
-                if cf_file_meta.get_checksum() != cf_file[i].checksum {
-                    panic!(
-                        "{}: expect cf checksum {}, got {}",
-                        i,
-                        cf_file[i].checksum,
-                        cf_file_meta.get_checksum()
-                    );
-                }
-            }
-        }
-
-        #[test]
-        fn test_display_path() {
-            let dir = TempDir::new("test-display-path").unwrap();
-            let key = SnapKey::new(1, 1, 1);
-            let prefix = format!("{}_{}", SNAP_GEN_PREFIX, key);
-            let display_path = Snap::get_display_path(&dir.into_path(), &prefix);
-            assert_ne!(display_path, "");
-        }
-
-        #[test]
-        fn test_empty_snap_file() {
-            test_snap_file(get_test_empty_db);
-        }
-
-        #[test]
-        fn test_non_empty_snap_file() {
-            test_snap_file(get_test_db);
-        }
-
-        fn test_snap_file(get_db: fn(p: &TempDir) -> Result<Arc<DB>>) {
-            let region_id = 1;
-            let region = get_test_region(region_id, 1, 1);
-            let src_db_dir = TempDir::new("test-snap-file-db-src").unwrap();
-            let db = get_db(&src_db_dir).unwrap();
-            let snapshot = DbSnapshot::new(db.clone());
-
-            let src_dir = TempDir::new("test-snap-file-src").unwrap();
-            let key = SnapKey::new(region_id, 1, 1);
-            let size_track = Arc::new(RwLock::new(0));
-            let deleter = Box::new(DummyDeleter {});
-            let mut s1 = Snap::new_for_building(
-                src_dir.path(),
-                &key,
-                &snapshot,
-                size_track.clone(),
-                deleter.clone(),
-            ).unwrap();
-            // Ensure that this snapshot file doesn't exist before being built.
-            assert!(!s1.exists());
-            assert_eq!(*size_track.rl(), 0);
-
-            let mut snap_data = RaftSnapshotData::new();
-            snap_data.set_region(region.clone());
-            let mut stat = SnapshotStatistics::new();
-            s1.build(
-                &snapshot,
-                &region,
-                &mut snap_data,
-                &mut stat,
-                deleter.clone(),
-            ).unwrap();
-
-            // Ensure that this snapshot file does exist after being built.
-            assert!(s1.exists());
-            let total_size = s1.total_size().unwrap();
-            // Ensure the `size_track` is modified correctly.
-            let size = *size_track.rl();
-            assert_eq!(size, total_size);
-            assert_eq!(stat.size as u64, size);
-            assert_eq!(stat.kv_count, get_kv_count(&snapshot));
-
-            // Ensure this snapshot could be read for sending.
-            let mut s2 =
-                Snap::new_for_sending(src_dir.path(), &key, size_track.clone(), deleter.clone())
-                    .unwrap();
-            assert!(s2.exists());
-
-            // TODO check meta data correct.
-            let _ = s2.meta().unwrap();
-
-            let dst_dir = TempDir::new("test-snap-file-dst").unwrap();
-
-            let mut s3 = Snap::new_for_receiving(
-                dst_dir.path(),
-                &key,
-                snap_data.take_meta(),
-                size_track.clone(),
-                deleter.clone(),
-            ).unwrap();
-            assert!(!s3.exists());
-
-            // Ensure snapshot data could be read out of `s2`, and write into `s3`.
-            let copy_size = io::copy(&mut s2, &mut s3).unwrap();
-            assert_eq!(copy_size, size);
-            assert!(!s3.exists());
-            s3.save().unwrap();
-            assert!(s3.exists());
-
-            // Ensure the tracked size is handled correctly after receiving a snapshot.
-            assert_eq!(*size_track.rl(), size * 2);
-
-            // Ensure `delete()` works to delete the source snapshot.
-            s2.delete();
-            assert!(!s2.exists());
-            assert!(!s1.exists());
-            assert_eq!(*size_track.rl(), size);
-
-            // Ensure a snapshot could be applied to DB.
-            let mut s4 =
-                Snap::new_for_applying(dst_dir.path(), &key, size_track.clone(), deleter).unwrap();
-            assert!(s4.exists());
-
-            let dst_db_dir = TempDir::new("test-snap-file-db-dst").unwrap();
-            let dst_db_path = dst_db_dir.path().to_str().unwrap();
-            // Change arbitrarily the cf order of ALL_CFS at destination db.
-            let dst_cfs = [CF_WRITE, CF_DEFAULT, CF_LOCK, CF_RAFT];
-            let dst_db = Arc::new(rocksdb::new_engine(dst_db_path, &dst_cfs).unwrap());
-            let options = ApplyOptions {
-                db: dst_db.clone(),
-                region: region.clone(),
-                abort: Arc::new(AtomicUsize::new(JOB_STATUS_RUNNING)),
-                write_batch_size: TEST_WRITE_BATCH_SIZE,
-            };
-            // Verify thte snapshot applying is ok.
-            assert!(s4.apply(options).is_ok());
-
-            // Ensure `delete()` works to delete the dest snapshot.
-            s4.delete();
-            assert!(!s4.exists());
-            assert!(!s3.exists());
-            assert_eq!(*size_track.rl(), 0);
-
-            // Verify the data is correct after applying snapshot.
-            assert_eq_db(db, dst_db.as_ref());
-        }
-
-        #[test]
-        fn test_empty_snap_validation() {
-            test_snap_validation(get_test_empty_db);
-        }
-
-        #[test]
-        fn test_non_empty_snap_validation() {
-            test_snap_validation(get_test_db);
-        }
-
-        fn test_snap_validation(get_db: fn(p: &TempDir) -> Result<Arc<DB>>) {
-            let region_id = 1;
-            let region = get_test_region(region_id, 1, 1);
-            let db_dir = TempDir::new("test-snap-validation-db").unwrap();
-            let db = get_db(&db_dir).unwrap();
-            let snapshot = DbSnapshot::new(db.clone());
-
-            let dir = TempDir::new("test-snap-validation").unwrap();
-            let key = SnapKey::new(region_id, 1, 1);
-            let size_track = Arc::new(RwLock::new(0));
-            let deleter = Box::new(DummyDeleter {});
-            let mut s1 = Snap::new_for_building(
-                dir.path(),
-                &key,
-                &snapshot,
-                size_track.clone(),
-                deleter.clone(),
-            ).unwrap();
-            assert!(!s1.exists());
-
-            let mut snap_data = RaftSnapshotData::new();
-            snap_data.set_region(region.clone());
-            let mut stat = SnapshotStatistics::new();
-            s1.build(
-                &snapshot,
-                &region,
-                &mut snap_data,
-                &mut stat,
-                deleter.clone(),
-            ).unwrap();
-            assert!(s1.exists());
-
-            let mut s2 = Snap::new_for_building(
-                dir.path(),
-                &key,
-                &snapshot,
-                size_track.clone(),
-                deleter.clone(),
-            ).unwrap();
-            assert!(s2.exists());
-
-            s2.build(&snapshot, &region, &mut snap_data, &mut stat, deleter)
-                .unwrap();
-            assert!(s2.exists());
-        }
-
-        // Make all the snapshot in the specified dir corrupted to have incorrect size.
-        fn corrupt_snapshot_size_in<T: Into<PathBuf>>(dir: T) {
-            let dir_path = dir.into();
-            let read_dir = fs::read_dir(dir_path).unwrap();
-            for p in read_dir {
-                if p.is_ok() {
-                    let e = p.as_ref().unwrap();
-                    if !e.file_name()
-                        .into_string()
-                        .unwrap()
-                        .ends_with(META_FILE_SUFFIX)
-                    {
-                        let mut f = OpenOptions::new().append(true).open(e.path()).unwrap();
-                        f.write_all(b"xxxxx").unwrap();
-                    }
-                }
-            }
-        }
-
-        // Make all the snapshot in the specified dir corrupted to have incorrect checksum.
-        fn corrupt_snapshot_checksum_in<T: Into<PathBuf>>(dir: T) -> Vec<SnapshotMeta> {
-            let dir_path = dir.into();
-            let mut res = Vec::new();
-            let read_dir = fs::read_dir(dir_path).unwrap();
-            for p in read_dir {
-                if p.is_ok() {
-                    let e = p.as_ref().unwrap();
-                    if e.file_name()
-                        .into_string()
-                        .unwrap()
-                        .ends_with(META_FILE_SUFFIX)
-                    {
-                        let mut snapshot_meta = SnapshotMeta::new();
-                        let mut buf = Vec::with_capacity(TEST_META_FILE_BUFFER_SIZE);
-                        {
-                            let mut f = OpenOptions::new().read(true).open(e.path()).unwrap();
-                            f.read_to_end(&mut buf).unwrap();
-                        }
-
-                        snapshot_meta.merge_from_bytes(&buf).unwrap();
-
-                        for cf in snapshot_meta.mut_cf_files().iter_mut() {
-                            let corrupted_checksum = cf.get_checksum() + 100;
-                            cf.set_checksum(corrupted_checksum);
-                        }
-
-                        buf.clear();
-                        snapshot_meta.write_to_vec(&mut buf).unwrap();
-                        {
-                            let mut f = OpenOptions::new()
-                                .write(true)
-                                .truncate(true)
-                                .open(e.path())
-                                .unwrap();
-                            f.write_all(&buf[..]).unwrap();
-                            f.flush().unwrap();
-                        }
-
-                        res.push(snapshot_meta);
-                    }
-                }
-            }
-            res
-        }
-
-        // Make all the snapshot meta files in the specified corrupted to have incorrect content.
-        fn corrupt_snapshot_meta_file<T: Into<PathBuf>>(dir: T) -> usize {
-            let mut total = 0;
-            let dir_path = dir.into();
-            let read_dir = fs::read_dir(dir_path).unwrap();
-            for p in read_dir {
-                if p.is_ok() {
-                    let e = p.as_ref().unwrap();
-                    if e.file_name()
-                        .into_string()
-                        .unwrap()
-                        .ends_with(META_FILE_SUFFIX)
-                    {
-                        let mut f = OpenOptions::new()
-                            .read(true)
-                            .write(true)
-                            .open(e.path())
-                            .unwrap();
-                        // Make the last byte of the meta file corrupted
-                        // by turning over all bits of it
-                        let pos = SeekFrom::End(-(BYTE_SIZE as i64));
-                        f.seek(pos).unwrap();
-                        let mut buf = [0; BYTE_SIZE];
-                        f.read_exact(&mut buf[..]).unwrap();
-                        buf[0] ^= u8::max_value();
-                        f.seek(pos).unwrap();
-                        f.write_all(&buf[..]).unwrap();
-                        total += 1;
-                    }
-                }
-            }
-            total
-        }
-
-        fn copy_snapshot(
-            from_dir: &TempDir,
-            to_dir: &TempDir,
-            key: &SnapKey,
-            size_track: Arc<RwLock<u64>>,
-            snapshot_meta: SnapshotMeta,
-            deleter: Box<DummyDeleter>,
-        ) {
-            let mut from =
-                Snap::new_for_sending(from_dir.path(), key, size_track.clone(), deleter.clone())
-                    .unwrap();
-            assert!(from.exists());
-
-            let mut to = Snap::new_for_receiving(
-                to_dir.path(),
-                key,
-                snapshot_meta,
-                size_track.clone(),
-                deleter,
-            ).unwrap();
-
-            assert!(!to.exists());
-            let _ = io::copy(&mut from, &mut to).unwrap();
-            to.save().unwrap();
-            assert!(to.exists());
-        }
-
-        #[test]
-        fn test_snap_corruption_on_size_or_checksum() {
-            let region_id = 1;
-            let region = get_test_region(region_id, 1, 1);
-            let db_dir = TempDir::new("test-snap-corruption-db").unwrap();
-            let db = get_test_db(&db_dir).unwrap();
-            let snapshot = DbSnapshot::new(db);
-
-            let dir = TempDir::new("test-snap-corruption").unwrap();
-            let key = SnapKey::new(region_id, 1, 1);
-            let size_track = Arc::new(RwLock::new(0));
-            let deleter = Box::new(DummyDeleter {});
-            let mut s1 = Snap::new_for_building(
-                dir.path(),
-                &key,
-                &snapshot,
-                size_track.clone(),
-                deleter.clone(),
-            ).unwrap();
-            assert!(!s1.exists());
-
-            let mut snap_data = RaftSnapshotData::new();
-            snap_data.set_region(region.clone());
-            let mut stat = SnapshotStatistics::new();
-            s1.build(
-                &snapshot,
-                &region,
-                &mut snap_data,
-                &mut stat,
-                deleter.clone(),
-            ).unwrap();
-            assert!(s1.exists());
-
-            corrupt_snapshot_size_in(dir.path());
-
-            assert!(
-                Snap::new_for_sending(dir.path(), &key, size_track.clone(), deleter.clone())
-                    .is_err()
-            );
-
-            let mut s2 = Snap::new_for_building(
-                dir.path(),
-                &key,
-                &snapshot,
-                size_track.clone(),
-                deleter.clone(),
-            ).unwrap();
-            assert!(!s2.exists());
-            s2.build(
-                &snapshot,
-                &region,
-                &mut snap_data,
-                &mut stat,
-                deleter.clone(),
-            ).unwrap();
-            assert!(s2.exists());
-
-            let dst_dir = TempDir::new("test-snap-corruption-dst").unwrap();
-            copy_snapshot(
-                &dir,
-                &dst_dir,
-                &key,
-                size_track.clone(),
-                snap_data.get_meta().clone(),
-                deleter.clone(),
-            );
-
-            let mut metas = corrupt_snapshot_checksum_in(dst_dir.path());
-            assert_eq!(1, metas.len());
-            let snap_meta = metas.pop().unwrap();
-
-            let mut s5 =
-                Snap::new_for_applying(dst_dir.path(), &key, size_track.clone(), deleter.clone())
-                    .unwrap();
-            assert!(s5.exists());
-
-            let dst_db_dir = TempDir::new("test-snap-corruption-dst-db").unwrap();
-            let dst_db = get_test_empty_db(&dst_db_dir).unwrap();
-            let options = ApplyOptions {
-                db: dst_db.clone(),
-                region: region.clone(),
-                abort: Arc::new(AtomicUsize::new(JOB_STATUS_RUNNING)),
-                write_batch_size: TEST_WRITE_BATCH_SIZE,
-            };
-            assert!(s5.apply(options).is_err());
-
-            corrupt_snapshot_size_in(dst_dir.path());
-            assert!(
-                Snap::new_for_receiving(
-                    dst_dir.path(),
-                    &key,
-                    snap_meta,
-                    size_track.clone(),
-                    deleter.clone()
-                ).is_err()
-            );
-            assert!(
-                Snap::new_for_applying(dst_dir.path(), &key, size_track.clone(), deleter.clone())
-                    .is_err()
-            );
-        }
-
-        #[test]
-        fn test_snap_corruption_on_meta_file() {
-            let region_id = 1;
-            let region = get_test_region(region_id, 1, 1);
-            let db_dir = TempDir::new("test-snapshot-corruption-meta-db").unwrap();
-            let db = get_test_db(&db_dir).unwrap();
-            let snapshot = DbSnapshot::new(db);
-
-            let dir = TempDir::new("test-snap-corruption-meta").unwrap();
-            let key = SnapKey::new(region_id, 1, 1);
-            let size_track = Arc::new(RwLock::new(0));
-            let deleter = Box::new(DummyDeleter {});
-            let mut s1 = Snap::new_for_building(
-                dir.path(),
-                &key,
-                &snapshot,
-                size_track.clone(),
-                deleter.clone(),
-            ).unwrap();
-            assert!(!s1.exists());
-
-            let mut snap_data = RaftSnapshotData::new();
-            snap_data.set_region(region.clone());
-            let mut stat = SnapshotStatistics::new();
-            s1.build(
-                &snapshot,
-                &region,
-                &mut snap_data,
-                &mut stat,
-                deleter.clone(),
-            ).unwrap();
-            assert!(s1.exists());
-
-            assert_eq!(1, corrupt_snapshot_meta_file(dir.path()));
-
-            assert!(
-                Snap::new_for_sending(dir.path(), &key, size_track.clone(), deleter.clone())
-                    .is_err()
-            );
-
-            let mut s2 = Snap::new_for_building(
-                dir.path(),
-                &key,
-                &snapshot,
-                size_track.clone(),
-                deleter.clone(),
-            ).unwrap();
-            assert!(!s2.exists());
-            s2.build(
-                &snapshot,
-                &region,
-                &mut snap_data,
-                &mut stat,
-                deleter.clone(),
-            ).unwrap();
-            assert!(s2.exists());
-
-            let dst_dir = TempDir::new("test-snap-corruption-meta-dst").unwrap();
-            copy_snapshot(
-                &dir,
-                &dst_dir,
-                &key,
-                size_track.clone(),
-                snap_data.get_meta().clone(),
-                deleter.clone(),
-            );
-
-            assert_eq!(1, corrupt_snapshot_meta_file(dst_dir.path()));
-
-            assert!(
-                Snap::new_for_applying(dst_dir.path(), &key, size_track.clone(), deleter.clone())
-                    .is_err()
-            );
-            assert!(
-                Snap::new_for_receiving(
-                    dst_dir.path(),
-                    &key,
-                    snap_data.take_meta(),
-                    size_track.clone(),
-                    deleter.clone()
-                ).is_err()
-            );
-        }
-    }
-}
-
-#[derive(PartialEq, Debug)]
-pub enum SnapEntry {
-    Generating = 1,
-    Sending = 2,
-    Receiving = 3,
-    Applying = 4,
-}
-
-/// `SnapStats` is for snapshot statistics.
-pub struct SnapStats {
-    pub sending_count: usize,
-    pub receiving_count: usize,
-}
-
-struct SnapManagerCore {
-    base: String,
-    registry: HashMap<SnapKey, Vec<SnapEntry>>,
-    use_sst_file_snapshot: bool,
-    // put snap_size under core so we don't need to worry about deadlock.
-    snap_size: Arc<RwLock<u64>>,
-}
-
-fn notify_stats(ch: Option<&SendCh<Msg>>) {
-    if let Some(ch) = ch {
-        if let Err(e) = ch.try_send(Msg::SnapshotStats) {
-            error!("notify snapshot stats failed {:?}", e)
-        }
-    }
->>>>>>> aa6df942
 }
 
 /// `SnapManagerCore` trace all current processing snapshots.
@@ -2679,15 +1017,7 @@
 }
 
 impl SnapManager {
-<<<<<<< HEAD
     pub fn new<T: Into<String>>(path: T, ch: Option<SendCh<Msg>>) -> SnapManager {
-=======
-    pub fn new<T: Into<String>>(
-        path: T,
-        ch: Option<SendCh<Msg>>,
-        use_sst_file_snapshot: bool,
-    ) -> SnapManager {
->>>>>>> aa6df942
         SnapManager {
             core: Arc::new(RwLock::new(SnapManagerCore {
                 base: path.into(),
@@ -2785,7 +1115,6 @@
         self.core.rl().registry.contains_key(key)
     }
 
-<<<<<<< HEAD
     pub fn get_snapshot_for_building(&self,
                                      key: &SnapKey,
                                      snap: &DbSnapshot)
@@ -2796,56 +1125,14 @@
         };
         let f = try!(Snap::new_for_building(dir, key, snap, snap_size, Box::new(self.clone())));
         Ok(Box::new(f))
-=======
-    pub fn get_snapshot_for_building(
-        &self,
-        key: &SnapKey,
-        snap: &DbSnapshot,
-    ) -> RaftStoreResult<Box<Snapshot>> {
-        let (use_sst_file_snapshot, dir, snap_size) = {
-            let core = self.core.rl();
-            (
-                core.use_sst_file_snapshot,
-                core.base.clone(),
-                core.snap_size.clone(),
-            )
-        };
-        if use_sst_file_snapshot {
-            let f = try!(v2::Snap::new_for_building(
-                dir,
-                key,
-                snap,
-                snap_size,
-                Box::new(self.clone())
-            ));
-            Ok(Box::new(f))
-        } else {
-            let f = try!(v1::Snap::new_for_writing(dir, snap_size, true, key));
-            Ok(Box::new(f))
-        }
->>>>>>> aa6df942
     }
 
     pub fn get_snapshot_for_sending(&self, key: &SnapKey) -> RaftStoreResult<Box<Snapshot>> {
         let core = self.core.rl();
-<<<<<<< HEAD
         let s = try!(Snap::new_for_sending(&core.base,
                                            key,
                                            core.snap_size.clone(),
                                            Box::new(self.clone())));
-=======
-        if let Ok(s) = v1::Snap::new_for_reading(&core.base, core.snap_size.clone(), true, key) {
-            if s.exists() {
-                return Ok(Box::new(s));
-            }
-        }
-        let s = try!(v2::Snap::new_for_sending(
-            &core.base,
-            key,
-            core.snap_size.clone(),
-            Box::new(self.clone())
-        ));
->>>>>>> aa6df942
         Ok(Box::new(s))
     }
 
@@ -2857,38 +1144,16 @@
         let core = self.core.rl();
         let mut snapshot_data = RaftSnapshotData::new();
         try!(snapshot_data.merge_from_bytes(data));
-<<<<<<< HEAD
         let f = try!(Snap::new_for_receiving(&core.base,
                                              key,
                                              snapshot_data.take_meta(),
                                              core.snap_size.clone(),
                                              Box::new(self.clone())));
         Ok(Box::new(f))
-=======
-        if snapshot_data.get_version() == v2::SNAPSHOT_VERSION {
-            let f = try!(v2::Snap::new_for_receiving(
-                &core.base,
-                key,
-                snapshot_data.take_meta(),
-                core.snap_size.clone(),
-                Box::new(self.clone())
-            ));
-            Ok(Box::new(f))
-        } else {
-            let f = try!(v1::Snap::new_for_writing(
-                &core.base,
-                core.snap_size.clone(),
-                false,
-                key
-            ));
-            Ok(Box::new(f))
-        }
->>>>>>> aa6df942
     }
 
     pub fn get_snapshot_for_applying(&self, key: &SnapKey) -> RaftStoreResult<Box<Snapshot>> {
         let core = self.core.rl();
-<<<<<<< HEAD
         let s = try!(Snap::new_for_applying(&core.base,
                                             key,
                                             core.snap_size.clone(),
@@ -2898,24 +1163,6 @@
                                                                 key)
                 .to_string())));
         }
-=======
-        if let Ok(s) = v2::Snap::new_for_applying(
-            &core.base,
-            key,
-            core.snap_size.clone(),
-            Box::new(self.clone()),
-        ) {
-            if s.exists() {
-                return Ok(Box::new(s));
-            }
-        }
-        let s = try!(v1::Snap::new_for_reading(
-            &core.base,
-            core.snap_size.clone(),
-            false,
-            key
-        ));
->>>>>>> aa6df942
         Ok(Box::new(s))
     }
 
@@ -3029,7 +1276,6 @@
     use tempdir::TempDir;
     use protobuf::Message;
 
-<<<<<<< HEAD
     use super::{SnapEntry, SnapKey, Snapshot, SnapshotDeleter, SnapManager, META_FILE_SUFFIX,
                 Snap, SnapshotStatistics, ApplyOptions, SNAPSHOT_CFS, SNAP_GEN_PREFIX};
 
@@ -3133,16 +1379,6 @@
             }
         }
     }
-=======
-    use storage::ALL_CFS;
-    use util::rocksdb;
-    use super::super::peer_storage::JOB_STATUS_RUNNING;
-    use super::super::engine::Snapshot as DbSnapshot;
-    use super::{ApplyOptions, SnapEntry, SnapKey, SnapManager, Snapshot, SnapshotDeleter,
-                SnapshotStatistics};
-    use super::v1::{CRC32_BYTES_COUNT, Snap as SnapV1};
-    use super::v2::{self, Snap as SnapV2};
->>>>>>> aa6df942
 
     #[test]
     fn test_gen_snapshot_meta() {
@@ -3660,7 +1896,6 @@
         let mut snap_data = RaftSnapshotData::new();
         snap_data.set_region(region.clone());
         let mut stat = SnapshotStatistics::new();
-<<<<<<< HEAD
         s1.build(&snapshot,
                    &region,
                    &mut snap_data,
@@ -3676,25 +1911,6 @@
                                              size_track.clone(),
                                              deleter.clone())
             .unwrap();
-=======
-        s1.build(
-            &snapshot,
-            &region,
-            &mut snap_data,
-            &mut stat,
-            deleter.clone(),
-        ).unwrap();
-        let mut s =
-            SnapV2::new_for_sending(&path, &key1, size_track.clone(), deleter.clone()).unwrap();
-        let expected_size = s.total_size().unwrap();
-        let mut s2 = SnapV2::new_for_receiving(
-            &path,
-            &key1,
-            snap_data.get_meta().clone(),
-            size_track.clone(),
-            deleter.clone(),
-        ).unwrap();
->>>>>>> aa6df942
         let n = io::copy(&mut s, &mut s2).unwrap();
         assert_eq!(n, expected_size);
         s2.save().unwrap();
@@ -3705,22 +1921,12 @@
         let s3 =
             Snap::new_for_building(&path, &key2, &snapshot, size_track.clone(), deleter.clone())
                 .unwrap();
-<<<<<<< HEAD
         let s4 = Snap::new_for_receiving(&path,
                                          &key2,
                                          snap_data.take_meta(),
                                          size_track.clone(),
                                          deleter.clone())
             .unwrap();
-=======
-        let s4 = SnapV2::new_for_receiving(
-            &path,
-            &key2,
-            snap_data.take_meta(),
-            size_track.clone(),
-            deleter.clone(),
-        ).unwrap();
->>>>>>> aa6df942
 
         assert!(s1.exists());
         assert!(s2.exists());
@@ -3742,72 +1948,6 @@
         assert_eq!(mgr.get_total_snap_size(), 0);
     }
 
-<<<<<<< HEAD
-=======
-    #[test]
-    fn test_snap_v1_v2_compatible() {
-        // Ensure that it's compatible between v1 impl and v2 impl, which means a receiver
-        // running v2 code could receive and apply the snapshot sent from a sender running v1 code.
-        let src_temp_dir = TempDir::new("test-snap-v1-v2-compatible-src").unwrap();
-        let src_path = src_temp_dir.path().to_str().unwrap().to_owned();
-        let src_mgr = SnapManager::new(src_path, None, false);
-        src_mgr.init().unwrap();
-
-        let src_db_dir = TempDir::new("test-snap-v1-v2-compatible-src-db").unwrap();
-        let db = v2::test::get_test_db(&src_db_dir).unwrap();
-        let snapshot = DbSnapshot::new(db.clone());
-        let key = SnapKey::new(1, 1, 1);
-        let mut s1 = src_mgr.get_snapshot_for_building(&key, &snapshot).unwrap();
-        let region = v2::test::get_test_region(1, 1, 1);
-        let mut snap_data = RaftSnapshotData::new();
-        snap_data.set_region(region.clone());
-        let mut stat = SnapshotStatistics::new();
-        s1.build(
-            &snapshot,
-            &region,
-            &mut snap_data,
-            &mut stat,
-            Box::new(src_mgr.clone()),
-        ).unwrap();
-        let mut v = vec![];
-        snap_data.write_to_vec(&mut v).unwrap();
-
-        let mut s2 = src_mgr.get_snapshot_for_sending(&key).unwrap();
-        let expected_size = s2.total_size().unwrap();
-
-        let dst_temp_dir = TempDir::new("test-snap-v1-v2-compatible-dst").unwrap();
-        let dst_path = dst_temp_dir.path().to_str().unwrap().to_owned();
-        let dst_mgr = SnapManager::new(dst_path, None, true);
-        dst_mgr.init().unwrap();
-
-        let mut s3 = dst_mgr.get_snapshot_for_receiving(&key, &v[..]).unwrap();
-        let n = io::copy(&mut s2, &mut s3).unwrap();
-        assert_eq!(n, expected_size);
-        s3.save().unwrap();
-
-        let dst_db_dir = TempDir::new("test-snap-v1-v2-compatible-dst-db").unwrap();
-        let dst_db = Arc::new(
-            rocksdb::new_engine(dst_db_dir.path().to_str().unwrap(), ALL_CFS).unwrap(),
-        );
-        let options = ApplyOptions {
-            db: dst_db.clone(),
-            region: region.clone(),
-            abort: Arc::new(AtomicUsize::new(JOB_STATUS_RUNNING)),
-            write_batch_size: 10 * 1024 * 1024,
-        };
-        let mut s4 = dst_mgr.get_snapshot_for_applying(&key).unwrap();
-        s4.apply(options).unwrap();
-
-        v2::test::assert_eq_db(db, dst_db.as_ref());
-    }
-
-    #[test]
-    fn test_snap_deletion_on_registry() {
-        test_snap_deletion_on_registry_impl(false);
-        test_snap_deletion_on_registry_impl(true);
-    }
-
->>>>>>> aa6df942
     fn check_registry_around_deregister(mgr: SnapManager, key: &SnapKey, entry: &SnapEntry) {
         let snap_keys = mgr.list_idle_snap().unwrap();
         assert!(snap_keys.is_empty());
