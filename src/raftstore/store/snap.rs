// Copyright 2017 TiKV Project Authors. Licensed under Apache-2.0.

use std::cmp::Reverse;
use std::fmt::{self, Display, Formatter};
use std::fs::{self, Metadata};
use std::fs::{File, OpenOptions};
use std::io::{self, BufReader, ErrorKind, Read, Write};
use std::path::Path;
use std::path::PathBuf;
use std::sync::atomic::{AtomicU64, AtomicUsize, Ordering};
use std::sync::{Arc, RwLock};
use std::time::Instant;
use std::{error, result, str, thread, time, u64};

use crc::crc32::{self, Digest, Hasher32};
use engine::rocks::util::{
    get_fastest_supported_compression_type, prepare_sst_for_ingestion, validate_sst_for_ingestion,
};
use engine::rocks::Snapshot as DbSnapshot;
use engine::rocks::{
    self, CFHandle, DBCompressionType, EnvOptions, IngestExternalFileOptions, SstFileWriter,
    Writable, WriteBatch, DB,
};
use engine::Iterable;
use engine::{CfName, CF_DEFAULT, CF_LOCK, CF_WRITE};
use kvproto::metapb::Region;
use kvproto::raft_serverpb::RaftSnapshotData;
use kvproto::raft_serverpb::{SnapshotCFFile, SnapshotMeta};
use protobuf::Message;
use protobuf::RepeatedField;
use raft::eraftpb::Snapshot as RaftSnapshot;

use crate::raftstore::errors::Error as RaftStoreError;
use crate::raftstore::store::keys::{self, enc_end_key, enc_start_key};
use crate::raftstore::store::util::check_key_in_region;
use crate::raftstore::store::{RaftRouter, StoreMsg};
use crate::raftstore::Result as RaftStoreResult;
use engine::rocks::util::io_limiter::{IOLimiter, LimitWriter};
use tikv_util::codec::bytes::{BytesEncoder, CompactBytesFromFileDecoder};
use tikv_util::collections::{HashMap, HashMapEntry as Entry};
<<<<<<< HEAD
use tikv_util::file::{
    calc_crc32, delete_dir_if_exist, delete_file_if_exist, file_exists, get_file_size,
};
=======
use tikv_util::file::{calc_crc32, delete_file_if_exist, file_exists, get_file_size, sync_dir};
>>>>>>> 568d4c1b
use tikv_util::time::duration_to_sec;
use tikv_util::HandyRwLock;

use crate::raftstore::store::metrics::{
    INGEST_SST_DURATION_SECONDS, SNAPSHOT_BUILD_TIME_HISTOGRAM, SNAPSHOT_CF_KV_COUNT,
    SNAPSHOT_CF_SIZE,
};
use crate::raftstore::store::peer_storage::JOB_STATUS_CANCELLING;

// Data in CF_RAFT should be excluded for a snapshot.
pub const SNAPSHOT_CFS: &[CfName] = &[CF_DEFAULT, CF_LOCK, CF_WRITE];

pub const SNAPSHOT_VERSION: u64 = 2;

/// Name prefix for the self-generated snapshot file.
const SNAP_GEN_PREFIX: &str = "gen";
/// Name prefix for the received snapshot file.
const SNAP_REV_PREFIX: &str = "rev";

const TMP_FILE_SUFFIX: &str = ".tmp";
const SST_FILE_SUFFIX: &str = ".sst";
const CLONE_FILE_SUFFIX: &str = ".clone";
const META_FILE_SUFFIX: &str = ".meta";

const DELETE_RETRY_MAX_TIMES: u32 = 6;
const DELETE_RETRY_TIME_MILLIS: u64 = 500;

quick_error! {
    #[derive(Debug)]
    pub enum Error {
        Abort {
            description("abort")
            display("abort")
        }
        TooManySnapshots {
            description("too many snapshots")
        }
        Other(err: Box<dyn error::Error + Sync + Send>) {
            from()
            cause(err.as_ref())
            description(err.description())
            display("snap failed {:?}", err)
        }
    }
}

pub type Result<T> = result::Result<T, Error>;

// CF_LOCK is relatively small, so we use plain file for performance issue.
#[inline]
pub fn plain_file_used(cf: &str) -> bool {
    cf == CF_LOCK
}

#[inline]
pub fn check_abort(status: &AtomicUsize) -> Result<()> {
    if status.load(Ordering::Relaxed) == JOB_STATUS_CANCELLING {
        return Err(Error::Abort);
    }
    Ok(())
}

#[derive(Clone, Hash, PartialEq, Eq, PartialOrd, Ord, Debug)]
pub struct SnapKey {
    pub region_id: u64,
    pub term: u64,
    pub idx: u64,
}

impl SnapKey {
    #[inline]
    pub fn new(region_id: u64, term: u64, idx: u64) -> SnapKey {
        SnapKey {
            region_id,
            term,
            idx,
        }
    }

    pub fn from_region_snap(region_id: u64, snap: &RaftSnapshot) -> SnapKey {
        let index = snap.get_metadata().get_index();
        let term = snap.get_metadata().get_term();
        SnapKey::new(region_id, term, index)
    }

    pub fn from_snap(snap: &RaftSnapshot) -> io::Result<SnapKey> {
        let mut snap_data = RaftSnapshotData::new();
        if let Err(e) = snap_data.merge_from_bytes(snap.get_data()) {
            return Err(io::Error::new(ErrorKind::Other, e));
        }

        Ok(SnapKey::from_region_snap(
            snap_data.get_region().get_id(),
            snap,
        ))
    }
}

impl Display for SnapKey {
    fn fmt(&self, f: &mut Formatter<'_>) -> fmt::Result {
        write!(f, "{}_{}_{}", self.region_id, self.term, self.idx)
    }
}

#[derive(Default)]
pub struct SnapshotStatistics {
    pub size: u64,
    pub kv_count: usize,
}

impl SnapshotStatistics {
    pub fn new() -> SnapshotStatistics {
        SnapshotStatistics {
            ..Default::default()
        }
    }
}

pub struct ApplyOptions {
    pub db: Arc<DB>,
    pub region: Region,
    pub abort: Arc<AtomicUsize>,
    pub write_batch_size: usize,
}

/// `Snapshot` is a trait for snapshot.
/// It's used in these scenarios:
///   1. build local snapshot
///   2. read local snapshot and then replicate it to remote raftstores
///   3. receive snapshot from remote raftstore and write it to local storage
///   4. apply snapshot
///   5. snapshot gc
pub trait Snapshot: Read + Write + Send {
    fn build(
        &mut self,
        kv_snap: &DbSnapshot,
        region: &Region,
        snap_data: &mut RaftSnapshotData,
        stat: &mut SnapshotStatistics,
        deleter: Box<dyn SnapshotDeleter>,
    ) -> RaftStoreResult<()>;
    fn path(&self) -> &str;
    fn exists(&self) -> bool;
    fn delete(&self);
    fn meta(&self) -> io::Result<Metadata>;
    fn total_size(&self) -> io::Result<u64>;
    fn save(&mut self) -> io::Result<()>;
    fn apply(&mut self, options: ApplyOptions) -> Result<()>;
}

// A helper function to copy snapshot.
// Only used in tests.
pub fn copy_snapshot(mut from: Box<dyn Snapshot>, mut to: Box<dyn Snapshot>) -> io::Result<()> {
    if !to.exists() {
        io::copy(&mut from, &mut to)?;
        to.save()?;
    }
    Ok(())
}

/// `SnapshotDeleter` is a trait for deleting snapshot.
/// It's used to ensure that the snapshot deletion happens under the protection of locking
/// to avoid race case for concurrent read/write.
pub trait SnapshotDeleter {
    // Return true if it successfully delete the specified snapshot.
    fn delete_snapshot(&self, key: &SnapKey, snap: &dyn Snapshot, check_entry: bool) -> bool;
}

// Try to delete the specified snapshot using deleter, return true if the deletion is done.
pub fn retry_delete_snapshot(
    deleter: Box<dyn SnapshotDeleter>,
    key: &SnapKey,
    snap: &dyn Snapshot,
) -> bool {
    let d = time::Duration::from_millis(DELETE_RETRY_TIME_MILLIS);
    for _ in 0..DELETE_RETRY_MAX_TIMES {
        if deleter.delete_snapshot(key, snap, true) {
            return true;
        }
        thread::sleep(d);
    }
    false
}

fn gen_snapshot_meta(cf_files: &[CfFile]) -> RaftStoreResult<SnapshotMeta> {
    let mut meta = Vec::with_capacity(cf_files.len());
    for cf_file in cf_files {
        if SNAPSHOT_CFS.iter().find(|&cf| cf_file.cf == *cf).is_none() {
            return Err(box_err!(
                "failed to encode invalid snapshot cf {}",
                cf_file.cf
            ));
        }

        let mut cf_file_meta = SnapshotCFFile::new();
        cf_file_meta.set_cf(cf_file.cf.to_owned());
        cf_file_meta.set_size(cf_file.size);
        cf_file_meta.set_checksum(cf_file.checksum);
        meta.push(cf_file_meta);
    }
    let mut snapshot_meta = SnapshotMeta::new();
    snapshot_meta.set_cf_files(RepeatedField::from_vec(meta));
    Ok(snapshot_meta)
}

fn check_file_size(path: &PathBuf, expected_size: u64) -> RaftStoreResult<()> {
    let size = get_file_size(path)?;
    if size != expected_size {
        return Err(box_err!(
            "invalid size {} for snapshot cf file {}, expected {}",
            size,
            path.display(),
            expected_size
        ));
    }
    Ok(())
}

fn check_file_checksum(path: &PathBuf, expected_checksum: u32) -> RaftStoreResult<()> {
    let checksum = calc_crc32(path)?;
    if checksum != expected_checksum {
        return Err(box_err!(
            "invalid checksum {} for snapshot cf file {}, expected {}",
            checksum,
            path.display(),
            expected_checksum
        ));
    }
    Ok(())
}

fn check_file_size_and_checksum(
    path: &PathBuf,
    expected_size: u64,
    expected_checksum: u32,
) -> RaftStoreResult<()> {
    check_file_size(path, expected_size).and_then(|_| check_file_checksum(path, expected_checksum))
}

#[derive(Default)]
struct CfFile {
    pub cf: CfName,
    pub path: PathBuf,
    pub tmp_path: PathBuf,
    pub clone_path: PathBuf,
    pub sst_writer: Option<SstFileWriter>,
    pub file: Option<File>,
    pub kv_count: u64,
    pub size: u64,
    pub written_size: u64,
    pub checksum: u32,
    pub write_digest: Option<Digest>,
}

#[derive(Default)]
struct MetaFile {
    pub meta: SnapshotMeta,
    pub path: PathBuf,
    pub file: Option<File>,

    // for writing snapshot
    pub tmp_path: PathBuf,
}

pub struct Snap {
    key: SnapKey,
    is_sending: bool,
    display_path: String,
<<<<<<< HEAD
    subdir_path: PathBuf,
    tmp_subdir_path: PathBuf,
=======
    dir_path: PathBuf,
>>>>>>> 568d4c1b
    cf_files: Vec<CfFile>,
    cf_index: usize,
    meta_file: MetaFile,
    size_track: Arc<AtomicU64>,
    limiter: Option<Arc<IOLimiter>>,
    hold_tmp_files: bool,
}

impl Snap {
    fn new<T: Into<PathBuf>>(
        dir: T,
        key: &SnapKey,
        size_track: Arc<AtomicU64>,
        is_sending: bool,
        to_build: bool,
        deleter: Box<dyn SnapshotDeleter>,
        limiter: Option<Arc<IOLimiter>>,
    ) -> RaftStoreResult<Snap> {
        let dir_path = dir.into();
        if !dir_path.exists() {
            fs::create_dir_all(dir_path.as_path())?;
        }
        let snap_prefix = if is_sending {
            SNAP_GEN_PREFIX
        } else {
            SNAP_REV_PREFIX
        };
        let prefix = format!("{}_{}", snap_prefix, key);
        let display_path = Snap::get_display_path(&dir_path, &prefix);
        let subdir_path = dir_path.join(&prefix);
        let tmp_subdir_path = dir_path.join(format!("{}{}", prefix, TMP_FILE_SUFFIX));

        let mut cf_files = Vec::with_capacity(SNAPSHOT_CFS.len());
        for cf in SNAPSHOT_CFS {
            let filename = format!("{}{}", cf, SST_FILE_SUFFIX);
            let path = subdir_path.join(&filename);
            let tmp_path = tmp_subdir_path.join(&filename);
            let clone_path = subdir_path.join(format!("{}{}", filename, CLONE_FILE_SUFFIX));
            let cf_file = CfFile {
                cf,
                path,
                tmp_path,
                clone_path,
                ..Default::default()
            };
            cf_files.push(cf_file);
        }

        let meta_filename = META_FILE_SUFFIX;
        let meta_path = subdir_path.join(&meta_filename);
        let meta_tmp_path = tmp_subdir_path.join(&meta_filename);
        let meta_file = MetaFile {
            path: meta_path,
            tmp_path: meta_tmp_path,
            ..Default::default()
        };

        let mut s = Snap {
            key: key.clone(),
            is_sending,
            display_path,
<<<<<<< HEAD
            subdir_path,
            tmp_subdir_path,
=======
            dir_path,
>>>>>>> 568d4c1b
            cf_files,
            cf_index: 0,
            meta_file,
            size_track,
            limiter,
            hold_tmp_files: false,
        };

        // load snapshot meta if meta_file exists
        if file_exists(&s.meta_file.path) {
            if let Err(e) = s.load_snapshot_meta() {
                if !to_build {
                    return Err(e);
                }
                warn!(
                    "failed to load existent snapshot meta when try to build snapshot";
                    "snapshot" => %s.path(),
                    "err" => ?e,
                );
                if !retry_delete_snapshot(deleter, key, &s) {
                    warn!(
                        "failed to delete snapshot because it's already registered elsewhere";
                        "snapshot" => %s.path(),
                    );
                    return Err(e);
                }
            }
        }
        Ok(s)
    }

    pub fn new_for_building<T: Into<PathBuf>>(
        dir: T,
        key: &SnapKey,
        snap: &DbSnapshot,
        size_track: Arc<AtomicU64>,
        deleter: Box<dyn SnapshotDeleter>,
        limiter: Option<Arc<IOLimiter>>,
    ) -> RaftStoreResult<Snap> {
        let mut s = Snap::new(dir, key, size_track, true, true, deleter, limiter)?;
        s.init_for_building(snap)?;
        Ok(s)
    }

    pub fn new_for_sending<T: Into<PathBuf>>(
        dir: T,
        key: &SnapKey,
        size_track: Arc<AtomicU64>,
        deleter: Box<dyn SnapshotDeleter>,
    ) -> RaftStoreResult<Snap> {
        let mut s = Snap::new(dir, key, size_track, true, false, deleter, None)?;

        if !s.exists() {
            // Skip the initialization below if it doesn't exists.
            return Ok(s);
        }
        for cf_file in &mut s.cf_files {
            // initialize cf file size and reader
            if cf_file.size > 0 {
                let file = File::open(&cf_file.path)?;
                cf_file.file = Some(file);
            }
        }
        Ok(s)
    }

    pub fn new_for_receiving<T: Into<PathBuf>>(
        dir: T,
        key: &SnapKey,
        snapshot_meta: SnapshotMeta,
        size_track: Arc<AtomicU64>,
        deleter: Box<dyn SnapshotDeleter>,
        limiter: Option<Arc<IOLimiter>>,
    ) -> RaftStoreResult<Snap> {
        let mut s = Snap::new(dir, key, size_track, false, false, deleter, limiter)?;
        s.set_snapshot_meta(snapshot_meta)?;
        if s.exists() {
            return Ok(s);
        }

        fs::create_dir_all(s.tmp_subdir_path.as_path())?;
        let f = OpenOptions::new()
            .write(true)
            .create_new(true)
            .open(&s.meta_file.tmp_path)?;
        s.meta_file.file = Some(f);
        s.hold_tmp_files = true;

        for cf_file in &mut s.cf_files {
            if cf_file.size == 0 {
                continue;
            }
            let f = OpenOptions::new()
                .write(true)
                .create_new(true)
                .open(&cf_file.tmp_path)?;
            cf_file.file = Some(f);
            cf_file.write_digest = Some(Digest::new(crc32::IEEE));
        }
        Ok(s)
    }

    pub fn new_for_applying<T: Into<PathBuf>>(
        dir: T,
        key: &SnapKey,
        size_track: Arc<AtomicU64>,
        deleter: Box<dyn SnapshotDeleter>,
    ) -> RaftStoreResult<Snap> {
        let s = Snap::new(dir, key, size_track, false, false, deleter, None)?;
        Ok(s)
    }

    fn init_for_building(&mut self, kv_snap: &DbSnapshot) -> RaftStoreResult<()> {
        if self.exists() {
            return Ok(());
        }
        fs::create_dir_all(self.tmp_subdir_path.as_path())?;
        let file = OpenOptions::new()
            .write(true)
            .create_new(true)
            .open(&self.meta_file.tmp_path)?;
        self.meta_file.file = Some(file);
        self.hold_tmp_files = true;

        for cf_file in &mut self.cf_files {
            if plain_file_used(cf_file.cf) {
                let f = OpenOptions::new()
                    .write(true)
                    .create_new(true)
                    .open(&cf_file.tmp_path)?;
                cf_file.file = Some(f);
            } else {
                let handle = kv_snap.cf_handle(cf_file.cf)?;
                let mut io_options = kv_snap.get_db().get_options_cf(handle).clone();
                io_options.compression(get_fastest_supported_compression_type());
                // in rocksdb 5.5.1, SstFileWriter will try to use bottommost_compression and
                // compression_per_level first, so to make sure our specified compression type
                // being used, we must set them empty or disabled.
                io_options.compression_per_level(&[]);
                io_options.bottommost_compression(DBCompressionType::Disable);

                // When open db with encrypted env, we need to send the same env to the SstFileWriter.
                if let Some(env) = kv_snap.get_db().env() {
                    io_options.set_env(env);
                }
                let mut writer = SstFileWriter::new(EnvOptions::new(), io_options);
                box_try!(writer.open(cf_file.tmp_path.as_path().to_str().unwrap()));
                cf_file.sst_writer = Some(writer);
            }
        }
        Ok(())
    }

    fn read_snapshot_meta(&mut self) -> RaftStoreResult<SnapshotMeta> {
        let buf = fs::read(&self.meta_file.path)?;
        let mut snapshot_meta = SnapshotMeta::new();
        snapshot_meta.merge_from_bytes(&buf)?;
        Ok(snapshot_meta)
    }

    fn set_snapshot_meta(&mut self, snapshot_meta: SnapshotMeta) -> RaftStoreResult<()> {
        if snapshot_meta.get_cf_files().len() != self.cf_files.len() {
            return Err(box_err!(
                "invalid cf number of snapshot meta, expect {}, got {}",
                SNAPSHOT_CFS.len(),
                snapshot_meta.get_cf_files().len()
            ));
        }
        for (i, cf_file) in self.cf_files.iter_mut().enumerate() {
            let meta = snapshot_meta.get_cf_files().get(i).unwrap();
            if meta.get_cf() != cf_file.cf {
                return Err(box_err!(
                    "invalid {} cf in snapshot meta, expect {}, got {}",
                    i,
                    cf_file.cf,
                    meta.get_cf()
                ));
            }
            if file_exists(&cf_file.path) {
                // Check only the file size for `exists()` to work correctly.
                check_file_size(&cf_file.path, meta.get_size())?;
            }
            cf_file.size = meta.get_size();
            cf_file.checksum = meta.get_checksum();
        }
        self.meta_file.meta = snapshot_meta;
        Ok(())
    }

    fn load_snapshot_meta(&mut self) -> RaftStoreResult<()> {
        let snapshot_meta = self.read_snapshot_meta()?;
        self.set_snapshot_meta(snapshot_meta)?;
        // check if there is a data corruption when the meta file exists
        // but cf files are deleted.
        if !self.exists() {
            return Err(box_err!(
                "snapshot {} is corrupted, some cf file is missing",
                self.path()
            ));
        }
        Ok(())
    }

    fn get_display_path(dir_path: impl AsRef<Path>, prefix: &str) -> String {
        let cf_names = "(".to_owned() + &SNAPSHOT_CFS.join("|") + ")";
        format!(
            "{}/{}_{}{}",
            dir_path.as_ref().display(),
            prefix,
            cf_names,
            SST_FILE_SUFFIX
        )
    }

    fn validate(&self, kv_engine: Arc<DB>) -> RaftStoreResult<()> {
        for cf_file in &self.cf_files {
            if cf_file.size == 0 {
                // Skip empty file. The checksum of this cf file should be 0 and
                // this is checked when loading the snapshot meta.
                continue;
            }
            if plain_file_used(cf_file.cf) {
                check_file_size_and_checksum(&cf_file.path, cf_file.size, cf_file.checksum)?;
            } else {
                prepare_sst_for_ingestion(&cf_file.path, &cf_file.clone_path)?;
                validate_sst_for_ingestion(
                    &kv_engine,
                    cf_file.cf,
                    &cf_file.clone_path,
                    cf_file.size,
                    cf_file.checksum,
                )?;
            }
        }
        Ok(())
    }

    fn switch_to_cf_file(&mut self, cf: &str) -> io::Result<()> {
        match self.cf_files.iter().position(|x| x.cf == cf) {
            Some(index) => {
                self.cf_index = index;
                Ok(())
            }
            None => Err(io::Error::new(
                ErrorKind::Other,
                format!("fail to find cf {}", cf),
            )),
        }
    }

    fn add_kv(&mut self, k: &[u8], v: &[u8]) -> RaftStoreResult<()> {
        let cf_file = &mut self.cf_files[self.cf_index];
        if let Some(writer) = cf_file.sst_writer.as_mut() {
            if let Err(e) = writer.put(k, v) {
                let io_error = io::Error::new(ErrorKind::Other, e);
                return Err(RaftStoreError::from(io_error));
            }
            cf_file.kv_count += 1;
            Ok(())
        } else {
            let e = box_err!("can't find sst writer");
            Err(RaftStoreError::Snapshot(e))
        }
    }

    fn save_cf_files(&mut self) -> io::Result<()> {
        for cf_file in &mut self.cf_files {
            if plain_file_used(cf_file.cf) {
                let _ = cf_file.file.take();
            } else if cf_file.kv_count == 0 {
                let _ = cf_file.sst_writer.take().unwrap();
            } else {
                let mut writer = cf_file.sst_writer.take().unwrap();
                if let Err(e) = writer.finish() {
                    return Err(io::Error::new(ErrorKind::Other, e));
                }
            }
            let size = get_file_size(&cf_file.tmp_path)?;
            // The size of a sst file is larger than 0 doesn't mean it contains some key value pairs.
            // For example, if we provide a encrypted env to the SstFileWriter, RocksDB will append
            // some meta data to the header. So here we should use the kv count instead of the file size
            // to indicate if the sst file is empty.
            if cf_file.kv_count > 0 {
                cf_file.size = size;
                // add size
                self.size_track.fetch_add(size, Ordering::SeqCst);
                cf_file.checksum = calc_crc32(&cf_file.tmp_path)?;
            } else {
                // Clean up the `tmp_path` if this cf file is empty.
                delete_file_if_exist(&cf_file.tmp_path).unwrap();
            }
        }
        Ok(())
    }

    fn save_meta_file(&mut self) -> RaftStoreResult<()> {
        let mut v = vec![];
        box_try!(self.meta_file.meta.write_to_vec(&mut v));
        {
            let mut f = self.meta_file.file.take().unwrap();
            f.write_all(&v[..])?;
            f.flush()?;
        }
        Ok(())
    }

    fn do_build(
        &mut self,
        kv_snap: &DbSnapshot,
        region: &Region,
        stat: &mut SnapshotStatistics,
        deleter: Box<dyn SnapshotDeleter>,
    ) -> RaftStoreResult<()> {
        fail_point!("snapshot_enter_do_build");
        if self.exists() {
            match self.validate(kv_snap.get_db()) {
                Ok(()) => return Ok(()),
                Err(e) => {
                    error!(
                        "snapshot is corrupted, will rebuild";
                        "region_id" => region.get_id(),
                        "snapshot" => %self.path(),
                        "err" => ?e,
                    );
                    if !retry_delete_snapshot(deleter, &self.key, self) {
                        error!(
                            "failed to delete corrupted snapshot because it's \
                             already registered elsewhere";
                            "region_id" => region.get_id(),
                            "snapshot" => %self.path(),
                        );
                        return Err(e);
                    }
                    self.init_for_building(kv_snap)?;
                }
            }
        }

        let mut snap_key_count = 0;
        let (begin_key, end_key) = (enc_start_key(region), enc_end_key(region));
        for cf in SNAPSHOT_CFS {
            self.switch_to_cf_file(cf)?;
            let (cf_key_count, cf_size) = if plain_file_used(cf) {
                self.build_plain_cf_file(kv_snap, cf, &begin_key, &end_key)?
            } else {
                let mut key_count = 0;
                let mut size = 0;
                let base = self
                    .limiter
                    .as_ref()
                    .map_or(0 as i64, |l| l.get_max_bytes_per_time());
                let mut bytes: i64 = 0;
                kv_snap.scan_cf(cf, &begin_key, &end_key, false, |key, value| {
                    let l = key.len() + value.len();
                    if let Some(ref limiter) = self.limiter {
                        if bytes >= base {
                            bytes = 0;
                            limiter.request(base);
                        }
                        bytes += l as i64;
                    }
                    size += l;
                    key_count += 1;
                    box_try!(self.add_kv(key, value));
                    Ok(true)
                })?;
                (key_count, size)
            };
            snap_key_count += cf_key_count;
            SNAPSHOT_CF_KV_COUNT
                .with_label_values(&[cf])
                .observe(cf_key_count as f64);
            SNAPSHOT_CF_SIZE
                .with_label_values(&[cf])
                .observe(cf_size as f64);
            info!(
                "scan snapshot of one cf";
                "region_id" => region.get_id(),
                "snapshot" => self.path(),
                "cf" => cf,
                "key_count" => cf_key_count,
                "size" => cf_size,
            );
        }

        self.save_cf_files()?;
        stat.kv_count = snap_key_count;
        // save snapshot meta to meta file
        let snapshot_meta = gen_snapshot_meta(&self.cf_files[..])?;
        self.meta_file.meta = snapshot_meta;
        self.save_meta_file()?;

        fs::rename(&self.tmp_subdir_path, &self.subdir_path)?;
        self.hold_tmp_files = false;
        Ok(())
    }

    fn build_plain_cf_file(
        &mut self,
        snap: &DbSnapshot,
        cf: &str,
        start_key: &[u8],
        end_key: &[u8],
    ) -> RaftStoreResult<(usize, usize)> {
        let mut cf_key_count = 0;
        let mut cf_size = 0;
        {
            // If the relative files are deleted after `Snap::new` and
            // `init_for_building`, the file could be None.
            let file = match self.cf_files[self.cf_index].file.as_mut() {
                Some(f) => f,
                None => {
                    let e = box_err!("cf_file is none for cf {}", cf);
                    return Err(RaftStoreError::Snapshot(e));
                }
            };
            snap.scan_cf(cf, start_key, end_key, false, |key, value| {
                cf_key_count += 1;
                cf_size += key.len() + value.len();
                box_try!(file.encode_compact_bytes(key));
                box_try!(file.encode_compact_bytes(value));
                Ok(true)
            })?;
            if cf_key_count > 0 {
                // use an empty byte array to indicate that cf reaches an end.
                box_try!(file.encode_compact_bytes(b""));
            }
        }

        // update kv count for plain file
        let cf_file = &mut self.cf_files[self.cf_index];
        cf_file.kv_count = cf_key_count as u64;
        Ok((cf_key_count, cf_size))
    }
}

fn apply_plain_cf_file<D: CompactBytesFromFileDecoder>(
    decoder: &mut D,
    options: &ApplyOptions,
    handle: &CFHandle,
) -> Result<()> {
    let wb = WriteBatch::new();
    let mut batch_size = 0;
    loop {
        check_abort(&options.abort)?;
        let key = box_try!(decoder.decode_compact_bytes());
        if key.is_empty() {
            if batch_size > 0 {
                box_try!(options.db.write(&wb));
            }
            break;
        }
        box_try!(check_key_in_region(keys::origin_key(&key), &options.region));
        batch_size += key.len();
        let value = box_try!(decoder.decode_compact_bytes());
        batch_size += value.len();
        box_try!(wb.put_cf(handle, &key, &value));
        if batch_size >= options.write_batch_size {
            box_try!(options.db.write(&wb));
            wb.clear();
            batch_size = 0;
        }
    }
    Ok(())
}

impl fmt::Debug for Snap {
    fn fmt(&self, f: &mut Formatter<'_>) -> fmt::Result {
        f.debug_struct("Snap")
            .field("key", &self.key)
            .field("display_path", &self.display_path)
            .finish()
    }
}

impl Snapshot for Snap {
    fn build(
        &mut self,
        kv_snap: &DbSnapshot,
        region: &Region,
        snap_data: &mut RaftSnapshotData,
        stat: &mut SnapshotStatistics,
        deleter: Box<dyn SnapshotDeleter>,
    ) -> RaftStoreResult<()> {
        let t = Instant::now();
        self.do_build(kv_snap, region, stat, deleter)?;

        let total_size = self.total_size()?;
        stat.size = total_size;
        // set snapshot meta data
        snap_data.set_file_size(total_size);
        snap_data.set_version(SNAPSHOT_VERSION);
        snap_data.set_meta(self.meta_file.meta.clone());

        SNAPSHOT_BUILD_TIME_HISTOGRAM.observe(duration_to_sec(t.elapsed()) as f64);
        info!(
            "scan snapshot";
            "region_id" => region.get_id(),
            "snapshot" => self.path(),
            "key_count" => stat.kv_count,
            "size" => total_size,
            "takes" => ?t.elapsed(),
        );

        Ok(())
    }

    fn path(&self) -> &str {
        &self.display_path
    }

    fn exists(&self) -> bool {
        self.cf_files
            .iter()
            .all(|cf_file| cf_file.size == 0 || file_exists(&cf_file.path))
            && file_exists(&self.meta_file.path)
    }

    fn delete(&self) {
        debug!(
            "deleting snapshot file";
            "snapshot" => %self.path(),
        );
        for cf_file in &self.cf_files {
            if file_exists(&cf_file.path) {
                self.size_track.fetch_sub(cf_file.size, Ordering::SeqCst);
            }
        }
        delete_dir_if_exist(&self.subdir_path).unwrap();
        if self.hold_tmp_files {
            delete_dir_if_exist(&self.tmp_subdir_path).unwrap();
        }
    }

    fn meta(&self) -> io::Result<Metadata> {
        fs::metadata(&self.meta_file.path)
    }

    fn total_size(&self) -> io::Result<u64> {
        Ok(self.cf_files.iter().fold(0, |acc, x| acc + x.size))
    }

    fn save(&mut self) -> io::Result<()> {
        debug!(
            "saving to snapshot file";
            "snapshot" => %self.path(),
        );
        for cf_file in &mut self.cf_files {
            if cf_file.size == 0 {
                // Skip empty cf file.
                continue;
            }

            // Check each cf file has been fully written, and the checksum matches.
            {
                let mut file = cf_file.file.take().unwrap();
                file.flush()?;
                if !self.is_sending {
                    file.sync_all()?;
                }
            }
            if cf_file.written_size != cf_file.size {
                return Err(io::Error::new(
                    ErrorKind::Other,
                    format!(
                        "snapshot file {} for cf {} size mismatches, \
                         real size {}, expected size {}",
                        cf_file.path.display(),
                        cf_file.cf,
                        cf_file.written_size,
                        cf_file.size
                    ),
                ));
            }
            let checksum = cf_file.write_digest.as_ref().unwrap().sum32();
            if checksum != cf_file.checksum {
                return Err(io::Error::new(
                    ErrorKind::Other,
                    format!(
                        "snapshot file {} for cf {} checksum \
                         mismatches, real checksum {}, expected \
                         checksum {}",
                        cf_file.path.display(),
                        cf_file.cf,
                        checksum,
                        cf_file.checksum
                    ),
                ));
            }

            self.size_track.fetch_add(cf_file.size, Ordering::SeqCst);
        }
        sync_dir(&self.dir_path)?;
        // write meta file
        let mut v = vec![];
        self.meta_file.meta.write_to_vec(&mut v)?;
        {
            let mut meta_file = self.meta_file.file.take().unwrap();
            meta_file.write_all(&v[..])?;
            meta_file.sync_all()?;
        }
<<<<<<< HEAD
        fs::rename(&self.tmp_subdir_path, &self.subdir_path)?;
=======
        fs::rename(&self.meta_file.tmp_path, &self.meta_file.path)?;
        sync_dir(&self.dir_path)?;
>>>>>>> 568d4c1b
        self.hold_tmp_files = false;
        Ok(())
    }

    fn apply(&mut self, options: ApplyOptions) -> Result<()> {
        box_try!(self.validate(Arc::clone(&options.db)));

        for cf_file in &mut self.cf_files {
            if cf_file.size == 0 {
                // Skip empty cf file.
                continue;
            }

            check_abort(&options.abort)?;
            let cf_handle = box_try!(rocks::util::get_cf_handle(&options.db, cf_file.cf));
            if plain_file_used(cf_file.cf) {
                let file = box_try!(File::open(&cf_file.path));
                apply_plain_cf_file(&mut BufReader::new(file), &options, cf_handle)?;
            } else {
                let _timer = INGEST_SST_DURATION_SECONDS.start_coarse_timer();
                let mut ingest_opt = IngestExternalFileOptions::new();
                ingest_opt.move_files(true);
                let path = cf_file.clone_path.to_str().unwrap();
                box_try!(options.db.ingest_external_file_optimized(
                    cf_handle,
                    &ingest_opt,
                    &[path]
                ));
            }
        }
        Ok(())
    }
}

impl Read for Snap {
    fn read(&mut self, buf: &mut [u8]) -> io::Result<usize> {
        if buf.is_empty() {
            return Ok(0);
        }
        while self.cf_index < self.cf_files.len() {
            let cf_file = &mut self.cf_files[self.cf_index];
            if cf_file.size == 0 {
                self.cf_index += 1;
                continue;
            }
            match cf_file.file.as_mut().unwrap().read(buf) {
                Ok(0) => {
                    // EOF. Switch to next file.
                    self.cf_index += 1;
                }
                Ok(n) => {
                    return Ok(n);
                }
                e => return e,
            }
        }
        Ok(0)
    }
}

impl Write for Snap {
    fn write(&mut self, buf: &[u8]) -> io::Result<usize> {
        if buf.is_empty() {
            return Ok(0);
        }

        let mut next_buf = buf;
        while self.cf_index < self.cf_files.len() {
            let cf_file = &mut self.cf_files[self.cf_index];
            if cf_file.size == 0 {
                self.cf_index += 1;
                continue;
            }

            let left = (cf_file.size - cf_file.written_size) as usize;
            if left == 0 {
                self.cf_index += 1;
                continue;
            }

            let mut file = LimitWriter::new(self.limiter.clone(), cf_file.file.as_mut().unwrap());
            let digest = cf_file.write_digest.as_mut().unwrap();

            if next_buf.len() > left {
                file.write_all(&next_buf[0..left])?;
                digest.write(&next_buf[0..left]);
                cf_file.written_size += left as u64;
                self.cf_index += 1;
                next_buf = &next_buf[left..];
            } else {
                file.write_all(next_buf)?;
                digest.write(next_buf);
                cf_file.written_size += next_buf.len() as u64;
                return Ok(buf.len());
            }
        }
        let n = buf.len() - next_buf.len();
        Ok(n)
    }

    fn flush(&mut self) -> io::Result<()> {
        if let Some(cf_file) = self.cf_files.get_mut(self.cf_index) {
            let file = cf_file.file.as_mut().unwrap();
            file.flush()?;
        }
        Ok(())
    }
}

impl Drop for Snap {
    fn drop(&mut self) {
        // cleanup if some of the cf files and meta file is partly written
        if self
            .cf_files
            .iter()
            .any(|cf_file| file_exists(&cf_file.tmp_path))
            || file_exists(&self.meta_file.tmp_path)
        {
            self.delete();
            return;
        }
        // cleanup if data corruption happens and any file goes missing
        if !self.exists() {
            self.delete();
            return;
        }
    }
}

#[derive(PartialEq, Debug)]
pub enum SnapEntry {
    Generating = 1,
    Sending = 2,
    Receiving = 3,
    Applying = 4,
}

/// `SnapStats` is for snapshot statistics.
pub struct SnapStats {
    pub sending_count: usize,
    pub receiving_count: usize,
}

struct SnapManagerCore {
    base: String,
    registry: HashMap<SnapKey, Vec<SnapEntry>>,
    snap_size: Arc<AtomicU64>,
}

fn notify_stats(ch: Option<&RaftRouter>) {
    if let Some(ch) = ch {
        if let Err(e) = ch.send_control(StoreMsg::SnapshotStats) {
            error!(
                "failed to notify snapshot stats";
                "err" => ?e,
            )
        }
    }
}

/// `SnapManagerCore` trace all current processing snapshots.
#[derive(Clone)]
pub struct SnapManager {
    // directory to store snapfile.
    core: Arc<RwLock<SnapManagerCore>>,
    router: Option<RaftRouter>,
    limiter: Option<Arc<IOLimiter>>,
    max_total_size: u64,
}

impl SnapManager {
    pub fn new<T: Into<String>>(path: T, router: Option<RaftRouter>) -> SnapManager {
        SnapManagerBuilder::default().build(path, router)
    }

    fn gen_migrate_target(origin_filename: &str) -> (String, String) {
        // Old snapshots files are named like
        // "XXX_region_term_index.meta" or
        // "XXX_region_term_index_cf.sst".
        // Now "XXX_region_term_index" is the folder name
        // and ".meta" or "cf.sst" is the filename
        let parts: Vec<_> = origin_filename.splitn(2, '.').collect();
        let components: Vec<_> = parts
            .first()
            .map_or(Default::default(), |base| base.splitn(5, '_').collect());
        let (snapname, basename) = if components.len() >= 5 {
            (&components[..4], components[4])
        } else {
            (&components[..], Default::default())
        };
        let dirname = snapname.join(&"_");
        let filename = basename.to_owned() + "." + parts.get(1).copied().unwrap_or_default();
        (dirname, filename)
    }

    pub fn init(&self) -> io::Result<()> {
        // Use write lock so only one thread initialize the directory at a time.
        let core = self.core.wl();
        let path = Path::new(&core.base);
        if !path.exists() {
            fs::create_dir_all(path)?;
            return Ok(());
        }
        if !path.is_dir() {
            return Err(io::Error::new(
                ErrorKind::Other,
                format!("{} should be a directory", path.display()),
            ));
        }

        // In the older version all snapshot file is in one big folder.
        // This code migrate old snapshot files to current file layout
        // that put files of each snapshot to its own folder
        for f in fs::read_dir(path)? {
            let p = f?;
            if p.file_type()?.is_file() {
                if let Some(s) = p.file_name().to_str() {
                    if s.ends_with(TMP_FILE_SUFFIX) {
                        // .tmp files is deleted in this function
                        // in old version, so just delete it here
                        fs::remove_file(p.path())?;
                        continue;
                    }
                    let (dirname, filename) = Self::gen_migrate_target(s);
                    let dirpath = path.join(dirname);
                    let filepath = dirpath.join(filename);
                    fs::create_dir_all(dirpath)?;
                    fs::rename(p.path(), filepath)?;
                }
            }
        }

        let collect_snap_size = |path| -> io::Result<()> {
            for f in fs::read_dir(path)? {
                let p = f?;
                if let Some(s) = p.file_name().to_str() {
                    if s.ends_with(SST_FILE_SUFFIX) {
                        let len = p.metadata()?.len();
                        core.snap_size.fetch_add(len, Ordering::SeqCst);
                    }
                }
            }
            Ok(())
        };
        for f in fs::read_dir(path)? {
            let p = f?;
            if p.file_type()?.is_dir() {
                if let Some(s) = p.file_name().to_str() {
                    if s.ends_with(TMP_FILE_SUFFIX) {
                        fs::remove_dir_all(p.path())?;
                    } else {
                        collect_snap_size(p.path())?
                    }
                }
            }
        }
        Ok(())
    }

    // Return all snapshots which is idle not being used.
    pub fn list_idle_snap(&self) -> io::Result<Vec<(SnapKey, bool)>> {
        let core = self.core.rl();
        let path = Path::new(&core.base);
        let read_dir = fs::read_dir(path)?;
        // Remove the duplicate snap keys.
        let mut v: Vec<_> = read_dir
            .filter_map(|p| {
                let p = match p {
                    Err(e) => {
                        error!(
                            "failed to list content of directory";
                            "directory" => %core.base,
                            "err" => ?e,
                        );
                        return None;
                    }
                    Ok(p) => p,
                };
                match p.file_type() {
                    Ok(t) if t.is_dir() => {}
                    _ => return None,
                }
                let file_name = p.file_name();
                let name = match file_name.to_str() {
                    None => return None,
                    Some(n) => n,
                };
                let is_sending = name.starts_with(SNAP_GEN_PREFIX);
                let numbers: Vec<u64> = name.split('.').next().map_or_else(
                    || vec![],
                    |s| {
                        s.split('_')
                            .skip(1)
                            .filter_map(|s| s.parse().ok())
                            .collect()
                    },
                );
                if numbers.len() != 3 {
                    error!(
                        "failed to parse snapkey";
                        "snap_key" => %name,
                    );
                    return None;
                }
                let snap_key = SnapKey::new(numbers[0], numbers[1], numbers[2]);
                if core.registry.contains_key(&snap_key) {
                    // Skip those registered snapshot.
                    return None;
                }
                Some((snap_key, is_sending))
            })
            .collect();
        v.sort();
        v.dedup();
        Ok(v)
    }

    #[inline]
    pub fn has_registered(&self, key: &SnapKey) -> bool {
        self.core.rl().registry.contains_key(key)
    }

    pub fn get_snapshot_for_building(
        &self,
        key: &SnapKey,
        snap: &DbSnapshot,
    ) -> RaftStoreResult<Box<dyn Snapshot>> {
        let mut old_snaps = None;
        while self.get_total_snap_size() > self.max_total_snap_size() {
            if old_snaps.is_none() {
                let snaps = self.list_idle_snap()?;
                let mut key_and_snaps = Vec::with_capacity(snaps.len());
                for (key, is_sending) in snaps {
                    if !is_sending {
                        continue;
                    }
                    let snap = match self.get_snapshot_for_sending(&key) {
                        Ok(snap) => snap,
                        Err(_) => continue,
                    };
                    if let Ok(modified) = snap.meta().and_then(|m| m.modified()) {
                        key_and_snaps.push((key, snap, modified));
                    }
                }
                key_and_snaps.sort_by_key(|&(_, _, modified)| Reverse(modified));
                old_snaps = Some(key_and_snaps);
            }
            match old_snaps.as_mut().unwrap().pop() {
                Some((key, snap, _)) => self.delete_snapshot(&key, snap.as_ref(), false),
                None => return Err(RaftStoreError::Snapshot(Error::TooManySnapshots)),
            };
        }

        let (dir, snap_size) = {
            let core = self.core.rl();
            (core.base.clone(), Arc::clone(&core.snap_size))
        };
        let f = Snap::new_for_building(
            dir,
            key,
            snap,
            snap_size,
            Box::new(self.clone()),
            self.limiter.clone(),
        )?;
        Ok(Box::new(f))
    }

    pub fn get_snapshot_for_sending(&self, key: &SnapKey) -> RaftStoreResult<Box<dyn Snapshot>> {
        let core = self.core.rl();
        let s = Snap::new_for_sending(
            &core.base,
            key,
            Arc::clone(&core.snap_size),
            Box::new(self.clone()),
        )?;
        Ok(Box::new(s))
    }

    pub fn get_snapshot_for_receiving(
        &self,
        key: &SnapKey,
        data: &[u8],
    ) -> RaftStoreResult<Box<dyn Snapshot>> {
        let core = self.core.rl();
        let mut snapshot_data = RaftSnapshotData::new();
        snapshot_data.merge_from_bytes(data)?;
        let f = Snap::new_for_receiving(
            &core.base,
            key,
            snapshot_data.take_meta(),
            Arc::clone(&core.snap_size),
            Box::new(self.clone()),
            self.limiter.clone(),
        )?;
        Ok(Box::new(f))
    }

    pub fn get_snapshot_for_applying(&self, key: &SnapKey) -> RaftStoreResult<Box<dyn Snapshot>> {
        let core = self.core.rl();
        let s = Snap::new_for_applying(
            &core.base,
            key,
            Arc::clone(&core.snap_size),
            Box::new(self.clone()),
        )?;
        if !s.exists() {
            return Err(RaftStoreError::Other(From::from(
                format!("snapshot of {:?} not exists.", key).to_string(),
            )));
        }
        Ok(Box::new(s))
    }

    /// Get the approximate size of snap file exists in snap directory.
    ///
    /// Return value is not guaranteed to be accurate.
    pub fn get_total_snap_size(&self) -> u64 {
        let core = self.core.rl();
        core.snap_size.load(Ordering::SeqCst)
    }

    pub fn max_total_snap_size(&self) -> u64 {
        self.max_total_size
    }

    pub fn register(&self, key: SnapKey, entry: SnapEntry) {
        debug!(
            "register snapshot";
            "key" => %key,
            "entry" => ?entry,
        );
        let mut core = self.core.wl();
        match core.registry.entry(key) {
            Entry::Occupied(mut e) => {
                if e.get().contains(&entry) {
                    warn!(
                        "snap key is registered more than once!";
                        "key" => %e.key(),
                    );
                    return;
                }
                e.get_mut().push(entry);
            }
            Entry::Vacant(e) => {
                e.insert(vec![entry]);
            }
        }

        notify_stats(self.router.as_ref());
    }

    pub fn deregister(&self, key: &SnapKey, entry: &SnapEntry) {
        debug!(
            "deregister snapshot";
            "key" => %key,
            "entry" => ?entry,
        );
        let mut need_clean = false;
        let mut handled = false;
        let mut core = self.core.wl();
        if let Some(e) = core.registry.get_mut(key) {
            let last_len = e.len();
            e.retain(|e| e != entry);
            need_clean = e.is_empty();
            handled = last_len > e.len();
        }
        if need_clean {
            core.registry.remove(key);
        }
        if handled {
            notify_stats(self.router.as_ref());
            return;
        }
        warn!(
            "stale deregister snapshot";
            "key" => %key,
            "entry" => ?entry,
        );
    }

    pub fn stats(&self) -> SnapStats {
        let core = self.core.rl();
        // send_count, generating_count, receiving_count, applying_count
        let (mut sending_cnt, mut receiving_cnt) = (0, 0);
        for v in core.registry.values() {
            let (mut is_sending, mut is_receiving) = (false, false);
            for s in v {
                match *s {
                    SnapEntry::Sending | SnapEntry::Generating => is_sending = true,
                    SnapEntry::Receiving | SnapEntry::Applying => is_receiving = true,
                }
            }
            if is_sending {
                sending_cnt += 1;
            }
            if is_receiving {
                receiving_cnt += 1;
            }
        }

        SnapStats {
            sending_count: sending_cnt,
            receiving_count: receiving_cnt,
        }
    }
}

impl SnapshotDeleter for SnapManager {
    fn delete_snapshot(&self, key: &SnapKey, snap: &dyn Snapshot, check_entry: bool) -> bool {
        let core = self.core.rl();
        if check_entry {
            if let Some(e) = core.registry.get(key) {
                if e.len() > 1 {
                    info!(
                        "skip to delete snapshot since it's registered more than once";
                        "snapshot" => %snap.path(),
                        "registered_entries" => ?e,
                    );
                    return false;
                }
            }
        } else if core.registry.contains_key(key) {
            info!(
                "skip to delete snapshot since it's registered";
                "snapshot" => %snap.path(),
            );
            return false;
        }
        snap.delete();
        true
    }
}

#[derive(Debug, Default)]
pub struct SnapManagerBuilder {
    max_write_bytes_per_sec: u64,
    max_total_size: u64,
}

impl SnapManagerBuilder {
    pub fn max_write_bytes_per_sec(&mut self, bytes: u64) -> &mut SnapManagerBuilder {
        self.max_write_bytes_per_sec = bytes;
        self
    }
    pub fn max_total_size(&mut self, bytes: u64) -> &mut SnapManagerBuilder {
        self.max_total_size = bytes;
        self
    }
    pub fn build<T: Into<String>>(&self, path: T, router: Option<RaftRouter>) -> SnapManager {
        let limiter = if self.max_write_bytes_per_sec > 0 {
            Some(Arc::new(IOLimiter::new(self.max_write_bytes_per_sec)))
        } else {
            None
        };
        let max_total_size = if self.max_total_size > 0 {
            self.max_total_size
        } else {
            u64::MAX
        };
        SnapManager {
            core: Arc::new(RwLock::new(SnapManagerCore {
                base: path.into(),
                registry: map![],
                snap_size: Arc::new(AtomicU64::new(0)),
            })),
            router,
            limiter,
            max_total_size,
        }
    }
}

#[cfg(test)]
pub mod tests {
    use std::cmp;
    use std::fs::{self, File, OpenOptions};
    use std::io::{self, Read, Seek, SeekFrom, Write};
    use std::path::Path;
    use std::sync::atomic::{AtomicU64, AtomicUsize, Ordering};
    use std::sync::Arc;

    use engine::rocks;
    use engine::rocks::util::CFOptions;
    use engine::rocks::{DBOptions, Env, DB};
    use engine::{Engines, Iterable, Mutable, Peekable, Snapshot as DbSnapshot};
    use engine::{ALL_CFS, CF_DEFAULT, CF_LOCK, CF_RAFT, CF_WRITE};
    use kvproto::metapb::{Peer, Region};
    use kvproto::raft_serverpb::{
        RaftApplyState, RaftSnapshotData, RegionLocalState, SnapshotMeta,
    };
    use protobuf::Message;
    use std::path::PathBuf;
    use tempdir::TempDir;

    use super::{
        ApplyOptions, Snap, SnapEntry, SnapKey, SnapManager, SnapManagerBuilder, Snapshot,
        SnapshotDeleter, SnapshotStatistics, META_FILE_SUFFIX, SNAPSHOT_CFS, SNAP_GEN_PREFIX,
        SST_FILE_SUFFIX,
    };

    use crate::raftstore::store::peer_storage::JOB_STATUS_RUNNING;
    use crate::raftstore::store::{keys, INIT_EPOCH_CONF_VER, INIT_EPOCH_VER};
    use crate::raftstore::Result;

    const TEST_STORE_ID: u64 = 1;
    const TEST_KEY: &[u8] = b"akey";
    const TEST_WRITE_BATCH_SIZE: usize = 10 * 1024 * 1024;
    const TEST_META_FILE_BUFFER_SIZE: usize = 1000;
    const BYTE_SIZE: usize = 1;

    #[derive(Clone)]
    struct DummyDeleter;

    impl SnapshotDeleter for DummyDeleter {
        fn delete_snapshot(&self, _: &SnapKey, snap: &dyn Snapshot, _: bool) -> bool {
            snap.delete();
            true
        }
    }

    type DBBuilder = fn(
        p: &Path,
        db_opt: Option<DBOptions>,
        cf_opts: Option<Vec<CFOptions<'_>>>,
    ) -> Result<Arc<DB>>;

    pub fn open_test_empty_db(
        path: &Path,
        db_opt: Option<DBOptions>,
        cf_opts: Option<Vec<CFOptions<'_>>>,
    ) -> Result<Arc<DB>> {
        let p = path.to_str().unwrap();
        let db = rocks::util::new_engine(p, db_opt, ALL_CFS, cf_opts)?;
        Ok(Arc::new(db))
    }

    pub fn open_test_db(
        path: &Path,
        db_opt: Option<DBOptions>,
        cf_opts: Option<Vec<CFOptions<'_>>>,
    ) -> Result<Arc<DB>> {
        let p = path.to_str().unwrap();
        let db = rocks::util::new_engine(p, db_opt, ALL_CFS, cf_opts)?;
        let key = keys::data_key(TEST_KEY);
        // write some data into each cf
        for (i, cf) in db.cf_names().into_iter().enumerate() {
            let handle = rocks::util::get_cf_handle(&db, cf)?;
            let mut p = Peer::new();
            p.set_store_id(TEST_STORE_ID);
            p.set_id((i + 1) as u64);
            db.put_msg_cf(handle, &key[..], &p)?;
        }
        Ok(Arc::new(db))
    }

    pub fn get_test_db_for_regions(
        path: &TempDir,
        raft_db_opt: Option<DBOptions>,
        raft_cf_opt: Option<CFOptions<'_>>,
        kv_db_opt: Option<DBOptions>,
        kv_cf_opts: Option<Vec<CFOptions<'_>>>,
        regions: &[u64],
    ) -> Result<Engines> {
        let p = path.path();
        let kv = open_test_db(p.join("kv").as_path(), kv_db_opt, kv_cf_opts)?;
        let raft = open_test_db(
            p.join("raft").as_path(),
            raft_db_opt,
            raft_cf_opt.map(|opt| vec![opt]),
        )?;
        for &region_id in regions {
            // Put apply state into kv engine.
            let mut apply_state = RaftApplyState::new();
            apply_state.set_applied_index(10);
            apply_state.mut_truncated_state().set_index(10);
            let handle = rocks::util::get_cf_handle(&kv, CF_RAFT)?;
            kv.put_msg_cf(handle, &keys::apply_state_key(region_id), &apply_state)?;

            // Put region info into kv engine.
            let region = gen_test_region(region_id, 1, 1);
            let mut region_state = RegionLocalState::new();
            region_state.set_region(region);
            let handle = rocks::util::get_cf_handle(&kv, CF_RAFT)?;
            kv.put_msg_cf(handle, &keys::region_state_key(region_id), &region_state)?;
        }
        let shared_block_cache = false;
        Ok(Engines {
            kv,
            raft,
            shared_block_cache,
        })
    }

    pub fn get_kv_count(snap: &DbSnapshot) -> usize {
        let mut kv_count = 0;
        for cf in SNAPSHOT_CFS {
            snap.scan_cf(
                cf,
                &keys::data_key(b"a"),
                &keys::data_key(b"z"),
                false,
                |_, _| {
                    kv_count += 1;
                    Ok(true)
                },
            )
            .unwrap();
        }
        kv_count
    }

    pub fn gen_test_region(region_id: u64, store_id: u64, peer_id: u64) -> Region {
        let mut peer = Peer::new();
        peer.set_store_id(store_id);
        peer.set_id(peer_id);
        let mut region = Region::new();
        region.set_id(region_id);
        region.set_start_key(b"a".to_vec());
        region.set_end_key(b"z".to_vec());
        region.mut_region_epoch().set_version(INIT_EPOCH_VER);
        region.mut_region_epoch().set_conf_ver(INIT_EPOCH_CONF_VER);
        region.mut_peers().push(peer.clone());
        region
    }

    pub fn assert_eq_db(expected_db: Arc<DB>, db: &DB) {
        let key = keys::data_key(TEST_KEY);
        for cf in SNAPSHOT_CFS {
            let p1: Option<Peer> = expected_db.get_msg_cf(cf, &key[..]).unwrap();
            if p1.is_some() {
                let p2: Option<Peer> = db.get_msg_cf(cf, &key[..]).unwrap();
                if p2.is_none() {
                    panic!("cf {}: expect key {:?} has value", cf, key);
                }
                let p1 = p1.unwrap();
                let p2 = p2.unwrap();
                if p2 != p1 {
                    panic!(
                        "cf {}: key {:?}, value {:?}, expected {:?}",
                        cf, key, p2, p1
                    );
                }
            }
        }
    }

    #[test]
    fn test_gen_snapshot_meta() {
        let mut cf_file = Vec::with_capacity(super::SNAPSHOT_CFS.len());
        for (i, cf) in super::SNAPSHOT_CFS.iter().enumerate() {
            let f = super::CfFile {
                cf,
                size: 100 * (i + 1) as u64,
                checksum: 1000 * (i + 1) as u32,
                ..Default::default()
            };
            cf_file.push(f);
        }
        let meta = super::gen_snapshot_meta(&cf_file).unwrap();
        for (i, cf_file_meta) in meta.get_cf_files().iter().enumerate() {
            if cf_file_meta.get_cf() != cf_file[i].cf {
                panic!(
                    "{}: expect cf {}, got {}",
                    i,
                    cf_file[i].cf,
                    cf_file_meta.get_cf()
                );
            }
            if cf_file_meta.get_size() != cf_file[i].size {
                panic!(
                    "{}: expect cf size {}, got {}",
                    i,
                    cf_file[i].size,
                    cf_file_meta.get_size()
                );
            }
            if cf_file_meta.get_checksum() != cf_file[i].checksum {
                panic!(
                    "{}: expect cf checksum {}, got {}",
                    i,
                    cf_file[i].checksum,
                    cf_file_meta.get_checksum()
                );
            }
        }
    }

    #[test]
    fn test_gen_migrate_target() {
        let key = SnapKey::new(1, 1, 1);
        let prefix = format!("{}_{}", SNAP_GEN_PREFIX, key);
        let dirname = prefix.clone();
        let legacy_meta_filename = format!("{}{}", prefix, META_FILE_SUFFIX);
        let meta_filename = META_FILE_SUFFIX.to_owned();
        assert_eq!(
            SnapManager::gen_migrate_target(&legacy_meta_filename),
            (dirname.clone(), meta_filename)
        );
        for cf in super::SNAPSHOT_CFS.iter() {
            let legacy_cf_filename = format!("{}_{}{}", prefix, cf, SST_FILE_SUFFIX);
            let cf_filename = format!("{}{}", cf, SST_FILE_SUFFIX);
            assert_eq!(
                SnapManager::gen_migrate_target(&legacy_cf_filename),
                (dirname.clone(), cf_filename)
            );
        }
    }

    #[test]
    fn test_display_path() {
        let dir = TempDir::new("test-display-path").unwrap();
        let key = SnapKey::new(1, 1, 1);
        let prefix = format!("{}_{}", SNAP_GEN_PREFIX, key);
        let display_path = Snap::get_display_path(dir.path(), &prefix);
        assert_ne!(display_path, "");
    }

    fn gen_db_options_with_encryption() -> DBOptions {
        let env = Arc::new(Env::new_default_ctr_encrypted_env(b"abcd").unwrap());
        let mut db_opt = DBOptions::new();
        db_opt.set_env(env);
        db_opt
    }

    #[test]
    fn test_empty_snap_file() {
        test_snap_file(open_test_empty_db, None);
        test_snap_file(open_test_empty_db, Some(gen_db_options_with_encryption()));
    }

    #[test]
    fn test_non_empty_snap_file() {
        test_snap_file(open_test_db, None);
        test_snap_file(open_test_db, Some(gen_db_options_with_encryption()));
    }

    fn test_snap_file(get_db: DBBuilder, db_opt: Option<DBOptions>) {
        let region_id = 1;
        let region = gen_test_region(region_id, 1, 1);
        let src_db_dir = TempDir::new("test-snap-file-db-src").unwrap();
        let db = get_db(&src_db_dir.path(), db_opt.clone(), None).unwrap();
        let snapshot = DbSnapshot::new(Arc::clone(&db));

        let src_dir = TempDir::new("test-snap-file-src").unwrap();
        let key = SnapKey::new(region_id, 1, 1);
        let size_track = Arc::new(AtomicU64::new(0));
        let deleter = Box::new(DummyDeleter {});
        let mut s1 = Snap::new_for_building(
            src_dir.path(),
            &key,
            &snapshot,
            Arc::clone(&size_track),
            deleter.clone(),
            None,
        )
        .unwrap();
        // Ensure that this snapshot file doesn't exist before being built.
        assert!(!s1.exists());
        assert_eq!(size_track.load(Ordering::SeqCst), 0);

        let mut snap_data = RaftSnapshotData::new();
        snap_data.set_region(region.clone());
        let mut stat = SnapshotStatistics::new();
        s1.build(
            &snapshot,
            &region,
            &mut snap_data,
            &mut stat,
            deleter.clone(),
        )
        .unwrap();

        // Ensure that this snapshot file does exist after being built.
        assert!(s1.exists());
        let total_size = s1.total_size().unwrap();
        // Ensure the `size_track` is modified correctly.
        let size = size_track.load(Ordering::SeqCst);
        assert_eq!(size, total_size);
        assert_eq!(stat.size as u64, size);
        assert_eq!(stat.kv_count, get_kv_count(&snapshot));

        // Ensure this snapshot could be read for sending.
        let mut s2 = Snap::new_for_sending(
            src_dir.path(),
            &key,
            Arc::clone(&size_track),
            deleter.clone(),
        )
        .unwrap();
        assert!(s2.exists());

        // TODO check meta data correct.
        let _ = s2.meta().unwrap();

        let dst_dir = TempDir::new("test-snap-file-dst").unwrap();

        let mut s3 = Snap::new_for_receiving(
            dst_dir.path(),
            &key,
            snap_data.take_meta(),
            Arc::clone(&size_track),
            deleter.clone(),
            None,
        )
        .unwrap();
        assert!(!s3.exists());

        // Ensure snapshot data could be read out of `s2`, and write into `s3`.
        let copy_size = io::copy(&mut s2, &mut s3).unwrap();
        assert_eq!(copy_size, size);
        assert!(!s3.exists());
        s3.save().unwrap();
        assert!(s3.exists());

        // Ensure the tracked size is handled correctly after receiving a snapshot.
        assert_eq!(size_track.load(Ordering::SeqCst), size * 2);

        // Ensure `delete()` works to delete the source snapshot.
        s2.delete();
        assert!(!s2.exists());
        assert!(!s1.exists());
        assert_eq!(size_track.load(Ordering::SeqCst), size);

        // Ensure a snapshot could be applied to DB.
        let mut s4 =
            Snap::new_for_applying(dst_dir.path(), &key, Arc::clone(&size_track), deleter).unwrap();
        assert!(s4.exists());

        let dst_db_dir = TempDir::new("test-snap-file-db-dst").unwrap();
        let dst_db_path = dst_db_dir.path().to_str().unwrap();
        // Change arbitrarily the cf order of ALL_CFS at destination db.
        let dst_cfs = [CF_WRITE, CF_DEFAULT, CF_LOCK, CF_RAFT];
        let dst_db =
            Arc::new(rocks::util::new_engine(dst_db_path, db_opt, &dst_cfs, None).unwrap());
        let options = ApplyOptions {
            db: Arc::clone(&dst_db),
            region: region.clone(),
            abort: Arc::new(AtomicUsize::new(JOB_STATUS_RUNNING)),
            write_batch_size: TEST_WRITE_BATCH_SIZE,
        };
        // Verify thte snapshot applying is ok.
        assert!(s4.apply(options).is_ok());

        // Ensure `delete()` works to delete the dest snapshot.
        s4.delete();
        assert!(!s4.exists());
        assert!(!s3.exists());
        assert_eq!(size_track.load(Ordering::SeqCst), 0);

        // Verify the data is correct after applying snapshot.
        assert_eq_db(db, dst_db.as_ref());
    }

    #[test]
    fn test_empty_snap_validation() {
        test_snap_validation(open_test_empty_db);
    }

    #[test]
    fn test_non_empty_snap_validation() {
        test_snap_validation(open_test_db);
    }

    fn test_snap_validation(get_db: DBBuilder) {
        let region_id = 1;
        let region = gen_test_region(region_id, 1, 1);
        let db_dir = TempDir::new("test-snap-validation-db").unwrap();
        let db = get_db(&db_dir.path(), None, None).unwrap();
        let snapshot = DbSnapshot::new(Arc::clone(&db));

        let dir = TempDir::new("test-snap-validation").unwrap();
        let key = SnapKey::new(region_id, 1, 1);
        let size_track = Arc::new(AtomicU64::new(0));
        let deleter = Box::new(DummyDeleter {});
        let mut s1 = Snap::new_for_building(
            dir.path(),
            &key,
            &snapshot,
            Arc::clone(&size_track),
            deleter.clone(),
            None,
        )
        .unwrap();
        assert!(!s1.exists());

        let mut snap_data = RaftSnapshotData::new();
        snap_data.set_region(region.clone());
        let mut stat = SnapshotStatistics::new();
        s1.build(
            &snapshot,
            &region,
            &mut snap_data,
            &mut stat,
            deleter.clone(),
        )
        .unwrap();
        assert!(s1.exists());

        let mut s2 = Snap::new_for_building(
            dir.path(),
            &key,
            &snapshot,
            Arc::clone(&size_track),
            deleter.clone(),
            None,
        )
        .unwrap();
        assert!(s2.exists());

        s2.build(&snapshot, &region, &mut snap_data, &mut stat, deleter)
            .unwrap();
        assert!(s2.exists());
    }

    fn iter_snapshot_files(dir_path: PathBuf) -> impl Iterator<Item = io::Result<fs::DirEntry>> {
        fs::read_dir(dir_path)
            .unwrap()
            .filter_map(|p| p.ok())
            .filter(|f| f.file_type().unwrap().is_dir())
            .flat_map(|f| fs::read_dir(f.path()).unwrap())
    }

    // Make all the snapshot in the specified dir corrupted to have incorrect size.
    fn corrupt_snapshot_size_in<T: Into<PathBuf>>(dir: T) {
        let dir_path = dir.into();
        for p in iter_snapshot_files(dir_path) {
            if p.is_ok() {
                let e = p.as_ref().unwrap();
                if !e
                    .file_name()
                    .into_string()
                    .unwrap()
                    .ends_with(META_FILE_SUFFIX)
                {
                    let mut f = OpenOptions::new().append(true).open(e.path()).unwrap();
                    f.write_all(b"xxxxx").unwrap();
                }
            }
        }
    }

    // Make all the snapshot in the specified dir corrupted to have incorrect checksum.
    fn corrupt_snapshot_checksum_in<T: Into<PathBuf>>(dir: T) -> Vec<SnapshotMeta> {
        let dir_path = dir.into();
        let mut res = Vec::new();
        for p in iter_snapshot_files(dir_path) {
            if p.is_ok() {
                let e = p.as_ref().unwrap();
                if e.file_name()
                    .into_string()
                    .unwrap()
                    .ends_with(META_FILE_SUFFIX)
                {
                    let mut snapshot_meta = SnapshotMeta::new();
                    let mut buf = Vec::with_capacity(TEST_META_FILE_BUFFER_SIZE);
                    {
                        let mut f = OpenOptions::new().read(true).open(e.path()).unwrap();
                        f.read_to_end(&mut buf).unwrap();
                    }

                    snapshot_meta.merge_from_bytes(&buf).unwrap();

                    for cf in snapshot_meta.mut_cf_files().iter_mut() {
                        let corrupted_checksum = cf.get_checksum() + 100;
                        cf.set_checksum(corrupted_checksum);
                    }

                    buf.clear();
                    snapshot_meta.write_to_vec(&mut buf).unwrap();
                    {
                        let mut f = OpenOptions::new()
                            .write(true)
                            .truncate(true)
                            .open(e.path())
                            .unwrap();
                        f.write_all(&buf[..]).unwrap();
                        f.flush().unwrap();
                    }

                    res.push(snapshot_meta);
                }
            }
        }
        res
    }

    // Make all the snapshot meta files in the specified corrupted to have incorrect content.
    fn corrupt_snapshot_meta_file<T: Into<PathBuf>>(dir: T) -> usize {
        let mut total = 0;
        let dir_path = dir.into();
        for p in iter_snapshot_files(dir_path) {
            if p.is_ok() {
                let e = p.as_ref().unwrap();
                if e.file_name()
                    .into_string()
                    .unwrap()
                    .ends_with(META_FILE_SUFFIX)
                {
                    let mut f = OpenOptions::new()
                        .read(true)
                        .write(true)
                        .open(e.path())
                        .unwrap();
                    // Make the last byte of the meta file corrupted
                    // by turning over all bits of it
                    let pos = SeekFrom::End(-(BYTE_SIZE as i64));
                    f.seek(pos).unwrap();
                    let mut buf = [0; BYTE_SIZE];
                    f.read_exact(&mut buf[..]).unwrap();
                    buf[0] ^= u8::max_value();
                    f.seek(pos).unwrap();
                    f.write_all(&buf[..]).unwrap();
                    total += 1;
                }
            }
        }
        total
    }

    fn copy_snapshot(
        from_dir: &TempDir,
        to_dir: &TempDir,
        key: &SnapKey,
        size_track: Arc<AtomicU64>,
        snapshot_meta: SnapshotMeta,
        deleter: Box<DummyDeleter>,
    ) {
        let mut from = Snap::new_for_sending(
            from_dir.path(),
            key,
            Arc::clone(&size_track),
            deleter.clone(),
        )
        .unwrap();
        assert!(from.exists());

        let mut to = Snap::new_for_receiving(
            to_dir.path(),
            key,
            snapshot_meta,
            Arc::clone(&size_track),
            deleter,
            None,
        )
        .unwrap();

        assert!(!to.exists());
        let _ = io::copy(&mut from, &mut to).unwrap();
        to.save().unwrap();
        assert!(to.exists());
    }

    #[test]
    fn test_snap_corruption_on_size_or_checksum() {
        let region_id = 1;
        let region = gen_test_region(region_id, 1, 1);
        let db_dir = TempDir::new("test-snap-corruption-db").unwrap();
        let db = open_test_db(&db_dir.path(), None, None).unwrap();
        let snapshot = DbSnapshot::new(db);

        let dir = TempDir::new("test-snap-corruption").unwrap();
        let key = SnapKey::new(region_id, 1, 1);
        let size_track = Arc::new(AtomicU64::new(0));
        let deleter = Box::new(DummyDeleter {});
        let mut s1 = Snap::new_for_building(
            dir.path(),
            &key,
            &snapshot,
            Arc::clone(&size_track),
            deleter.clone(),
            None,
        )
        .unwrap();
        assert!(!s1.exists());

        let mut snap_data = RaftSnapshotData::new();
        snap_data.set_region(region.clone());
        let mut stat = SnapshotStatistics::new();
        s1.build(
            &snapshot,
            &region,
            &mut snap_data,
            &mut stat,
            deleter.clone(),
        )
        .unwrap();
        assert!(s1.exists());

        corrupt_snapshot_size_in(dir.path());

        assert!(
            Snap::new_for_sending(dir.path(), &key, Arc::clone(&size_track), deleter.clone())
                .is_err()
        );

        let mut s2 = Snap::new_for_building(
            dir.path(),
            &key,
            &snapshot,
            Arc::clone(&size_track),
            deleter.clone(),
            None,
        )
        .unwrap();
        assert!(!s2.exists());
        s2.build(
            &snapshot,
            &region,
            &mut snap_data,
            &mut stat,
            deleter.clone(),
        )
        .unwrap();
        assert!(s2.exists());

        let dst_dir = TempDir::new("test-snap-corruption-dst").unwrap();
        copy_snapshot(
            &dir,
            &dst_dir,
            &key,
            Arc::clone(&size_track),
            snap_data.get_meta().clone(),
            deleter.clone(),
        );

        let mut metas = corrupt_snapshot_checksum_in(dst_dir.path());
        assert_eq!(1, metas.len());
        let snap_meta = metas.pop().unwrap();

        let mut s5 = Snap::new_for_applying(
            dst_dir.path(),
            &key,
            Arc::clone(&size_track),
            deleter.clone(),
        )
        .unwrap();
        assert!(s5.exists());

        let dst_db_dir = TempDir::new("test-snap-corruption-dst-db").unwrap();
        let dst_db = open_test_empty_db(&dst_db_dir.path(), None, None).unwrap();
        let options = ApplyOptions {
            db: Arc::clone(&dst_db),
            region: region.clone(),
            abort: Arc::new(AtomicUsize::new(JOB_STATUS_RUNNING)),
            write_batch_size: TEST_WRITE_BATCH_SIZE,
        };
        assert!(s5.apply(options).is_err());

        corrupt_snapshot_size_in(dst_dir.path());
        assert!(Snap::new_for_receiving(
            dst_dir.path(),
            &key,
            snap_meta,
            Arc::clone(&size_track),
            deleter.clone(),
            None,
        )
        .is_err());
        assert!(Snap::new_for_applying(
            dst_dir.path(),
            &key,
            Arc::clone(&size_track),
            deleter.clone()
        )
        .is_err());
    }

    #[test]
    fn test_snap_corruption_on_meta_file() {
        let region_id = 1;
        let region = gen_test_region(region_id, 1, 1);
        let db_dir = TempDir::new("test-snapshot-corruption-meta-db").unwrap();
        let db = open_test_db(&db_dir.path(), None, None).unwrap();
        let snapshot = DbSnapshot::new(db);

        let dir = TempDir::new("test-snap-corruption-meta").unwrap();
        let key = SnapKey::new(region_id, 1, 1);
        let size_track = Arc::new(AtomicU64::new(0));
        let deleter = Box::new(DummyDeleter {});
        let mut s1 = Snap::new_for_building(
            dir.path(),
            &key,
            &snapshot,
            Arc::clone(&size_track),
            deleter.clone(),
            None,
        )
        .unwrap();
        assert!(!s1.exists());

        let mut snap_data = RaftSnapshotData::new();
        snap_data.set_region(region.clone());
        let mut stat = SnapshotStatistics::new();
        s1.build(
            &snapshot,
            &region,
            &mut snap_data,
            &mut stat,
            deleter.clone(),
        )
        .unwrap();
        assert!(s1.exists());

        assert_eq!(1, corrupt_snapshot_meta_file(dir.path()));

        assert!(
            Snap::new_for_sending(dir.path(), &key, Arc::clone(&size_track), deleter.clone())
                .is_err()
        );

        let mut s2 = Snap::new_for_building(
            dir.path(),
            &key,
            &snapshot,
            Arc::clone(&size_track),
            deleter.clone(),
            None,
        )
        .unwrap();
        assert!(!s2.exists());
        s2.build(
            &snapshot,
            &region,
            &mut snap_data,
            &mut stat,
            deleter.clone(),
        )
        .unwrap();
        assert!(s2.exists());

        let dst_dir = TempDir::new("test-snap-corruption-meta-dst").unwrap();
        copy_snapshot(
            &dir,
            &dst_dir,
            &key,
            Arc::clone(&size_track),
            snap_data.get_meta().clone(),
            deleter.clone(),
        );

        assert_eq!(1, corrupt_snapshot_meta_file(dst_dir.path()));

        assert!(Snap::new_for_applying(
            dst_dir.path(),
            &key,
            Arc::clone(&size_track),
            deleter.clone()
        )
        .is_err());
        assert!(Snap::new_for_receiving(
            dst_dir.path(),
            &key,
            snap_data.take_meta(),
            Arc::clone(&size_track),
            deleter.clone(),
            None,
        )
        .is_err());
    }

    #[test]
    fn test_snap_mgr_create_dir() {
        // Ensure `mgr` creates the specified directory when it does not exist.
        let temp_dir = TempDir::new("test-snap-mgr-create-dir").unwrap();
        let temp_path = temp_dir.path().join("snap1");
        let path = temp_path.to_str().unwrap().to_owned();
        assert!(!temp_path.exists());
        let mut mgr = SnapManager::new(path, None);
        mgr.init().unwrap();
        assert!(temp_path.exists());

        // Ensure `init()` will return an error if specified target is a file.
        let temp_path2 = temp_dir.path().join("snap2");
        let path2 = temp_path2.to_str().unwrap().to_owned();
        File::create(temp_path2).unwrap();
        mgr = SnapManager::new(path2, None);
        assert!(mgr.init().is_err());
    }

    #[test]
    fn test_snap_mgr_v2() {
        let temp_dir = TempDir::new("test-snap-mgr-v2").unwrap();
        let path = temp_dir.path().to_str().unwrap().to_owned();
        let mgr = SnapManager::new(path.clone(), None);
        mgr.init().unwrap();
        assert_eq!(mgr.get_total_snap_size(), 0);

        let db_dir = TempDir::new("test-snap-mgr-delete-temp-files-v2-db").unwrap();
        let snapshot = DbSnapshot::new(open_test_db(&db_dir.path(), None, None).unwrap());
        let key1 = SnapKey::new(1, 1, 1);
        let size_track = Arc::new(AtomicU64::new(0));
        let deleter = Box::new(mgr.clone());
        let mut s1 = Snap::new_for_building(
            &path,
            &key1,
            &snapshot,
            Arc::clone(&size_track),
            deleter.clone(),
            None,
        )
        .unwrap();
        let mut region = gen_test_region(1, 1, 1);
        let mut snap_data = RaftSnapshotData::new();
        snap_data.set_region(region.clone());
        let mut stat = SnapshotStatistics::new();
        s1.build(
            &snapshot,
            &region,
            &mut snap_data,
            &mut stat,
            deleter.clone(),
        )
        .unwrap();
        let mut s =
            Snap::new_for_sending(&path, &key1, Arc::clone(&size_track), deleter.clone()).unwrap();
        let expected_size = s.total_size().unwrap();
        let mut s2 = Snap::new_for_receiving(
            &path,
            &key1,
            snap_data.get_meta().clone(),
            Arc::clone(&size_track),
            deleter.clone(),
            None,
        )
        .unwrap();
        let n = io::copy(&mut s, &mut s2).unwrap();
        assert_eq!(n, expected_size);
        s2.save().unwrap();

        let key2 = SnapKey::new(2, 1, 1);
        region.set_id(2);
        snap_data.set_region(region);
        let s3 = Snap::new_for_building(
            &path,
            &key2,
            &snapshot,
            Arc::clone(&size_track),
            deleter.clone(),
            None,
        )
        .unwrap();
        let s4 = Snap::new_for_receiving(
            &path,
            &key2,
            snap_data.take_meta(),
            Arc::clone(&size_track),
            deleter.clone(),
            None,
        )
        .unwrap();

        assert!(s1.exists());
        assert!(s2.exists());
        assert!(!s3.exists());
        assert!(!s4.exists());

        let mgr = SnapManager::new(path, None);
        mgr.init().unwrap();
        assert_eq!(mgr.get_total_snap_size(), expected_size * 2);

        assert!(s1.exists());
        assert!(s2.exists());
        assert!(!s3.exists());
        assert!(!s4.exists());

        mgr.get_snapshot_for_sending(&key1).unwrap().delete();
        assert_eq!(mgr.get_total_snap_size(), expected_size);
        mgr.get_snapshot_for_applying(&key1).unwrap().delete();
        assert_eq!(mgr.get_total_snap_size(), 0);
    }

    fn check_registry_around_deregister(mgr: SnapManager, key: &SnapKey, entry: &SnapEntry) {
        let snap_keys = mgr.list_idle_snap().unwrap();
        assert!(snap_keys.is_empty());
        assert!(mgr.has_registered(key));
        mgr.deregister(key, entry);
        let mut snap_keys = mgr.list_idle_snap().unwrap();
        assert_eq!(snap_keys.len(), 1);
        let snap_key = snap_keys.pop().unwrap().0;
        assert_eq!(snap_key, *key);
        assert!(!mgr.has_registered(&snap_key));
    }

    #[test]
    fn test_snap_deletion_on_registry() {
        let src_temp_dir = TempDir::new("test-snap-deletion-on-registry-src").unwrap();
        let src_path = src_temp_dir.path().to_str().unwrap().to_owned();
        let src_mgr = SnapManager::new(src_path.clone(), None);
        src_mgr.init().unwrap();

        let src_db_dir = TempDir::new("test-snap-deletion-on-registry-src-db").unwrap();
        let db = open_test_db(&src_db_dir.path(), None, None).unwrap();
        let snapshot = DbSnapshot::new(db);

        let key = SnapKey::new(1, 1, 1);
        let region = gen_test_region(1, 1, 1);

        // Ensure the snapshot being built will not be deleted on GC.
        src_mgr.register(key.clone(), SnapEntry::Generating);
        let mut s1 = src_mgr.get_snapshot_for_building(&key, &snapshot).unwrap();
        let mut snap_data = RaftSnapshotData::new();
        snap_data.set_region(region.clone());
        let mut stat = SnapshotStatistics::new();
        s1.build(
            &snapshot,
            &region,
            &mut snap_data,
            &mut stat,
            Box::new(src_mgr.clone()),
        )
        .unwrap();
        let mut v = vec![];
        snap_data.write_to_vec(&mut v).unwrap();

        check_registry_around_deregister(src_mgr.clone(), &key, &SnapEntry::Generating);

        // Ensure the snapshot being sent will not be deleted on GC.
        src_mgr.register(key.clone(), SnapEntry::Sending);
        let mut s2 = src_mgr.get_snapshot_for_sending(&key).unwrap();
        let expected_size = s2.total_size().unwrap();

        let dst_temp_dir = TempDir::new("test-snap-deletion-on-registry-dst").unwrap();
        let dst_path = dst_temp_dir.path().to_str().unwrap().to_owned();
        let dst_mgr = SnapManager::new(dst_path.clone(), None);
        dst_mgr.init().unwrap();

        // Ensure the snapshot being received will not be deleted on GC.
        dst_mgr.register(key.clone(), SnapEntry::Receiving);
        let mut s3 = dst_mgr.get_snapshot_for_receiving(&key, &v[..]).unwrap();
        let n = io::copy(&mut s2, &mut s3).unwrap();
        assert_eq!(n, expected_size);
        s3.save().unwrap();

        check_registry_around_deregister(src_mgr.clone(), &key, &SnapEntry::Sending);
        check_registry_around_deregister(dst_mgr.clone(), &key, &SnapEntry::Receiving);

        // Ensure the snapshot to be applied will not be deleted on GC.
        let mut snap_keys = dst_mgr.list_idle_snap().unwrap();
        assert_eq!(snap_keys.len(), 1);
        let snap_key = snap_keys.pop().unwrap().0;
        assert_eq!(snap_key, key);
        assert!(!dst_mgr.has_registered(&snap_key));
        dst_mgr.register(key.clone(), SnapEntry::Applying);
        let s4 = dst_mgr.get_snapshot_for_applying(&key).unwrap();
        let s5 = dst_mgr.get_snapshot_for_applying(&key).unwrap();
        dst_mgr.delete_snapshot(&key, s4.as_ref(), false);
        assert!(s5.exists());
    }

    #[test]
    fn test_snapshot_max_total_size() {
        let regions: Vec<u64> = (0..20).collect();
        let kv_path = TempDir::new("test-snapshot-max-total-size-db").unwrap();
        let engine = get_test_db_for_regions(&kv_path, None, None, None, None, &regions).unwrap();

        let snapfiles_path = TempDir::new("test-snapshot-max-total-size-snapshots").unwrap();
        let max_total_size = 10240;
        let snap_mgr = SnapManagerBuilder::default()
            .max_total_size(max_total_size)
            .build(snapfiles_path.path().to_str().unwrap(), None);
        let snapshot = DbSnapshot::new(engine.kv);

        // Add an oldest snapshot for receiving.
        let recv_key = SnapKey::new(100, 100, 100);
        let recv_head = {
            let mut stat = SnapshotStatistics::new();
            let mut snap_data = RaftSnapshotData::new();
            let mut s = snap_mgr
                .get_snapshot_for_building(&recv_key, &snapshot)
                .unwrap();
            s.build(
                &snapshot,
                &gen_test_region(100, 1, 1),
                &mut snap_data,
                &mut stat,
                Box::new(snap_mgr.clone()),
            )
            .unwrap();
            snap_data.write_to_bytes().unwrap()
        };
        let recv_remain = {
            let mut data = Vec::with_capacity(1024);
            let mut s = snap_mgr.get_snapshot_for_sending(&recv_key).unwrap();
            s.read_to_end(&mut data).unwrap();
            assert!(snap_mgr.delete_snapshot(&recv_key, s.as_ref(), true));
            data
        };
        let mut s = snap_mgr
            .get_snapshot_for_receiving(&recv_key, &recv_head)
            .unwrap();
        s.write_all(&recv_remain).unwrap();
        s.save().unwrap();

        for (i, region_id) in regions.into_iter().enumerate() {
            let key = SnapKey::new(region_id, 1, 1);
            let region = gen_test_region(region_id, 1, 1);
            let mut s = snap_mgr.get_snapshot_for_building(&key, &snapshot).unwrap();
            let mut snap_data = RaftSnapshotData::new();
            let mut stat = SnapshotStatistics::new();
            s.build(
                &snapshot,
                &region,
                &mut snap_data,
                &mut stat,
                Box::new(snap_mgr.clone()),
            )
            .unwrap();

            // TODO: this size may change in different RocksDB version.
            let snap_size = 1438;
            let max_snap_count = (max_total_size + snap_size - 1) / snap_size;
            // The first snap_size is for region 100.
            // That snapshot won't be deleted because it's not for generating.
            assert_eq!(
                snap_mgr.get_total_snap_size(),
                snap_size * cmp::min(max_snap_count, (i + 2) as u64)
            );
        }
    }
}<|MERGE_RESOLUTION|>--- conflicted
+++ resolved
@@ -38,13 +38,9 @@
 use engine::rocks::util::io_limiter::{IOLimiter, LimitWriter};
 use tikv_util::codec::bytes::{BytesEncoder, CompactBytesFromFileDecoder};
 use tikv_util::collections::{HashMap, HashMapEntry as Entry};
-<<<<<<< HEAD
 use tikv_util::file::{
-    calc_crc32, delete_dir_if_exist, delete_file_if_exist, file_exists, get_file_size,
+    calc_crc32, delete_dir_if_exist, delete_file_if_exist, file_exists, get_file_size, sync_dir,
 };
-=======
-use tikv_util::file::{calc_crc32, delete_file_if_exist, file_exists, get_file_size, sync_dir};
->>>>>>> 568d4c1b
 use tikv_util::time::duration_to_sec;
 use tikv_util::HandyRwLock;
 
@@ -313,12 +309,9 @@
     key: SnapKey,
     is_sending: bool,
     display_path: String,
-<<<<<<< HEAD
     subdir_path: PathBuf,
     tmp_subdir_path: PathBuf,
-=======
     dir_path: PathBuf,
->>>>>>> 568d4c1b
     cf_files: Vec<CfFile>,
     cf_index: usize,
     meta_file: MetaFile,
@@ -380,12 +373,9 @@
             key: key.clone(),
             is_sending,
             display_path,
-<<<<<<< HEAD
             subdir_path,
             tmp_subdir_path,
-=======
             dir_path,
->>>>>>> 568d4c1b
             cf_files,
             cf_index: 0,
             meta_file,
@@ -978,7 +968,6 @@
 
             self.size_track.fetch_add(cf_file.size, Ordering::SeqCst);
         }
-        sync_dir(&self.dir_path)?;
         // write meta file
         let mut v = vec![];
         self.meta_file.meta.write_to_vec(&mut v)?;
@@ -987,12 +976,9 @@
             meta_file.write_all(&v[..])?;
             meta_file.sync_all()?;
         }
-<<<<<<< HEAD
         fs::rename(&self.tmp_subdir_path, &self.subdir_path)?;
-=======
-        fs::rename(&self.meta_file.tmp_path, &self.meta_file.path)?;
+        sync_dir(&self.subdir_path)?;
         sync_dir(&self.dir_path)?;
->>>>>>> 568d4c1b
         self.hold_tmp_files = false;
         Ok(())
     }
