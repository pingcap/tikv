--- conflicted
+++ resolved
@@ -26,12 +26,9 @@
 use protobuf::Message;
 use raft::eraftpb::{ConfState, Entry, HardState, Snapshot};
 use raft::{self, Error as RaftError, RaftState, Ready, Storage, StorageError};
-<<<<<<< HEAD
 use rocksdb::{Writable, WriteBatch, DB};
 
-=======
 use raftstore::store::ProposalContext;
->>>>>>> 12af29d3
 use raftstore::store::util::conf_state_from_region;
 use raftstore::{Error, Result};
 use storage::CF_RAFT;
@@ -41,7 +38,7 @@
 use super::engine::{Iterable, Mutable, Peekable, Snapshot as DbSnapshot};
 use super::keys::{self, enc_end_key, enc_start_key};
 use super::metrics::*;
-use super::peer::{EntryContext, ReadyContext};
+use super::peer::ReadyContext;
 use super::worker::RegionTask;
 use super::{SnapEntry, SnapKey, SnapManager, SnapshotStatistics};
 
@@ -766,22 +763,17 @@
         };
 
         for entry in entries {
-<<<<<<< HEAD
-            if !ready_ctx.sync_log && !entry.get_context().is_empty() {
-                let ctx = EntryContext::from_bytes(entry.get_context());
-                if ctx.contains(EntryContext::SYNC_LOG) {
+            if !ready_ctx.sync_log {
+                if entry.get_sync_log() {
                     ready_ctx.sync_log = true;
-=======
-            if entry.get_sync_log() {
-                ready_ctx.sync_log = true;
-            } else {
-                let ctx = entry.get_context();
-                if !ctx.is_empty() {
-                    let ctx = ProposalContext::from_bits_truncate(ctx[0]);
-                    if ctx.contains(ProposalContext::SYNC_LOG) {
-                        ready_ctx.sync_log = true;
+                } else {
+                    let ctx = entry.get_context();
+                    if !ctx.is_empty() {
+                        let ctx = ProposalContext::from_bytes(ctx);
+                        if ctx.contains(ProposalContext::SYNC_LOG) {
+                            ready_ctx.sync_log = true;
+                        }
                     }
->>>>>>> 12af29d3
                 }
             }
             ready_ctx.raft_wb.put_msg(
