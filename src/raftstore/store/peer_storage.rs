// Copyright 2016 PingCAP, Inc.
//
// Licensed under the Apache License, Version 2.0 (the "License");
// you may not use this file except in compliance with the License.
// You may obtain a copy of the License at
//
//     http://www.apache.org/licenses/LICENSE-2.0
//
// Unless required by applicable law or agreed to in writing, software
// distributed under the License is distributed on an "AS IS" BASIS,
// See the License for the specific language governing permissions and
// limitations under the License.

use std::sync::{self, Arc};
use std::sync::mpsc::{self, Receiver, TryRecvError};
use std::sync::atomic::{AtomicUsize, Ordering};
use std::rc::Rc;
use std::cell::RefCell;
use std::{cmp, error, u64};
use std::time::Instant;
use std::collections::VecDeque;

use rocksdb::{Writable, WriteBatch, DB};
use protobuf::Message;

use kvproto::metapb::{self, Region};
use kvproto::eraftpb::{ConfState, Entry, HardState, Snapshot};
use kvproto::raft_serverpb::{PeerState, RaftApplyState, RaftLocalState, RaftSnapshotData,
                             RegionLocalState};
use util::worker::Scheduler;
use util::{self, rocksdb};
use raft::{self, Error as RaftError, RaftState, Ready, Storage, StorageError};
use raftstore::{Error, Result};
use super::worker::RegionTask;
use super::keys::{self, enc_end_key, enc_start_key};
use super::engine::{Iterable, Mutable, Peekable, Snapshot as DbSnapshot};
use super::peer::ReadyContext;
use super::metrics::*;
use super::{SnapEntry, SnapKey, SnapManager, SnapshotStatistics};
use storage::CF_RAFT;

// When we create a region peer, we should initialize its log term/index > 0,
// so that we can force the follower peer to sync the snapshot first.
pub const RAFT_INIT_LOG_TERM: u64 = 5;
pub const RAFT_INIT_LOG_INDEX: u64 = 5;
const MAX_SNAP_TRY_CNT: usize = 5;
const RAFT_LOG_MULTI_GET_CNT: u64 = 8;

// One extra slot for VecDeque internal usage.
const MAX_CACHE_CAPACITY: usize = 1024 - 1;
const SHRINK_CACHE_CAPACITY: usize = 64;

pub const JOB_STATUS_PENDING: usize = 0;
pub const JOB_STATUS_RUNNING: usize = 1;
pub const JOB_STATUS_CANCELLING: usize = 2;
pub const JOB_STATUS_CANCELLED: usize = 3;
pub const JOB_STATUS_FINISHED: usize = 4;
pub const JOB_STATUS_FAILED: usize = 5;


#[derive(Debug)]
pub enum SnapState {
    Relax,
    Generating(Receiver<Snapshot>),
    Applying(Arc<AtomicUsize>),
    ApplyAborted,
}

impl PartialEq for SnapState {
    fn eq(&self, other: &SnapState) -> bool {
        match (self, other) {
            (&SnapState::Relax, &SnapState::Relax) |
            (&SnapState::ApplyAborted, &SnapState::ApplyAborted) |
            (&SnapState::Generating(_), &SnapState::Generating(_)) => true,
            (&SnapState::Applying(ref b1), &SnapState::Applying(ref b2)) => {
                b1.load(Ordering::Relaxed) == b2.load(Ordering::Relaxed)
            }
            _ => false,
        }
    }
}

// Discard all log entries prior to compact_index. We must guarantee
// that the compact_index is not greater than applied index.
pub fn compact_raft_log(
    tag: &str,
    state: &mut RaftApplyState,
    compact_index: u64,
    compact_term: u64,
) -> Result<()> {
    debug!("{} compact log entries to prior to {}", tag, compact_index);

    if compact_index <= state.get_truncated_state().get_index() {
        return Err(box_err!("try to truncate compacted entries"));
    } else if compact_index > state.get_applied_index() {
        return Err(box_err!(
            "compact index {} > applied index {}",
            compact_index,
            state.get_applied_index()
        ));
    }

    // we don't actually delete the logs now, we add an async task to do it.

    state.mut_truncated_state().set_index(compact_index);
    state.mut_truncated_state().set_term(compact_term);

    Ok(())
}

#[inline]
pub fn first_index(state: &RaftApplyState) -> u64 {
    state.get_truncated_state().get_index() + 1
}

#[inline]
pub fn last_index(state: &RaftLocalState) -> u64 {
    state.get_last_index()
}

#[derive(Default)]
struct EntryCache {
    cache: VecDeque<Entry>,
}

impl EntryCache {
    fn first_index(&self) -> u64 {
        self.cache.front().map_or(u64::MAX, |e| e.get_index())
    }

    fn fetch_entries_to(
        &self,
        begin: u64,
        end: u64,
        mut fetched_size: u64,
        max_size: u64,
        ents: &mut Vec<Entry>,
    ) {
        if begin >= end {
            return;
        }
        assert!(!self.cache.is_empty());
        let cache_low = self.cache.front().unwrap().get_index();
        let start_idx = begin.checked_sub(cache_low).unwrap() as usize;
        let limit_idx = end.checked_sub(cache_low).unwrap() as usize;

        let mut end_idx = start_idx;
        self.cache
            .iter()
            .skip(start_idx)
            .take_while(|e| {
                let cur_idx = end_idx as u64 + cache_low;
                assert_eq!(e.get_index(), cur_idx);
                let m = e.compute_size() as u64;
                fetched_size += m;
                if fetched_size == m {
                    end_idx += 1;
                    fetched_size <= max_size && end_idx < limit_idx
                } else if fetched_size <= max_size {
                    end_idx += 1;
                    end_idx < limit_idx
                } else {
                    false
                }
            })
            .count();
        // Cache either is empty or contains latest log. Hence we don't need to fetch log
        // from rocksdb anymore.
        assert!(end_idx == limit_idx || fetched_size > max_size);
        let (first, second) = util::slices_in_range(&self.cache, start_idx, end_idx);
        ents.extend_from_slice(first);
        ents.extend_from_slice(second);
    }

    fn append(&mut self, tag: &str, entries: &[Entry]) {
        if entries.is_empty() {
            return;
        }
        if let Some(cache_last_index) = self.cache.back().map(|e| e.get_index()) {
            let first_index = entries[0].get_index();
            if cache_last_index >= first_index {
                if self.cache.front().unwrap().get_index() >= first_index {
                    self.cache.clear();
                } else {
                    let left = self.cache.len() - (cache_last_index - first_index + 1) as usize;
                    self.cache.truncate(left);
                }
                if self.cache.len() + entries.len() < SHRINK_CACHE_CAPACITY &&
                    self.cache.capacity() > SHRINK_CACHE_CAPACITY
                {
                    self.cache.shrink_to_fit();
                }
            } else if cache_last_index + 1 < first_index {
                panic!(
                    "{} unexpected hole: {} < {}",
                    tag,
                    cache_last_index,
                    first_index
                );
            }
        }
        let mut start_idx = 0;
        if let Some(len) = (self.cache.len() + entries.len()).checked_sub(MAX_CACHE_CAPACITY) {
            if len < self.cache.len() {
                self.cache.drain(..len);
            } else {
                start_idx = len - self.cache.len();
                self.cache.clear();
            }
        }
        for e in &entries[start_idx..] {
            self.cache.push_back(e.to_owned());
        }
    }

    pub fn compact_to(&mut self, idx: u64) {
        let cache_first_idx = match self.cache.front() {
            None => return,
            Some(e) => e.get_index(),
        };

        if cache_first_idx > idx {
            return;
        }
        let cache_last_idx = self.cache.back().unwrap().get_index();
        self.cache
            .drain(..(cmp::min(cache_last_idx, idx) - cache_first_idx) as usize);
        if self.cache.len() < SHRINK_CACHE_CAPACITY &&
            self.cache.capacity() > SHRINK_CACHE_CAPACITY
        {
            // So the peer storage doesn't have much writes since the proposal of compaction,
            // we can consider this peer is going to be inactive.
            self.cache.shrink_to_fit();
        }
    }
}

#[derive(Default)]
pub struct CacheQueryStats {
    pub hit: u64,
    pub miss: u64,
}

impl CacheQueryStats {
    pub fn flush(&mut self) {
        RAFT_ENTRY_FETCHES
            .with_label_values(&["hit"])
            .inc_by(self.hit as f64)
            .unwrap();
        RAFT_ENTRY_FETCHES
            .with_label_values(&["miss"])
            .inc_by(self.miss as f64)
            .unwrap();
        self.hit = 0;
        self.miss = 0;
    }
}

pub struct PeerStorage {
    pub kv_engine: Arc<DB>,
    pub raft_engine: Arc<DB>,

    pub region: metapb::Region,
    pub raft_state: RaftLocalState,
    pub apply_state: RaftApplyState,
    pub applied_index_term: u64,
    pub last_term: u64,

    snap_state: RefCell<SnapState>,
    region_sched: Scheduler<RegionTask>,
    snap_tried_cnt: RefCell<usize>,

    cache: EntryCache,
    stats: Rc<RefCell<CacheQueryStats>>,

    pub tag: String,
}

fn storage_error<E>(error: E) -> raft::Error
where
    E: Into<Box<error::Error + Send + Sync>>,
{
    raft::Error::Store(StorageError::Other(error.into()))
}

impl From<Error> for RaftError {
    fn from(err: Error) -> RaftError {
        storage_error(err)
    }
}

impl<T> From<sync::PoisonError<T>> for RaftError {
    fn from(_: sync::PoisonError<T>) -> RaftError {
        storage_error("lock failed")
    }
}

pub struct ApplySnapResult {
    // prev_region is the region before snapshot applied.
    pub prev_region: metapb::Region,
    pub region: metapb::Region,
}

pub struct InvokeContext {
    pub region_id: u64,
    pub raft_state: RaftLocalState,
    pub apply_state: RaftApplyState,
    last_term: u64,
    pub snap_region: Option<Region>,
}

impl InvokeContext {
    pub fn new(store: &PeerStorage) -> InvokeContext {
        InvokeContext {
            region_id: store.get_region_id(),
            raft_state: store.raft_state.clone(),
            apply_state: store.apply_state.clone(),
            last_term: store.last_term,
            snap_region: None,
        }
    }

    #[inline]
    pub fn has_snapshot(&self) -> bool {
        self.snap_region.is_some()
    }

    #[inline]
    pub fn save_raft_state_to(&self, raft_wb: &mut WriteBatch) -> Result<()> {
        raft_wb
            .put_msg(&keys::raft_state_key(self.region_id), &self.raft_state)?;
        Ok(())
    }

    #[inline]
    pub fn save_snapshot_raft_state_to(
        &self,
        snapshot_index: u64,
        kv_engine: &DB,
        kv_wb: &mut WriteBatch,
    ) -> Result<()> {
        let mut snapshot_raft_state = self.raft_state.clone();
        snapshot_raft_state
            .mut_hard_state()
            .set_commit(snapshot_index);
        snapshot_raft_state.set_last_index(snapshot_index);

        let handle = rocksdb::get_cf_handle(kv_engine, CF_RAFT)?;
        kv_wb.put_msg_cf(
            handle,
            &keys::snapshot_raft_state_key(self.region_id),
            &snapshot_raft_state,
        )?;
        Ok(())
    }

    #[inline]
    pub fn save_apply_state_to(&self, kv_engine: &DB, kv_wb: &mut WriteBatch) -> Result<()> {
        let handle = rocksdb::get_cf_handle(kv_engine, CF_RAFT)?;
        kv_wb.put_msg_cf(
            handle,
            &keys::apply_state_key(self.region_id),
            &self.apply_state,
        )?;
        Ok(())
    }
}

pub fn recover_from_applying_state(
    kv_engine: &DB,
    raft_engine: &DB,
    raft_wb: &WriteBatch,
    region_id: u64,
) -> Result<()> {
    let snapshot_raft_state_key = keys::snapshot_raft_state_key(region_id);
    let snapshot_raft_state: RaftLocalState =
        match box_try!(kv_engine.get_msg_cf(CF_RAFT, &snapshot_raft_state_key)) {
            Some(state) => state,
            None => {
                return Err(box_err!(
                    "[region {}] failed to get raftstate from kv engine, \
                     when recover from applying state",
                    region_id
                ));
            }
        };

    let raft_state_key = keys::raft_state_key(region_id);
    let raft_state: RaftLocalState = match box_try!(raft_engine.get_msg(&raft_state_key)) {
        Some(state) => state,
        None => RaftLocalState::new(),
    };

    // if we recv append log when applying snapshot, last_index in raft_local_state will
    // larger than snapshot_index. since raft_local_state is written to raft engine, and
    // raft write_batch is written after kv write_batch, raft_local_state may wrong if
    // restart happen between the two write. so we copy raft_local_state to kv engine
    // (snapshot_raft_state), and set snapshot_raft_state.last_index = snapshot_index.
    // after restart, we need check last_index.
    if last_index(&snapshot_raft_state) > last_index(&raft_state) {
        raft_wb.put_msg(&raft_state_key, &snapshot_raft_state)?;
    }
    Ok(())
}

fn init_raft_state(raft_engine: &DB, region: &Region) -> Result<RaftLocalState> {
    let state_key = keys::raft_state_key(region.get_id());
    Ok(match raft_engine.get_msg(&state_key)? {
        Some(s) => s,
        None => {
            let mut raft_state = RaftLocalState::new();
            if !region.get_peers().is_empty() {
                // new split region
                raft_state.set_last_index(RAFT_INIT_LOG_INDEX);
                raft_state.mut_hard_state().set_term(RAFT_INIT_LOG_TERM);
                raft_state.mut_hard_state().set_commit(RAFT_INIT_LOG_INDEX);
                raft_engine.put_msg(&state_key, &raft_state)?;
            }
            raft_state
        }
    })
}

fn init_apply_state(kv_engine: &DB, region: &Region) -> Result<RaftApplyState> {
    Ok(match try!(
        kv_engine.get_msg_cf(CF_RAFT, &keys::apply_state_key(region.get_id()))
    ) {
        Some(s) => s,
        None => {
            let mut apply_state = RaftApplyState::new();
            if !region.get_peers().is_empty() {
                apply_state.set_applied_index(RAFT_INIT_LOG_INDEX);
                let state = apply_state.mut_truncated_state();
                state.set_index(RAFT_INIT_LOG_INDEX);
                state.set_term(RAFT_INIT_LOG_TERM);
            }
            apply_state
        }
    })
}

fn init_last_term(
    raft_engine: &DB,
    region: &Region,
    raft_state: &RaftLocalState,
    apply_state: &RaftApplyState,
) -> Result<u64> {
    let last_idx = raft_state.get_last_index();
    if last_idx == 0 {
        return Ok(0);
    } else if last_idx == RAFT_INIT_LOG_INDEX {
        return Ok(RAFT_INIT_LOG_TERM);
    } else if last_idx == apply_state.get_truncated_state().get_index() {
        return Ok(apply_state.get_truncated_state().get_term());
    } else {
        assert!(last_idx > RAFT_INIT_LOG_INDEX);
    }
    let last_log_key = keys::raft_log_key(region.get_id(), last_idx);
    Ok(match raft_engine.get_msg::<Entry>(&last_log_key)? {
        None => {
            return Err(box_err!(
                "[region {}] entry at {} doesn't exist, may lose data.",
                region.get_id(),
                last_idx
            ))
        }
        Some(e) => e.get_term(),
    })
}

impl PeerStorage {
    pub fn new(
        kv_engine: Arc<DB>,
        raft_engine: Arc<DB>,
        region: &metapb::Region,
        region_sched: Scheduler<RegionTask>,
        tag: String,
        stats: Rc<RefCell<CacheQueryStats>>,
    ) -> Result<PeerStorage> {
        debug!("creating storage on {} for {:?}", kv_engine.path(), region);
        let raft_state = init_raft_state(&raft_engine, region)?;
        let apply_state = init_apply_state(&kv_engine, region)?;
        if raft_state.get_last_index() < apply_state.get_applied_index() {
            panic!(
                "{} unexpected raft log index: last_index {} < applied_index {}",
                tag,
                raft_state.get_last_index(),
                apply_state.get_applied_index()
            );
        }
        let last_term = init_last_term(&raft_engine, region, &raft_state, &apply_state)?;

        Ok(PeerStorage {
            kv_engine: kv_engine,
            raft_engine: raft_engine,
            region: region.clone(),
            raft_state: raft_state,
            apply_state: apply_state,
            snap_state: RefCell::new(SnapState::Relax),
            region_sched: region_sched,
            snap_tried_cnt: RefCell::new(0),
            tag: tag,
            applied_index_term: RAFT_INIT_LOG_TERM,
            last_term: last_term,
            cache: EntryCache::default(),
            stats: stats,
        })
    }

    pub fn is_initialized(&self) -> bool {
        !self.region.get_peers().is_empty()
    }

    pub fn initial_state(&self) -> raft::Result<RaftState> {
        let hard_state = self.raft_state.get_hard_state().clone();
        let mut conf_state = ConfState::new();
        if hard_state == HardState::new() {
            assert!(
                !self.is_initialized(),
                "peer for region {:?} is initialized but local state {:?} has empty hard \
                 state",
                self.region,
                self.raft_state
            );

            return Ok(RaftState {
                hard_state: hard_state,
                conf_state: conf_state,
            });
        }

        for p in self.region.get_peers() {
            conf_state.mut_nodes().push(p.get_id());
        }

        Ok(RaftState {
            hard_state: hard_state,
            conf_state: conf_state,
        })
    }

    fn check_range(&self, low: u64, high: u64) -> raft::Result<()> {
        if low > high {
            return Err(storage_error(
                format!("low: {} is greater that high: {}", low, high),
            ));
        } else if low <= self.truncated_index() {
            return Err(RaftError::Store(StorageError::Compacted));
        } else if high > self.last_index() + 1 {
            return Err(storage_error(format!(
                "entries' high {} is out of bound lastindex {}",
                high,
                self.last_index()
            )));
        }
        Ok(())
    }

    pub fn entries(&self, low: u64, high: u64, max_size: u64) -> raft::Result<Vec<Entry>> {
        self.check_range(low, high)?;
        let mut ents = Vec::with_capacity((high - low) as usize);
        if low == high {
            return Ok(ents);
        }
        let cache_low = self.cache.first_index();
        if high <= cache_low {
            // not overlap
            self.stats.borrow_mut().miss += 1;
            self.fetch_entries_to(low, high, max_size, &mut ents)?;
            return Ok(ents);
        }
        let mut fetched_size = 0;
        let begin_idx = if low < cache_low {
            self.stats.borrow_mut().miss += 1;
            fetched_size = self.fetch_entries_to(low, cache_low, max_size, &mut ents)?;
            if fetched_size > max_size {
                // max_size exceed.
                return Ok(ents);
            }
            cache_low
        } else {
            low
        };

        self.stats.borrow_mut().hit += 1;
        self.cache
            .fetch_entries_to(begin_idx, high, fetched_size, max_size, &mut ents);
        Ok(ents)
    }

    fn fetch_entries_to(
        &self,
        low: u64,
        high: u64,
        max_size: u64,
        buf: &mut Vec<Entry>,
    ) -> raft::Result<u64> {
        let mut total_size: u64 = 0;
        let mut next_index = low;
        let mut exceeded_max_size = false;
        if high - low <= RAFT_LOG_MULTI_GET_CNT {
            // If election happens in inactive regions, they will just try
            // to fetch one empty log.
            for i in low..high {
                let key = keys::raft_log_key(self.get_region_id(), i);
                match box_try!(self.raft_engine.get(&key)) {
                    None => return Err(RaftError::Store(StorageError::Unavailable)),
                    Some(v) => {
                        let mut entry = Entry::new();
                        box_try!(entry.merge_from_bytes(&v));
                        assert_eq!(entry.get_index(), i);
                        total_size += v.len() as u64;
                        if buf.is_empty() || total_size <= max_size {
                            buf.push(entry);
                        }
                        if total_size > max_size {
                            break;
                        }
                    }
                }
            }
            return Ok(total_size);
        }

        let start_key = keys::raft_log_key(self.get_region_id(), low);
        let end_key = keys::raft_log_key(self.get_region_id(), high);
        self.raft_engine.scan(
            &start_key,
            &end_key,
            true, // fill_cache
            &mut |_, value| {
                let mut entry = Entry::new();
                entry.merge_from_bytes(value)?;

                // May meet gap or has been compacted.
                if entry.get_index() != next_index {
                    return Ok(false);
                }
                next_index += 1;

                total_size += value.len() as u64;
                exceeded_max_size = total_size > max_size;
                if !exceeded_max_size || buf.is_empty() {
                    buf.push(entry);
                }
                Ok(!exceeded_max_size)
            },
        )?;

        // If we get the correct number of entries, returns,
        // or the total size almost exceeds max_size, returns.
        if buf.len() == (high - low) as usize || exceeded_max_size {
            return Ok(total_size);
        }

        // Here means we don't fetch enough entries.
        Err(RaftError::Store(StorageError::Unavailable))
    }

    pub fn term(&self, idx: u64) -> raft::Result<u64> {
        if idx == self.truncated_index() {
            return Ok(self.truncated_term());
        }
        self.check_range(idx, idx + 1)?;
        if self.truncated_term() == self.last_term || idx == self.last_index() {
            return Ok(self.last_term);
        }
        let entries = self.entries(idx, idx + 1, raft::NO_LIMIT)?;
        Ok(entries[0].get_term())
    }

    #[inline]
    pub fn first_index(&self) -> u64 {
        first_index(&self.apply_state)
    }

    #[inline]
    pub fn last_index(&self) -> u64 {
        last_index(&self.raft_state)
    }

    #[inline]
    pub fn applied_index(&self) -> u64 {
        self.apply_state.get_applied_index()
    }

    #[inline]
    pub fn committed_index(&self) -> u64 {
        self.raft_state.get_hard_state().get_commit()
    }

    #[inline]
    pub fn truncated_index(&self) -> u64 {
        self.apply_state.get_truncated_state().get_index()
    }

    #[inline]
    pub fn truncated_term(&self) -> u64 {
        self.apply_state.get_truncated_state().get_term()
    }

    pub fn get_region(&self) -> &metapb::Region {
        &self.region
    }

    pub fn raw_snapshot(&self) -> DbSnapshot {
        DbSnapshot::new(self.kv_engine.clone())
    }

    fn validate_snap(&self, snap: &Snapshot) -> bool {
        let idx = snap.get_metadata().get_index();
        if idx < self.truncated_index() {
            // stale snapshot, should generate again.
            info!(
                "{} snapshot {} < {} is stale, generate again.",
                self.tag,
                idx,
                self.truncated_index()
            );
            STORE_SNAPSHOT_VALIDATION_FAILURE_COUNTER
                .with_label_values(&["stale"])
                .inc();
            return false;
        }

        let mut snap_data = RaftSnapshotData::new();
        if let Err(e) = snap_data.merge_from_bytes(snap.get_data()) {
            error!(
                "{} decode snapshot fail, it may be corrupted: {:?}",
                self.tag,
                e
            );
            STORE_SNAPSHOT_VALIDATION_FAILURE_COUNTER
                .with_label_values(&["decode"])
                .inc();
            return false;
        }
        let snap_epoch = snap_data.get_region().get_region_epoch();
        let latest_epoch = self.get_region().get_region_epoch();
        if snap_epoch.get_conf_ver() < latest_epoch.get_conf_ver() {
            info!(
                "{} snapshot epoch {:?} < {:?}, generate again.",
                self.tag,
                snap_epoch,
                latest_epoch
            );
            STORE_SNAPSHOT_VALIDATION_FAILURE_COUNTER
                .with_label_values(&["epoch"])
                .inc();
            return false;
        }

        true
    }

    pub fn snapshot(&self) -> raft::Result<Snapshot> {
        let mut snap_state = self.snap_state.borrow_mut();
        let mut tried_cnt = self.snap_tried_cnt.borrow_mut();

        let (mut tried, mut snap) = (false, None);
        if let SnapState::Generating(ref recv) = *snap_state {
            tried = true;
            match recv.try_recv() {
                Err(TryRecvError::Disconnected) => {}
                Err(TryRecvError::Empty) => {
                    return Err(raft::Error::Store(
                        raft::StorageError::SnapshotTemporarilyUnavailable,
                    ));
                }
                Ok(s) => snap = Some(s),
            }
        }

        if tried {
            *snap_state = SnapState::Relax;
            match snap {
                Some(s) => {
                    *tried_cnt = 0;
                    if self.validate_snap(&s) {
                        return Ok(s);
                    }
                }
                None => {
                    warn!(
                        "{} snapshot generating failed at {} try time",
                        self.tag,
                        *tried_cnt
                    );
                }
            }
        }

        if SnapState::Relax != *snap_state {
            panic!("{} unexpected state: {:?}", self.tag, *snap_state);
        }

        if *tried_cnt >= MAX_SNAP_TRY_CNT {
            let cnt = *tried_cnt;
            *tried_cnt = 0;
            return Err(raft::Error::Store(
                box_err!("failed to get snapshot after {} times", cnt),
            ));
        }

        info!("{} requesting snapshot...", self.tag);
        *tried_cnt += 1;
        let (tx, rx) = mpsc::sync_channel(1);
        *snap_state = SnapState::Generating(rx);

        let task = RegionTask::Gen {
            region_id: self.get_region_id(),
            notifier: tx,
        };
        if let Err(e) = self.region_sched.schedule(task) {
            error!(
                "{} failed to schedule task snap generation: {:?}",
                self.tag,
                e
            );
            // update the status next time the function is called, also backoff for retry.
        }
        Err(raft::Error::Store(
            raft::StorageError::SnapshotTemporarilyUnavailable,
        ))
    }

    // Append the given entries to the raft log using previous last index or self.last_index.
    // Return the new last index for later update. After we commit in engine, we can set last_index
    // to the return one.
    pub fn append<T>(
        &mut self,
        invoke_ctx: &mut InvokeContext,
        entries: &[Entry],
        ready_ctx: &mut ReadyContext<T>,
    ) -> Result<u64> {
        debug!("{} append {} entries", self.tag, entries.len());
        let prev_last_index = invoke_ctx.raft_state.get_last_index();
        if entries.is_empty() {
            return Ok(prev_last_index);
        }

        let (last_index, last_term) = {
            let e = entries.last().unwrap();
            (e.get_index(), e.get_term())
        };

        for entry in entries {
            if entry.get_sync_log() {
                ready_ctx.sync_log = true;
            }
            ready_ctx.raft_wb.put_msg(
                &keys::raft_log_key(self.get_region_id(), entry.get_index()),
                entry,
            )?;
        }

        // Delete any previously appended log entries which never committed.
        for i in (last_index + 1)..(prev_last_index + 1) {
            ready_ctx
                .raft_wb
                .delete(&keys::raft_log_key(self.get_region_id(), i))?;
        }

        invoke_ctx.raft_state.set_last_index(last_index);
        invoke_ctx.last_term = last_term;

        // TODO: if the writebatch is failed to commit, the cache will be wrong.
        self.cache.append(&self.tag, entries);
        Ok(last_index)
    }

    pub fn compact_to(&mut self, idx: u64) {
        self.cache.compact_to(idx);
    }

    // Apply the peer with given snapshot.
    pub fn apply_snapshot(
        &mut self,
        ctx: &mut InvokeContext,
        snap: &Snapshot,
        kv_wb: &WriteBatch,
        raft_wb: &WriteBatch,
    ) -> Result<()> {
        info!("{} begin to apply snapshot", self.tag);

        let mut snap_data = RaftSnapshotData::new();
        snap_data.merge_from_bytes(snap.get_data())?;

        let region_id = self.get_region_id();

        let region = snap_data.take_region();
        if region.get_id() != region_id {
            return Err(box_err!(
                "mismatch region id {} != {}",
                region_id,
                region.get_id()
            ));
        }

        if self.is_initialized() {
            // we can only delete the old data when the peer is initialized.
            self.clear_meta(kv_wb, raft_wb)?;
        }

        write_peer_state(&self.kv_engine, kv_wb, &region, PeerState::Applying)?;

        let last_index = snap.get_metadata().get_index();

        ctx.raft_state.set_last_index(last_index);
        ctx.last_term = snap.get_metadata().get_term();
        ctx.apply_state.set_applied_index(last_index);

        // The snapshot only contains log which index > applied index, so
        // here the truncate state's (index, term) is in snapshot metadata.
        ctx.apply_state.mut_truncated_state().set_index(last_index);
        ctx.apply_state
            .mut_truncated_state()
            .set_term(snap.get_metadata().get_term());

        info!(
            "{} apply snapshot for region {:?} with state {:?} ok",
            self.tag,
            region,
            ctx.apply_state
        );

        ctx.snap_region = Some(region);
        Ok(())
    }

    /// Delete all meta belong to the region. Results are stored in `wb`.
    pub fn clear_meta(&mut self, kv_wb: &WriteBatch, raft_wb: &WriteBatch) -> Result<()> {
        let region_id = self.get_region_id();
        clear_meta(
            &self.kv_engine,
            &self.raft_engine,
            kv_wb,
            raft_wb,
            region_id,
            &self.raft_state,
        )?;
        self.cache = EntryCache::default();
        Ok(())
    }

    /// Delete all data belong to the region.
    /// If return Err, data may get partial deleted.
    pub fn clear_data(&self) -> Result<()> {
        let (start_key, end_key) = (
            enc_start_key(self.get_region()),
            enc_end_key(self.get_region()),
        );
        let region_id = self.get_region_id();
        box_try!(
            self.region_sched
                .schedule(RegionTask::destroy(region_id, start_key, end_key))
        );
        Ok(())
    }

    /// Delete all data that is not covered by `new_region`.
    fn clear_extra_data(&self, new_region: &metapb::Region) -> Result<()> {
        let (old_start_key, old_end_key) = (
            enc_start_key(self.get_region()),
            enc_end_key(self.get_region()),
        );
        let (new_start_key, new_end_key) = (enc_start_key(new_region), enc_end_key(new_region));
        let region_id = new_region.get_id();
        if old_start_key < new_start_key {
            box_try!(
                self.region_sched
                    .schedule(RegionTask::destroy(region_id, old_start_key, new_start_key))
            );
        }
        if new_end_key < old_end_key {
            box_try!(
                self.region_sched
                    .schedule(RegionTask::destroy(region_id, new_end_key, old_end_key))
            );
        }
        Ok(())
    }

    pub fn get_raft_engine(&self) -> Arc<DB> {
        self.raft_engine.clone()
    }

    /// Check whether the storage has finished applying snapshot.
    #[inline]
    pub fn is_applying_snapshot(&self) -> bool {
        match *self.snap_state.borrow() {
            SnapState::Applying(_) => true,
            _ => false,
        }
    }

    /// Check if the storage is applying a snapshot.
    #[inline]
    pub fn check_applying_snap(&mut self) -> bool {
        let new_state = match *self.snap_state.borrow() {
            SnapState::Applying(ref status) => {
                let s = status.load(Ordering::Relaxed);
                if s == JOB_STATUS_FINISHED {
                    SnapState::Relax
                } else if s == JOB_STATUS_CANCELLED {
                    SnapState::ApplyAborted
                } else if s == JOB_STATUS_FAILED {
                    // TODO: cleanup region and treat it as tombstone.
                    panic!("{} applying snapshot failed", self.tag);
                } else {
                    return true;
                }
            }
            _ => return false,
        };
        *self.snap_state.borrow_mut() = new_state;
        false
    }

    #[inline]
    pub fn is_canceling_snap(&self) -> bool {
        match *self.snap_state.borrow() {
            SnapState::Applying(ref status) => {
                status.load(Ordering::Relaxed) == JOB_STATUS_CANCELLING
            }
            _ => false,
        }
    }

    /// Cancel applying snapshot, return true if the job can be considered not be run again.
    pub fn cancel_applying_snap(&mut self) -> bool {
        let is_cancelled = match *self.snap_state.borrow() {
            SnapState::Applying(ref status) => if status
                .compare_and_swap(JOB_STATUS_PENDING, JOB_STATUS_CANCELLING, Ordering::SeqCst) ==
                JOB_STATUS_PENDING
            {
                true
            } else if status
                .compare_and_swap(JOB_STATUS_RUNNING, JOB_STATUS_CANCELLING, Ordering::SeqCst) ==
                JOB_STATUS_RUNNING
            {
                return false;
            } else {
                false
            },
            _ => return false,
        };
        if is_cancelled {
            *self.snap_state.borrow_mut() = SnapState::ApplyAborted;
            return true;
        }
        // now status can only be JOB_STATUS_CANCELLING, JOB_STATUS_CANCELLED,
        // JOB_STATUS_FAILED and JOB_STATUS_FINISHED.
        !self.check_applying_snap()
    }

    #[inline]
    pub fn set_snap_state(&mut self, state: SnapState) {
        *self.snap_state.borrow_mut() = state
    }

    #[inline]
    pub fn is_snap_state(&self, state: SnapState) -> bool {
        *self.snap_state.borrow() == state
    }

    pub fn get_region_id(&self) -> u64 {
        self.region.get_id()
    }

    pub fn schedule_applying_snapshot(&mut self) {
        let status = Arc::new(AtomicUsize::new(JOB_STATUS_PENDING));
        self.set_snap_state(SnapState::Applying(status.clone()));
        let task = RegionTask::Apply {
            region_id: self.get_region_id(),
            status: status,
        };
        // TODO: gracefully remove region instead.
        self.region_sched
            .schedule(task)
            .expect("snap apply job should not fail");
    }

    /// Save memory states to disk.
    ///
    /// This function only write data to `ready_ctx`'s `WriteBatch`. It's caller's duty to write
    /// it explictly to disk. If it's flushed to disk successfully, `post_ready` should be called
    /// to update the memory states properly.
    // Using `&Ready` here to make sure `Ready` struct is not modified in this function. This is
    // a requirement to advance the ready object properly later.
    pub fn handle_raft_ready<T>(
        &mut self,
        ready_ctx: &mut ReadyContext<T>,
        ready: &Ready,
    ) -> Result<InvokeContext> {
        let mut ctx = InvokeContext::new(self);
        let snapshot_index = if raft::is_empty_snap(&ready.snapshot) {
            0
        } else {
<<<<<<< HEAD
            fail_point!("raft_before_apply_snap");
            try!(self.apply_snapshot(
                &mut ctx,
                &ready.snapshot,
                &ready_ctx.kv_wb,
                &ready_ctx.raft_wb
            ));
            fail_point!("raft_after_apply_snap");

=======
            self.apply_snapshot(
                &mut ctx,
                &ready.snapshot,
                &ready_ctx.kv_wb,
                &ready_ctx.raft_wb,
            )?;
>>>>>>> 1b3f0a8c
            last_index(&ctx.raft_state)
        };

        if ready.must_sync {
            ready_ctx.sync_log = true;
        }

        if !ready.entries.is_empty() {
            self.append(&mut ctx, &ready.entries, ready_ctx)?;
        }

        // Last index is 0 means the peer is created from raft message
        // and has not applied snapshot yet, so skip persistent hard state.
        if ctx.raft_state.get_last_index() > 0 {
            if let Some(ref hs) = ready.hs {
                ctx.raft_state.set_hard_state(hs.clone());
            }
        }

        if ctx.raft_state != self.raft_state {
            ctx.save_raft_state_to(&mut ready_ctx.raft_wb)?;
            if snapshot_index > 0 {
                // in case of restart happen when we just write region state to Applying,
                // but not write raft_local_state to raft rocksdb in time.
                // we write raft state to default rocksdb, with last index set to snap index,
                // in case of recv raft log after snapshot.
                ctx.save_snapshot_raft_state_to(
                    snapshot_index,
                    &self.kv_engine,
                    &mut ready_ctx.kv_wb,
                )?;
            }
        }

        // only when apply snapshot
        if ctx.apply_state != self.apply_state {
            ctx.save_apply_state_to(&self.kv_engine, &mut ready_ctx.kv_wb)?;
        }

        Ok(ctx)
    }

    /// Update the memory state after ready changes are flushed to disk successfully.
    pub fn post_ready(&mut self, ctx: InvokeContext) -> Option<ApplySnapResult> {
        self.raft_state = ctx.raft_state;
        self.apply_state = ctx.apply_state;
        self.last_term = ctx.last_term;
        // If we apply snapshot ok, we should update some infos like applied index too.
        let snap_region = match ctx.snap_region {
            Some(r) => r,
            None => return None,
        };
        // cleanup data before scheduling apply task
        if self.is_initialized() {
            if let Err(e) = self.clear_extra_data(&self.region) {
                // No need panic here, when applying snapshot, the deletion will be tried
                // again. But if the region range changes, like [a, c) -> [a, b) and [b, c),
                // [b, c) will be kept in rocksdb until a covered snapshot is applied or
                // store is restarted.
                error!(
                    "{} cleanup data fail, may leave some dirty data: {:?}",
                    self.tag,
                    e
                );
            }
        }

        self.schedule_applying_snapshot();
        let prev_region = self.region.clone();
        self.region = snap_region;

        Some(ApplySnapResult {
            prev_region: prev_region,
            region: self.region.clone(),
        })
    }
}

/// Delete all meta belong to the region. Results are stored in `wb`.
pub fn clear_meta(
    kv_engine: &DB,
    raft_engine: &DB,
    kv_wb: &WriteBatch,
    raft_wb: &WriteBatch,
    region_id: u64,
    raft_state: &RaftLocalState,
) -> Result<()> {
    let t = Instant::now();
    let handle = rocksdb::get_cf_handle(kv_engine, CF_RAFT)?;
    kv_wb.delete_cf(handle, &keys::region_state_key(region_id))?;
    kv_wb.delete_cf(handle, &keys::apply_state_key(region_id))?;

    let last_index = last_index(raft_state);
    let mut first_index = last_index + 1;
    let begin_log_key = keys::raft_log_key(region_id, 0);
    let end_log_key = keys::raft_log_key(region_id, first_index);
    raft_engine.scan(
        &begin_log_key,
        &end_log_key,
        false,
        &mut |key, _| {
            first_index = keys::raft_log_index(key).unwrap();
            Ok(false)
        },
    )?;
    for id in first_index..last_index + 1 {
        raft_wb.delete(&keys::raft_log_key(region_id, id))?;
    }
    raft_wb.delete(&keys::raft_state_key(region_id))?;

    info!(
        "[region {}] clear peer 1 meta key, 1 apply key, 1 raft key and {} raft logs, takes {:?}",
        region_id,
        last_index + 1 - first_index,
        t.elapsed()
    );
    Ok(())
}

pub fn do_snapshot(
    mgr: SnapManager,
    raft_db: &DB,
    snap: &DbSnapshot,
    region_id: u64,
) -> raft::Result<Snapshot> {
    debug!("[region {}] begin to generate a snapshot", region_id);

    let apply_state: RaftApplyState =
        match snap.get_msg_cf(CF_RAFT, &keys::apply_state_key(region_id))? {
            None => {
                return Err(box_err!(
                    "could not load raft state of region {}",
                    region_id
                ))
            }
            Some(state) => state,
        };

    let idx = apply_state.get_applied_index();
    let term = if idx == apply_state.get_truncated_state().get_index() {
        apply_state.get_truncated_state().get_term()
    } else {
        match raft_db
            .get_msg::<Entry>(&keys::raft_log_key(region_id, idx))?
        {
            None => return Err(box_err!("entry {} of {} not found.", idx, region_id)),
            Some(entry) => entry.get_term(),
        }
    };

    let key = SnapKey::new(region_id, term, idx);

    mgr.register(key.clone(), SnapEntry::Generating);
    defer!(mgr.deregister(&key, &SnapEntry::Generating));

    let state: RegionLocalState = snap.get_msg_cf(CF_RAFT, &keys::region_state_key(key.region_id))
        .and_then(|res| match res {
            None => Err(box_err!("could not find region info")),
            Some(state) => Ok(state),
        })?;

    if state.get_state() != PeerState::Normal {
        return Err(box_err!("snap job for {} seems stale, skip.", region_id));
    }

    let mut snapshot = Snapshot::new();

    // Set snapshot metadata.
    snapshot.mut_metadata().set_index(key.idx);
    snapshot.mut_metadata().set_term(key.term);

    let mut conf_state = ConfState::new();
    for p in state.get_region().get_peers() {
        conf_state.mut_nodes().push(p.get_id());
    }

    snapshot.mut_metadata().set_conf_state(conf_state);

    let mut s = mgr.get_snapshot_for_building(&key, snap)?;
    // Set snapshot data.
    let mut snap_data = RaftSnapshotData::new();
    snap_data.set_region(state.get_region().clone());
    let mut stat = SnapshotStatistics::new();
    s.build(
        snap,
        state.get_region(),
        &mut snap_data,
        &mut stat,
        Box::new(mgr.clone()),
    )?;
    let mut v = vec![];
    box_try!(snap_data.write_to_vec(&mut v));
    snapshot.set_data(v);

    SNAPSHOT_KV_COUNT_HISTOGRAM.observe(stat.kv_count as f64);
    SNAPSHOT_SIZE_HISTOGRAM.observe(stat.size as f64);

    Ok(snapshot)
}

// When we bootstrap the region we must call this to initialize region local state first.
pub fn write_initial_raft_state<T: Mutable>(raft_wb: &T, region_id: u64) -> Result<()> {
    let mut raft_state = RaftLocalState::new();
    raft_state.set_last_index(RAFT_INIT_LOG_INDEX);
    raft_state.mut_hard_state().set_term(RAFT_INIT_LOG_TERM);
    raft_state.mut_hard_state().set_commit(RAFT_INIT_LOG_INDEX);

    raft_wb
        .put_msg(&keys::raft_state_key(region_id), &raft_state)?;
    Ok(())
}

// When we bootstrap the region or handling split new region, we must
// call this to initialize region apply state first.
pub fn write_initial_apply_state<T: Mutable>(
    kv_engine: &DB,
    kv_wb: &T,
    region_id: u64,
) -> Result<()> {
    let mut apply_state = RaftApplyState::new();
    apply_state.set_applied_index(RAFT_INIT_LOG_INDEX);
    apply_state
        .mut_truncated_state()
        .set_index(RAFT_INIT_LOG_INDEX);
    apply_state
        .mut_truncated_state()
        .set_term(RAFT_INIT_LOG_TERM);

    let handle = rocksdb::get_cf_handle(kv_engine, CF_RAFT)?;
    kv_wb
        .put_msg_cf(handle, &keys::apply_state_key(region_id), &apply_state)?;
    Ok(())
}

pub fn write_peer_state<T: Mutable>(
    kv_engine: &DB,
    kv_wb: &T,
    region: &metapb::Region,
    state: PeerState,
) -> Result<()> {
    let region_id = region.get_id();
    let mut region_state = RegionLocalState::new();
    region_state.set_state(state);
    region_state.set_region(region.clone());
    let handle = rocksdb::get_cf_handle(kv_engine, CF_RAFT)?;
    kv_wb
        .put_msg_cf(handle, &keys::region_state_key(region_id), &region_state)?;
    Ok(())
}

impl Storage for PeerStorage {
    fn initial_state(&self) -> raft::Result<RaftState> {
        self.initial_state()
    }

    fn entries(&self, low: u64, high: u64, max_size: u64) -> raft::Result<Vec<Entry>> {
        self.entries(low, high, max_size)
    }

    fn term(&self, idx: u64) -> raft::Result<u64> {
        self.term(idx)
    }

    fn first_index(&self) -> raft::Result<u64> {
        Ok(self.first_index())
    }

    fn last_index(&self) -> raft::Result<u64> {
        Ok(self.last_index())
    }

    fn snapshot(&self) -> raft::Result<Snapshot> {
        self.snapshot()
    }
}

#[cfg(test)]
mod test {
    use std::sync::*;
    use std::sync::atomic::*;
    use std::sync::mpsc::*;
    use std::rc::Rc;
    use std::cell::RefCell;
    use std::time::Duration;
    use std::path::Path;
    use kvproto::eraftpb::{ConfState, Entry};
    use kvproto::raft_serverpb::RaftSnapshotData;
    use raft::{Error as RaftError, StorageError};
    use tempdir::*;
    use protobuf;
    use raftstore::store::{bootstrap, Engines};
    use raftstore::store::worker::RegionRunner;
    use raftstore::store::worker::RegionTask;
    use raftstore::store::local_metrics::RaftMetrics;
    use util::worker::{Scheduler, Worker};
    use util::rocksdb::new_engine;
    use storage::{ALL_CFS, CF_DEFAULT};
    use kvproto::eraftpb::HardState;
    use rocksdb::WriteBatch;

    use super::*;

    fn new_storage(sched: Scheduler<RegionTask>, path: &TempDir) -> PeerStorage {
        let kv_db = Arc::new(new_engine(path.path().to_str().unwrap(), ALL_CFS).unwrap());
        let raft_path = path.path().join(Path::new("raft"));
        let raft_db = Arc::new(
            new_engine(raft_path.to_str().unwrap(), &[CF_DEFAULT]).unwrap(),
        );
        let engines = Engines::new(kv_db.clone(), raft_db.clone());
        bootstrap::bootstrap_store(&engines, 1, 1).expect("");
        let region = bootstrap::prepare_bootstrap(&engines, 1, 1, 1).expect("");
        let metrics = Rc::new(RefCell::new(CacheQueryStats::default()));
        PeerStorage::new(kv_db, raft_db, &region, sched, "".to_owned(), metrics).unwrap()
    }

    fn new_storage_from_ents(
        sched: Scheduler<RegionTask>,
        path: &TempDir,
        ents: &[Entry],
    ) -> PeerStorage {
        let mut store = new_storage(sched, path);
        let mut kv_wb = WriteBatch::new();
        let mut ctx = InvokeContext::new(&store);
        let mut metrics = RaftMetrics::default();
        let trans = 0;
        let mut ready_ctx = ReadyContext::new(&mut metrics, &trans, ents.len());
        store
            .append(&mut ctx, &ents[1..], &mut ready_ctx)
            .expect("");
        ctx.apply_state
            .mut_truncated_state()
            .set_index(ents[0].get_index());
        ctx.apply_state
            .mut_truncated_state()
            .set_term(ents[0].get_term());
        ctx.apply_state
            .set_applied_index(ents.last().unwrap().get_index());
        ctx.save_apply_state_to(&store.kv_engine, &mut kv_wb)
            .unwrap();
        store.raft_engine.write(ready_ctx.raft_wb).expect("");
        store.kv_engine.write(kv_wb).expect("");
        store.raft_state = ctx.raft_state;
        store.apply_state = ctx.apply_state;
        store
    }

    fn append_ents(store: &mut PeerStorage, ents: &[Entry]) {
        let mut ctx = InvokeContext::new(store);
        let mut metrics = RaftMetrics::default();
        let trans = 0;
        let mut ready_ctx = ReadyContext::new(&mut metrics, &trans, ents.len());
        store.append(&mut ctx, ents, &mut ready_ctx).unwrap();
        ctx.save_raft_state_to(&mut ready_ctx.raft_wb).unwrap();
        store.raft_engine.write(ready_ctx.raft_wb).expect("");
        store.raft_state = ctx.raft_state;
    }

    fn validate_cache(store: &PeerStorage, exp_ents: &[Entry]) {
        assert_eq!(store.cache.cache, exp_ents);
        for e in exp_ents {
            let key = keys::raft_log_key(store.get_region_id(), e.get_index());
            let bytes = store.raft_engine.get(&key).unwrap().unwrap();
            let mut entry = Entry::new();
            entry.merge_from_bytes(&bytes).unwrap();
            assert_eq!(entry, *e);
        }
    }

    fn new_entry(index: u64, term: u64) -> Entry {
        let mut e = Entry::new();
        e.set_index(index);
        e.set_term(term);
        e
    }

    fn size_of<T: protobuf::Message>(m: &T) -> u32 {
        m.compute_size()
    }

    #[test]
    fn test_storage_term() {
        let ents = vec![new_entry(3, 3), new_entry(4, 4), new_entry(5, 5)];

        let mut tests = vec![
            (2, Err(RaftError::Store(StorageError::Compacted))),
            (3, Ok(3)),
            (4, Ok(4)),
            (5, Ok(5)),
        ];
        for (i, (idx, wterm)) in tests.drain(..).enumerate() {
            let td = TempDir::new("tikv-store-test").unwrap();
            let worker = Worker::new("snap_manager");
            let sched = worker.scheduler();
            let store = new_storage_from_ents(sched, &td, &ents);
            let t = store.term(idx);
            if wterm != t {
                panic!("#{}: expect res {:?}, got {:?}", i, wterm, t);
            }
        }
    }

    fn get_meta_key_count(store: &PeerStorage) -> usize {
        let region_id = store.get_region_id();
        let mut count = 0;
        let (meta_start, meta_end) = (
            keys::region_meta_prefix(region_id),
            keys::region_meta_prefix(region_id + 1),
        );
        store
            .kv_engine
            .scan_cf(CF_RAFT, &meta_start, &meta_end, false, &mut |_, _| {
                count += 1;
                Ok(true)
            })
            .unwrap();

        let (raft_start, raft_end) = (
            keys::region_raft_prefix(region_id),
            keys::region_raft_prefix(region_id + 1),
        );
        store
            .kv_engine
            .scan_cf(CF_RAFT, &raft_start, &raft_end, false, &mut |_, _| {
                count += 1;
                Ok(true)
            })
            .unwrap();

        store
            .raft_engine
            .scan(&raft_start, &raft_end, false, &mut |_, _| {
                count += 1;
                Ok(true)
            })
            .unwrap();

        count
    }

    #[test]
    fn test_storage_clear_meta() {
        let td = TempDir::new("tikv-store").unwrap();
        let worker = Worker::new("snap_manager");
        let sched = worker.scheduler();
        let mut store = new_storage_from_ents(sched, &td, &[new_entry(3, 3), new_entry(4, 4)]);
        append_ents(&mut store, &[new_entry(5, 5), new_entry(6, 6)]);

        assert_eq!(6, get_meta_key_count(&store));

        let kv_wb = WriteBatch::new();
        let raft_wb = WriteBatch::new();
        store.clear_meta(&kv_wb, &raft_wb).unwrap();
        store.kv_engine.write(kv_wb).unwrap();
        store.raft_engine.write(raft_wb).unwrap();

        assert_eq!(0, get_meta_key_count(&store));
    }

    #[test]
    fn test_storage_entries() {
        let ents = vec![
            new_entry(3, 3),
            new_entry(4, 4),
            new_entry(5, 5),
            new_entry(6, 6),
        ];
        let max_u64 = u64::max_value();
        let mut tests = vec![
            (
                2,
                6,
                max_u64,
                Err(RaftError::Store(StorageError::Compacted)),
            ),
            (
                3,
                4,
                max_u64,
                Err(RaftError::Store(StorageError::Compacted)),
            ),
            (4, 5, max_u64, Ok(vec![new_entry(4, 4)])),
            (4, 6, max_u64, Ok(vec![new_entry(4, 4), new_entry(5, 5)])),
            (
                4,
                7,
                max_u64,
                Ok(vec![new_entry(4, 4), new_entry(5, 5), new_entry(6, 6)]),
            ),
            // even if maxsize is zero, the first entry should be returned
            (4, 7, 0, Ok(vec![new_entry(4, 4)])),
            // limit to 2
            (
                4,
                7,
                (size_of(&ents[1]) + size_of(&ents[2])) as u64,
                Ok(vec![new_entry(4, 4), new_entry(5, 5)]),
            ),
            (
                4,
                7,
                (size_of(&ents[1]) + size_of(&ents[2]) + size_of(&ents[3]) / 2) as u64,
                Ok(vec![new_entry(4, 4), new_entry(5, 5)]),
            ),
            (
                4,
                7,
                (size_of(&ents[1]) + size_of(&ents[2]) + size_of(&ents[3]) - 1) as u64,
                Ok(vec![new_entry(4, 4), new_entry(5, 5)]),
            ),
            // all
            (
                4,
                7,
                (size_of(&ents[1]) + size_of(&ents[2]) + size_of(&ents[3])) as u64,
                Ok(vec![new_entry(4, 4), new_entry(5, 5), new_entry(6, 6)]),
            ),
        ];

        for (i, (lo, hi, maxsize, wentries)) in tests.drain(..).enumerate() {
            let td = TempDir::new("tikv-store-test").unwrap();
            let worker = Worker::new("snap_manager");
            let sched = worker.scheduler();
            let store = new_storage_from_ents(sched, &td, &ents);
            let e = store.entries(lo, hi, maxsize);
            if e != wentries {
                panic!("#{}: expect entries {:?}, got {:?}", i, wentries, e);
            }
        }
    }

    // last_index and first_index are not mutated by PeerStorage on its own,
    // so we don't test them here.

    #[test]
    fn test_storage_compact() {
        let ents = vec![new_entry(3, 3), new_entry(4, 4), new_entry(5, 5)];
        let mut tests = vec![
            (2, Err(RaftError::Store(StorageError::Compacted))),
            (3, Err(RaftError::Store(StorageError::Compacted))),
            (4, Ok(())),
            (5, Ok(())),
        ];
        for (i, (idx, werr)) in tests.drain(..).enumerate() {
            let td = TempDir::new("tikv-store-test").unwrap();
            let worker = Worker::new("snap_manager");
            let sched = worker.scheduler();
            let store = new_storage_from_ents(sched, &td, &ents);
            let mut ctx = InvokeContext::new(&store);
            let res = store.term(idx).map_err(From::from).and_then(|term| {
                compact_raft_log(&store.tag, &mut ctx.apply_state, idx, term)
            });
            // TODO check exact error type after refactoring error.
            if res.is_err() ^ werr.is_err() {
                panic!("#{}: want {:?}, got {:?}", i, werr, res);
            }
            if res.is_ok() {
                let mut kv_wb = WriteBatch::new();
                ctx.save_apply_state_to(&store.kv_engine, &mut kv_wb)
                    .unwrap();
                store.kv_engine.write(kv_wb).expect("");
            }
        }
    }

    #[test]
    fn test_storage_create_snapshot() {
        let ents = vec![new_entry(3, 3), new_entry(4, 4), new_entry(5, 5)];
        let mut cs = ConfState::new();
        cs.set_nodes(vec![1, 2, 3]);

        let td = TempDir::new("tikv-store-test").unwrap();
        let snap_dir = TempDir::new("snap_dir").unwrap();
        let mgr = SnapManager::new(snap_dir.path().to_str().unwrap(), None);
        let mut worker = Worker::new("snap_manager");
        let sched = worker.scheduler();
        let mut s = new_storage_from_ents(sched, &td, &ents);
        let runner = RegionRunner::new(s.kv_engine.clone(), s.raft_engine.clone(), mgr, 0);
        worker.start(runner).unwrap();
        let snap = s.snapshot();
        let unavailable = RaftError::Store(StorageError::SnapshotTemporarilyUnavailable);
        assert_eq!(snap.unwrap_err(), unavailable);
        assert_eq!(*s.snap_tried_cnt.borrow(), 1);

        let snap = match *s.snap_state.borrow() {
            SnapState::Generating(ref rx) => rx.recv_timeout(Duration::from_secs(3)).unwrap(),
            ref s => panic!("unexpected state: {:?}", s),
        };
        assert_eq!(snap.get_metadata().get_index(), 5);
        assert_eq!(snap.get_metadata().get_term(), 5);
        assert!(!snap.get_data().is_empty());

        let mut data = RaftSnapshotData::new();
        protobuf::Message::merge_from_bytes(&mut data, snap.get_data()).expect("");
        assert_eq!(data.get_region().get_id(), 1);
        assert_eq!(data.get_region().get_peers().len(), 1);

        let (tx, rx) = channel();
        s.set_snap_state(SnapState::Generating(rx));
        // Empty channel should cause snapshot call to wait.
        assert_eq!(s.snapshot().unwrap_err(), unavailable);
        assert_eq!(*s.snap_tried_cnt.borrow(), 1);

        tx.send(snap.clone()).unwrap();
        assert_eq!(s.snapshot(), Ok(snap.clone()));
        assert_eq!(*s.snap_tried_cnt.borrow(), 0);

        let mut ctx = InvokeContext::new(&s);
        let mut kv_wb = WriteBatch::new();
        let mut metrics = RaftMetrics::default();
        let trans = 0;
        let mut ready_ctx = ReadyContext::new(&mut metrics, &trans, 2);
        s.append(
            &mut ctx,
            &[new_entry(6, 5), new_entry(7, 5)],
            &mut ready_ctx,
        ).unwrap();
        let mut hs = HardState::new();
        hs.set_commit(7);
        hs.set_term(5);
        ctx.raft_state.set_hard_state(hs);
        ctx.raft_state.set_last_index(7);
        ctx.apply_state.set_applied_index(7);
        ctx.save_raft_state_to(&mut ready_ctx.raft_wb).unwrap();
        ctx.save_apply_state_to(&s.kv_engine, &mut kv_wb).unwrap();
        s.kv_engine.write(kv_wb).unwrap();
        s.raft_engine.write(ready_ctx.raft_wb).unwrap();
        s.apply_state = ctx.apply_state;
        s.raft_state = ctx.raft_state;
        ctx = InvokeContext::new(&s);
        let term = s.term(7).unwrap();
        compact_raft_log(&s.tag, &mut ctx.apply_state, 7, term).unwrap();
        kv_wb = WriteBatch::new();
        ctx.save_apply_state_to(&s.kv_engine, &mut kv_wb).unwrap();
        s.kv_engine.write(kv_wb).unwrap();
        s.apply_state = ctx.apply_state;
        let (tx, rx) = channel();
        tx.send(snap.clone()).unwrap();
        s.set_snap_state(SnapState::Generating(rx));
        *s.snap_tried_cnt.borrow_mut() = 1;
        // stale snapshot should be abandoned.
        assert_eq!(s.snapshot().unwrap_err(), unavailable);
        assert_eq!(*s.snap_tried_cnt.borrow(), 1);

        match *s.snap_state.borrow() {
            SnapState::Generating(ref rx) => {
                rx.recv_timeout(Duration::from_secs(3)).unwrap();
                worker.stop().unwrap().join().unwrap();
                match rx.recv_timeout(Duration::from_secs(3)) {
                    Err(RecvTimeoutError::Disconnected) => {}
                    res => panic!("unexpected result: {:?}", res),
                }
            }
            ref s => panic!("unexpected state {:?}", s),
        }
        // Disconnected channel should trigger another try.
        assert_eq!(s.snapshot().unwrap_err(), unavailable);
        assert_eq!(*s.snap_tried_cnt.borrow(), 2);

        for cnt in 2..super::MAX_SNAP_TRY_CNT {
            // Scheduled job failed should trigger .
            assert_eq!(s.snapshot().unwrap_err(), unavailable);
            assert_eq!(*s.snap_tried_cnt.borrow(), cnt + 1);
        }

        // When retry too many times, it should report a different error.
        match s.snapshot() {
            Err(RaftError::Store(StorageError::Other(_))) => {}
            res => panic!("unexpected res: {:?}", res),
        }
    }

    #[test]
    fn test_storage_append() {
        let ents = vec![new_entry(3, 3), new_entry(4, 4), new_entry(5, 5)];
        let mut tests = vec![
            (
                vec![new_entry(3, 3), new_entry(4, 4), new_entry(5, 5)],
                vec![new_entry(4, 4), new_entry(5, 5)],
            ),
            (
                vec![new_entry(3, 3), new_entry(4, 6), new_entry(5, 6)],
                vec![new_entry(4, 6), new_entry(5, 6)],
            ),
            (
                vec![
                    new_entry(3, 3),
                    new_entry(4, 4),
                    new_entry(5, 5),
                    new_entry(6, 5),
                ],
                vec![new_entry(4, 4), new_entry(5, 5), new_entry(6, 5)],
            ),
            // truncate incoming entries, truncate the existing entries and append
            (
                vec![new_entry(2, 3), new_entry(3, 3), new_entry(4, 5)],
                vec![new_entry(4, 5)],
            ),
            // truncate the existing entries and append
            (vec![new_entry(4, 5)], vec![new_entry(4, 5)]),
            // direct append
            (
                vec![new_entry(6, 5)],
                vec![new_entry(4, 4), new_entry(5, 5), new_entry(6, 5)],
            ),
        ];
        for (i, (entries, wentries)) in tests.drain(..).enumerate() {
            let td = TempDir::new("tikv-store-test").unwrap();
            let worker = Worker::new("snap_manager");
            let sched = worker.scheduler();
            let mut store = new_storage_from_ents(sched, &td, &ents);
            append_ents(&mut store, &entries);
            let li = store.last_index();
            let actual_entries = store.entries(4, li + 1, u64::max_value()).expect("");
            if actual_entries != wentries {
                panic!("#{}: want {:?}, got {:?}", i, wentries, actual_entries);
            }
        }
    }

    #[test]
    fn test_storage_cache_fetch() {
        let ents = vec![new_entry(3, 3), new_entry(4, 4), new_entry(5, 5)];
        let td = TempDir::new("tikv-store-test").unwrap();
        let worker = Worker::new("snap_manager");
        let sched = worker.scheduler();
        let mut store = new_storage_from_ents(sched, &td, &ents);
        store.cache.cache.clear();
        // empty cache should fetch data from rocksdb directly.
        let mut res = store.entries(4, 6, u64::max_value()).unwrap();
        assert_eq!(*res, ents[1..]);

        let entries = vec![new_entry(6, 5), new_entry(7, 5)];
        append_ents(&mut store, &entries);
        validate_cache(&store, &entries);

        // direct cache access
        res = store.entries(6, 8, u64::max_value()).unwrap();
        assert_eq!(res, entries);

        // size limit should be supported correctly.
        res = store.entries(4, 8, 0).unwrap();
        assert_eq!(res, vec![new_entry(4, 4)]);
        let mut size = ents[1..].iter().map(|e| e.compute_size() as u64).sum();
        res = store.entries(4, 8, size).unwrap();
        let mut exp_res = ents[1..].to_vec();
        assert_eq!(res, exp_res);
        for e in &entries {
            size += e.compute_size() as u64;
            exp_res.push(e.clone());
            res = store.entries(4, 8, size).unwrap();
            assert_eq!(res, exp_res);
        }

        // range limit should be supported correctly.
        for low in 4..9 {
            for high in low..9 {
                let res = store.entries(low, high, u64::max_value()).unwrap();
                assert_eq!(*res, exp_res[low as usize - 4..high as usize - 4]);
            }
        }
    }

    #[test]
    fn test_storage_cache_update() {
        let ents = vec![new_entry(3, 3), new_entry(4, 4), new_entry(5, 5)];
        let td = TempDir::new("tikv-store-test").unwrap();
        let worker = Worker::new("snap_manager");
        let sched = worker.scheduler();
        let mut store = new_storage_from_ents(sched, &td, &ents);
        store.cache.cache.clear();

        // initial cache
        let mut entries = vec![new_entry(6, 5), new_entry(7, 5)];
        append_ents(&mut store, &entries);
        validate_cache(&store, &entries);

        // rewrite
        entries = vec![new_entry(6, 6), new_entry(7, 6)];
        append_ents(&mut store, &entries);
        validate_cache(&store, &entries);

        // rewrite old entry
        entries = vec![new_entry(5, 6), new_entry(6, 6)];
        append_ents(&mut store, &entries);
        validate_cache(&store, &entries);

        // partial rewrite
        entries = vec![new_entry(6, 7), new_entry(7, 7)];
        append_ents(&mut store, &entries);
        let mut exp_res = vec![new_entry(5, 6), new_entry(6, 7), new_entry(7, 7)];
        validate_cache(&store, &exp_res);

        // direct append
        entries = vec![new_entry(8, 7), new_entry(9, 7)];
        append_ents(&mut store, &entries);
        exp_res.extend_from_slice(&entries);
        validate_cache(&store, &exp_res);

        // rewrite middle
        entries = vec![new_entry(7, 8)];
        append_ents(&mut store, &entries);
        exp_res.truncate(2);
        exp_res.push(new_entry(7, 8));
        validate_cache(&store, &exp_res);

        let cap = MAX_CACHE_CAPACITY as u64;

        // result overflow
        entries = (3..cap + 1).map(|i| new_entry(i + 5, 8)).collect();
        append_ents(&mut store, &entries);
        exp_res.remove(0);
        exp_res.extend_from_slice(&entries);
        validate_cache(&store, &exp_res);

        // input overflow
        entries = (0..cap + 1).map(|i| new_entry(i + cap + 6, 8)).collect();
        append_ents(&mut store, &entries);
        exp_res = entries[entries.len() - cap as usize..].to_vec();
        validate_cache(&store, &exp_res);

        // compact
        store.compact_to(cap + 10);
        exp_res = (cap + 10..cap * 2 + 7).map(|i| new_entry(i, 8)).collect();
        validate_cache(&store, &exp_res);

        // compact shrink
        assert!(store.cache.cache.capacity() >= cap as usize);
        store.compact_to(cap * 2);
        exp_res = (cap * 2..cap * 2 + 7).map(|i| new_entry(i, 8)).collect();
        validate_cache(&store, &exp_res);
        assert!(store.cache.cache.capacity() < cap as usize);

        // append shrink
        entries = (0..cap + 1).map(|i| new_entry(i, 8)).collect();
        append_ents(&mut store, &entries);
        assert!(store.cache.cache.capacity() >= cap as usize);
        append_ents(&mut store, &[new_entry(6, 8)]);
        exp_res = (1..7).map(|i| new_entry(i, 8)).collect();
        validate_cache(&store, &exp_res);
        assert!(store.cache.cache.capacity() < cap as usize);
    }

    #[test]
    fn test_storage_apply_snapshot() {
        let ents = vec![
            new_entry(3, 3),
            new_entry(4, 4),
            new_entry(5, 5),
            new_entry(6, 6),
        ];
        let mut cs = ConfState::new();
        cs.set_nodes(vec![1, 2, 3]);

        let td1 = TempDir::new("tikv-store-test").unwrap();
        let snap_dir = TempDir::new("snap").unwrap();
        let mgr = SnapManager::new(snap_dir.path().to_str().unwrap(), None);
        let mut worker = Worker::new("snap_manager");
        let sched = worker.scheduler();
        let s1 = new_storage_from_ents(sched.clone(), &td1, &ents);
        let runner =
            RegionRunner::new(s1.kv_engine.clone(), s1.raft_engine.clone(), mgr.clone(), 0);
        worker.start(runner).unwrap();
        assert!(s1.snapshot().is_err());
        let snap1 = match *s1.snap_state.borrow() {
            SnapState::Generating(ref rx) => rx.recv_timeout(Duration::from_secs(3)).unwrap(),
            ref s => panic!("unexpected state: {:?}", s),
        };
        assert_eq!(s1.truncated_index(), 3);
        assert_eq!(s1.truncated_term(), 3);

        let td2 = TempDir::new("tikv-store-test").unwrap();
        let mut s2 = new_storage(sched.clone(), &td2);
        assert_eq!(s2.first_index(), s2.applied_index() + 1);
        let mut ctx = InvokeContext::new(&s2);
        assert_ne!(ctx.last_term, snap1.get_metadata().get_term());
        let kv_wb = WriteBatch::new();
        let raft_wb = WriteBatch::new();
        s2.apply_snapshot(&mut ctx, &snap1, &kv_wb, &raft_wb)
            .unwrap();
        assert_eq!(ctx.last_term, snap1.get_metadata().get_term());
        assert_eq!(ctx.apply_state.get_applied_index(), 6);
        assert_eq!(ctx.raft_state.get_last_index(), 6);
        assert_eq!(ctx.apply_state.get_truncated_state().get_index(), 6);
        assert_eq!(ctx.apply_state.get_truncated_state().get_term(), 6);
        assert_eq!(s2.first_index(), s2.applied_index() + 1);
        validate_cache(&s2, &[]);

        let td3 = TempDir::new("tikv-store-test").unwrap();
        let ents = &[new_entry(3, 3), new_entry(4, 3)];
        let mut s3 = new_storage_from_ents(sched, &td3, ents);
        validate_cache(&s3, &ents[1..]);
        let mut ctx = InvokeContext::new(&s3);
        assert_ne!(ctx.last_term, snap1.get_metadata().get_term());
        let kv_wb = WriteBatch::new();
        let raft_wb = WriteBatch::new();
        s3.apply_snapshot(&mut ctx, &snap1, &kv_wb, &raft_wb)
            .unwrap();
        assert_eq!(ctx.last_term, snap1.get_metadata().get_term());
        assert_eq!(ctx.apply_state.get_applied_index(), 6);
        assert_eq!(ctx.raft_state.get_last_index(), 6);
        assert_eq!(ctx.apply_state.get_truncated_state().get_index(), 6);
        assert_eq!(ctx.apply_state.get_truncated_state().get_term(), 6);
        validate_cache(&s3, &[]);
    }

    #[test]
    fn test_canceling_snapshot() {
        let td = TempDir::new("tikv-store-test").unwrap();
        let worker = Worker::new("snap_manager");
        let sched = worker.scheduler();
        let mut s = new_storage(sched, &td);

        // PENDING can be canceled directly.
        s.snap_state = RefCell::new(SnapState::Applying(
            Arc::new(AtomicUsize::new(JOB_STATUS_PENDING)),
        ));
        assert!(s.cancel_applying_snap());
        assert_eq!(*s.snap_state.borrow(), SnapState::ApplyAborted);

        // RUNNING can't be canceled directly.
        s.snap_state = RefCell::new(SnapState::Applying(
            Arc::new(AtomicUsize::new(JOB_STATUS_RUNNING)),
        ));
        assert!(!s.cancel_applying_snap());
        assert_eq!(
            *s.snap_state.borrow(),
            SnapState::Applying(Arc::new(AtomicUsize::new(JOB_STATUS_CANCELLING)))
        );
        // CANCEL can't be canceled again.
        assert!(!s.cancel_applying_snap());

        s.snap_state = RefCell::new(SnapState::Applying(
            Arc::new(AtomicUsize::new(JOB_STATUS_CANCELLED)),
        ));
        // canceled snapshot can be cancel directly.
        assert!(s.cancel_applying_snap());
        assert_eq!(*s.snap_state.borrow(), SnapState::ApplyAborted);

        s.snap_state = RefCell::new(SnapState::Applying(
            Arc::new(AtomicUsize::new(JOB_STATUS_FINISHED)),
        ));
        assert!(s.cancel_applying_snap());
        assert_eq!(*s.snap_state.borrow(), SnapState::Relax);

        s.snap_state = RefCell::new(SnapState::Applying(
            Arc::new(AtomicUsize::new(JOB_STATUS_FAILED)),
        ));
        let res = recover_safe!(|| s.cancel_applying_snap());
        assert!(res.is_err());
    }

    #[test]
    fn test_try_finish_snapshot() {
        let td = TempDir::new("tikv-store-test").unwrap();
        let worker = Worker::new("snap_manager");
        let sched = worker.scheduler();
        let mut s = new_storage(sched, &td);

        // PENDING can be finished.
        let mut snap_state = SnapState::Applying(Arc::new(AtomicUsize::new(JOB_STATUS_PENDING)));
        s.snap_state = RefCell::new(snap_state);
        assert!(s.check_applying_snap());
        assert_eq!(
            *s.snap_state.borrow(),
            SnapState::Applying(Arc::new(AtomicUsize::new(JOB_STATUS_PENDING)))
        );

        // RUNNING can't be finished.
        snap_state = SnapState::Applying(Arc::new(AtomicUsize::new(JOB_STATUS_RUNNING)));
        s.snap_state = RefCell::new(snap_state);
        assert!(s.check_applying_snap());
        assert_eq!(
            *s.snap_state.borrow(),
            SnapState::Applying(Arc::new(AtomicUsize::new(JOB_STATUS_RUNNING)))
        );

        snap_state = SnapState::Applying(Arc::new(AtomicUsize::new(JOB_STATUS_CANCELLED)));
        s.snap_state = RefCell::new(snap_state);
        assert!(!s.check_applying_snap());
        assert_eq!(*s.snap_state.borrow(), SnapState::ApplyAborted);
        // ApplyAborted is not applying snapshot.
        assert!(!s.check_applying_snap());
        assert_eq!(*s.snap_state.borrow(), SnapState::ApplyAborted);

        s.snap_state = RefCell::new(SnapState::Applying(
            Arc::new(AtomicUsize::new(JOB_STATUS_FINISHED)),
        ));
        assert!(!s.check_applying_snap());
        assert_eq!(*s.snap_state.borrow(), SnapState::Relax);
        // Relax is not applying snapshot.
        assert!(!s.check_applying_snap());
        assert_eq!(*s.snap_state.borrow(), SnapState::Relax);

        s.snap_state = RefCell::new(SnapState::Applying(
            Arc::new(AtomicUsize::new(JOB_STATUS_FAILED)),
        ));
        let res = recover_safe!(|| s.check_applying_snap());
        assert!(res.is_err());
    }
}<|MERGE_RESOLUTION|>--- conflicted
+++ resolved
@@ -1097,24 +1097,15 @@
         let snapshot_index = if raft::is_empty_snap(&ready.snapshot) {
             0
         } else {
-<<<<<<< HEAD
             fail_point!("raft_before_apply_snap");
-            try!(self.apply_snapshot(
+            self.apply_snapshot(
                 &mut ctx,
                 &ready.snapshot,
                 &ready_ctx.kv_wb,
                 &ready_ctx.raft_wb
-            ));
+            )?;
             fail_point!("raft_after_apply_snap");
 
-=======
-            self.apply_snapshot(
-                &mut ctx,
-                &ready.snapshot,
-                &ready_ctx.kv_wb,
-                &ready_ctx.raft_wb,
-            )?;
->>>>>>> 1b3f0a8c
             last_index(&ctx.raft_state)
         };
 
