// Copyright 2016 PingCAP, Inc.
//
// Licensed under the Apache License, Version 2.0 (the "License");
// you may not use this file except in compliance with the License.
// You may obtain a copy of the License at
//
//     http://www.apache.org/licenses/LICENSE-2.0
//
// Unless required by applicable law or agreed to in writing, software
// distributed under the License is distributed on an "AS IS" BASIS,
// See the License for the specific language governing permissions and
// limitations under the License.

use std::sync::{self, Arc};
use std::sync::mpsc::{self, Receiver, TryRecvError};
use std::sync::atomic::{AtomicUsize, Ordering};
use std::rc::Rc;
use std::cell::RefCell;
use std::{error, cmp, u64};
use std::time::Instant;
use std::collections::VecDeque;

use rocksdb::{DB, WriteBatch, Writable};
use protobuf::Message;

use kvproto::metapb::{self, Region};
use kvproto::eraftpb::{Entry, Snapshot, ConfState, HardState};
use kvproto::raft_serverpb::{RaftSnapshotData, RaftLocalState, RegionLocalState, RaftApplyState,
                             PeerState};
use util::worker::Scheduler;
use util;
use raft::{self, Storage, RaftState, StorageError, Error as RaftError, Ready};
use raftstore::{Result, Error};
use super::worker::RegionTask;
use super::keys::{self, enc_start_key, enc_end_key};
use super::engine::{Snapshot as DbSnapshot, Peekable, Iterable, Mutable};
use super::peer::ReadyContext;
use super::metrics::*;
use super::{SnapshotStatistics, SnapKey, SnapEntry, SnapManager};

// When we create a region peer, we should initialize its log term/index > 0,
// so that we can force the follower peer to sync the snapshot first.
pub const RAFT_INIT_LOG_TERM: u64 = 5;
pub const RAFT_INIT_LOG_INDEX: u64 = 5;
const MAX_SNAP_TRY_CNT: usize = 5;
const RAFT_LOG_MULTI_GET_CNT: u64 = 8;

// One extra slot for VecDeque internal usage.
const MAX_CACHE_CAPACITY: usize = 1024 - 1;
const SHRINK_CACHE_CAPACITY: usize = 64;

pub const JOB_STATUS_PENDING: usize = 0;
pub const JOB_STATUS_RUNNING: usize = 1;
pub const JOB_STATUS_CANCELLING: usize = 2;
pub const JOB_STATUS_CANCELLED: usize = 3;
pub const JOB_STATUS_FINISHED: usize = 4;
pub const JOB_STATUS_FAILED: usize = 5;


#[derive(Debug)]
pub enum SnapState {
    Relax,
    Generating(Receiver<Snapshot>),
    Applying(Arc<AtomicUsize>),
    ApplyAborted,
}

impl PartialEq for SnapState {
    fn eq(&self, other: &SnapState) -> bool {
        match (self, other) {
            (&SnapState::Relax, &SnapState::Relax) |
            (&SnapState::ApplyAborted, &SnapState::ApplyAborted) |
            (&SnapState::Generating(_), &SnapState::Generating(_)) => true,
            (&SnapState::Applying(ref b1), &SnapState::Applying(ref b2)) => {
                b1.load(Ordering::Relaxed) == b2.load(Ordering::Relaxed)
            }
            _ => false,
        }
    }
}

// Discard all log entries prior to compact_index. We must guarantee
// that the compact_index is not greater than applied index.
pub fn compact_raft_log(tag: &str,
                        state: &mut RaftApplyState,
                        compact_index: u64,
                        compact_term: u64)
                        -> Result<()> {
    debug!("{} compact log entries to prior to {}", tag, compact_index);

    if compact_index <= state.get_truncated_state().get_index() {
        return Err(box_err!("try to truncate compacted entries"));
    } else if compact_index > state.get_applied_index() {
        return Err(box_err!("compact index {} > applied index {}",
                            compact_index,
                            state.get_applied_index()));
    }

    // we don't actually delete the logs now, we add an async task to do it.

    state.mut_truncated_state().set_index(compact_index);
    state.mut_truncated_state().set_term(compact_term);

    Ok(())
}

#[inline]
pub fn first_index(state: &RaftApplyState) -> u64 {
    state.get_truncated_state().get_index() + 1
}

#[inline]
pub fn last_index(state: &RaftLocalState) -> u64 {
    state.get_last_index()
}

#[derive(Default)]
struct EntryCache {
    cache: VecDeque<Entry>,
}

impl EntryCache {
    fn first_index(&self) -> u64 {
        self.cache.front().map_or(u64::MAX, |e| e.get_index())
    }

    fn fetch_entries_to(&self,
                        begin: u64,
                        end: u64,
                        mut fetched_size: u64,
                        max_size: u64,
                        ents: &mut Vec<Entry>) {
        if begin >= end {
            return;
        }
        assert!(!self.cache.is_empty());
        let cache_low = self.cache.front().unwrap().get_index();
        let start_idx = begin.checked_sub(cache_low).unwrap() as usize;
        let limit_idx = end.checked_sub(cache_low).unwrap() as usize;

        let mut end_idx = start_idx;
        self.cache
            .iter()
            .skip(start_idx)
            .take_while(|e| {
                let cur_idx = end_idx as u64 + cache_low;
                assert_eq!(e.get_index(), cur_idx);
                let m = e.compute_size() as u64;
                fetched_size += m;
                if fetched_size == m {
                    end_idx += 1;
                    fetched_size <= max_size && end_idx < limit_idx
                } else if fetched_size <= max_size {
                    end_idx += 1;
                    end_idx < limit_idx
                } else {
                    false
                }
            })
            .count();
        // Cache either is empty or contains latest log. Hence we don't need to fetch log
        // from rocksdb anymore.
        assert!(end_idx == limit_idx || fetched_size > max_size);
        let (first, second) = util::slices_in_range(&self.cache, start_idx, end_idx);
        ents.extend_from_slice(first);
        ents.extend_from_slice(second);
    }

    fn append(&mut self, tag: &str, entries: &[Entry]) {
        if entries.is_empty() {
            return;
        }
        if let Some(cache_last_index) = self.cache.back().map(|e| e.get_index()) {
            let first_index = entries[0].get_index();
            if cache_last_index >= first_index {
                if self.cache.front().unwrap().get_index() >= first_index {
                    self.cache.clear();
                } else {
                    let left = self.cache.len() - (cache_last_index - first_index + 1) as usize;
                    self.cache.truncate(left);
                }
                if self.cache.len() + entries.len() < SHRINK_CACHE_CAPACITY &&
                   self.cache.capacity() > SHRINK_CACHE_CAPACITY {
                    self.cache.shrink_to_fit();
                }
            } else if cache_last_index + 1 < first_index {
                panic!("{} unexpected hole: {} < {}",
                       tag,
                       cache_last_index,
                       first_index);
            }
        }
        let mut start_idx = 0;
        if let Some(len) = (self.cache.len() + entries.len()).checked_sub(MAX_CACHE_CAPACITY) {
            if len < self.cache.len() {
                self.cache.drain(..len);
            } else {
                start_idx = len - self.cache.len();
                self.cache.clear();
            }
        }
        for e in &entries[start_idx..] {
            self.cache.push_back(e.to_owned());
        }
    }

    pub fn compact_to(&mut self, idx: u64) {
        let cache_first_idx = match self.cache.front() {
            None => return,
            Some(e) => e.get_index(),
        };

        if cache_first_idx > idx {
            return;
        }
        let cache_last_idx = self.cache.back().unwrap().get_index();
        self.cache.drain(..(cmp::min(cache_last_idx, idx) - cache_first_idx) as usize);
        if self.cache.len() < SHRINK_CACHE_CAPACITY &&
           self.cache.capacity() > SHRINK_CACHE_CAPACITY {
            // So the peer storage doesn't have much writes since the proposal of compaction,
            // we can consider this peer is going to be inactive.
            self.cache.shrink_to_fit();
        }
    }
}

#[derive(Default)]
pub struct CacheQueryStats {
    pub hit: u64,
    pub miss: u64,
}

impl CacheQueryStats {
    pub fn flush(&mut self) {
        RAFT_ENTRY_FETCHES.with_label_values(&["hit"]).inc_by(self.hit as f64).unwrap();
        RAFT_ENTRY_FETCHES.with_label_values(&["miss"]).inc_by(self.miss as f64).unwrap();
        self.hit = 0;
        self.miss = 0;
    }
}

pub struct PeerStorage {
    pub engine: Arc<DB>,
    pub raft_engine: Arc<DB>,

    pub region: metapb::Region,
    pub raft_state: RaftLocalState,
    pub apply_state: RaftApplyState,
    pub applied_index_term: u64,
    pub last_term: u64,

    snap_state: RefCell<SnapState>,
    region_sched: Scheduler<RegionTask>,
    snap_tried_cnt: RefCell<usize>,

    cache: EntryCache,
    stats: Rc<RefCell<CacheQueryStats>>,

    pub tag: String,
}

fn storage_error<E>(error: E) -> raft::Error
    where E: Into<Box<error::Error + Send + Sync>>
{
    raft::Error::Store(StorageError::Other(error.into()))
}

impl From<Error> for RaftError {
    fn from(err: Error) -> RaftError {
        storage_error(err)
    }
}

impl<T> From<sync::PoisonError<T>> for RaftError {
    fn from(_: sync::PoisonError<T>) -> RaftError {
        storage_error("lock failed")
    }
}

pub struct ApplySnapResult {
    // prev_region is the region before snapshot applied.
    pub prev_region: metapb::Region,
    pub region: metapb::Region,
}

pub struct InvokeContext {
    pub region_id: u64,
    pub raft_state: RaftLocalState,
    pub apply_state: RaftApplyState,
    last_term: u64,
    pub snap_region: Option<Region>,
}

impl InvokeContext {
    pub fn new(store: &PeerStorage) -> InvokeContext {
        InvokeContext {
            region_id: store.get_region_id(),
            raft_state: store.raft_state.clone(),
            apply_state: store.apply_state.clone(),
            last_term: store.last_term,
            snap_region: None,
        }
    }

    #[inline]
    pub fn has_snapshot(&self) -> bool {
        self.snap_region.is_some()
    }

    #[inline]
    pub fn save_raft_to(&self, wb: &mut WriteBatch) -> Result<()> {
        try!(wb.put_msg(&keys::raft_state_key(self.region_id), &self.raft_state));
        Ok(())
    }

    #[inline]
    pub fn save_apply_to(&self, wb: &mut WriteBatch) -> Result<()> {
        try!(wb.put_msg(&keys::apply_state_key(self.region_id), &self.apply_state));
        Ok(())
    }
}

fn init_raft_state(engine: &DB, region: &Region) -> Result<RaftLocalState> {
    Ok(match try!(engine.get_msg(&keys::raft_state_key(region.get_id()))) {
        Some(s) => s,
        None => {
            let mut raft_state = RaftLocalState::new();
            if !region.get_peers().is_empty() {
                raft_state.set_last_index(RAFT_INIT_LOG_INDEX);
            }
            raft_state
        }
    })
}

fn init_apply_state(engine: &DB, region: &Region) -> Result<RaftApplyState> {
    Ok(match try!(engine.get_msg(&keys::apply_state_key(region.get_id()))) {
        Some(s) => s,
        None => {
            let mut apply_state = RaftApplyState::new();
            if !region.get_peers().is_empty() {
                apply_state.set_applied_index(RAFT_INIT_LOG_INDEX);
                let state = apply_state.mut_truncated_state();
                state.set_index(RAFT_INIT_LOG_INDEX);
                state.set_term(RAFT_INIT_LOG_TERM);
            }
            apply_state
        }
    })
}

fn init_last_term(raft_engine: &DB,
                  region: &Region,
                  raft_state: &RaftLocalState,
                  apply_state: &RaftApplyState)
                  -> Result<u64> {
    let last_idx = raft_state.get_last_index();
    if last_idx == 0 {
        return Ok(0);
    } else if last_idx == RAFT_INIT_LOG_INDEX {
        return Ok(RAFT_INIT_LOG_TERM);
    } else if last_idx == apply_state.get_truncated_state().get_index() {
        return Ok(apply_state.get_truncated_state().get_term());
    } else {
        assert!(last_idx > RAFT_INIT_LOG_INDEX);
    }
    let last_log_key = keys::raft_log_key(region.get_id(), last_idx);
    Ok(match try!(raft_engine.get_msg::<Entry>(&last_log_key)) {
        None => {
            return Err(box_err!("[region {}] entry at {} doesn't exist, may lose data.",
                                region.get_id(),
                                last_idx))
        }
        Some(e) => e.get_term(),
    })
}

impl PeerStorage {
    pub fn new(engine: Arc<DB>,
               raft_engine: Arc<DB>,
               region: &metapb::Region,
               region_sched: Scheduler<RegionTask>,
               tag: String,
               stats: Rc<RefCell<CacheQueryStats>>)
               -> Result<PeerStorage> {
        debug!("creating storage on {} for {:?}",
               raft_engine.path(),
               region);
        let raft_state = try!(init_raft_state(&engine, region));
        let apply_state = try!(init_apply_state(&engine, region));
        if raft_state.get_last_index() < apply_state.get_applied_index() {
            panic!("{} unexpected raft log index: last_index {} < applied_index {}",
                   tag,
                   raft_state.get_last_index(),
                   apply_state.get_applied_index());
        }
        let last_term = try!(init_last_term(&raft_engine, region, &raft_state, &apply_state));

        Ok(PeerStorage {
            engine: engine,
            raft_engine: raft_engine,
            region: region.clone(),
            raft_state: raft_state,
            apply_state: apply_state,
            snap_state: RefCell::new(SnapState::Relax),
            region_sched: region_sched,
            snap_tried_cnt: RefCell::new(0),
            tag: tag,
            applied_index_term: RAFT_INIT_LOG_TERM,
            last_term: last_term,
            cache: EntryCache::default(),
            stats: stats,
        })
    }

    pub fn is_initialized(&self) -> bool {
        !self.region.get_peers().is_empty()
    }

    pub fn initial_state(&self) -> raft::Result<RaftState> {
        let hard_state = self.raft_state.get_hard_state().clone();
        let mut conf_state = ConfState::new();
        if hard_state == HardState::new() {
            assert!(!self.is_initialized(),
                    "peer for region {:?} is initialized but local state {:?} has empty hard \
                     state",
                    self.region,
                    self.raft_state);

            return Ok(RaftState {
                hard_state: hard_state,
                conf_state: conf_state,
            });
        }

        for p in self.region.get_peers() {
            conf_state.mut_nodes().push(p.get_id());
        }

        Ok(RaftState {
            hard_state: hard_state,
            conf_state: conf_state,
        })
    }

    fn check_range(&self, low: u64, high: u64) -> raft::Result<()> {
        if low > high {
            return Err(storage_error(format!("low: {} is greater that high: {}", low, high)));
        } else if low <= self.truncated_index() {
            return Err(RaftError::Store(StorageError::Compacted));
        } else if high > self.last_index() + 1 {
            return Err(storage_error(format!("entries' high {} is out of bound lastindex {}",
                                             high,
                                             self.last_index())));
        }
        Ok(())
    }

    pub fn entries(&self, low: u64, high: u64, max_size: u64) -> raft::Result<Vec<Entry>> {
        try!(self.check_range(low, high));
        let mut ents = Vec::with_capacity((high - low) as usize);
        if low == high {
            return Ok(ents);
        }
        let cache_low = self.cache.first_index();
        if high <= cache_low {
            // not overlap
            self.stats.borrow_mut().miss += 1;
            try!(self.fetch_entries_to(low, high, max_size, &mut ents));
            return Ok(ents);
        }
        let mut fetched_size = 0;
        let begin_idx = if low < cache_low {
            self.stats.borrow_mut().miss += 1;
            fetched_size = try!(self.fetch_entries_to(low, cache_low, max_size, &mut ents));
            if fetched_size > max_size {
                // max_size exceed.
                return Ok(ents);
            }
            cache_low
        } else {
            low
        };

        self.stats.borrow_mut().hit += 1;
        self.cache.fetch_entries_to(begin_idx, high, fetched_size, max_size, &mut ents);
        Ok(ents)
    }

    fn fetch_entries_to(&self,
                        low: u64,
                        high: u64,
                        max_size: u64,
                        buf: &mut Vec<Entry>)
                        -> raft::Result<u64> {
        let mut total_size: u64 = 0;
        let mut next_index = low;
        let mut exceeded_max_size = false;
        if high - low <= RAFT_LOG_MULTI_GET_CNT {
            // If election happens in inactive regions, they will just try
            // to fetch one empty log.
            for i in low..high {
                let key = keys::raft_log_key(self.get_region_id(), i);
                match box_try!(self.raft_engine.get(&key)) {
                    None => return Err(RaftError::Store(StorageError::Unavailable)),
                    Some(v) => {
                        let mut entry = Entry::new();
                        box_try!(entry.merge_from_bytes(&v));
                        assert_eq!(entry.get_index(), i);
                        total_size += v.len() as u64;
                        if buf.is_empty() || total_size <= max_size {
                            buf.push(entry);
                        }
                        if total_size > max_size {
                            break;
                        }
                    }
                }
            }
            return Ok(total_size);
        }

        let start_key = keys::raft_log_key(self.get_region_id(), low);
        let end_key = keys::raft_log_key(self.get_region_id(), high);
        try!(self.raft_engine.scan(&start_key,
                                   &end_key,
                                   true, // fill_cache
                                   &mut |_, value| {
            let mut entry = Entry::new();
            try!(entry.merge_from_bytes(value));

            // May meet gap or has been compacted.
            if entry.get_index() != next_index {
                return Ok(false);
            }
            next_index += 1;

            total_size += value.len() as u64;
            exceeded_max_size = total_size > max_size;
            if !exceeded_max_size || buf.is_empty() {
                buf.push(entry);
            }
            Ok(!exceeded_max_size)
        }));

        // If we get the correct number of entries, returns,
        // or the total size almost exceeds max_size, returns.
        if buf.len() == (high - low) as usize || exceeded_max_size {
            return Ok(total_size);
        }

        // Here means we don't fetch enough entries.
        Err(RaftError::Store(StorageError::Unavailable))
    }

    pub fn term(&self, idx: u64) -> raft::Result<u64> {
        if idx == self.truncated_index() {
            return Ok(self.truncated_term());
        }
        try!(self.check_range(idx, idx + 1));
        if self.truncated_term() == self.last_term || idx == self.last_index() {
            return Ok(self.last_term);
        }
        let entries = try!(self.entries(idx, idx + 1, raft::NO_LIMIT));
        Ok(entries[0].get_term())
    }

    #[inline]
    pub fn first_index(&self) -> u64 {
        first_index(&self.apply_state)
    }

    #[inline]
    pub fn last_index(&self) -> u64 {
        last_index(&self.raft_state)
    }

    #[inline]
    pub fn applied_index(&self) -> u64 {
        self.apply_state.get_applied_index()
    }

    #[inline]
    pub fn committed_index(&self) -> u64 {
        self.raft_state.get_hard_state().get_commit()
    }

    #[inline]
    pub fn truncated_index(&self) -> u64 {
        self.apply_state.get_truncated_state().get_index()
    }

    #[inline]
    pub fn truncated_term(&self) -> u64 {
        self.apply_state.get_truncated_state().get_term()
    }

    pub fn get_region(&self) -> &metapb::Region {
        &self.region
    }

    pub fn raw_snapshot(&self) -> DbSnapshot {
        DbSnapshot::new(self.engine.clone())
    }

    fn validate_snap(&self, snap: &Snapshot) -> bool {
        let idx = snap.get_metadata().get_index();
        if idx < self.truncated_index() {
            // stale snapshot, should generate again.
            info!("{} snapshot {} < {} is stale, generate again.",
                  self.tag,
                  idx,
                  self.truncated_index());
            STORE_SNAPSHOT_VALIDATION_FAILURE_COUNTER.with_label_values(&["stale"]).inc();
            return false;
        }

        let mut snap_data = RaftSnapshotData::new();
        if let Err(e) = snap_data.merge_from_bytes(snap.get_data()) {
            error!("{} decode snapshot fail, it may be corrupted: {:?}",
                   self.tag,
                   e);
            STORE_SNAPSHOT_VALIDATION_FAILURE_COUNTER.with_label_values(&["decode"]).inc();
            return false;
        }
        let snap_epoch = snap_data.get_region().get_region_epoch();
        let latest_epoch = self.get_region().get_region_epoch();
        if snap_epoch.get_conf_ver() < latest_epoch.get_conf_ver() {
            info!("{} snapshot epoch {:?} < {:?}, generate again.",
                  self.tag,
                  snap_epoch,
                  latest_epoch);
            STORE_SNAPSHOT_VALIDATION_FAILURE_COUNTER.with_label_values(&["epoch"]).inc();
            return false;
        }

        true
    }

    pub fn snapshot(&self) -> raft::Result<Snapshot> {
        let mut snap_state = self.snap_state.borrow_mut();
        let mut tried_cnt = self.snap_tried_cnt.borrow_mut();

        let (mut tried, mut snap) = (false, None);
        if let SnapState::Generating(ref recv) = *snap_state {
            tried = true;
            match recv.try_recv() {
                Err(TryRecvError::Disconnected) => {}
                Err(TryRecvError::Empty) => {
                    return Err(raft::Error::Store(
                        raft::StorageError::SnapshotTemporarilyUnavailable));
                }
                Ok(s) => snap = Some(s),
            }
        }

        if tried {
            *snap_state = SnapState::Relax;
            match snap {
                Some(s) => {
                    *tried_cnt = 0;
                    if self.validate_snap(&s) {
                        return Ok(s);
                    }
                }
                None => {
                    warn!("{} snapshot generating failed at {} try time",
                          self.tag,
                          *tried_cnt);
                }
            }
        }

        if SnapState::Relax != *snap_state {
            panic!("{} unexpected state: {:?}", self.tag, *snap_state);
        }

        if *tried_cnt >= MAX_SNAP_TRY_CNT {
            let cnt = *tried_cnt;
            *tried_cnt = 0;
            return Err(raft::Error::Store(box_err!("failed to get snapshot after {} times", cnt)));
        }

        info!("{} requesting snapshot...", self.tag);
        *tried_cnt += 1;
        let (tx, rx) = mpsc::sync_channel(1);
        *snap_state = SnapState::Generating(rx);

        let task = RegionTask::Gen {
            region_id: self.get_region_id(),
            notifier: tx,
        };
        if let Err(e) = self.region_sched.schedule(task) {
            error!("{} failed to schedule task snap generation: {:?}",
                   self.tag,
                   e);
            // update the status next time the function is called, also backoff for retry.
        }
        Err(raft::Error::Store(raft::StorageError::SnapshotTemporarilyUnavailable))
    }

    // Append the given entries to the raft log using previous last index or self.last_index.
    // Return the new last index for later update. After we commit in engine, we can set last_index
    // to the return one.
    pub fn append(&mut self,
                  ctx: &mut InvokeContext,
                  entries: &[Entry],
                  raft_wb: &mut WriteBatch)
                  -> Result<u64> {
        debug!("{} append {} entries", self.tag, entries.len());
        let prev_last_index = ctx.raft_state.get_last_index();
        if entries.is_empty() {
            return Ok(prev_last_index);
        }

        let (last_index, last_term) = {
            let e = entries.last().unwrap();
            (e.get_index(), e.get_term())
        };

        for entry in entries {
            try!(raft_wb.put_msg(&keys::raft_log_key(self.get_region_id(), entry.get_index()),
                                 entry));
        }

        // Delete any previously appended log entries which never committed.
        for i in (last_index + 1)..(prev_last_index + 1) {
            try!(raft_wb.delete(&keys::raft_log_key(self.get_region_id(), i)));
        }

        ctx.raft_state.set_last_index(last_index);
        ctx.last_term = last_term;

        // TODO: if the writebatch is failed to commit, the cache will be wrong.
        self.cache.append(&self.tag, entries);
        Ok(last_index)
    }

    pub fn compact_to(&mut self, idx: u64) {
        self.cache.compact_to(idx);
    }

    // Apply the peer with given snapshot.
    pub fn apply_snapshot(&mut self,
                          ctx: &mut InvokeContext,
                          snap: &Snapshot,
                          wb: &WriteBatch,
                          raft_wb: &WriteBatch)
                          -> Result<()> {
        info!("{} begin to apply snapshot", self.tag);

        let mut snap_data = RaftSnapshotData::new();
        try!(snap_data.merge_from_bytes(snap.get_data()));

        let region_id = self.get_region_id();

        let region = snap_data.take_region();
        if region.get_id() != region_id {
            return Err(box_err!("mismatch region id {} != {}", region_id, region.get_id()));
        }

        if self.is_initialized() {
            // we can only delete the old data when the peer is initialized.
            try!(self.clear_meta(wb, raft_wb));
        }

        try!(write_peer_state(wb, &region, PeerState::Applying));

        let last_index = snap.get_metadata().get_index();

        ctx.raft_state.set_last_index(last_index);
        ctx.last_term = snap.get_metadata().get_term();
        ctx.apply_state.set_applied_index(last_index);

        // The snapshot only contains log which index > applied index, so
        // here the truncate state's (index, term) is in snapshot metadata.
        ctx.apply_state.mut_truncated_state().set_index(last_index);
        ctx.apply_state.mut_truncated_state().set_term(snap.get_metadata().get_term());

        info!("{} apply snapshot for region {:?} with state {:?} ok",
              self.tag,
              region,
              ctx.apply_state);

        ctx.snap_region = Some(region);
        Ok(())
    }

    /// Delete all meta belong to the region. Results are stored in `wb`.
<<<<<<< HEAD
    pub fn clear_meta(&mut self, wb: &WriteBatch, raft_wb: &WriteBatch) -> Result<()> {
        try!(clear_meta(wb, raft_wb, &self.raft_engine, self.get_region_id()));
=======
    pub fn clear_meta(&mut self, wb: &mut WriteBatch) -> Result<()> {
        let region_id = self.get_region_id();
        try!(clear_meta(&self.engine, wb, region_id, &self.raft_state));
>>>>>>> 0c6e080e
        self.cache = EntryCache::default();
        Ok(())
    }

    /// Delete all data belong to the region.
    /// If return Err, data may get partial deleted.
    pub fn clear_data(&self) -> Result<()> {
        let (start_key, end_key) = (enc_start_key(self.get_region()),
                                    enc_end_key(self.get_region()));
        let region_id = self.get_region_id();
        box_try!(self.region_sched.schedule(RegionTask::destroy(region_id, start_key, end_key)));
        Ok(())
    }

    /// Delete all data that is not covered by `new_region`.
    fn clear_extra_data(&self, new_region: &metapb::Region) -> Result<()> {
        let (old_start_key, old_end_key) = (enc_start_key(self.get_region()),
                                            enc_end_key(self.get_region()));
        let (new_start_key, new_end_key) = (enc_start_key(new_region), enc_end_key(new_region));
        let region_id = new_region.get_id();
        if old_start_key < new_start_key {
            box_try!(self.region_sched
                .schedule(RegionTask::destroy(region_id, old_start_key, new_start_key)));
        }
        if new_end_key < old_end_key {
            box_try!(self.region_sched
                .schedule(RegionTask::destroy(region_id, new_end_key, old_end_key)));
        }
        Ok(())
    }

    pub fn get_raft_engine(&self) -> Arc<DB> {
        self.raft_engine.clone()
    }

    /// Check whether the storage has finished applying snapshot.
    #[inline]
    pub fn is_applying_snapshot(&self) -> bool {
        match *self.snap_state.borrow() {
            SnapState::Applying(_) => true,
            _ => false,
        }
    }

    /// Check if the storage is applying a snapshot.
    #[inline]
    pub fn check_applying_snap(&mut self) -> bool {
        let new_state = match *self.snap_state.borrow() {
            SnapState::Applying(ref status) => {
                let s = status.load(Ordering::Relaxed);
                if s == JOB_STATUS_FINISHED {
                    SnapState::Relax
                } else if s == JOB_STATUS_CANCELLED {
                    SnapState::ApplyAborted
                } else if s == JOB_STATUS_FAILED {
                    // TODO: cleanup region and treat it as tombstone.
                    panic!("{} applying snapshot failed", self.tag);
                } else {
                    return true;
                }
            }
            _ => return false,
        };
        *self.snap_state.borrow_mut() = new_state;
        false
    }

    #[inline]
    pub fn is_canceling_snap(&self) -> bool {
        match *self.snap_state.borrow() {
            SnapState::Applying(ref status) => {
                status.load(Ordering::Relaxed) == JOB_STATUS_CANCELLING
            }
            _ => false,
        }
    }

    /// Cancel applying snapshot, return true if the job can be considered not be run again.
    pub fn cancel_applying_snap(&mut self) -> bool {
        let is_cancelled = match *self.snap_state.borrow() {
            SnapState::Applying(ref status) => {
                if status.compare_and_swap(JOB_STATUS_PENDING,
                                           JOB_STATUS_CANCELLING,
                                           Ordering::SeqCst) ==
                   JOB_STATUS_PENDING {
                    true
                } else if status.compare_and_swap(JOB_STATUS_RUNNING,
                                                  JOB_STATUS_CANCELLING,
                                                  Ordering::SeqCst) ==
                          JOB_STATUS_RUNNING {
                    return false;
                } else {
                    false
                }
            }
            _ => return false,
        };
        if is_cancelled {
            *self.snap_state.borrow_mut() = SnapState::ApplyAborted;
            return true;
        }
        // now status can only be JOB_STATUS_CANCELLING, JOB_STATUS_CANCELLED,
        // JOB_STATUS_FAILED and JOB_STATUS_FINISHED.
        !self.check_applying_snap()
    }

    #[inline]
    pub fn set_snap_state(&mut self, state: SnapState) {
        *self.snap_state.borrow_mut() = state
    }

    #[inline]
    pub fn is_snap_state(&self, state: SnapState) -> bool {
        *self.snap_state.borrow() == state
    }

    pub fn get_region_id(&self) -> u64 {
        self.region.get_id()
    }

    pub fn schedule_applying_snapshot(&mut self) {
        let status = Arc::new(AtomicUsize::new(JOB_STATUS_PENDING));
        self.set_snap_state(SnapState::Applying(status.clone()));
        let task = RegionTask::Apply {
            region_id: self.get_region_id(),
            status: status,
        };
        // TODO: gracefully remove region instead.
        self.region_sched.schedule(task).expect("snap apply job should not fail");
    }

    /// Save memory states to disk.
    ///
    /// This function only write data to `ready_ctx`'s `WriteBatch`. It's caller's duty to write
    /// it explictly to disk. If it's flushed to disk successfully, `post_ready` should be called
    /// to update the memory states properly.
    // Using `&Ready` here to make sure `Ready` struct is not modified in this function. This is
    // a requirement to advance the ready object properly later.
    pub fn handle_raft_ready<T>(&mut self,
                                ready_ctx: &mut ReadyContext<T>,
                                ready: &Ready)
                                -> Result<InvokeContext> {
        let mut ctx = InvokeContext::new(self);
        if !raft::is_empty_snap(&ready.snapshot) {
            try!(self.apply_snapshot(&mut ctx, &ready.snapshot, &ready_ctx.wb, &ready_ctx.raft_wb));
        }

        if !ready.entries.is_empty() {
            try!(self.append(&mut ctx, &ready.entries, &mut ready_ctx.raft_wb));
        }

        // Last index is 0 means the peer is created from raft message
        // and has not applied snapshot yet, so skip persistent hard state.
        if ctx.raft_state.get_last_index() > 0 {
            if let Some(ref hs) = ready.hs {
                ctx.raft_state.set_hard_state(hs.clone());
            }
        }

        if ctx.raft_state != self.raft_state {
            try!(ctx.save_raft_to(&mut ready_ctx.wb));
        }

        if ctx.apply_state != self.apply_state {
            try!(ctx.save_apply_to(&mut ready_ctx.wb));
        }

        Ok(ctx)
    }

    /// Update the memory state after ready changes are flushed to disk successfully.
    pub fn post_ready(&mut self, ctx: InvokeContext) -> Option<ApplySnapResult> {
        self.raft_state = ctx.raft_state;
        self.apply_state = ctx.apply_state;
        self.last_term = ctx.last_term;
        // If we apply snapshot ok, we should update some infos like applied index too.
        let snap_region = match ctx.snap_region {
            Some(r) => r,
            None => return None,
        };
        // cleanup data before scheduling apply task
        if self.is_initialized() {
            if let Err(e) = self.clear_extra_data(&self.region) {
                // No need panic here, when applying snapshot, the deletion will be tried
                // again. But if the region range changes, like [a, c) -> [a, b) and [b, c),
                // [b, c) will be kept in rocksdb until a covered snapshot is applied or
                // store is restarted.
                error!("{} cleanup data fail, may leave some dirty data: {:?}",
                       self.tag,
                       e);
            }
        }

        self.schedule_applying_snapshot();
        let prev_region = self.region.clone();
        self.region = snap_region;

        Some(ApplySnapResult {
            prev_region: prev_region,
            region: self.region.clone(),
        })
    }
}

/// Delete all meta belong to the region. Results are stored in `wb`.
<<<<<<< HEAD
pub fn clear_meta(wb: &WriteBatch,
                  raft_wb: &WriteBatch,
                  raft_engine: &DB,
                  region_id: u64)
                  -> Result<()> {
    let t = Instant::now();
    let mut raft_count = 0;

    try!(wb.delete(&keys::region_state_key(region_id)));
    try!(wb.delete(&keys::apply_state_key(region_id)));
    try!(wb.delete(&keys::raft_state_key(region_id)));

    let (raft_start, raft_end) = (keys::region_raft_prefix(region_id),
                                  keys::region_raft_prefix(region_id + 1));
    try!(raft_engine.scan(&raft_start,
                          &raft_end,
                          false,
                          &mut |key, _| {
                              try!(raft_wb.delete(key));
                              raft_count += 1;
                              Ok(true)
                          }));
    info!("[region {}] clear peer {} raft keys, takes {:?}",
          region_id,
          raft_count,
=======
pub fn clear_meta(engine: &DB,
                  wb: &WriteBatch,
                  region_id: u64,
                  raft_state: &RaftLocalState)
                  -> Result<()> {
    let t = Instant::now();
    try!(wb.delete(&keys::region_state_key(region_id)));

    let last_index = last_index(raft_state);
    let mut first_index = last_index + 1;
    let begin_log_key = keys::raft_log_key(region_id, 0);
    let end_log_key = keys::raft_log_key(region_id, first_index);
    try!(engine.scan_cf(CF_RAFT,
                        &begin_log_key,
                        &end_log_key,
                        false,
                        &mut |key, _| {
                            first_index = keys::raft_log_index(key).unwrap();
                            Ok(false)
                        }));
    let handle = try!(rocksdb::get_cf_handle(engine, CF_RAFT));
    for id in first_index..last_index + 1 {
        try!(wb.delete_cf(handle, &keys::raft_log_key(region_id, id)));
    }
    try!(wb.delete_cf(handle, &keys::raft_state_key(region_id)));
    try!(wb.delete_cf(handle, &keys::apply_state_key(region_id)));

    info!("[region {}] clear peer 1 meta key, 2 raft keys and {} raft logs, takes {:?}",
          region_id,
          last_index + 1 - first_index,
>>>>>>> 0c6e080e
          t.elapsed());
    Ok(())
}

pub fn do_snapshot(mgr: SnapManager,
                   raft_db: &DB,
                   snap: &DbSnapshot,
                   region_id: u64)
                   -> raft::Result<Snapshot> {
    debug!("[region {}] begin to generate a snapshot", region_id);

    let apply_state: RaftApplyState = match try!(snap.get_msg(&keys::apply_state_key(region_id))) {
        None => return Err(box_err!("could not load raft state of region {}", region_id)),
        Some(state) => state,
    };

    let idx = apply_state.get_applied_index();
    let term = if idx == apply_state.get_truncated_state().get_index() {
        apply_state.get_truncated_state().get_term()
    } else {
        match try!(raft_db.get_msg::<Entry>(&keys::raft_log_key(region_id, idx))) {
            None => return Err(box_err!("entry {} of {} not found.", idx, region_id)),
            Some(entry) => entry.get_term(),
        }
    };

    let key = SnapKey::new(region_id, term, idx);

    mgr.register(key.clone(), SnapEntry::Generating);
    defer!(mgr.deregister(&key, &SnapEntry::Generating));

    let state: RegionLocalState = try!(snap.get_msg(&keys::region_state_key(key.region_id))
        .and_then(|res| {
            match res {
                None => Err(box_err!("could not find region info")),
                Some(state) => Ok(state),
            }
        }));

    if state.get_state() != PeerState::Normal {
        return Err(box_err!("snap job for {} seems stale, skip.", region_id));
    }

    let mut snapshot = Snapshot::new();

    // Set snapshot metadata.
    snapshot.mut_metadata().set_index(key.idx);
    snapshot.mut_metadata().set_term(key.term);

    let mut conf_state = ConfState::new();
    for p in state.get_region().get_peers() {
        conf_state.mut_nodes().push(p.get_id());
    }

    snapshot.mut_metadata().set_conf_state(conf_state);

    let mut s = try!(mgr.get_snapshot_for_building(&key, snap));
    // Set snapshot data.
    let mut snap_data = RaftSnapshotData::new();
    snap_data.set_region(state.get_region().clone());
    let mut stat = SnapshotStatistics::new();
    try!(s.build(snap,
                 state.get_region(),
                 &mut snap_data,
                 &mut stat,
                 Box::new(mgr.clone())));
    let mut v = vec![];
    box_try!(snap_data.write_to_vec(&mut v));
    snapshot.set_data(v);

    SNAPSHOT_KV_COUNT_HISTOGRAM.observe(stat.kv_count as f64);
    SNAPSHOT_SIZE_HISTOGRAM.observe(stat.size as f64);

    Ok(snapshot)
}

// When we bootstrap the region or handling split new region, we must
// call this to initialize region local state first.
pub fn write_initial_state<T: Mutable>(wb: &T, region_id: u64) -> Result<()> {
    let mut raft_state = RaftLocalState::new();
    raft_state.set_last_index(RAFT_INIT_LOG_INDEX);
    raft_state.mut_hard_state().set_term(RAFT_INIT_LOG_TERM);
    raft_state.mut_hard_state().set_commit(RAFT_INIT_LOG_INDEX);

    let mut apply_state = RaftApplyState::new();
    apply_state.set_applied_index(RAFT_INIT_LOG_INDEX);
    apply_state.mut_truncated_state().set_index(RAFT_INIT_LOG_INDEX);
    apply_state.mut_truncated_state().set_term(RAFT_INIT_LOG_TERM);

    try!(wb.put_msg(&keys::raft_state_key(region_id), &raft_state));
    try!(wb.put_msg(&keys::apply_state_key(region_id), &apply_state));

    Ok(())
}

pub fn write_peer_state<T: Mutable>(w: &T,
                                    region: &metapb::Region,
                                    state: PeerState)
                                    -> Result<()> {
    let region_id = region.get_id();
    let mut region_state = RegionLocalState::new();
    region_state.set_state(state);
    region_state.set_region(region.clone());
    try!(w.put_msg(&keys::region_state_key(region_id), &region_state));
    Ok(())
}

impl Storage for PeerStorage {
    fn initial_state(&self) -> raft::Result<RaftState> {
        self.initial_state()
    }

    fn entries(&self, low: u64, high: u64, max_size: u64) -> raft::Result<Vec<Entry>> {
        self.entries(low, high, max_size)
    }

    fn term(&self, idx: u64) -> raft::Result<u64> {
        self.term(idx)
    }

    fn first_index(&self) -> raft::Result<u64> {
        Ok(self.first_index())
    }

    fn last_index(&self) -> raft::Result<u64> {
        Ok(self.last_index())
    }

    fn snapshot(&self) -> raft::Result<Snapshot> {
        self.snapshot()
    }
}

#[cfg(test)]
mod test {
    use std::sync::*;
    use std::sync::atomic::*;
    use std::sync::mpsc::*;
    use std::rc::Rc;
    use std::cell::RefCell;
    use std::time::Duration;
    use std::path::Path;
    use kvproto::eraftpb::{Entry, ConfState};
    use kvproto::raft_serverpb::RaftSnapshotData;
    use raft::{StorageError, Error as RaftError};
    use tempdir::*;
    use protobuf;
    use raftstore::store::{bootstrap, SnapKey, copy_snapshot};
    use raftstore::store::worker::RegionRunner;
    use raftstore::store::worker::RegionTask;
    use util::worker::{Worker, Scheduler};
    use util::rocksdb::new_engine;
    use storage::ALL_CFS;
    use kvproto::eraftpb::HardState;
    use rocksdb::WriteBatch;

    use super::*;

    fn new_storage(sched: Scheduler<RegionTask>) -> PeerStorage {
        let kv_path = TempDir::new("tikv-store-test").unwrap();
        let raft_path = kv_path.path().join(Path::new("raft"));
        let db = Arc::new(new_engine(kv_path.path().to_str().unwrap(), ALL_CFS).unwrap());
        let raft_db = Arc::new(new_engine(raft_path.to_str().unwrap(), &[]).unwrap());
        bootstrap::bootstrap_store(&db, 1, 1).expect("");
        let region = bootstrap::prepare_bootstrap(&db, 1, 1, 1).expect("");
        let metrics = Rc::new(RefCell::new(CacheQueryStats::default()));
        PeerStorage::new(db, raft_db, &region, sched, "".to_owned(), metrics).unwrap()
    }

    fn new_storage_from_ents(sched: Scheduler<RegionTask>, ents: &[Entry]) -> PeerStorage {
        let mut store = new_storage(sched);
        let mut wb = WriteBatch::new();
        let mut raft_wb = WriteBatch::new();
        let mut ctx = InvokeContext::new(&store);
        store.append(&mut ctx, &ents[1..], &mut raft_wb).expect("");
        ctx.apply_state.mut_truncated_state().set_index(ents[0].get_index());
        ctx.apply_state.mut_truncated_state().set_term(ents[0].get_term());
        ctx.apply_state.set_applied_index(ents.last().unwrap().get_index());
        ctx.save_apply_to(&mut wb).unwrap();
        store.raft_engine.write(raft_wb).expect("");
        store.engine.write(wb).expect("");
        store.raft_state = ctx.raft_state;
        store.apply_state = ctx.apply_state;
        store
    }

    fn append_ents(store: &mut PeerStorage, ents: &[Entry]) {
        let mut ctx = InvokeContext::new(store);
        let mut wb = WriteBatch::new();
        let mut raft_wb = WriteBatch::new();
        store.append(&mut ctx, ents, &mut raft_wb).unwrap();
        ctx.save_raft_to(&mut wb).unwrap();
        store.engine.write(wb).expect("");
        store.raft_engine.write(raft_wb).expect("");
        store.raft_state = ctx.raft_state;
    }

    fn validate_cache(store: &PeerStorage, exp_ents: &[Entry]) {
        assert_eq!(store.cache.cache, exp_ents);
        for e in exp_ents {
            let key = keys::raft_log_key(store.get_region_id(), e.get_index());
            let bytes = store.raft_engine.get(&key).unwrap().unwrap();
            let mut entry = Entry::new();
            entry.merge_from_bytes(&bytes).unwrap();
            assert_eq!(entry, *e);
        }
    }

    fn new_entry(index: u64, term: u64) -> Entry {
        let mut e = Entry::new();
        e.set_index(index);
        e.set_term(term);
        e
    }

    fn size_of<T: protobuf::Message>(m: &T) -> u32 {
        m.compute_size()
    }

    #[test]
    fn test_storage_term() {
        let ents = vec![
            new_entry(3, 3),
            new_entry(4, 4),
            new_entry(5, 5),
        ];

        let mut tests = vec![
            (2, Err(RaftError::Store(StorageError::Compacted))),
            (3, Ok(3)),
            (4, Ok(4)),
            (5, Ok(5)),
        ];
        for (i, (idx, wterm)) in tests.drain(..).enumerate() {
            let worker = Worker::new("snap_manager");
            let sched = worker.scheduler();
            let store = new_storage_from_ents(sched, &ents);
            let t = store.term(idx);
            if wterm != t {
                panic!("#{}: expect res {:?}, got {:?}", i, wterm, t);
            }
        }
    }

    fn get_meta_key_count(store: &PeerStorage) -> usize {
        let region_id = store.get_region_id();
        let mut count = 0;
        let (meta_start, meta_end) = (keys::region_meta_prefix(region_id),
                                      keys::region_meta_prefix(region_id + 1));
        store.engine
            .scan(&meta_start,
                  &meta_end,
                  false,
                  &mut |_, _| {
                      count += 1;
                      Ok(true)
                  })
            .unwrap();

        let (raft_start, raft_end) = (keys::region_raft_prefix(region_id),
                                      keys::region_raft_prefix(region_id + 1));
        store.engine
            .scan_cf(CF_RAFT,
                     &raft_start,
                     &raft_end,
                     false,
                     &mut |_, _| {
                         count += 1;
                         Ok(true)
                     })
            .unwrap();
        count
    }

    #[test]
    fn test_storage_clear_meta() {
        let td = TempDir::new("tikv-store").unwrap();
        let worker = Worker::new("snap_manager");
        let sched = worker.scheduler();
        let mut store = new_storage_from_ents(sched, &td, &[new_entry(3, 3), new_entry(4, 4)]);
        append_ents(&mut store, &[new_entry(5, 5), new_entry(6, 6)]);

        assert_eq!(6, get_meta_key_count(&store));

        let mut wb = WriteBatch::new();
        store.clear_meta(&mut wb).unwrap();
        store.engine.write(wb).unwrap();

        assert_eq!(0, get_meta_key_count(&store));
    }

    #[test]
    fn test_storage_entries() {
        let ents = vec![new_entry(3, 3), new_entry(4, 4), new_entry(5, 5), new_entry(6, 6)];
        let max_u64 = u64::max_value();
        let mut tests = vec![
            (2, 6, max_u64, Err(RaftError::Store(StorageError::Compacted))),
            (3, 4, max_u64, Err(RaftError::Store(StorageError::Compacted))),
            (4, 5, max_u64, Ok(vec![new_entry(4, 4)])),
            (4, 6, max_u64, Ok(vec![new_entry(4, 4), new_entry(5, 5)])),
            (4, 7, max_u64, Ok(vec![new_entry(4, 4), new_entry(5, 5), new_entry(6, 6)])),
            // even if maxsize is zero, the first entry should be returned
            (4, 7, 0, Ok(vec![new_entry(4, 4)])),
            // limit to 2
            (4, 7, (size_of(&ents[1]) + size_of(&ents[2])) as u64,
             Ok(vec![new_entry(4, 4), new_entry(5, 5)])),
            (4, 7, (size_of(&ents[1]) + size_of(&ents[2]) + size_of(&ents[3]) / 2) as u64,
             Ok(vec![new_entry(4, 4), new_entry(5, 5)])),
            (4, 7, (size_of(&ents[1]) + size_of(&ents[2]) + size_of(&ents[3]) - 1) as u64,
             Ok(vec![new_entry(4, 4), new_entry(5, 5)])),
            // all
            (4, 7, (size_of(&ents[1]) + size_of(&ents[2]) + size_of(&ents[3])) as u64,
             Ok(vec![new_entry(4, 4), new_entry(5, 5), new_entry(6, 6)])),
        ];

        for (i, (lo, hi, maxsize, wentries)) in tests.drain(..).enumerate() {
            let worker = Worker::new("snap_manager");
            let sched = worker.scheduler();
            let store = new_storage_from_ents(sched, &ents);
            let e = store.entries(lo, hi, maxsize);
            if e != wentries {
                panic!("#{}: expect entries {:?}, got {:?}", i, wentries, e);
            }
        }
    }

    // last_index and first_index are not mutated by PeerStorage on its own,
    // so we don't test them here.

    #[test]
    fn test_storage_compact() {
        let ents = vec![new_entry(3, 3), new_entry(4, 4), new_entry(5, 5)];
        let mut tests = vec![
            (2, Err(RaftError::Store(StorageError::Compacted))),
            (3, Err(RaftError::Store(StorageError::Compacted))),
            (4, Ok(())),
            (5, Ok(())),
        ];
        for (i, (idx, werr)) in tests.drain(..).enumerate() {
            let worker = Worker::new("snap_manager");
            let sched = worker.scheduler();
            let store = new_storage_from_ents(sched, &ents);
            let mut ctx = InvokeContext::new(&store);
            let res = store.term(idx)
                .map_err(From::from)
                .and_then(|term| compact_raft_log(&store.tag, &mut ctx.apply_state, idx, term));
            // TODO check exact error type after refactoring error.
            if res.is_err() ^ werr.is_err() {
                panic!("#{}: want {:?}, got {:?}", i, werr, res);
            }
            if res.is_ok() {
                let mut wb = WriteBatch::new();
                ctx.save_apply_to(&mut wb).unwrap();
                store.engine.write(wb).expect("");
            }
        }
    }

    #[test]
    fn test_storage_create_snapshot_with_plain_format() {
        test_storage_create_snapshot(false);
    }

    #[test]
    fn test_storage_create_snapshot_with_sst_format() {
        test_storage_create_snapshot(true);
    }

    fn test_storage_create_snapshot(use_sst_file_snapshot: bool) {
        let ents = vec![new_entry(3, 3), new_entry(4, 4), new_entry(5, 5)];
        let mut cs = ConfState::new();
        cs.set_nodes(vec![1, 2, 3]);

        let snap_dir = TempDir::new("snap_dir").unwrap();
        let mgr = SnapManager::new(snap_dir.path().to_str().unwrap(),
                                   None,
                                   use_sst_file_snapshot);
        let mut worker = Worker::new("snap_manager");
        let sched = worker.scheduler();
        let mut s = new_storage_from_ents(sched, &ents);
        let runner = RegionRunner::new(s.engine.clone(), s.raft_engine.clone(), mgr, 0);
        worker.start(runner).unwrap();
        let snap = s.snapshot();
        let unavailable = RaftError::Store(StorageError::SnapshotTemporarilyUnavailable);
        assert_eq!(snap.unwrap_err(), unavailable);
        assert_eq!(*s.snap_tried_cnt.borrow(), 1);

        let snap = match *s.snap_state.borrow() {
            SnapState::Generating(ref rx) => rx.recv_timeout(Duration::from_secs(3)).unwrap(),
            ref s => panic!("unexpected state: {:?}", s),
        };
        assert_eq!(snap.get_metadata().get_index(), 5);
        assert_eq!(snap.get_metadata().get_term(), 5);
        assert!(!snap.get_data().is_empty());

        let mut data = RaftSnapshotData::new();
        protobuf::Message::merge_from_bytes(&mut data, snap.get_data()).expect("");
        assert_eq!(data.get_region().get_id(), 1);
        assert_eq!(data.get_region().get_peers().len(), 1);

        let (tx, rx) = channel();
        s.set_snap_state(SnapState::Generating(rx));
        // Empty channel should cause snapshot call to wait.
        assert_eq!(s.snapshot().unwrap_err(), unavailable);
        assert_eq!(*s.snap_tried_cnt.borrow(), 1);

        tx.send(snap.clone()).unwrap();
        assert_eq!(s.snapshot(), Ok(snap.clone()));
        assert_eq!(*s.snap_tried_cnt.borrow(), 0);

        let mut ctx = InvokeContext::new(&s);
        let mut wb = WriteBatch::new();
        let mut raft_wb = WriteBatch::new();
        s.append(&mut ctx, &[new_entry(6, 5), new_entry(7, 5)], &mut raft_wb).unwrap();
        let mut hs = HardState::new();
        hs.set_commit(7);
        hs.set_term(5);
        ctx.raft_state.set_hard_state(hs);
        ctx.raft_state.set_last_index(7);
        ctx.apply_state.set_applied_index(7);
        ctx.save_raft_to(&mut wb).unwrap();
        ctx.save_apply_to(&mut wb).unwrap();
        s.engine.write(wb).unwrap();
        s.raft_engine.write(raft_wb).unwrap();
        s.apply_state = ctx.apply_state;
        s.raft_state = ctx.raft_state;
        ctx = InvokeContext::new(&s);
        let term = s.term(7).unwrap();
        compact_raft_log(&s.tag, &mut ctx.apply_state, 7, term).unwrap();
        wb = WriteBatch::new();
        ctx.save_apply_to(&mut wb).unwrap();
        s.engine.write(wb).unwrap();
        s.apply_state = ctx.apply_state;
        let (tx, rx) = channel();
        tx.send(snap.clone()).unwrap();
        s.set_snap_state(SnapState::Generating(rx));
        *s.snap_tried_cnt.borrow_mut() = 1;
        // stale snapshot should be abandoned.
        assert_eq!(s.snapshot().unwrap_err(), unavailable);
        assert_eq!(*s.snap_tried_cnt.borrow(), 1);

        match *s.snap_state.borrow() {
            SnapState::Generating(ref rx) => {
                rx.recv_timeout(Duration::from_secs(3)).unwrap();
                worker.stop().unwrap().join().unwrap();
                match rx.recv_timeout(Duration::from_secs(3)) {
                    Err(RecvTimeoutError::Disconnected) => {}
                    res => panic!("unexpected result: {:?}", res),
                }
            }
            ref s => panic!("unexpected state {:?}", s),
        }
        // Disconnected channel should trigger another try.
        assert_eq!(s.snapshot().unwrap_err(), unavailable);
        assert_eq!(*s.snap_tried_cnt.borrow(), 2);

        for cnt in 2..super::MAX_SNAP_TRY_CNT {
            // Scheduled job failed should trigger .
            assert_eq!(s.snapshot().unwrap_err(), unavailable);
            assert_eq!(*s.snap_tried_cnt.borrow(), cnt + 1);
        }

        // When retry too many times, it should report a different error.
        match s.snapshot() {
            Err(RaftError::Store(StorageError::Other(_))) => {}
            res => panic!("unexpected res: {:?}", res),
        }
    }

    #[test]
    fn test_storage_append() {
        let ents = vec![new_entry(3, 3), new_entry(4, 4), new_entry(5, 5)];
        let mut tests = vec![
            (
                vec![new_entry(3, 3), new_entry(4, 4), new_entry(5, 5)],
                vec![new_entry(4, 4), new_entry(5, 5)],
            ),
            (
                vec![new_entry(3, 3), new_entry(4, 6), new_entry(5, 6)],
                vec![new_entry(4, 6), new_entry(5, 6)],
            ),
            (
                vec![new_entry(3, 3), new_entry(4, 4), new_entry(5, 5), new_entry(6, 5)],
                vec![new_entry(4, 4), new_entry(5, 5), new_entry(6, 5)],
            ),
            // truncate incoming entries, truncate the existing entries and append
            (
                vec![new_entry(2, 3), new_entry(3, 3), new_entry(4, 5)],
                vec![new_entry(4, 5)],
            ),
            // truncate the existing entries and append
            (
                vec![new_entry(4, 5)],
                vec![new_entry(4, 5)],
            ),
            // direct append
            (
                vec![new_entry(6, 5)],
                vec![new_entry(4, 4), new_entry(5, 5), new_entry(6, 5)],
            ),
        ];
        for (i, (entries, wentries)) in tests.drain(..).enumerate() {
            let worker = Worker::new("snap_manager");
            let sched = worker.scheduler();
            let mut store = new_storage_from_ents(sched, &ents);
            append_ents(&mut store, &entries);
            let li = store.last_index();
            let actual_entries = store.entries(4, li + 1, u64::max_value()).expect("");
            if actual_entries != wentries {
                panic!("#{}: want {:?}, got {:?}", i, wentries, actual_entries);
            }
        }
    }

    #[test]
    fn test_storage_cache_fetch() {
        let ents = vec![new_entry(3, 3), new_entry(4, 4), new_entry(5, 5)];
        let worker = Worker::new("snap_manager");
        let sched = worker.scheduler();
        let mut store = new_storage_from_ents(sched, &ents);
        store.cache.cache.clear();
        // empty cache should fetch data from rocksdb directly.
        let mut res = store.entries(4, 6, u64::max_value()).unwrap();
        assert_eq!(*res, ents[1..]);

        let entries = vec![new_entry(6, 5), new_entry(7, 5)];
        append_ents(&mut store, &entries);
        validate_cache(&store, &entries);

        // direct cache access
        res = store.entries(6, 8, u64::max_value()).unwrap();
        assert_eq!(res, entries);

        // size limit should be supported correctly.
        res = store.entries(4, 8, 0).unwrap();
        assert_eq!(res, vec![new_entry(4, 4)]);
        let mut size = ents[1..].iter().map(|e| e.compute_size() as u64).sum();
        res = store.entries(4, 8, size).unwrap();
        let mut exp_res = ents[1..].to_vec();
        assert_eq!(res, exp_res);
        for e in &entries {
            size += e.compute_size() as u64;
            exp_res.push(e.clone());
            res = store.entries(4, 8, size).unwrap();
            assert_eq!(res, exp_res);
        }

        // range limit should be supported correctly.
        for low in 4..9 {
            for high in low..9 {
                let res = store.entries(low, high, u64::max_value()).unwrap();
                assert_eq!(*res, exp_res[low as usize - 4..high as usize - 4]);
            }
        }
    }

    #[test]
    fn test_storage_cache_update() {
        let ents = vec![new_entry(3, 3), new_entry(4, 4), new_entry(5, 5)];
        let worker = Worker::new("snap_manager");
        let sched = worker.scheduler();
        let mut store = new_storage_from_ents(sched, &ents);
        store.cache.cache.clear();

        // initial cache
        let mut entries = vec![new_entry(6, 5), new_entry(7, 5)];
        append_ents(&mut store, &entries);
        validate_cache(&store, &entries);

        // rewrite
        entries = vec![new_entry(6, 6), new_entry(7, 6)];
        append_ents(&mut store, &entries);
        validate_cache(&store, &entries);

        // rewrite old entry
        entries = vec![new_entry(5, 6), new_entry(6, 6)];
        append_ents(&mut store, &entries);
        validate_cache(&store, &entries);

        // partial rewrite
        entries = vec![new_entry(6, 7), new_entry(7, 7)];
        append_ents(&mut store, &entries);
        let mut exp_res = vec![new_entry(5, 6), new_entry(6, 7), new_entry(7, 7)];
        validate_cache(&store, &exp_res);

        // direct append
        entries = vec![new_entry(8, 7), new_entry(9, 7)];
        append_ents(&mut store, &entries);
        exp_res.extend_from_slice(&entries);
        validate_cache(&store, &exp_res);

        // rewrite middle
        entries = vec![new_entry(7, 8)];
        append_ents(&mut store, &entries);
        exp_res.truncate(2);
        exp_res.push(new_entry(7, 8));
        validate_cache(&store, &exp_res);

        let cap = MAX_CACHE_CAPACITY as u64;

        // result overflow
        entries = (3..cap + 1).map(|i| new_entry(i + 5, 8)).collect();
        append_ents(&mut store, &entries);
        exp_res.remove(0);
        exp_res.extend_from_slice(&entries);
        validate_cache(&store, &exp_res);

        // input overflow
        entries = (0..cap + 1).map(|i| new_entry(i + cap + 6, 8)).collect();
        append_ents(&mut store, &entries);
        exp_res = entries[entries.len() - cap as usize..].to_vec();
        validate_cache(&store, &exp_res);

        // compact
        store.compact_to(cap + 10);
        exp_res = (cap + 10..cap * 2 + 7).map(|i| new_entry(i, 8)).collect();
        validate_cache(&store, &exp_res);

        // compact shrink
        assert!(store.cache.cache.capacity() >= cap as usize);
        store.compact_to(cap * 2);
        exp_res = (cap * 2..cap * 2 + 7).map(|i| new_entry(i, 8)).collect();
        validate_cache(&store, &exp_res);
        assert!(store.cache.cache.capacity() < cap as usize);

        // append shrink
        entries = (0..cap + 1).map(|i| new_entry(i, 8)).collect();
        append_ents(&mut store, &entries);
        assert!(store.cache.cache.capacity() >= cap as usize);
        append_ents(&mut store, &[new_entry(6, 8)]);
        exp_res = (1..7).map(|i| new_entry(i, 8)).collect();
        validate_cache(&store, &exp_res);
        assert!(store.cache.cache.capacity() < cap as usize);
    }


    #[test]
    fn test_storage_apply_snapshot_with_old_format() {
        test_storage_apply_snapshot(false);
    }

    #[test]
    fn test_storage_apply_snapshot_with_sst_file_format() {
        test_storage_apply_snapshot(true);
    }

    fn test_storage_apply_snapshot(use_sst_file_snapshot: bool) {
        let ents = vec![new_entry(3, 3), new_entry(4, 4), new_entry(5, 5), new_entry(6, 6)];
        let mut cs = ConfState::new();
        cs.set_nodes(vec![1, 2, 3]);

        let snap_dir = TempDir::new("snap").unwrap();
        let mgr = SnapManager::new(snap_dir.path().to_str().unwrap(),
                                   None,
                                   use_sst_file_snapshot);
        let mut worker = Worker::new("snap_manager");
        let sched = worker.scheduler();
        let s1 = new_storage_from_ents(sched.clone(), &ents);
        let runner = RegionRunner::new(s1.engine.clone(), s1.raft_engine.clone(), mgr.clone(), 0);
        worker.start(runner).unwrap();
        assert!(s1.snapshot().is_err());
        let snap1 = match *s1.snap_state.borrow() {
            SnapState::Generating(ref rx) => rx.recv_timeout(Duration::from_secs(3)).unwrap(),
            ref s => panic!("unexpected state: {:?}", s),
        };
        assert_eq!(s1.truncated_index(), 3);
        assert_eq!(s1.truncated_term(), 3);

        let key = SnapKey::from_snap(&snap1).unwrap();
        let from = mgr.get_snapshot_for_sending(&key).unwrap();
        let to = mgr.get_snapshot_for_receiving(&key, b"").unwrap();
        copy_snapshot(from, to).unwrap();

        let mut s2 = new_storage(sched.clone());
        assert_eq!(s2.first_index(), s2.applied_index() + 1);
        let mut ctx = InvokeContext::new(&s2);
        assert_ne!(ctx.last_term, snap1.get_metadata().get_term());
        let wb = WriteBatch::new();
        let raft_wb = WriteBatch::new();
        s2.apply_snapshot(&mut ctx, &snap1, &wb, &raft_wb).unwrap();
        assert_eq!(ctx.last_term, snap1.get_metadata().get_term());
        assert_eq!(ctx.apply_state.get_applied_index(), 6);
        assert_eq!(ctx.raft_state.get_last_index(), 6);
        assert_eq!(ctx.apply_state.get_truncated_state().get_index(), 6);
        assert_eq!(ctx.apply_state.get_truncated_state().get_term(), 6);
        assert_eq!(s2.first_index(), s2.applied_index() + 1);
        validate_cache(&s2, &[]);

        let ents = &[new_entry(3, 3), new_entry(4, 3)];
        let mut s3 = new_storage_from_ents(sched, ents);
        validate_cache(&s3, &ents[1..]);
        let mut ctx = InvokeContext::new(&s3);
        assert_ne!(ctx.last_term, snap1.get_metadata().get_term());
        let wb = WriteBatch::new();
        let raft_wb = WriteBatch::new();
        s3.apply_snapshot(&mut ctx, &snap1, &wb, &raft_wb).unwrap();
        assert_eq!(ctx.last_term, snap1.get_metadata().get_term());
        assert_eq!(ctx.apply_state.get_applied_index(), 6);
        assert_eq!(ctx.raft_state.get_last_index(), 6);
        assert_eq!(ctx.apply_state.get_truncated_state().get_index(), 6);
        assert_eq!(ctx.apply_state.get_truncated_state().get_term(), 6);
        validate_cache(&s3, &[]);
    }

    #[test]
    fn test_canceling_snapshot() {
        let worker = Worker::new("snap_manager");
        let sched = worker.scheduler();
        let mut s = new_storage(sched);

        // PENDING can be canceled directly.
        s.snap_state =
            RefCell::new(SnapState::Applying(Arc::new(AtomicUsize::new(JOB_STATUS_PENDING))));
        assert!(s.cancel_applying_snap());
        assert_eq!(*s.snap_state.borrow(), SnapState::ApplyAborted);

        // RUNNING can't be canceled directly.
        s.snap_state =
            RefCell::new(SnapState::Applying(Arc::new(AtomicUsize::new(JOB_STATUS_RUNNING))));
        assert!(!s.cancel_applying_snap());
        assert_eq!(*s.snap_state.borrow(),
                   SnapState::Applying(Arc::new(AtomicUsize::new(JOB_STATUS_CANCELLING))));
        // CANCEL can't be canceled again.
        assert!(!s.cancel_applying_snap());

        s.snap_state =
            RefCell::new(SnapState::Applying(Arc::new(AtomicUsize::new(JOB_STATUS_CANCELLED))));
        // canceled snapshot can be cancel directly.
        assert!(s.cancel_applying_snap());
        assert_eq!(*s.snap_state.borrow(), SnapState::ApplyAborted);

        s.snap_state =
            RefCell::new(SnapState::Applying(Arc::new(AtomicUsize::new(JOB_STATUS_FINISHED))));
        assert!(s.cancel_applying_snap());
        assert_eq!(*s.snap_state.borrow(), SnapState::Relax);

        s.snap_state =
            RefCell::new(SnapState::Applying(Arc::new(AtomicUsize::new(JOB_STATUS_FAILED))));
        let res = recover_safe!(|| s.cancel_applying_snap());
        assert!(res.is_err());
    }

    #[test]
    fn test_try_finish_snapshot() {
        let worker = Worker::new("snap_manager");
        let sched = worker.scheduler();
        let mut s = new_storage(sched);

        // PENDING can be finished.
        let mut snap_state = SnapState::Applying(Arc::new(AtomicUsize::new(JOB_STATUS_PENDING)));
        s.snap_state = RefCell::new(snap_state);
        assert!(s.check_applying_snap());
        assert_eq!(*s.snap_state.borrow(),
                   SnapState::Applying(Arc::new(AtomicUsize::new(JOB_STATUS_PENDING))));

        // RUNNING can't be finished.
        snap_state = SnapState::Applying(Arc::new(AtomicUsize::new(JOB_STATUS_RUNNING)));
        s.snap_state = RefCell::new(snap_state);
        assert!(s.check_applying_snap());
        assert_eq!(*s.snap_state.borrow(),
                   SnapState::Applying(Arc::new(AtomicUsize::new(JOB_STATUS_RUNNING))));

        snap_state = SnapState::Applying(Arc::new(AtomicUsize::new(JOB_STATUS_CANCELLED)));
        s.snap_state = RefCell::new(snap_state);
        assert!(!s.check_applying_snap());
        assert_eq!(*s.snap_state.borrow(), SnapState::ApplyAborted);
        // ApplyAborted is not applying snapshot.
        assert!(!s.check_applying_snap());
        assert_eq!(*s.snap_state.borrow(), SnapState::ApplyAborted);

        s.snap_state =
            RefCell::new(SnapState::Applying(Arc::new(AtomicUsize::new(JOB_STATUS_FINISHED))));
        assert!(!s.check_applying_snap());
        assert_eq!(*s.snap_state.borrow(), SnapState::Relax);
        // Relax is not applying snapshot.
        assert!(!s.check_applying_snap());
        assert_eq!(*s.snap_state.borrow(), SnapState::Relax);

        s.snap_state =
            RefCell::new(SnapState::Applying(Arc::new(AtomicUsize::new(JOB_STATUS_FAILED))));
        let res = recover_safe!(|| s.check_applying_snap());
        assert!(res.is_err());
    }
}<|MERGE_RESOLUTION|>--- conflicted
+++ resolved
@@ -787,14 +787,8 @@
     }
 
     /// Delete all meta belong to the region. Results are stored in `wb`.
-<<<<<<< HEAD
     pub fn clear_meta(&mut self, wb: &WriteBatch, raft_wb: &WriteBatch) -> Result<()> {
         try!(clear_meta(wb, raft_wb, &self.raft_engine, self.get_region_id()));
-=======
-    pub fn clear_meta(&mut self, wb: &mut WriteBatch) -> Result<()> {
-        let region_id = self.get_region_id();
-        try!(clear_meta(&self.engine, wb, region_id, &self.raft_state));
->>>>>>> 0c6e080e
         self.cache = EntryCache::default();
         Ok(())
     }
@@ -1000,19 +994,17 @@
 }
 
 /// Delete all meta belong to the region. Results are stored in `wb`.
-<<<<<<< HEAD
 pub fn clear_meta(wb: &WriteBatch,
                   raft_wb: &WriteBatch,
                   raft_engine: &DB,
                   region_id: u64)
                   -> Result<()> {
     let t = Instant::now();
-    let mut raft_count = 0;
-
     try!(wb.delete(&keys::region_state_key(region_id)));
     try!(wb.delete(&keys::apply_state_key(region_id)));
     try!(wb.delete(&keys::raft_state_key(region_id)));
 
+    let mut raft_count = 0;
     let (raft_start, raft_end) = (keys::region_raft_prefix(region_id),
                                   keys::region_raft_prefix(region_id + 1));
     try!(raft_engine.scan(&raft_start,
@@ -1023,41 +1015,9 @@
                               raft_count += 1;
                               Ok(true)
                           }));
-    info!("[region {}] clear peer {} raft keys, takes {:?}",
+    info!("[region {}] clear peer 1 meta key, 2 raft keys and {} raft logs, takes {:?}",
           region_id,
           raft_count,
-=======
-pub fn clear_meta(engine: &DB,
-                  wb: &WriteBatch,
-                  region_id: u64,
-                  raft_state: &RaftLocalState)
-                  -> Result<()> {
-    let t = Instant::now();
-    try!(wb.delete(&keys::region_state_key(region_id)));
-
-    let last_index = last_index(raft_state);
-    let mut first_index = last_index + 1;
-    let begin_log_key = keys::raft_log_key(region_id, 0);
-    let end_log_key = keys::raft_log_key(region_id, first_index);
-    try!(engine.scan_cf(CF_RAFT,
-                        &begin_log_key,
-                        &end_log_key,
-                        false,
-                        &mut |key, _| {
-                            first_index = keys::raft_log_index(key).unwrap();
-                            Ok(false)
-                        }));
-    let handle = try!(rocksdb::get_cf_handle(engine, CF_RAFT));
-    for id in first_index..last_index + 1 {
-        try!(wb.delete_cf(handle, &keys::raft_log_key(region_id, id)));
-    }
-    try!(wb.delete_cf(handle, &keys::raft_state_key(region_id)));
-    try!(wb.delete_cf(handle, &keys::apply_state_key(region_id)));
-
-    info!("[region {}] clear peer 1 meta key, 2 raft keys and {} raft logs, takes {:?}",
-          region_id,
-          last_index + 1 - first_index,
->>>>>>> 0c6e080e
           t.elapsed());
     Ok(())
 }
@@ -1320,31 +1280,42 @@
         let (raft_start, raft_end) = (keys::region_raft_prefix(region_id),
                                       keys::region_raft_prefix(region_id + 1));
         store.engine
-            .scan_cf(CF_RAFT,
-                     &raft_start,
-                     &raft_end,
-                     false,
-                     &mut |_, _| {
-                         count += 1;
-                         Ok(true)
-                     })
+            .scan(&raft_start,
+                  &raft_end,
+                  false,
+                  &mut |_, _| {
+                      count += 1;
+                      Ok(true)
+                  })
             .unwrap();
+
+        store.raft_engine
+            .scan(&raft_start,
+                  &raft_end,
+                  false,
+                  &mut |_, _| {
+                      count += 1;
+                      Ok(true)
+                  })
+            .unwrap();
+
         count
     }
 
     #[test]
     fn test_storage_clear_meta() {
-        let td = TempDir::new("tikv-store").unwrap();
         let worker = Worker::new("snap_manager");
         let sched = worker.scheduler();
-        let mut store = new_storage_from_ents(sched, &td, &[new_entry(3, 3), new_entry(4, 4)]);
+        let mut store = new_storage_from_ents(sched, &[new_entry(3, 3), new_entry(4, 4)]);
         append_ents(&mut store, &[new_entry(5, 5), new_entry(6, 6)]);
 
         assert_eq!(6, get_meta_key_count(&store));
 
-        let mut wb = WriteBatch::new();
-        store.clear_meta(&mut wb).unwrap();
+        let wb = WriteBatch::new();
+        let raft_wb = WriteBatch::new();
+        store.clear_meta(&wb, &raft_wb).unwrap();
         store.engine.write(wb).unwrap();
+        store.raft_engine.write(raft_wb).unwrap();
 
         assert_eq!(0, get_meta_key_count(&store));
     }
