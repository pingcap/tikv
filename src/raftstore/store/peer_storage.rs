// Copyright 2016 TiKV Project Authors. Licensed under Apache-2.0.

use std::cell::{Cell, RefCell};
use std::collections::VecDeque;
use std::sync::atomic::{AtomicUsize, Ordering};
use std::sync::mpsc::{self, Receiver, TryRecvError};
use std::sync::Arc;
use std::time::Instant;
use std::{cmp, error, u64};

use engine::rocks;
use engine::rocks::{Cache, Snapshot as DbSnapshot, WriteBatch, DB};
use engine::rocks::{DBOptions, Writable};
use engine::Engines;
use engine::{Iterable, Mutable, Peekable};
use kvproto::metapb::{self, Region};
use kvproto::raft_serverpb::{
    MergeState, PeerState, RaftApplyState, RaftLocalState, RaftSnapshotData, RegionLocalState,
};
use protobuf::Message;
use raft::eraftpb::{ConfState, Entry, HardState, Snapshot};
use raft::{self, Error as RaftError, RaftState, Ready, Storage, StorageError};

use crate::raftstore::store::fsm::GenSnapTask;
use crate::raftstore::store::util::conf_state_from_region;
use crate::raftstore::store::ProposalContext;
use crate::raftstore::{Error, Result};
use tikv_util::worker::Scheduler;

use super::keys::{self, enc_end_key, enc_start_key};
use super::metrics::*;
use super::worker::RegionTask;
use super::{SnapEntry, SnapKey, SnapManager, SnapshotStatistics};
use crate::config;

// When we create a region peer, we should initialize its log term/index > 0,
// so that we can force the follower peer to sync the snapshot first.
pub const RAFT_INIT_LOG_TERM: u64 = 5;
pub const RAFT_INIT_LOG_INDEX: u64 = 5;
const MAX_SNAP_TRY_CNT: usize = 5;
const RAFT_LOG_MULTI_GET_CNT: u64 = 8;

/// The initial region epoch version.
pub const INIT_EPOCH_VER: u64 = 1;
/// The initial region epoch conf_version.
pub const INIT_EPOCH_CONF_VER: u64 = 1;

// One extra slot for VecDeque internal usage.
const MAX_CACHE_CAPACITY: usize = 1024 - 1;
const SHRINK_CACHE_CAPACITY: usize = 64;

pub const JOB_STATUS_PENDING: usize = 0;
pub const JOB_STATUS_RUNNING: usize = 1;
pub const JOB_STATUS_CANCELLING: usize = 2;
pub const JOB_STATUS_CANCELLED: usize = 3;
pub const JOB_STATUS_FINISHED: usize = 4;
pub const JOB_STATUS_FAILED: usize = 5;

#[derive(Debug)]
pub enum SnapState {
    Relax,
    Generating(Receiver<Snapshot>),
    Applying(Arc<AtomicUsize>),
    ApplyAborted,
}

impl PartialEq for SnapState {
    fn eq(&self, other: &SnapState) -> bool {
        match (self, other) {
            (&SnapState::Relax, &SnapState::Relax)
            | (&SnapState::ApplyAborted, &SnapState::ApplyAborted)
            | (&SnapState::Generating(_), &SnapState::Generating(_)) => true,
            (&SnapState::Applying(ref b1), &SnapState::Applying(ref b2)) => {
                b1.load(Ordering::Relaxed) == b2.load(Ordering::Relaxed)
            }
            _ => false,
        }
    }
}

#[inline]
pub fn first_index(state: &RaftApplyState) -> u64 {
    state.get_truncated_state().get_index() + 1
}

#[inline]
pub fn last_index(state: &RaftLocalState) -> u64 {
    state.get_last_index()
}

#[derive(Default)]
struct EntryCache {
    cache: VecDeque<Entry>,
}

impl EntryCache {
    fn first_index(&self) -> Option<u64> {
        self.cache.front().map(|e| e.get_index())
    }

    fn fetch_entries_to(
        &self,
        begin: u64,
        end: u64,
        mut fetched_size: u64,
        max_size: u64,
        ents: &mut Vec<Entry>,
    ) {
        if begin >= end {
            return;
        }
        assert!(!self.cache.is_empty());
        let cache_low = self.cache.front().unwrap().get_index();
        let start_idx = begin.checked_sub(cache_low).unwrap() as usize;
        let limit_idx = end.checked_sub(cache_low).unwrap() as usize;

        let mut end_idx = start_idx;
        self.cache
            .iter()
            .skip(start_idx)
            .take_while(|e| {
                let cur_idx = end_idx as u64 + cache_low;
                assert_eq!(e.get_index(), cur_idx);
                let m = u64::from(e.compute_size());
                fetched_size += m;
                if fetched_size == m {
                    end_idx += 1;
                    fetched_size <= max_size && end_idx < limit_idx
                } else if fetched_size <= max_size {
                    end_idx += 1;
                    end_idx < limit_idx
                } else {
                    false
                }
            })
            .count();
        // Cache either is empty or contains latest log. Hence we don't need to fetch log
        // from rocksdb anymore.
        assert!(end_idx == limit_idx || fetched_size > max_size);
        let (first, second) = tikv_util::slices_in_range(&self.cache, start_idx, end_idx);
        ents.extend_from_slice(first);
        ents.extend_from_slice(second);
    }

    fn append(&mut self, tag: &str, entries: &[Entry]) {
        if entries.is_empty() {
            return;
        }
        if let Some(cache_last_index) = self.cache.back().map(|e| e.get_index()) {
            let first_index = entries[0].get_index();
            if cache_last_index >= first_index {
                if self.cache.front().unwrap().get_index() >= first_index {
                    self.cache.clear();
                } else {
                    let left = self.cache.len() - (cache_last_index - first_index + 1) as usize;
                    self.cache.truncate(left);
                }
                if self.cache.len() + entries.len() < SHRINK_CACHE_CAPACITY
                    && self.cache.capacity() > SHRINK_CACHE_CAPACITY
                {
                    self.cache.shrink_to_fit();
                }
            } else if cache_last_index + 1 < first_index {
                panic!(
                    "{} unexpected hole: {} < {}",
                    tag, cache_last_index, first_index
                );
            }
        }
        let mut start_idx = 0;
        if let Some(len) = (self.cache.len() + entries.len()).checked_sub(MAX_CACHE_CAPACITY) {
            if len < self.cache.len() {
                self.cache.drain(..len);
            } else {
                start_idx = len - self.cache.len();
                self.cache.clear();
            }
        }
        for e in &entries[start_idx..] {
            self.cache.push_back(e.to_owned());
        }
    }

    pub fn compact_to(&mut self, idx: u64) {
        let cache_first_idx = self.first_index().unwrap_or(u64::MAX);
        if cache_first_idx > idx {
            return;
        }
        let cache_last_idx = self.cache.back().unwrap().get_index();
        // Use `cache_last_idx + 1` to make sure cache can be cleared completely
        // if necessary.
        self.cache
            .drain(..(cmp::min(cache_last_idx + 1, idx) - cache_first_idx) as usize);
        if self.cache.len() < SHRINK_CACHE_CAPACITY && self.cache.capacity() > SHRINK_CACHE_CAPACITY
        {
            // So the peer storage doesn't have much writes since the proposal of compaction,
            // we can consider this peer is going to be inactive.
            self.cache.shrink_to_fit();
        }
    }
}

#[derive(Default)]
pub struct CacheQueryStats {
    pub hit: Cell<u64>,
    pub miss: Cell<u64>,
}

impl CacheQueryStats {
    pub fn flush(&mut self) {
        if self.hit.get() > 0 {
            RAFT_ENTRY_FETCHES
                .with_label_values(&["hit"])
                .inc_by(self.hit.replace(0) as i64);
        }
        if self.miss.get() > 0 {
            RAFT_ENTRY_FETCHES
                .with_label_values(&["miss"])
                .inc_by(self.miss.replace(0) as i64);
        }
    }
}

pub trait HandleRaftReadyContext {
    fn kv_wb(&self) -> &WriteBatch;
    fn kv_wb_mut(&mut self) -> &mut WriteBatch;
    fn raft_wb(&self) -> &WriteBatch;
    fn raft_wb_mut(&mut self) -> &mut WriteBatch;
    fn sync_log(&self) -> bool;
    fn set_sync_log(&mut self, sync: bool);
}

fn storage_error<E>(error: E) -> raft::Error
where
    E: Into<Box<dyn error::Error + Send + Sync>>,
{
    raft::Error::Store(StorageError::Other(error.into()))
}

impl From<Error> for RaftError {
    fn from(err: Error) -> RaftError {
        storage_error(err)
    }
}

pub struct ApplySnapResult {
    // prev_region is the region before snapshot applied.
    pub prev_region: metapb::Region,
    pub region: metapb::Region,
}

/// Returned by `PeerStorage::handle_raft_ready`, used for recording changed status of
/// `RaftLocalState` and `RaftApplyState`.
pub struct InvokeContext {
    pub region_id: u64,
    /// Changed RaftLocalState is stored into `raft_state`.
    pub raft_state: RaftLocalState,
    /// Changed RaftApplyState is stored into `apply_state`.
    pub apply_state: RaftApplyState,
    last_term: u64,
    /// The old region is stored here if there is a snapshot.
    pub snap_region: Option<Region>,
}

impl InvokeContext {
    pub fn new(store: &PeerStorage) -> InvokeContext {
        InvokeContext {
            region_id: store.get_region_id(),
            raft_state: store.raft_state.clone(),
            apply_state: store.apply_state.clone(),
            last_term: store.last_term,
            snap_region: None,
        }
    }

    #[inline]
    pub fn has_snapshot(&self) -> bool {
        self.snap_region.is_some()
    }

    #[inline]
    pub fn save_raft_state_to(&self, raft_wb: &mut WriteBatch) -> Result<()> {
        raft_wb.put_msg(&keys::raft_state_key(self.region_id), &self.raft_state)?;
        Ok(())
    }

    #[inline]
    pub fn save_apply_state_to(&self, raft_wb: &mut WriteBatch) -> Result<()> {
        raft_wb.put_msg(&keys::apply_state_key(self.region_id), &self.apply_state)?;
        Ok(())
    }
}

<<<<<<< HEAD
=======
pub fn recover_from_applying_state(
    engines: &Engines,
    raft_wb: &WriteBatch,
    region_id: u64,
) -> Result<()> {
    let snapshot_raft_state_key = keys::snapshot_raft_state_key(region_id);
    let snapshot_raft_state: RaftLocalState =
        match box_try!(engines.kv.get_msg_cf(CF_RAFT, &snapshot_raft_state_key)) {
            Some(state) => state,
            None => {
                return Err(box_err!(
                    "[region {}] failed to get raftstate from kv engine, \
                     when recover from applying state",
                    region_id
                ));
            }
        };

    let raft_state_key = keys::raft_state_key(region_id);
    let raft_state: RaftLocalState = match box_try!(engines.raft.get_msg(&raft_state_key)) {
        Some(state) => state,
        None => RaftLocalState::new(),
    };

    // if we recv append log when applying snapshot, last_index in raft_local_state will
    // larger than snapshot_index. since raft_local_state is written to raft engine, and
    // raft write_batch is written after kv write_batch, raft_local_state may wrong if
    // restart happen between the two write. so we copy raft_local_state to kv engine
    // (snapshot_raft_state), and set snapshot_raft_state.last_index = snapshot_index.
    // after restart, we need check last_index.
    if last_index(&snapshot_raft_state) > last_index(&raft_state) {
        raft_wb.put_msg(&raft_state_key, &snapshot_raft_state)?;
    }
    Ok(())
}

>>>>>>> 22efcdd6
pub fn init_raft_state(engines: &Engines, region: &Region) -> Result<RaftLocalState> {
    let state_key = keys::raft_state_key(region.get_id());
    Ok(match engines.raft.get_msg(&state_key)? {
        Some(s) => s,
        None => {
            let mut raft_state = RaftLocalState::new();
            if !region.get_peers().is_empty() {
                // new split region
                raft_state.set_last_index(RAFT_INIT_LOG_INDEX);
                raft_state.mut_hard_state().set_term(RAFT_INIT_LOG_TERM);
                raft_state.mut_hard_state().set_commit(RAFT_INIT_LOG_INDEX);
                engines.raft.put_msg(&state_key, &raft_state)?;
            }
            raft_state
        }
    })
}

pub fn init_apply_state(engines: &Engines, region: &Region) -> Result<RaftApplyState> {
    Ok(
        match engines
<<<<<<< HEAD
            .raft
            .get_msg(&keys::apply_state_key(region.get_id()))?
=======
            .kv
            .get_msg_cf(CF_RAFT, &keys::apply_state_key(region.get_id()))?
>>>>>>> 22efcdd6
        {
            Some(s) => s,
            None => {
                let mut apply_state = RaftApplyState::new();
                if !region.get_peers().is_empty() {
                    apply_state.set_applied_index(RAFT_INIT_LOG_INDEX);
                    let state = apply_state.mut_truncated_state();
                    state.set_index(RAFT_INIT_LOG_INDEX);
                    state.set_term(RAFT_INIT_LOG_TERM);
                }
                apply_state
            }
        },
    )
}

fn init_last_term(
    engines: &Engines,
    region: &Region,
    raft_state: &RaftLocalState,
    apply_state: &RaftApplyState,
) -> Result<u64> {
    let last_idx = raft_state.get_last_index();
    if last_idx == 0 {
        return Ok(0);
    } else if last_idx == RAFT_INIT_LOG_INDEX {
        return Ok(RAFT_INIT_LOG_TERM);
    } else if last_idx == apply_state.get_truncated_state().get_index() {
        return Ok(apply_state.get_truncated_state().get_term());
    } else {
        assert!(last_idx > RAFT_INIT_LOG_INDEX);
    }
    let last_log_key = keys::raft_log_key(region.get_id(), last_idx);
    let entry = engines.raft.get_msg::<Entry>(&last_log_key)?;
    match entry {
        None => Err(box_err!(
            "[region {}] entry at {} doesn't exist, may lose data.",
            region.get_id(),
            last_idx
        )),
        Some(e) => Ok(e.get_term()),
    }
}

<<<<<<< HEAD
=======
pub struct PeerStorage {
    pub engines: Engines,

    peer_id: u64,
    region: metapb::Region,
    raft_state: RaftLocalState,
    apply_state: RaftApplyState,
    applied_index_term: u64,
    last_term: u64,

    snap_state: RefCell<SnapState>,
    gen_snap_task: RefCell<Option<GenSnapTask>>,
    region_sched: Scheduler<RegionTask>,
    snap_tried_cnt: RefCell<usize>,

    cache: EntryCache,
    stats: CacheQueryStats,

    pub tag: String,
}

>>>>>>> 22efcdd6
impl Storage for PeerStorage {
    fn initial_state(&self) -> raft::Result<RaftState> {
        self.initial_state()
    }

    fn entries(&self, low: u64, high: u64, max_size: u64) -> raft::Result<Vec<Entry>> {
        self.entries(low, high, max_size)
    }

    fn term(&self, idx: u64) -> raft::Result<u64> {
        self.term(idx)
    }

    fn first_index(&self) -> raft::Result<u64> {
        Ok(self.first_index())
    }

    fn last_index(&self) -> raft::Result<u64> {
        Ok(self.last_index())
    }

    fn snapshot(&self) -> raft::Result<Snapshot> {
        self.snapshot()
    }
}

impl PeerStorage {
    pub fn new(
        engines: Engines,
        region: &metapb::Region,
        region_sched: Scheduler<RegionTask>,
        peer_id: u64,
        tag: String,
    ) -> Result<PeerStorage> {
        debug!(
            "creating storage on specified path";
            "region_id" => region.get_id(),
            "peer_id" => peer_id,
            "path" => ?engines.kv.path(),
        );
        let raft_state = init_raft_state(&engines, region)?;
        let apply_state = init_apply_state(&engines, region)?;
        if raft_state.get_last_index() < apply_state.get_applied_index() {
            panic!(
                "{} unexpected raft log index: last_index {} < applied_index {}",
                tag,
                raft_state.get_last_index(),
                apply_state.get_applied_index()
            );
        }
        let last_term = init_last_term(&engines, region, &raft_state, &apply_state)?;

        Ok(PeerStorage {
            engines,
            peer_id,
            region: region.clone(),
            raft_state,
            apply_state,
            snap_state: RefCell::new(SnapState::Relax),
            gen_snap_task: RefCell::new(None),
            region_sched,
            snap_tried_cnt: RefCell::new(0),
            tag,
            applied_index_term: RAFT_INIT_LOG_TERM,
            last_term,
            cache: EntryCache::default(),
            stats: CacheQueryStats::default(),
        })
    }

    pub fn is_initialized(&self) -> bool {
        !self.region().get_peers().is_empty()
    }

    pub fn initial_state(&self) -> raft::Result<RaftState> {
        let hard_state = self.raft_state.get_hard_state().clone();
        if hard_state == HardState::new() {
            assert!(
                !self.is_initialized(),
                "peer for region {:?} is initialized but local state {:?} has empty hard \
                 state",
                self.region,
                self.raft_state
            );

            return Ok(RaftState {
                hard_state,
                conf_state: ConfState::default(),
            });
        }
        Ok(RaftState {
            hard_state,
            conf_state: conf_state_from_region(self.region()),
        })
    }

    fn check_range(&self, low: u64, high: u64) -> raft::Result<()> {
        if low > high {
            return Err(storage_error(format!(
                "low: {} is greater that high: {}",
                low, high
            )));
        } else if low <= self.truncated_index() {
            return Err(RaftError::Store(StorageError::Compacted));
        } else if high > self.last_index() + 1 {
            return Err(storage_error(format!(
                "entries' high {} is out of bound lastindex {}",
                high,
                self.last_index()
            )));
        }
        Ok(())
    }

    pub fn entries(&self, low: u64, high: u64, max_size: u64) -> raft::Result<Vec<Entry>> {
        self.check_range(low, high)?;
        let mut ents = Vec::with_capacity((high - low) as usize);
        if low == high {
            return Ok(ents);
        }
        let cache_low = self.cache.first_index().unwrap_or(u64::MAX);
        let region_id = self.get_region_id();
        if high <= cache_low {
            // not overlap
            self.stats.miss.update(|m| m + 1);
            fetch_entries_to(
                &self.engines.raft,
                region_id,
                low,
                high,
                max_size,
                &mut ents,
            )?;
            return Ok(ents);
        }
        let mut fetched_size = 0;
        let begin_idx = if low < cache_low {
            self.stats.miss.update(|m| m + 1);
            fetched_size = fetch_entries_to(
                &self.engines.raft,
                region_id,
                low,
                cache_low,
                max_size,
                &mut ents,
            )?;
            if fetched_size > max_size {
                // max_size exceed.
                return Ok(ents);
            }
            cache_low
        } else {
            low
        };

        self.stats.hit.update(|h| h + 1);
        self.cache
            .fetch_entries_to(begin_idx, high, fetched_size, max_size, &mut ents);
        Ok(ents)
    }

    pub fn term(&self, idx: u64) -> raft::Result<u64> {
        if idx == self.truncated_index() {
            return Ok(self.truncated_term());
        }
        self.check_range(idx, idx + 1)?;
        if self.truncated_term() == self.last_term || idx == self.last_index() {
            return Ok(self.last_term);
        }
        let entries = self.entries(idx, idx + 1, raft::NO_LIMIT)?;
        Ok(entries[0].get_term())
    }

    #[inline]
    pub fn first_index(&self) -> u64 {
        first_index(&self.apply_state)
    }

    #[inline]
    pub fn last_index(&self) -> u64 {
        last_index(&self.raft_state)
    }

    #[inline]
    pub fn applied_index(&self) -> u64 {
        self.apply_state.get_applied_index()
    }

    #[inline]
    pub fn set_applied_state(&mut self, apply_state: RaftApplyState) {
        self.apply_state = apply_state;
    }

    #[inline]
    pub fn set_applied_term(&mut self, applied_index_term: u64) {
        self.applied_index_term = applied_index_term;
    }

    #[inline]
    pub fn apply_state(&self) -> &RaftApplyState {
        &self.apply_state
    }

    #[inline]
    pub fn applied_index_term(&self) -> u64 {
        self.applied_index_term
    }

    #[inline]
    pub fn committed_index(&self) -> u64 {
        self.raft_state.get_hard_state().get_commit()
    }

    #[inline]
    pub fn truncated_index(&self) -> u64 {
        self.apply_state.get_truncated_state().get_index()
    }

    #[inline]
    pub fn truncated_term(&self) -> u64 {
        self.apply_state.get_truncated_state().get_term()
    }

    pub fn region(&self) -> &metapb::Region {
        &self.region
    }

    pub fn set_region(&mut self, region: metapb::Region) {
        self.region = region;
    }

    pub fn raw_snapshot(&self) -> DbSnapshot {
        DbSnapshot::new(Arc::clone(&self.engines.kv))
    }

    fn validate_snap(&self, snap: &Snapshot) -> bool {
        let idx = snap.get_metadata().get_index();
        if idx < self.truncated_index() {
            // stale snapshot, should generate again.
            info!(
                "snapshot is stale, generate again";
                "region_id" => self.region.get_id(),
                "peer_id" => self.peer_id,
                "snap_index" => idx,
                "truncated_index" => self.truncated_index(),
            );
            STORE_SNAPSHOT_VALIDATION_FAILURE_COUNTER
                .with_label_values(&["stale"])
                .inc();
            return false;
        }

        let mut snap_data = RaftSnapshotData::new();
        if let Err(e) = snap_data.merge_from_bytes(snap.get_data()) {
            error!(
                "failed to decode snapshot, it may be corrupted";
                "region_id" => self.region.get_id(),
                "peer_id" => self.peer_id,
                "err" => ?e,
            );
            STORE_SNAPSHOT_VALIDATION_FAILURE_COUNTER
                .with_label_values(&["decode"])
                .inc();
            return false;
        }
        let snap_epoch = snap_data.get_region().get_region_epoch();
        let latest_epoch = self.region().get_region_epoch();
        if snap_epoch.get_conf_ver() < latest_epoch.get_conf_ver() {
            info!(
                "snapshot epoch is stale";
                "region_id" => self.region.get_id(),
                "peer_id" => self.peer_id,
                "snap_epoch" => ?snap_epoch,
                "latest_epoch" => ?latest_epoch,
            );
            STORE_SNAPSHOT_VALIDATION_FAILURE_COUNTER
                .with_label_values(&["epoch"])
                .inc();
            return false;
        }

        true
    }

    /// Gets a snapshot. Returns `SnapshotTemporarilyUnavailable` if there is no unavailable
    /// snapshot.
    pub fn snapshot(&self) -> raft::Result<Snapshot> {
        let mut snap_state = self.snap_state.borrow_mut();
        let mut tried_cnt = self.snap_tried_cnt.borrow_mut();

        let (mut tried, mut snap) = (false, None);
        if let SnapState::Generating(ref recv) = *snap_state {
            tried = true;
            match recv.try_recv() {
                Err(TryRecvError::Disconnected) => {}
                Err(TryRecvError::Empty) => {
                    return Err(raft::Error::Store(
                        raft::StorageError::SnapshotTemporarilyUnavailable,
                    ));
                }
                Ok(s) => snap = Some(s),
            }
        }

        if tried {
            *snap_state = SnapState::Relax;
            match snap {
                Some(s) => {
                    *tried_cnt = 0;
                    if self.validate_snap(&s) {
                        return Ok(s);
                    }
                }
                None => {
                    warn!(
                        "failed to try generating snapshot";
                        "region_id" => self.region.get_id(),
                        "peer_id" => self.peer_id,
                        "times" => *tried_cnt,
                    );
                }
            }
        }

        if SnapState::Relax != *snap_state {
            panic!("{} unexpected state: {:?}", self.tag, *snap_state);
        }

        if *tried_cnt >= MAX_SNAP_TRY_CNT {
            let cnt = *tried_cnt;
            *tried_cnt = 0;
            return Err(raft::Error::Store(box_err!(
                "failed to get snapshot after {} times",
                cnt
            )));
        }

        info!(
            "requesting snapshot";
            "region_id" => self.region.get_id(),
            "peer_id" => self.peer_id,
        );
        *tried_cnt += 1;
        let (tx, rx) = mpsc::sync_channel(1);
        *snap_state = SnapState::Generating(rx);

        let task = GenSnapTask::new(self.region.get_id(), tx);
        let mut gen_snap_task = self.gen_snap_task.borrow_mut();
        assert!(gen_snap_task.is_none());
        *gen_snap_task = Some(task);
        Err(raft::Error::Store(
            raft::StorageError::SnapshotTemporarilyUnavailable,
        ))
    }

    pub fn take_gen_snap_task(&mut self) -> Option<GenSnapTask> {
        self.gen_snap_task.get_mut().take()
    }

    // Append the given entries to the raft log using previous last index or self.last_index.
    // Return the new last index for later update. After we commit in engine, we can set last_index
    // to the return one.
    pub fn append<H: HandleRaftReadyContext>(
        &mut self,
        invoke_ctx: &mut InvokeContext,
        entries: &[Entry],
        ready_ctx: &mut H,
    ) -> Result<u64> {
        debug!(
            "append entries";
            "region_id" => self.region.get_id(),
            "peer_id" => self.peer_id,
            "count" => entries.len(),
        );
        let prev_last_index = invoke_ctx.raft_state.get_last_index();
        if entries.is_empty() {
            return Ok(prev_last_index);
        }

        let (last_index, last_term) = {
            let e = entries.last().unwrap();
            (e.get_index(), e.get_term())
        };

        for entry in entries {
            if !ready_ctx.sync_log() {
                ready_ctx.set_sync_log(get_sync_log_from_entry(entry));
            }
            ready_ctx.raft_wb_mut().put_msg(
                &keys::raft_log_key(self.get_region_id(), entry.get_index()),
                entry,
            )?;
        }

        // Delete any previously appended log entries which never committed.
        for i in (last_index + 1)..=prev_last_index {
            // TODO: Wrap it as an engine::Error.
            box_try!(ready_ctx
                .raft_wb_mut()
                .delete(&keys::raft_log_key(self.get_region_id(), i)));
        }

        invoke_ctx.raft_state.set_last_index(last_index);
        invoke_ctx.last_term = last_term;

        // TODO: if the writebatch is failed to commit, the cache will be wrong.
        self.cache.append(&self.tag, entries);
        Ok(last_index)
    }

    pub fn compact_to(&mut self, idx: u64) {
        self.cache.compact_to(idx);
    }

    pub fn maybe_gc_cache(&mut self, replicated_idx: u64, apply_idx: u64) {
        if replicated_idx == apply_idx {
            // The region is inactive, clear the cache immediately.
            self.cache.compact_to(apply_idx + 1);
        } else {
            let cache_first_idx = match self.cache.first_index() {
                None => return,
                Some(idx) => idx,
            };
            if cache_first_idx > replicated_idx + 1 {
                // Catching up log requires accessing fs already, let's optimize for
                // the common case.
                // Maybe gc to second least replicated_idx is better.
                self.cache.compact_to(apply_idx + 1);
            }
        }
    }

    #[inline]
    pub fn flush_cache_metrics(&mut self) {
        self.stats.flush();
    }

    // Apply the peer with given snapshot.
    pub fn apply_snapshot(
        &mut self,
        ctx: &mut InvokeContext,
        snap: &Snapshot,
        raft_wb: &WriteBatch,
    ) -> Result<()> {
        info!(
            "begin to apply snapshot";
            "region_id" => self.region.get_id(),
            "peer_id" => self.peer_id,
        );

        let mut snap_data = RaftSnapshotData::new();
        snap_data.merge_from_bytes(snap.get_data())?;

        let region_id = self.get_region_id();

        let region = snap_data.take_region();
        if region.get_id() != region_id {
            return Err(box_err!(
                "mismatch region id {} != {}",
                region_id,
                region.get_id()
            ));
        }

        if self.is_initialized() {
            // we can only delete the old data when the peer is initialized.
            self.clear_meta(raft_wb)?;
        }

        write_peer_state(raft_wb, &region, PeerState::Applying, None)?;

        let last_index = snap.get_metadata().get_index();

        ctx.raft_state.set_last_index(last_index);
        ctx.last_term = snap.get_metadata().get_term();
        ctx.apply_state.set_applied_index(last_index);

        // The snapshot only contains log which index > applied index, so
        // here the truncate state's (index, term) is in snapshot metadata.
        ctx.apply_state.mut_truncated_state().set_index(last_index);
        ctx.apply_state
            .mut_truncated_state()
            .set_term(snap.get_metadata().get_term());

        info!(
            "apply snapshot with state ok";
            "region_id" => self.region.get_id(),
            "peer_id" => self.peer_id,
            "region" => ?region,
            "state" => ?ctx.apply_state,
        );

        ctx.snap_region = Some(region);
        Ok(())
    }

    /// Delete all meta belong to the region. Results are stored in `wb`.
    pub fn clear_meta(&mut self, raft_wb: &WriteBatch) -> Result<()> {
        let region_id = self.get_region_id();
        clear_meta(&self.engines, raft_wb, region_id, &self.raft_state)?;
        self.cache = EntryCache::default();
        Ok(())
    }

    /// Delete all data belong to the region.
    /// If return Err, data may get partial deleted.
    pub fn clear_data(&self) -> Result<()> {
        let (start_key, end_key) = (enc_start_key(self.region()), enc_end_key(self.region()));
        let region_id = self.get_region_id();
        box_try!(self
            .region_sched
            .schedule(RegionTask::destroy(region_id, start_key, end_key)));
        Ok(())
    }

    /// Delete all data that is not covered by `new_region`.
    fn clear_extra_data(&self, new_region: &metapb::Region) -> Result<()> {
        let (old_start_key, old_end_key) =
            (enc_start_key(self.region()), enc_end_key(self.region()));
        let (new_start_key, new_end_key) = (enc_start_key(new_region), enc_end_key(new_region));
        let region_id = new_region.get_id();
        if old_start_key < new_start_key {
            box_try!(self.region_sched.schedule(RegionTask::destroy(
                region_id,
                old_start_key,
                new_start_key
            )));
        }
        if new_end_key < old_end_key {
            box_try!(self.region_sched.schedule(RegionTask::destroy(
                region_id,
                new_end_key,
                old_end_key
            )));
        }
        Ok(())
    }

    pub fn get_raft_engine(&self) -> Arc<DB> {
        Arc::clone(&self.engines.raft)
    }

    /// Check whether the storage has finished applying snapshot.
    #[inline]
    pub fn is_applying_snapshot(&self) -> bool {
        match *self.snap_state.borrow() {
            SnapState::Applying(_) => true,
            _ => false,
        }
    }

    /// Check if the storage is applying a snapshot.
    #[inline]
    pub fn check_applying_snap(&mut self) -> bool {
        let new_state = match *self.snap_state.borrow() {
            SnapState::Applying(ref status) => {
                let s = status.load(Ordering::Relaxed);
                if s == JOB_STATUS_FINISHED {
                    SnapState::Relax
                } else if s == JOB_STATUS_CANCELLED {
                    SnapState::ApplyAborted
                } else if s == JOB_STATUS_FAILED {
                    // TODO: cleanup region and treat it as tombstone.
                    panic!("{} applying snapshot failed", self.tag,);
                } else {
                    return true;
                }
            }
            _ => return false,
        };
        *self.snap_state.borrow_mut() = new_state;
        false
    }

    #[inline]
    pub fn is_canceling_snap(&self) -> bool {
        match *self.snap_state.borrow() {
            SnapState::Applying(ref status) => {
                status.load(Ordering::Relaxed) == JOB_STATUS_CANCELLING
            }
            _ => false,
        }
    }

    /// Cancel applying snapshot, return true if the job can be considered not be run again.
    pub fn cancel_applying_snap(&mut self) -> bool {
        let is_cancelled = match *self.snap_state.borrow() {
            SnapState::Applying(ref status) => {
                if status.compare_and_swap(
                    JOB_STATUS_PENDING,
                    JOB_STATUS_CANCELLING,
                    Ordering::SeqCst,
                ) == JOB_STATUS_PENDING
                {
                    true
                } else if status.compare_and_swap(
                    JOB_STATUS_RUNNING,
                    JOB_STATUS_CANCELLING,
                    Ordering::SeqCst,
                ) == JOB_STATUS_RUNNING
                {
                    return false;
                } else {
                    false
                }
            }
            _ => return false,
        };
        if is_cancelled {
            *self.snap_state.borrow_mut() = SnapState::ApplyAborted;
            return true;
        }
        // now status can only be JOB_STATUS_CANCELLING, JOB_STATUS_CANCELLED,
        // JOB_STATUS_FAILED and JOB_STATUS_FINISHED.
        !self.check_applying_snap()
    }

    #[inline]
    pub fn set_snap_state(&mut self, state: SnapState) {
        *self.snap_state.borrow_mut() = state
    }

    #[inline]
    pub fn is_snap_state(&self, state: SnapState) -> bool {
        *self.snap_state.borrow() == state
    }

    pub fn get_region_id(&self) -> u64 {
        self.region().get_id()
    }

    pub fn schedule_applying_snapshot(&mut self) {
        let status = Arc::new(AtomicUsize::new(JOB_STATUS_PENDING));
        self.set_snap_state(SnapState::Applying(Arc::clone(&status)));
        let task = RegionTask::Apply {
            region_id: self.get_region_id(),
            status,
        };
        // TODO: gracefully remove region instead.
        if let Err(e) = self.region_sched.schedule(task) {
            info!(
                "failed to to schedule apply job, are we shutting down?";
                "region_id" => self.region.get_id(),
                "peer_id" => self.peer_id,
                "err" => ?e,
            );
        }
    }

    /// Save memory states to disk.
    ///
    /// This function only write data to `ready_ctx`'s `WriteBatch`. It's caller's duty to write
    /// it explicitly to disk. If it's flushed to disk successfully, `post_ready` should be called
    /// to update the memory states properly.
    // Using `&Ready` here to make sure `Ready` struct is not modified in this function. This is
    // a requirement to advance the ready object properly later.
    pub fn handle_raft_ready<H: HandleRaftReadyContext>(
        &mut self,
        ready_ctx: &mut H,
        ready: &Ready,
    ) -> Result<InvokeContext> {
        let mut ctx = InvokeContext::new(self);
        if !raft::is_empty_snap(&ready.snapshot) {
            fail_point!("raft_before_apply_snap");
            self.apply_snapshot(&mut ctx, &ready.snapshot, &ready_ctx.raft_wb())?;
            fail_point!("raft_after_apply_snap");
        };

        if ready.must_sync {
            ready_ctx.set_sync_log(true);
        }

        if !ready.entries.is_empty() {
            self.append(&mut ctx, &ready.entries, ready_ctx)?;
        }

        // Last index is 0 means the peer is created from raft message
        // and has not applied snapshot yet, so skip persistent hard state.
        if ctx.raft_state.get_last_index() > 0 {
            if let Some(ref hs) = ready.hs {
                ctx.raft_state.set_hard_state(hs.clone());
            }
        }

        if ctx.raft_state != self.raft_state {
            ctx.save_raft_state_to(ready_ctx.raft_wb_mut())?;
        }

        // only when apply snapshot
        if ctx.apply_state != self.apply_state {
            ctx.save_apply_state_to(ready_ctx.raft_wb_mut())?;
        }

        Ok(ctx)
    }

    /// Update the memory state after ready changes are flushed to disk successfully.
    pub fn post_ready(&mut self, ctx: InvokeContext) -> Option<ApplySnapResult> {
        self.raft_state = ctx.raft_state;
        self.apply_state = ctx.apply_state;
        self.last_term = ctx.last_term;
        // If we apply snapshot ok, we should update some infos like applied index too.
        let snap_region = match ctx.snap_region {
            Some(r) => r,
            None => return None,
        };
        // cleanup data before scheduling apply task
        if self.is_initialized() {
            if let Err(e) = self.clear_extra_data(self.region()) {
                // No need panic here, when applying snapshot, the deletion will be tried
                // again. But if the region range changes, like [a, c) -> [a, b) and [b, c),
                // [b, c) will be kept in rocksdb until a covered snapshot is applied or
                // store is restarted.
                error!(
                    "failed to cleanup data, may leave some dirty data";
                    "region_id" => self.region.get_id(),
                    "peer_id" => self.peer_id,
                    "err" => ?e,
                );
            }
        }

        self.schedule_applying_snapshot();
        let prev_region = self.region().clone();
        self.region = snap_region;

        Some(ApplySnapResult {
            prev_region,
            region: self.region().clone(),
        })
    }
}

fn get_sync_log_from_entry(entry: &Entry) -> bool {
    if entry.get_sync_log() {
        return true;
    }

    let ctx = entry.get_context();
    if !ctx.is_empty() {
        let ctx = ProposalContext::from_bytes(ctx);
        if ctx.contains(ProposalContext::SYNC_LOG) {
            return true;
        }
    }

    false
}

pub fn fetch_entries_to(
    engine: &DB,
    region_id: u64,
    low: u64,
    high: u64,
    max_size: u64,
    buf: &mut Vec<Entry>,
) -> raft::Result<u64> {
    let mut total_size: u64 = 0;
    let mut next_index = low;
    let mut exceeded_max_size = false;
    if high - low <= RAFT_LOG_MULTI_GET_CNT {
        // If election happens in inactive regions, they will just try
        // to fetch one empty log.
        for i in low..high {
            let key = keys::raft_log_key(region_id, i);
            match engine.get(&key) {
                Ok(None) => return Err(RaftError::Store(StorageError::Unavailable)),
                Ok(Some(v)) => {
                    let mut entry = Entry::new();
                    entry.merge_from_bytes(&v)?;
                    assert_eq!(entry.get_index(), i);
                    total_size += v.len() as u64;
                    if buf.is_empty() || total_size <= max_size {
                        buf.push(entry);
                    }
                    if total_size > max_size {
                        break;
                    }
                }
                Err(e) => return Err(storage_error(e)),
            }
        }
        return Ok(total_size);
    }

    let start_key = keys::raft_log_key(region_id, low);
    let end_key = keys::raft_log_key(region_id, high);
    engine.scan(
        &start_key,
        &end_key,
        true, // fill_cache
        |_, value| {
            let mut entry = Entry::new();
            entry.merge_from_bytes(value)?;

            // May meet gap or has been compacted.
            if entry.get_index() != next_index {
                return Ok(false);
            }
            next_index += 1;

            total_size += value.len() as u64;
            exceeded_max_size = total_size > max_size;
            if !exceeded_max_size || buf.is_empty() {
                buf.push(entry);
            }
            Ok(!exceeded_max_size)
        },
    )?;

    // If we get the correct number of entries, returns,
    // or the total size almost exceeds max_size, returns.
    if buf.len() == (high - low) as usize || exceeded_max_size {
        return Ok(total_size);
    }

    // Here means we don't fetch enough entries.
    Err(RaftError::Store(StorageError::Unavailable))
}

/// Delete all meta belong to the region. Results are stored in `raft_wb`.
pub fn clear_meta(
    engines: &Engines,
    raft_wb: &WriteBatch,
    region_id: u64,
    raft_state: &RaftLocalState,
) -> Result<()> {
    let t = Instant::now();
    box_try!(raft_wb.delete(&keys::region_state_key(region_id)));
    box_try!(raft_wb.delete(&keys::apply_state_key(region_id)));

    let last_index = last_index(raft_state);
    let mut first_index = last_index + 1;
    let begin_log_key = keys::raft_log_key(region_id, 0);
    let end_log_key = keys::raft_log_key(region_id, first_index);
    engines
        .raft
        .scan(&begin_log_key, &end_log_key, false, |key, _| {
            first_index = keys::raft_log_index(key).unwrap();
            Ok(false)
        })?;
    for id in first_index..=last_index {
        box_try!(raft_wb.delete(&keys::raft_log_key(region_id, id)));
    }
    box_try!(raft_wb.delete(&keys::raft_state_key(region_id)));
    // TODO: do we need to delete snapshot_raft_state_key?

    info!(
        "finish clear peer meta";
        "region_id" => region_id,
        "meta_key" => 1,
        "apply_key" => 1,
        "raft_key" => 1,
        "raft_logs" => last_index + 1 - first_index,
        "takes" => ?t.elapsed(),
    );
    Ok(())
}

pub fn do_snapshot(
    mgr: SnapManager,
    raft_snap: DbSnapshot,
    kv_snap: DbSnapshot,
    region_id: u64,
) -> raft::Result<Snapshot> {
    debug!(
        "begin to generate a snapshot";
        "region_id" => region_id,
    );

    let apply_state: RaftApplyState = match raft_snap.get_msg(&keys::apply_state_key(region_id))? {
        None => {
            return Err(storage_error(format!(
                "could not load raft state of region {}",
                region_id
            )));
        }
        Some(state) => state,
    };

    let idx = apply_state.get_applied_index();
    let term = if idx == apply_state.get_truncated_state().get_index() {
        apply_state.get_truncated_state().get_term()
    } else {
        match raft_snap.get_msg::<Entry>(&keys::raft_log_key(region_id, idx))? {
            None => {
                return Err(storage_error(format!(
                    "entry {} of {} not found.",
                    idx, region_id
                )));
            }
            Some(entry) => entry.get_term(),
        }
    };
    let state: RegionLocalState = raft_snap
        .get_msg(&keys::region_state_key(region_id))
        .and_then(|res| match res {
            None => Err(box_err!("could not find region info")),
            Some(state) => Ok(state),
        })?;

    // Release raft engine snapshot to avoid too many open files.
    drop(raft_snap);

    let key = SnapKey::new(region_id, term, idx);

    mgr.register(key.clone(), SnapEntry::Generating);
    defer!(mgr.deregister(&key, &SnapEntry::Generating));

    if state.get_state() != PeerState::Normal {
        return Err(storage_error(format!(
            "snap job for {} seems stale, skip.",
            region_id
        )));
    }

    let mut snapshot = Snapshot::new();

    // Set snapshot metadata.
    snapshot.mut_metadata().set_index(key.idx);
    snapshot.mut_metadata().set_term(key.term);

    let conf_state = conf_state_from_region(state.get_region());
    snapshot.mut_metadata().set_conf_state(conf_state);

    let mut s = mgr.get_snapshot_for_building(&key, &kv_snap)?;
    // Set snapshot data.
    let mut snap_data = RaftSnapshotData::new();
    snap_data.set_region(state.get_region().clone());
    let mut stat = SnapshotStatistics::new();
    s.build(
        &kv_snap,
        state.get_region(),
        &mut snap_data,
        &mut stat,
        Box::new(mgr.clone()),
    )?;
    let mut v = vec![];
    snap_data.write_to_vec(&mut v)?;
    snapshot.set_data(v);

    SNAPSHOT_KV_COUNT_HISTOGRAM.observe(stat.kv_count as f64);
    SNAPSHOT_SIZE_HISTOGRAM.observe(stat.size as f64);

    Ok(snapshot)
}

/// When we bootstrap the region we must call this to initialize region local state first.
pub fn write_initial_raft_state<T: Mutable>(raft_wb: &T, region_id: u64) -> Result<()> {
    let mut raft_state = RaftLocalState::new();
    raft_state.set_last_index(RAFT_INIT_LOG_INDEX);
    raft_state.mut_hard_state().set_term(RAFT_INIT_LOG_TERM);
    raft_state.mut_hard_state().set_commit(RAFT_INIT_LOG_INDEX);

    raft_wb.put_msg(&keys::raft_state_key(region_id), &raft_state)?;
    Ok(())
}

/// When we bootstrap the region or handling split new region, we must
/// call this to initialize region apply state first.
pub fn write_initial_apply_state<T: Mutable>(raft_wb: &T, region_id: u64) -> Result<()> {
    let mut apply_state = RaftApplyState::new();
    apply_state.set_applied_index(RAFT_INIT_LOG_INDEX);
    apply_state
        .mut_truncated_state()
        .set_index(RAFT_INIT_LOG_INDEX);
    apply_state
        .mut_truncated_state()
        .set_term(RAFT_INIT_LOG_TERM);

    raft_wb.put_msg(&keys::apply_state_key(region_id), &apply_state)?;
    Ok(())
}

pub fn write_peer_state<T: Mutable>(
    raft_wb: &T,
    region: &metapb::Region,
    state: PeerState,
    merge_state: Option<MergeState>,
) -> Result<()> {
    let region_id = region.get_id();
    let mut region_state = RegionLocalState::new();
    region_state.set_state(state);
    region_state.set_region(region.clone());
    if let Some(state) = merge_state {
        region_state.set_merge_state(state);
    }

    debug!(
        "writing merge state";
        "region_id" => region_id,
        "state" => ?region_state,
    );
    raft_wb.put_msg(&keys::region_state_key(region_id), &region_state)?;
    Ok(())
}

/// Upgreade from v2.x to v3.x
///
/// For backward compatibility, it needs to check whether there are any
/// meta data in the raft cf of the kv engine, if there are, it moves them
/// into raft engine.
pub fn maybe_upgrade_from_2_to_3(
    raft_engine: &DB,
    kv_path: &str,
    kv_db_opts: DBOptions,
    kv_cfg: &config::DbConfig,
    cache: &Option<Cache>,
) -> Result<()> {
    use engine::{WriteOptions, CF_RAFT};

    if !rocks::util::db_exist(kv_path) {
        debug!("no need upgrade to v3.x");
        return Ok(());
    }

    if DB::list_column_families(&kv_db_opts, kv_path)
        .unwrap()
        .into_iter()
        .find(|cf| *cf == CF_RAFT)
        .is_none()
    {
        // We have upgraded from v2.x to v3.x.
        return Ok(());
    }

    info!("start upgrading from v2.x to v3.x");
    let t = Instant::now();

    // Create v2.0.x kv engine.
    let kv_cfs_opts = kv_cfg.build_cf_opts_v2(cache);
    let mut kv_engine = rocks::util::new_engine_opt(kv_path, kv_db_opts, kv_cfs_opts)?;

    // Move meta data from kv engine to raft engine.
    let upgrade_raft_wb = WriteBatch::new();
    // Cleanup meta data in kv engine.
    let cleanup_kv_wb = WriteBatch::new();

    // For meta data in the default CF.
    //
    //  1. store_ident_key: 0x01 0x01
    //  2. prepare_boostrap_key: 0x01 0x02
    if let Some(m) =
        kv_engine.get_msg::<kvproto::raft_serverpb::StoreIdent>(keys::STORE_IDENT_KEY)?
    {
        info!("upgrading STORE_IDENT_KEY";
            "store_id" => m.get_store_id(),
            "cluster_id" => m.get_cluster_id(),
        );
        box_try!(upgrade_raft_wb.put_msg(keys::STORE_IDENT_KEY, &m));
        box_try!(cleanup_kv_wb.delete(keys::STORE_IDENT_KEY));
    }
    if let Some(m) = kv_engine.get_msg::<kvproto::metapb::Region>(keys::PREPARE_BOOTSTRAP_KEY)? {
        info!("upgrading PREPARE_BOOTSTRAP_KEY"; "region" => ?m);
        box_try!(upgrade_raft_wb.put_msg(keys::PREPARE_BOOTSTRAP_KEY, &m));
        box_try!(cleanup_kv_wb.delete(keys::PREPARE_BOOTSTRAP_KEY));
    }

    // For meta data in the raft CF.
    //
    //  1. apply_state_key:         0x01 0x02 region_id 0x03
    //  2. snapshot_raft_state_key: 0x01 0x02 region_id 0x04
    //  3. region_state_key:        0x01 0x03 region_id 0x01
    let start_key = keys::LOCAL_MIN_KEY;
    let end_key = keys::LOCAL_MAX_KEY;
    kv_engine.scan_cf(CF_RAFT, start_key, end_key, false, |key, value| {
        if let Ok((region_id, suffix)) = keys::decode_region_raft_key(key) {
            if suffix == keys::APPLY_STATE_SUFFIX {
                // apply_state_key
                box_try!(upgrade_raft_wb.put(key, value));
                info!("upgrading apply state"; "region_id" => region_id);
                return Ok(true);
            } else if suffix == keys::SNAPSHOT_RAFT_STATE_SUFFIX {
                // snapshot_raft_state_key
                //
                // In v2.x, we keep an raft local state in kv engine too,
                // in case of restart happen when we just write region state
                // to Applying, but not write raft_local_state to
                // raft engine in time.
                let raft_state_key = keys::raft_state_key(region_id);
                let raft_state = raft_engine
                    .get_msg(&raft_state_key)?
                    .unwrap_or_else(RaftLocalState::new);
                let mut snapshot_raft_state = RaftLocalState::new();
                box_try!(snapshot_raft_state.merge_from_bytes(value));
                // if we recv append log when applying snapshot, last_index in
                // raft_local_state will larger than snapshot_index. since
                // raft_local_state is written to raft engine, and raft
                // write_batch is written after kv write_batch, raft_local_state
                // may wrong if restart happen between the two write. so we copy
                // raft_local_state to kv engine (snapshot_raft_state), and set
                // snapshot_raft_state.last_index = snapshot_index.
                // After restart, we need check last_index.
                if last_index(&snapshot_raft_state) > last_index(&raft_state) {
                    box_try!(upgrade_raft_wb.put(&raft_state_key, value));
                    info!(
                        "upgrading snapshot raft state";
                        "region_id" => region_id,
                        "snapshot_raft_state" => ?snapshot_raft_state,
                        "raft_state" => ?raft_state
                    );
                }
                return Ok(true);
            }
        } else if let Ok((region_id, suffix)) = keys::decode_region_meta_key(key) {
            if suffix == keys::REGION_STATE_SUFFIX {
                box_try!(upgrade_raft_wb.put(key, value));
                info!("upgrading region state"; "region_id" => region_id);
                return Ok(true);
            }
        }
        Err(box_err!(
            "unexpect key {:?} when upgrading from v2.x to v3.x",
            key
        ))
    })?;

    let mut sync_opt = WriteOptions::new();
    sync_opt.set_sync(true);

    fail_point!("upgrade_2_3_before_update_raft", |_| {
        Err(box_err!("injected error: upgrade_2_3_before_update_raft"))
    });
    raft_engine.write_opt(&upgrade_raft_wb, &sync_opt).unwrap();

    fail_point!("upgrade_2_3_before_update_kv", |_| {
        Err(box_err!("injected error: upgrade_2_3_before_update_kv"))
    });
    kv_engine.write_opt(&cleanup_kv_wb, &sync_opt).unwrap();

    // Drop the raft cf.
    fail_point!("upgrade_2_3_before_drop_raft_cf", |_| {
        Err(box_err!("injected error: upgrade_2_3_before_drop_raft_cf"))
    });
    kv_engine.drop_cf(CF_RAFT).unwrap();

    info!(
        "finish upgrading from v2.x to v3.x";
        "takes" => ?t.elapsed(),
    );
    Ok(())
}

#[cfg(test)]
mod tests {
    use crate::raftstore::store::fsm::apply::compact_raft_log;
    use crate::raftstore::store::worker::RegionRunner;
    use crate::raftstore::store::worker::RegionTask;
    use crate::raftstore::store::{bootstrap_store, initial_region, prepare_bootstrap_cluster};
    use engine::rocks::util::new_engine;
    use engine::rocks::WriteBatch;
    use engine::Engines;
    use engine::{ALL_CFS, CF_DEFAULT};
    use kvproto::raft_serverpb::RaftSnapshotData;
    use raft::eraftpb::HardState;
    use raft::eraftpb::{ConfState, Entry};
    use raft::{Error as RaftError, StorageError};
    use std::cell::RefCell;
    use std::path::Path;
    use std::sync::atomic::*;
    use std::sync::mpsc::*;
    use std::sync::*;
    use std::time::Duration;
    use tempdir::*;
    use tikv_util::worker::{Scheduler, Worker};

    use super::*;

    fn new_storage(sched: Scheduler<RegionTask>, path: &TempDir) -> PeerStorage {
        let kv_db =
            Arc::new(new_engine(path.path().to_str().unwrap(), None, ALL_CFS, None).unwrap());
        let raft_path = path.path().join(Path::new("raft"));
        let raft_db =
            Arc::new(new_engine(raft_path.to_str().unwrap(), None, &[CF_DEFAULT], None).unwrap());
        let engines = Engines::new(kv_db, raft_db);
        bootstrap_store(&engines, 1, 1).unwrap();

        let region = initial_region(1, 1, 1);
        prepare_bootstrap_cluster(&engines, &region).unwrap();
        PeerStorage::new(engines, &region, sched, 0, "".to_owned()).unwrap()
    }

    #[derive(Default)]
    struct ReadyContext {
        kv_wb: WriteBatch,
        raft_wb: WriteBatch,
        sync_log: bool,
    }

    impl HandleRaftReadyContext for ReadyContext {
        fn kv_wb(&self) -> &WriteBatch {
            &self.kv_wb
        }
        fn kv_wb_mut(&mut self) -> &mut WriteBatch {
            &mut self.kv_wb
        }
        fn raft_wb(&self) -> &WriteBatch {
            &self.raft_wb
        }
        fn raft_wb_mut(&mut self) -> &mut WriteBatch {
            &mut self.raft_wb
        }
        fn sync_log(&self) -> bool {
            self.sync_log
        }
        fn set_sync_log(&mut self, sync: bool) {
            self.sync_log = sync;
        }
    }

    fn new_storage_from_ents(
        sched: Scheduler<RegionTask>,
        path: &TempDir,
        ents: &[Entry],
    ) -> PeerStorage {
        let mut store = new_storage(sched, path);
        let mut ctx = InvokeContext::new(&store);
        let mut ready_ctx = ReadyContext::default();
        store.append(&mut ctx, &ents[1..], &mut ready_ctx).unwrap();
        ctx.apply_state
            .mut_truncated_state()
            .set_index(ents[0].get_index());
        ctx.apply_state
            .mut_truncated_state()
            .set_term(ents[0].get_term());
        ctx.apply_state
            .set_applied_index(ents.last().unwrap().get_index());
        ctx.save_apply_state_to(ready_ctx.raft_wb_mut()).unwrap();
        store.engines.raft.write(&ready_ctx.raft_wb).unwrap();
        store.raft_state = ctx.raft_state;
        store.apply_state = ctx.apply_state;
        store
    }

    fn append_ents(store: &mut PeerStorage, ents: &[Entry]) {
        let mut ctx = InvokeContext::new(store);
        let mut ready_ctx = ReadyContext::default();
        store.append(&mut ctx, ents, &mut ready_ctx).unwrap();
        ctx.save_raft_state_to(ready_ctx.raft_wb_mut()).unwrap();
        store.engines.raft.write(&ready_ctx.raft_wb).unwrap();
        store.raft_state = ctx.raft_state;
    }

    fn validate_cache(store: &PeerStorage, exp_ents: &[Entry]) {
        assert_eq!(store.cache.cache, exp_ents);
        for e in exp_ents {
            let key = keys::raft_log_key(store.get_region_id(), e.get_index());
            let bytes = store.engines.raft.get(&key).unwrap().unwrap();
            let mut entry = Entry::new();
            entry.merge_from_bytes(&bytes).unwrap();
            assert_eq!(entry, *e);
        }
    }

    fn new_entry(index: u64, term: u64) -> Entry {
        let mut e = Entry::new();
        e.set_index(index);
        e.set_term(term);
        e
    }

    fn size_of<T: protobuf::Message>(m: &T) -> u32 {
        m.compute_size()
    }

    #[test]
    fn test_storage_term() {
        let ents = vec![new_entry(3, 3), new_entry(4, 4), new_entry(5, 5)];

        let mut tests = vec![
            (2, Err(RaftError::Store(StorageError::Compacted))),
            (3, Ok(3)),
            (4, Ok(4)),
            (5, Ok(5)),
        ];
        for (i, (idx, wterm)) in tests.drain(..).enumerate() {
            let td = TempDir::new("tikv-store-test").unwrap();
            let worker = Worker::new("snap-manager");
            let sched = worker.scheduler();
            let store = new_storage_from_ents(sched, &td, &ents);
            let t = store.term(idx);
            if wterm != t {
                panic!("#{}: expect res {:?}, got {:?}", i, wterm, t);
            }
        }
    }

    fn get_meta_key_count(store: &PeerStorage) -> usize {
        let region_id = store.get_region_id();
        let mut count = 0;
        let (meta_start, meta_end) = (
            keys::region_meta_prefix(region_id),
            keys::region_meta_prefix(region_id + 1),
        );
        store
            .engines
            .raft
            .scan(&meta_start, &meta_end, false, |_, _| {
                count += 1;
                Ok(true)
            })
            .unwrap();

        let (raft_start, raft_end) = (
            keys::region_raft_prefix(region_id),
            keys::region_raft_prefix(region_id + 1),
        );
        store
            .engines
            .raft
            .scan(&raft_start, &raft_end, false, |_, _| {
                count += 1;
                Ok(true)
            })
            .unwrap();

        count
    }

    #[test]
    fn test_storage_clear_meta() {
        let td = TempDir::new("tikv-store").unwrap();
        let worker = Worker::new("snap-manager");
        let sched = worker.scheduler();
        let mut store = new_storage_from_ents(sched, &td, &[new_entry(3, 3), new_entry(4, 4)]);
        append_ents(&mut store, &[new_entry(5, 5), new_entry(6, 6)]);

        assert_eq!(6, get_meta_key_count(&store));

        let raft_wb = WriteBatch::new();
        store.clear_meta(&raft_wb).unwrap();
        store.engines.raft.write(&raft_wb).unwrap();

        assert_eq!(0, get_meta_key_count(&store));
    }

    #[test]
    fn test_storage_entries() {
        let ents = vec![
            new_entry(3, 3),
            new_entry(4, 4),
            new_entry(5, 5),
            new_entry(6, 6),
        ];
        let max_u64 = u64::max_value();
        let mut tests = vec![
            (
                2,
                6,
                max_u64,
                Err(RaftError::Store(StorageError::Compacted)),
            ),
            (
                3,
                4,
                max_u64,
                Err(RaftError::Store(StorageError::Compacted)),
            ),
            (4, 5, max_u64, Ok(vec![new_entry(4, 4)])),
            (4, 6, max_u64, Ok(vec![new_entry(4, 4), new_entry(5, 5)])),
            (
                4,
                7,
                max_u64,
                Ok(vec![new_entry(4, 4), new_entry(5, 5), new_entry(6, 6)]),
            ),
            // even if maxsize is zero, the first entry should be returned
            (4, 7, 0, Ok(vec![new_entry(4, 4)])),
            // limit to 2
            (
                4,
                7,
                u64::from(size_of(&ents[1]) + size_of(&ents[2])),
                Ok(vec![new_entry(4, 4), new_entry(5, 5)]),
            ),
            (
                4,
                7,
                u64::from(size_of(&ents[1]) + size_of(&ents[2]) + size_of(&ents[3]) / 2),
                Ok(vec![new_entry(4, 4), new_entry(5, 5)]),
            ),
            (
                4,
                7,
                u64::from(size_of(&ents[1]) + size_of(&ents[2]) + size_of(&ents[3]) - 1),
                Ok(vec![new_entry(4, 4), new_entry(5, 5)]),
            ),
            // all
            (
                4,
                7,
                u64::from(size_of(&ents[1]) + size_of(&ents[2]) + size_of(&ents[3])),
                Ok(vec![new_entry(4, 4), new_entry(5, 5), new_entry(6, 6)]),
            ),
        ];

        for (i, (lo, hi, maxsize, wentries)) in tests.drain(..).enumerate() {
            let td = TempDir::new("tikv-store-test").unwrap();
            let worker = Worker::new("snap-manager");
            let sched = worker.scheduler();
            let store = new_storage_from_ents(sched, &td, &ents);
            let e = store.entries(lo, hi, maxsize);
            if e != wentries {
                panic!("#{}: expect entries {:?}, got {:?}", i, wentries, e);
            }
        }
    }

    // last_index and first_index are not mutated by PeerStorage on its own,
    // so we don't test them here.

    #[test]
    fn test_storage_compact() {
        let ents = vec![new_entry(3, 3), new_entry(4, 4), new_entry(5, 5)];
        let mut tests = vec![
            (2, Err(RaftError::Store(StorageError::Compacted))),
            (3, Err(RaftError::Store(StorageError::Compacted))),
            (4, Ok(())),
            (5, Ok(())),
        ];
        for (i, (idx, werr)) in tests.drain(..).enumerate() {
            let td = TempDir::new("tikv-store-test").unwrap();
            let worker = Worker::new("snap-manager");
            let sched = worker.scheduler();
            let store = new_storage_from_ents(sched, &td, &ents);
            let mut ctx = InvokeContext::new(&store);
            let res = store
                .term(idx)
                .map_err(From::from)
                .and_then(|term| compact_raft_log(&store.tag, &mut ctx.apply_state, idx, term));
            // TODO check exact error type after refactoring error.
            if res.is_err() ^ werr.is_err() {
                panic!("#{}: want {:?}, got {:?}", i, werr, res);
            }
            if res.is_ok() {
                let mut raft_wb = WriteBatch::new();
                ctx.save_apply_state_to(&mut raft_wb).unwrap();
                store.engines.raft.write(&raft_wb).unwrap();
            }
        }
    }

    #[test]
    fn test_storage_create_snapshot() {
        let ents = vec![new_entry(3, 3), new_entry(4, 4), new_entry(5, 5)];
        let mut cs = ConfState::new();
        cs.set_nodes(vec![1, 2, 3]);

        let td = TempDir::new("tikv-store-test").unwrap();
        let snap_dir = TempDir::new("snap_dir").unwrap();
        let mgr = SnapManager::new(snap_dir.path().to_str().unwrap(), None);
        let mut worker = Worker::new("region-worker");
        let sched = worker.scheduler();
        let mut s = new_storage_from_ents(sched.clone(), &td, &ents);
        let runner = RegionRunner::new(s.engines.clone(), mgr, 0, true, Duration::from_secs(0));
        worker.start(runner).unwrap();
        let snap = s.snapshot();
        let unavailable = RaftError::Store(StorageError::SnapshotTemporarilyUnavailable);
        assert_eq!(snap.unwrap_err(), unavailable);
        assert_eq!(*s.snap_tried_cnt.borrow(), 1);

        let gen_task = s.gen_snap_task.borrow_mut().take().unwrap();
        gen_task
            .generate_and_schedule_snapshot(&s.engines, &sched)
            .unwrap();
        let snap = match *s.snap_state.borrow() {
            SnapState::Generating(ref rx) => rx.recv_timeout(Duration::from_secs(3)).unwrap(),
            ref s => panic!("unexpected state: {:?}", s),
        };
        assert_eq!(snap.get_metadata().get_index(), 5);
        assert_eq!(snap.get_metadata().get_term(), 5);
        assert!(!snap.get_data().is_empty());

        let mut data = RaftSnapshotData::new();
        protobuf::Message::merge_from_bytes(&mut data, snap.get_data()).unwrap();
        assert_eq!(data.get_region().get_id(), 1);
        assert_eq!(data.get_region().get_peers().len(), 1);

        let (tx, rx) = channel();
        s.set_snap_state(SnapState::Generating(rx));
        // Empty channel should cause snapshot call to wait.
        assert_eq!(s.snapshot().unwrap_err(), unavailable);
        assert_eq!(*s.snap_tried_cnt.borrow(), 1);

        tx.send(snap.clone()).unwrap();
        assert_eq!(s.snapshot(), Ok(snap.clone()));
        assert_eq!(*s.snap_tried_cnt.borrow(), 0);

        let mut ctx = InvokeContext::new(&s);
        let mut ready_ctx = ReadyContext::default();
        s.append(
            &mut ctx,
            &[new_entry(6, 5), new_entry(7, 5)],
            &mut ready_ctx,
        )
        .unwrap();
        let mut hs = HardState::new();
        hs.set_commit(7);
        hs.set_term(5);
        ctx.raft_state.set_hard_state(hs);
        ctx.raft_state.set_last_index(7);
        ctx.apply_state.set_applied_index(7);
        ctx.save_raft_state_to(ready_ctx.raft_wb_mut()).unwrap();
        ctx.save_apply_state_to(ready_ctx.raft_wb_mut()).unwrap();
        s.engines.raft.write(&ready_ctx.raft_wb).unwrap();
        s.apply_state = ctx.apply_state;
        s.raft_state = ctx.raft_state;
        ctx = InvokeContext::new(&s);
        let term = s.term(7).unwrap();
        compact_raft_log(&s.tag, &mut ctx.apply_state, 7, term).unwrap();
        ready_ctx.raft_wb = WriteBatch::new();
        ctx.save_apply_state_to(&mut ready_ctx.raft_wb).unwrap();
        s.engines.raft.write(&ready_ctx.raft_wb).unwrap();
        s.apply_state = ctx.apply_state;

        let (tx, rx) = channel();
        tx.send(snap.clone()).unwrap();
        s.set_snap_state(SnapState::Generating(rx));
        *s.snap_tried_cnt.borrow_mut() = 1;
        // stale snapshot should be abandoned.
        assert_eq!(s.snapshot().unwrap_err(), unavailable);
        assert_eq!(*s.snap_tried_cnt.borrow(), 1);

        let gen_task = s.gen_snap_task.borrow_mut().take().unwrap();
        gen_task
            .generate_and_schedule_snapshot(&s.engines, &sched)
            .unwrap();
        match *s.snap_state.borrow() {
            SnapState::Generating(ref rx) => {
                rx.recv_timeout(Duration::from_secs(3)).unwrap();
                worker.stop().unwrap().join().unwrap();
                match rx.recv_timeout(Duration::from_secs(3)) {
                    Err(RecvTimeoutError::Disconnected) => {}
                    res => panic!("unexpected result: {:?}", res),
                }
            }
            ref s => panic!("unexpected state {:?}", s),
        }
        // Disconnected channel should trigger another try.
        assert_eq!(s.snapshot().unwrap_err(), unavailable);
        let gen_task = s.gen_snap_task.borrow_mut().take().unwrap();
        gen_task
            .generate_and_schedule_snapshot(&s.engines, &sched)
            .unwrap_err();
        assert_eq!(*s.snap_tried_cnt.borrow(), 2);

        for cnt in 2..super::MAX_SNAP_TRY_CNT {
            // Scheduled job failed should trigger .
            assert_eq!(s.snapshot().unwrap_err(), unavailable);
            let gen_task = s.gen_snap_task.borrow_mut().take().unwrap();
            gen_task
                .generate_and_schedule_snapshot(&s.engines, &sched)
                .unwrap_err();
            assert_eq!(*s.snap_tried_cnt.borrow(), cnt + 1);
        }

        // When retry too many times, it should report a different error.
        match s.snapshot() {
            Err(RaftError::Store(StorageError::Other(_))) => {}
            res => panic!("unexpected res: {:?}", res),
        }
    }

    #[test]
    fn test_storage_append() {
        let ents = vec![new_entry(3, 3), new_entry(4, 4), new_entry(5, 5)];
        let mut tests = vec![
            (
                vec![new_entry(3, 3), new_entry(4, 4), new_entry(5, 5)],
                vec![new_entry(4, 4), new_entry(5, 5)],
            ),
            (
                vec![new_entry(3, 3), new_entry(4, 6), new_entry(5, 6)],
                vec![new_entry(4, 6), new_entry(5, 6)],
            ),
            (
                vec![
                    new_entry(3, 3),
                    new_entry(4, 4),
                    new_entry(5, 5),
                    new_entry(6, 5),
                ],
                vec![new_entry(4, 4), new_entry(5, 5), new_entry(6, 5)],
            ),
            // truncate incoming entries, truncate the existing entries and append
            (
                vec![new_entry(2, 3), new_entry(3, 3), new_entry(4, 5)],
                vec![new_entry(4, 5)],
            ),
            // truncate the existing entries and append
            (vec![new_entry(4, 5)], vec![new_entry(4, 5)]),
            // direct append
            (
                vec![new_entry(6, 5)],
                vec![new_entry(4, 4), new_entry(5, 5), new_entry(6, 5)],
            ),
        ];
        for (i, (entries, wentries)) in tests.drain(..).enumerate() {
            let td = TempDir::new("tikv-store-test").unwrap();
            let worker = Worker::new("snap-manager");
            let sched = worker.scheduler();
            let mut store = new_storage_from_ents(sched, &td, &ents);
            append_ents(&mut store, &entries);
            let li = store.last_index();
            let actual_entries = store.entries(4, li + 1, u64::max_value()).unwrap();
            if actual_entries != wentries {
                panic!("#{}: want {:?}, got {:?}", i, wentries, actual_entries);
            }
        }
    }

    #[test]
    fn test_storage_cache_fetch() {
        let ents = vec![new_entry(3, 3), new_entry(4, 4), new_entry(5, 5)];
        let td = TempDir::new("tikv-store-test").unwrap();
        let worker = Worker::new("snap-manager");
        let sched = worker.scheduler();
        let mut store = new_storage_from_ents(sched, &td, &ents);
        store.cache.cache.clear();
        // empty cache should fetch data from rocksdb directly.
        let mut res = store.entries(4, 6, u64::max_value()).unwrap();
        assert_eq!(*res, ents[1..]);

        let entries = vec![new_entry(6, 5), new_entry(7, 5)];
        append_ents(&mut store, &entries);
        validate_cache(&store, &entries);

        // direct cache access
        res = store.entries(6, 8, u64::max_value()).unwrap();
        assert_eq!(res, entries);

        // size limit should be supported correctly.
        res = store.entries(4, 8, 0).unwrap();
        assert_eq!(res, vec![new_entry(4, 4)]);
        let mut size = ents[1..].iter().map(|e| u64::from(e.compute_size())).sum();
        res = store.entries(4, 8, size).unwrap();
        let mut exp_res = ents[1..].to_vec();
        assert_eq!(res, exp_res);
        for e in &entries {
            size += u64::from(e.compute_size());
            exp_res.push(e.clone());
            res = store.entries(4, 8, size).unwrap();
            assert_eq!(res, exp_res);
        }

        // range limit should be supported correctly.
        for low in 4..9 {
            for high in low..9 {
                let res = store.entries(low, high, u64::max_value()).unwrap();
                assert_eq!(*res, exp_res[low as usize - 4..high as usize - 4]);
            }
        }
    }

    #[test]
    fn test_storage_cache_update() {
        let ents = vec![new_entry(3, 3), new_entry(4, 4), new_entry(5, 5)];
        let td = TempDir::new("tikv-store-test").unwrap();
        let worker = Worker::new("snap-manager");
        let sched = worker.scheduler();
        let mut store = new_storage_from_ents(sched, &td, &ents);
        store.cache.cache.clear();

        // initial cache
        let mut entries = vec![new_entry(6, 5), new_entry(7, 5)];
        append_ents(&mut store, &entries);
        validate_cache(&store, &entries);

        // rewrite
        entries = vec![new_entry(6, 6), new_entry(7, 6)];
        append_ents(&mut store, &entries);
        validate_cache(&store, &entries);

        // rewrite old entry
        entries = vec![new_entry(5, 6), new_entry(6, 6)];
        append_ents(&mut store, &entries);
        validate_cache(&store, &entries);

        // partial rewrite
        entries = vec![new_entry(6, 7), new_entry(7, 7)];
        append_ents(&mut store, &entries);
        let mut exp_res = vec![new_entry(5, 6), new_entry(6, 7), new_entry(7, 7)];
        validate_cache(&store, &exp_res);

        // direct append
        entries = vec![new_entry(8, 7), new_entry(9, 7)];
        append_ents(&mut store, &entries);
        exp_res.extend_from_slice(&entries);
        validate_cache(&store, &exp_res);

        // rewrite middle
        entries = vec![new_entry(7, 8)];
        append_ents(&mut store, &entries);
        exp_res.truncate(2);
        exp_res.push(new_entry(7, 8));
        validate_cache(&store, &exp_res);

        let cap = MAX_CACHE_CAPACITY as u64;

        // result overflow
        entries = (3..=cap).map(|i| new_entry(i + 5, 8)).collect();
        append_ents(&mut store, &entries);
        exp_res.remove(0);
        exp_res.extend_from_slice(&entries);
        validate_cache(&store, &exp_res);

        // input overflow
        entries = (0..=cap).map(|i| new_entry(i + cap + 6, 8)).collect();
        append_ents(&mut store, &entries);
        exp_res = entries[entries.len() - cap as usize..].to_vec();
        validate_cache(&store, &exp_res);

        // compact
        store.compact_to(cap + 10);
        exp_res = (cap + 10..cap * 2 + 7).map(|i| new_entry(i, 8)).collect();
        validate_cache(&store, &exp_res);

        // compact shrink
        assert!(store.cache.cache.capacity() >= cap as usize);
        store.compact_to(cap * 2);
        exp_res = (cap * 2..cap * 2 + 7).map(|i| new_entry(i, 8)).collect();
        validate_cache(&store, &exp_res);
        assert!(store.cache.cache.capacity() < cap as usize);

        // append shrink
        entries = (0..=cap).map(|i| new_entry(i, 8)).collect();
        append_ents(&mut store, &entries);
        assert!(store.cache.cache.capacity() >= cap as usize);
        append_ents(&mut store, &[new_entry(6, 8)]);
        exp_res = (1..7).map(|i| new_entry(i, 8)).collect();
        validate_cache(&store, &exp_res);
        assert!(store.cache.cache.capacity() < cap as usize);

        // compact all
        store.compact_to(cap + 2);
        validate_cache(&store, &[]);
        // invalid compaction should be ignored.
        store.compact_to(cap);
    }

    #[test]
    fn test_storage_apply_snapshot() {
        let ents = vec![
            new_entry(3, 3),
            new_entry(4, 4),
            new_entry(5, 5),
            new_entry(6, 6),
        ];
        let mut cs = ConfState::new();
        cs.set_nodes(vec![1, 2, 3]);

        let td1 = TempDir::new("tikv-store-test").unwrap();
        let snap_dir = TempDir::new("snap").unwrap();
        let mgr = SnapManager::new(snap_dir.path().to_str().unwrap(), None);
        let mut worker = Worker::new("snap-manager");
        let sched = worker.scheduler();
        let s1 = new_storage_from_ents(sched.clone(), &td1, &ents);
        let runner = RegionRunner::new(
            s1.engines.clone(),
            mgr.clone(),
            0,
            true,
            Duration::from_secs(0),
        );
        worker.start(runner).unwrap();
        assert!(s1.snapshot().is_err());
        let gen_task = s1.gen_snap_task.borrow_mut().take().unwrap();
        gen_task
            .generate_and_schedule_snapshot(&s1.engines, &sched)
            .unwrap();
        let snap1 = match *s1.snap_state.borrow() {
            SnapState::Generating(ref rx) => rx.recv_timeout(Duration::from_secs(3)).unwrap(),
            ref s => panic!("unexpected state: {:?}", s),
        };
        assert_eq!(s1.truncated_index(), 3);
        assert_eq!(s1.truncated_term(), 3);
        worker.stop().unwrap().join().unwrap();

        let td2 = TempDir::new("tikv-store-test").unwrap();
        let mut s2 = new_storage(sched.clone(), &td2);
        assert_eq!(s2.first_index(), s2.applied_index() + 1);
        let mut ctx = InvokeContext::new(&s2);
        assert_ne!(ctx.last_term, snap1.get_metadata().get_term());
        let raft_wb = WriteBatch::new();
        s2.apply_snapshot(&mut ctx, &snap1, &raft_wb).unwrap();
        assert_eq!(ctx.last_term, snap1.get_metadata().get_term());
        assert_eq!(ctx.apply_state.get_applied_index(), 6);
        assert_eq!(ctx.raft_state.get_last_index(), 6);
        assert_eq!(ctx.apply_state.get_truncated_state().get_index(), 6);
        assert_eq!(ctx.apply_state.get_truncated_state().get_term(), 6);
        assert_eq!(s2.first_index(), s2.applied_index() + 1);
        validate_cache(&s2, &[]);

        let td3 = TempDir::new("tikv-store-test").unwrap();
        let ents = &[new_entry(3, 3), new_entry(4, 3)];
        let mut s3 = new_storage_from_ents(sched, &td3, ents);
        validate_cache(&s3, &ents[1..]);
        let mut ctx = InvokeContext::new(&s3);
        assert_ne!(ctx.last_term, snap1.get_metadata().get_term());
        let raft_wb = WriteBatch::new();
        s3.apply_snapshot(&mut ctx, &snap1, &raft_wb).unwrap();
        assert_eq!(ctx.last_term, snap1.get_metadata().get_term());
        assert_eq!(ctx.apply_state.get_applied_index(), 6);
        assert_eq!(ctx.raft_state.get_last_index(), 6);
        assert_eq!(ctx.apply_state.get_truncated_state().get_index(), 6);
        assert_eq!(ctx.apply_state.get_truncated_state().get_term(), 6);
        validate_cache(&s3, &[]);
    }

    #[test]
    fn test_canceling_snapshot() {
        let td = TempDir::new("tikv-store-test").unwrap();
        let worker = Worker::new("snap-manager");
        let sched = worker.scheduler();
        let mut s = new_storage(sched, &td);

        // PENDING can be canceled directly.
        s.snap_state = RefCell::new(SnapState::Applying(Arc::new(AtomicUsize::new(
            JOB_STATUS_PENDING,
        ))));
        assert!(s.cancel_applying_snap());
        assert_eq!(*s.snap_state.borrow(), SnapState::ApplyAborted);

        // RUNNING can't be canceled directly.
        s.snap_state = RefCell::new(SnapState::Applying(Arc::new(AtomicUsize::new(
            JOB_STATUS_RUNNING,
        ))));
        assert!(!s.cancel_applying_snap());
        assert_eq!(
            *s.snap_state.borrow(),
            SnapState::Applying(Arc::new(AtomicUsize::new(JOB_STATUS_CANCELLING)))
        );
        // CANCEL can't be canceled again.
        assert!(!s.cancel_applying_snap());

        s.snap_state = RefCell::new(SnapState::Applying(Arc::new(AtomicUsize::new(
            JOB_STATUS_CANCELLED,
        ))));
        // canceled snapshot can be cancel directly.
        assert!(s.cancel_applying_snap());
        assert_eq!(*s.snap_state.borrow(), SnapState::ApplyAborted);

        s.snap_state = RefCell::new(SnapState::Applying(Arc::new(AtomicUsize::new(
            JOB_STATUS_FINISHED,
        ))));
        assert!(s.cancel_applying_snap());
        assert_eq!(*s.snap_state.borrow(), SnapState::Relax);

        s.snap_state = RefCell::new(SnapState::Applying(Arc::new(AtomicUsize::new(
            JOB_STATUS_FAILED,
        ))));
        let res = panic_hook::recover_safe(|| s.cancel_applying_snap());
        assert!(res.is_err());
    }

    #[test]
    fn test_try_finish_snapshot() {
        let td = TempDir::new("tikv-store-test").unwrap();
        let worker = Worker::new("snap-manager");
        let sched = worker.scheduler();
        let mut s = new_storage(sched, &td);

        // PENDING can be finished.
        let mut snap_state = SnapState::Applying(Arc::new(AtomicUsize::new(JOB_STATUS_PENDING)));
        s.snap_state = RefCell::new(snap_state);
        assert!(s.check_applying_snap());
        assert_eq!(
            *s.snap_state.borrow(),
            SnapState::Applying(Arc::new(AtomicUsize::new(JOB_STATUS_PENDING)))
        );

        // RUNNING can't be finished.
        snap_state = SnapState::Applying(Arc::new(AtomicUsize::new(JOB_STATUS_RUNNING)));
        s.snap_state = RefCell::new(snap_state);
        assert!(s.check_applying_snap());
        assert_eq!(
            *s.snap_state.borrow(),
            SnapState::Applying(Arc::new(AtomicUsize::new(JOB_STATUS_RUNNING)))
        );

        snap_state = SnapState::Applying(Arc::new(AtomicUsize::new(JOB_STATUS_CANCELLED)));
        s.snap_state = RefCell::new(snap_state);
        assert!(!s.check_applying_snap());
        assert_eq!(*s.snap_state.borrow(), SnapState::ApplyAborted);
        // ApplyAborted is not applying snapshot.
        assert!(!s.check_applying_snap());
        assert_eq!(*s.snap_state.borrow(), SnapState::ApplyAborted);

        s.snap_state = RefCell::new(SnapState::Applying(Arc::new(AtomicUsize::new(
            JOB_STATUS_FINISHED,
        ))));
        assert!(!s.check_applying_snap());
        assert_eq!(*s.snap_state.borrow(), SnapState::Relax);
        // Relax is not applying snapshot.
        assert!(!s.check_applying_snap());
        assert_eq!(*s.snap_state.borrow(), SnapState::Relax);

        s.snap_state = RefCell::new(SnapState::Applying(Arc::new(AtomicUsize::new(
            JOB_STATUS_FAILED,
        ))));
        let res = panic_hook::recover_safe(|| s.check_applying_snap());
        assert!(res.is_err());
    }

    #[test]
    fn test_sync_log() {
        let mut tbl = vec![];

        // Do not sync empty entrise.
        tbl.push((Entry::new(), false));

        // Sync if sync_log is set.
        let mut e = Entry::new();
        e.set_sync_log(true);
        tbl.push((e, true));

        // Sync if context is marked sync.
        let context = ProposalContext::SYNC_LOG.to_vec();
        let mut e = Entry::new();
        e.set_context(context);
        tbl.push((e.clone(), true));

        // Sync if sync_log is set and context is marked sync_log.
        e.set_sync_log(true);
        tbl.push((e, true));

        for (e, sync) in tbl {
            assert_eq!(get_sync_log_from_entry(&e), sync, "{:?}", e);
        }
    }
}<|MERGE_RESOLUTION|>--- conflicted
+++ resolved
@@ -291,45 +291,6 @@
     }
 }
 
-<<<<<<< HEAD
-=======
-pub fn recover_from_applying_state(
-    engines: &Engines,
-    raft_wb: &WriteBatch,
-    region_id: u64,
-) -> Result<()> {
-    let snapshot_raft_state_key = keys::snapshot_raft_state_key(region_id);
-    let snapshot_raft_state: RaftLocalState =
-        match box_try!(engines.kv.get_msg_cf(CF_RAFT, &snapshot_raft_state_key)) {
-            Some(state) => state,
-            None => {
-                return Err(box_err!(
-                    "[region {}] failed to get raftstate from kv engine, \
-                     when recover from applying state",
-                    region_id
-                ));
-            }
-        };
-
-    let raft_state_key = keys::raft_state_key(region_id);
-    let raft_state: RaftLocalState = match box_try!(engines.raft.get_msg(&raft_state_key)) {
-        Some(state) => state,
-        None => RaftLocalState::new(),
-    };
-
-    // if we recv append log when applying snapshot, last_index in raft_local_state will
-    // larger than snapshot_index. since raft_local_state is written to raft engine, and
-    // raft write_batch is written after kv write_batch, raft_local_state may wrong if
-    // restart happen between the two write. so we copy raft_local_state to kv engine
-    // (snapshot_raft_state), and set snapshot_raft_state.last_index = snapshot_index.
-    // after restart, we need check last_index.
-    if last_index(&snapshot_raft_state) > last_index(&raft_state) {
-        raft_wb.put_msg(&raft_state_key, &snapshot_raft_state)?;
-    }
-    Ok(())
-}
-
->>>>>>> 22efcdd6
 pub fn init_raft_state(engines: &Engines, region: &Region) -> Result<RaftLocalState> {
     let state_key = keys::raft_state_key(region.get_id());
     Ok(match engines.raft.get_msg(&state_key)? {
@@ -351,13 +312,8 @@
 pub fn init_apply_state(engines: &Engines, region: &Region) -> Result<RaftApplyState> {
     Ok(
         match engines
-<<<<<<< HEAD
             .raft
             .get_msg(&keys::apply_state_key(region.get_id()))?
-=======
-            .kv
-            .get_msg_cf(CF_RAFT, &keys::apply_state_key(region.get_id()))?
->>>>>>> 22efcdd6
         {
             Some(s) => s,
             None => {
@@ -402,8 +358,6 @@
     }
 }
 
-<<<<<<< HEAD
-=======
 pub struct PeerStorage {
     pub engines: Engines,
 
@@ -425,7 +379,6 @@
     pub tag: String,
 }
 
->>>>>>> 22efcdd6
 impl Storage for PeerStorage {
     fn initial_state(&self) -> raft::Result<RaftState> {
         self.initial_state()
