// Copyright 2016 PingCAP, Inc.
//
// Licensed under the Apache License, Version 2.0 (the "License");
// you may not use this file except in compliance with the License.
// You may obtain a copy of the License at
//
//     http://www.apache.org/licenses/LICENSE-2.0
//
// Unless required by applicable law or agreed to in writing, software
// distributed under the License is distributed on an "AS IS" BASIS,
// See the License for the specific language governing permissions and
// limitations under the License.

use std::sync::{self, Arc};
use std::cell::{RefCell, Ref, RefMut};
use std::rc::Rc;
use std::error;
use std::time::Instant;

use rocksdb::{DB, WriteBatch, Writable};
use protobuf::Message;

use kvproto::metapb;
use kvproto::raftpb::{Entry, Snapshot, ConfState};
use kvproto::raft_serverpb::{RaftSnapshotData, RaftLocalState, RegionLocalState, PeerState};
use util::HandyRwLock;
use util::codec::bytes::BytesEncoder;
use util::worker::Scheduler;
use raft::{self, Storage, RaftState, StorageError, Error as RaftError, Ready};
use raftstore::{Result, Error};
use super::worker::SnapTask;
use super::keys::{self, enc_start_key, enc_end_key};
use super::engine::{Snapshot as DbSnapshot, Peekable, Iterable, Mutable};
use super::{SnapFile, SnapKey, SnapEntry, SnapManager};

// When we create a region peer, we should initialize its log term/index > 0,
// so that we can force the follower peer to sync the snapshot first.
pub const RAFT_INIT_LOG_TERM: u64 = 5;
pub const RAFT_INIT_LOG_INDEX: u64 = 5;
const MAX_SNAP_TRY_CNT: u8 = 5;

pub type Ranges = Vec<(Vec<u8>, Vec<u8>)>;

#[derive(PartialEq, Debug)]
pub enum SnapState {
    Relax,
    Generating,
    Applying,
    Failed,
}

pub struct PeerStorage {
    engine: Arc<DB>,

    pub region: metapb::Region,
    pub local_state: RaftLocalState,

    pub snap_state: SnapState,
    pub snap: Option<Snapshot>,
    snap_sched: Scheduler<SnapTask>,
    snap_tried_cnt: u8,
}

fn storage_error<E>(error: E) -> raft::Error
    where E: Into<Box<error::Error + Send + Sync>>
{
    raft::Error::Store(StorageError::Other(error.into()))
}

impl From<Error> for RaftError {
    fn from(err: Error) -> RaftError {
        storage_error(err)
    }
}

impl<T> From<sync::PoisonError<T>> for RaftError {
    fn from(_: sync::PoisonError<T>) -> RaftError {
        storage_error("lock failed")
    }
}

pub struct ApplySnapResult {
    // prev_region is the region before snapshot applied.
    pub prev_region: metapb::Region,
    pub region: metapb::Region,
}

pub struct InvokeContext {
    pub local_state: RaftLocalState,
    pub wb: WriteBatch,
}

impl InvokeContext {
    pub fn new(store: &PeerStorage) -> InvokeContext {
        InvokeContext {
            local_state: store.local_state.clone(),
            wb: WriteBatch::new(),
        }
    }

    pub fn save(&self, region_id: u64) -> Result<()> {
        try!(self.wb.put_msg(&keys::raft_state_key(region_id), &self.local_state));
        Ok(())
    }
}

impl PeerStorage {
    pub fn new(engine: Arc<DB>,
               region: &metapb::Region,
               snap_sched: Scheduler<SnapTask>)
               -> Result<PeerStorage> {
        let state = match try!(engine.get_msg(&keys::raft_state_key(region.get_id()))) {
            Some(s) => s,
            None => {
                let mut s = RaftLocalState::new();
                if !region.get_peers().is_empty() {
                    s.set_applied_index(RAFT_INIT_LOG_INDEX);
                    s.set_last_index(RAFT_INIT_LOG_INDEX);
                    let state = s.mut_truncated_state();
                    state.set_index(RAFT_INIT_LOG_INDEX);
                    state.set_term(RAFT_INIT_LOG_TERM);
                }
                s
            }
        };

        Ok(PeerStorage {
            engine: engine,
            region: region.clone(),
            local_state: state,
            snap_state: SnapState::Relax,
            snap: None,
            snap_sched: snap_sched,
            snap_tried_cnt: 0,
        })
    }

    pub fn is_initialized(&self) -> bool {
        !self.region.get_peers().is_empty()
    }

    pub fn initial_state(&mut self) -> raft::Result<RaftState> {
        let initialized = self.is_initialized();

        let found = self.local_state.has_hard_state();
        let mut hard_state = self.local_state.get_hard_state().clone();

        if !found {
            if initialized {
                hard_state.set_term(RAFT_INIT_LOG_TERM);
                hard_state.set_commit(RAFT_INIT_LOG_INDEX);
                self.local_state.set_last_index(RAFT_INIT_LOG_INDEX);
            } else {
                // This is a new region created from another node.
                // Initialize to 0 so that we can receive a snapshot.
                self.local_state.set_last_index(0);
            }
        } else if initialized && hard_state.get_commit() == 0 {
            // How can we enter this condition? Log first and try to find later.
            warn!("peer initialized but hard state commit is 0");
            hard_state.set_commit(RAFT_INIT_LOG_INDEX);
        }

        let mut conf_state = ConfState::new();
        if found || initialized {
            for p in self.region.get_peers() {
                conf_state.mut_nodes().push(p.get_id());
            }
        }

        Ok(RaftState {
            hard_state: hard_state,
            conf_state: conf_state,
        })
    }

    fn check_range(&self, low: u64, high: u64) -> raft::Result<()> {
        if low > high {
            return Err(storage_error(format!("low: {} is greater that high: {}", low, high)));
        } else if low <= self.truncated_index() {
            return Err(RaftError::Store(StorageError::Compacted));
        } else if high > self.last_index() + 1 {
            return Err(storage_error(format!("entries' high {} is out of bound lastindex {}",
                                             high,
                                             self.last_index())));
        }
        Ok(())
    }

    pub fn entries(&self, low: u64, high: u64, max_size: u64) -> raft::Result<Vec<Entry>> {
        try!(self.check_range(low, high));
        let mut ents = vec![];
        let mut total_size: u64 = 0;
        let mut next_index = low;
        let mut exceeded_max_size = false;

        let start_key = keys::raft_log_key(self.get_region_id(), low);
        let end_key = keys::raft_log_key(self.get_region_id(), high);

        try!(self.engine.scan(&start_key,
                              &end_key,
                              &mut |_, value| {
            let mut entry = Entry::new();
            try!(entry.merge_from_bytes(value));

            // May meet gap or has been compacted.
            if entry.get_index() != next_index {
                return Ok(false);
            }

            next_index += 1;

            total_size += entry.compute_size() as u64;
            exceeded_max_size = total_size > max_size;

            if !exceeded_max_size || ents.is_empty() {
                ents.push(entry);
            }

            Ok(!exceeded_max_size)
        }));

        // If we get the correct number of entries the total size exceeds max_size, returns.
        if ents.len() == (high - low) as usize || exceeded_max_size {
            return Ok(ents);
        }

        // Here means we don't fetch enough entries.
        Err(RaftError::Store(StorageError::Unavailable))
    }

    pub fn term(&self, idx: u64) -> raft::Result<u64> {
        if idx == self.truncated_index() {
            return Ok(self.truncated_term());
        }
        try!(self.check_range(idx, idx + 1));
        let key = keys::raft_log_key(self.get_region_id(), idx);
        match try!(self.engine.get_msg::<Entry>(&key)) {
            Some(entry) => Ok(entry.get_term()),
            None => Err(RaftError::Store(StorageError::Unavailable)),
        }
    }

    #[inline]
    pub fn first_index(&self) -> u64 {
        self.local_state.get_truncated_state().get_index() + 1
    }

    #[inline]
    pub fn last_index(&self) -> u64 {
        self.local_state.get_last_index()
    }

    #[inline]
    pub fn applied_index(&self) -> u64 {
        self.local_state.get_applied_index()
    }

    #[inline]
    pub fn truncated_index(&self) -> u64 {
        self.local_state.get_truncated_state().get_index()
    }

    #[inline]
    pub fn truncated_term(&self) -> u64 {
        self.local_state.get_truncated_state().get_term()
    }

    pub fn get_region(&self) -> &metapb::Region {
        &self.region
    }

    pub fn raw_snapshot(&self) -> DbSnapshot {
        DbSnapshot::new(self.engine.clone())
    }

    pub fn snapshot(&mut self) -> raft::Result<Snapshot> {
        if self.snap.is_some() {
            return Ok(self.snap.take().unwrap());
        }
        if SnapState::Relax == self.snap_state {
            info!("requesting snapshot on {}...", self.get_region_id());
            self.snap_tried_cnt = 0;
            self.snap_state = SnapState::Generating;
        } else if SnapState::Failed == self.snap_state {
            if self.snap_tried_cnt >= MAX_SNAP_TRY_CNT {
                return Err(raft::Error::Store(box_err!("failed to get snapshot after {} times",
                                                       self.snap_tried_cnt)));
            }
            self.snap_tried_cnt += 1;
            warn!("snapshot generating failed, retry {} time",
                  self.snap_tried_cnt);
            self.snap_state = SnapState::Generating;
        } else {
            return Err(raft::Error::Store(raft::StorageError::SnapshotTemporarilyUnavailable));
        }
        let task = SnapTask::Gen { region_id: self.get_region_id() };
        if let Err(e) = self.snap_sched.schedule(task) {
            error!("failed to schedule task snap generation: {:?}", e);
            self.snap_state = SnapState::Failed;
        }
        Err(raft::Error::Store(raft::StorageError::SnapshotTemporarilyUnavailable))
    }

    // Append the given entries to the raft log using previous last index or self.last_index.
    // Return the new last index for later update. After we commit in engine, we can set last_index
    // to the return one.
    pub fn append(&self, ctx: &mut InvokeContext, entries: &[Entry]) -> Result<u64> {
        debug!("append {} entries for region {}",
               entries.len(),
               self.get_region_id());
        let prev_last_index = ctx.local_state.get_last_index();
        if entries.len() == 0 {
            return Ok(prev_last_index);
        }

        for entry in entries {
            try!(ctx.wb.put_msg(&keys::raft_log_key(self.get_region_id(), entry.get_index()),
                                entry));
        }

        let last_index = entries[entries.len() - 1].get_index();

        // Delete any previously appended log entries which never committed.
        for i in (last_index + 1)..(prev_last_index + 1) {
            try!(ctx.wb.delete(&keys::raft_log_key(self.get_region_id(), i)));
        }

        ctx.local_state.set_last_index(last_index);

        Ok(last_index)
    }

    // Apply the peer with given snapshot.
    pub fn apply_snapshot(&self,
                          ctx: &mut InvokeContext,
                          snap: &Snapshot)
                          -> Result<ApplySnapResult> {
        info!("begin to apply snapshot for region {}",
              self.get_region_id());

        let mut snap_data = RaftSnapshotData::new();
        try!(snap_data.merge_from_bytes(snap.get_data()));

        let region_id = self.get_region_id();

        let region = snap_data.get_region();
        if region.get_id() != region_id {
            return Err(box_err!("mismatch region id {} != {}", region_id, region.get_id()));
        }

        if self.is_initialized() {
            // we can only delete the old data when the peer is initialized.
            let timer = Instant::now();
            // Delete everything in the region for this peer.
            try!(self.scan_region(self.engine.as_ref(),
                                  &mut |key, _| {
                                      try!(ctx.wb.delete(key));
                                      Ok(true)
                                  }));
            info!("clean old region takes {:?}", timer.elapsed());
        }

        let mut region_state = RegionLocalState::new();
        region_state.set_state(PeerState::Applying);
        region_state.set_region(region.clone());
        try!(ctx.wb.put_msg(&keys::region_state_key(region_id), &region_state));

        let last_index = snap.get_metadata().get_index();

        ctx.local_state.set_last_index(last_index);
        ctx.local_state.set_applied_index(last_index);

        // The snapshot only contains log which index > applied index, so
        // here the truncate state's (index, term) is in snapshot metadata.
        ctx.local_state.mut_truncated_state().set_index(last_index);
        ctx.local_state.mut_truncated_state().set_term(snap.get_metadata().get_term());

        info!("apply snapshot meta ok for region {}", self.get_region_id());

        Ok(ApplySnapResult {
            prev_region: self.region.clone(),
            region: region.clone(),
        })
    }

    // Discard all log entries prior to compact_index. We must guarantee
    // that the compact_index is not greater than applied index.
    pub fn compact(&self, ctx: &mut InvokeContext, compact_index: u64) -> Result<()> {
        debug!("compact log entries to prior to {} for region {}",
               compact_index,
               self.get_region_id());

        if compact_index <= self.truncated_index() {
            return Err(box_err!("try to truncate compacted entries"));
        } else if compact_index > self.applied_index() {
            return Err(box_err!("compact index {} > applied index {}",
                                compact_index,
                                self.applied_index()));
        }

        let term = try!(self.term(compact_index - 1));
        // we don't actually compact the log now, we add an async task to do it.

        ctx.local_state.mut_truncated_state().set_index(compact_index - 1);
        ctx.local_state.mut_truncated_state().set_term(term);

        Ok(())
    }

    pub fn get_engine(&self) -> Arc<DB> {
        self.engine.clone()
    }

    #[inline]
    pub fn is_applying_snap(&self) -> bool {
        self.snap_state == SnapState::Applying
    }

    // For region snapshot, we return three key ranges in database for this region.
    // [region raft start, region raft end) -> saving raft entries, applied index, etc.
    // [region meta start, region meta end) -> saving region meta information except raft.
    // [region data start, region data end) -> saving region data.
    pub fn region_key_ranges(&self) -> Ranges {
        let (start_key, end_key) = (enc_start_key(self.get_region()),
                                    enc_end_key(self.get_region()));

        let region_id = self.get_region_id();
        vec![(keys::region_raft_prefix(region_id), keys::region_raft_prefix(region_id + 1)),
             (keys::region_meta_prefix(region_id), keys::region_meta_prefix(region_id + 1)),
             (start_key, end_key)]

    }

    /// scan all region related kv
    ///
    /// Note: all keys will be iterated with prefix untouched.
    pub fn scan_region<T, F>(&self, db: &T, f: &mut F) -> Result<()>
        where T: Iterable,
              F: FnMut(&[u8], &[u8]) -> Result<bool>
    {
        let ranges = self.region_key_ranges();
        for r in ranges {
            try!(db.scan(&r.0, &r.1, f));
        }

        Ok(())
    }

    pub fn get_region_id(&self) -> u64 {
        self.region.get_id()
    }

    pub fn handle_raft_ready(&mut self, ready: &Ready) -> Result<Option<ApplySnapResult>> {
        let mut ctx = InvokeContext::new(self);
        let mut apply_snap_res = None;
        let region_id = self.get_region_id();
        if !raft::is_empty_snap(&ready.snapshot) {
            let res = try!(self.apply_snapshot(&mut ctx, &ready.snapshot));
            apply_snap_res = Some(res);
        }
        if !ready.entries.is_empty() {
            try!(self.append(&mut ctx, &ready.entries));
        }

        // Last index is 0 means the peer is created from raft message
        // and has not applied snapshot yet, so skip persistent hard state.
        if ctx.local_state.get_last_index() > 0 {
            if let Some(ref hs) = ready.hs {
                ctx.local_state.set_hard_state(hs.clone());
            }
        }

        if ctx.local_state != self.local_state {
            try!(ctx.save(region_id));
        }

        if !ctx.wb.is_empty() {
            try!(self.engine.write(ctx.wb));
        }

        self.local_state = ctx.local_state;
        // If we apply snapshot ok, we should update some infos like applied index too.
        if let Some(res) = apply_snap_res {
            self.snap_state = SnapState::Applying;
            self.snap.take();
            let task = SnapTask::Apply { region_id: region_id };
            // TODO: gracefully remove region instead.
            self.snap_sched.schedule(task).expect("snap apply job should not fail");
            self.region = res.region.clone();
            return Ok(Some(res));
        }

        Ok(None)
    }
}

fn build_snap_file(f: &mut SnapFile,
                   snap: &DbSnapshot,
                   region: &metapb::Region)
                   -> raft::Result<()> {
    let mut snap_size = 0;
    let mut snap_key_cnt = 0;
    let (begin_key, end_key) = (enc_start_key(region), enc_end_key(region));
    try!(snap.scan(&begin_key,
                   &end_key,
                   &mut |key, value| {
        snap_size += key.len();
        snap_size += value.len();
        snap_key_cnt += 1;

        try!(f.encode_compact_bytes(key));
        try!(f.encode_compact_bytes(value));
        Ok(true)
    }));
    // use an empty byte array to indicate that kvpair reaches an end.
    box_try!(f.encode_compact_bytes(b""));
    try!(f.save());

    info!("scan snapshot for region {}, size {}, key count {}",
          region.get_id(),
          snap_size,
          snap_key_cnt);
    Ok(())
}

pub fn do_snapshot(mgr: SnapManager, snap: &DbSnapshot, region_id: u64) -> raft::Result<Snapshot> {
    debug!("begin to generate a snapshot for region {}", region_id);

    let raft_state: RaftLocalState = match try!(snap.get_msg(&keys::raft_state_key(region_id))) {
        None => return Err(box_err!("could not load raft state of region {}", region_id)),
        Some(state) => state,
    };

    let idx = raft_state.get_applied_index();
    let term = if idx == raft_state.get_truncated_state().get_index() {
        raft_state.get_truncated_state().get_term()
    } else {
        match try!(snap.get_msg::<Entry>(&keys::raft_log_key(region_id, idx))) {
            None => return Err(box_err!("entry {} of {} not found.", idx, region_id)),
            Some(entry) => entry.get_term(),
        }
    };

    let key = SnapKey::new(region_id, term, idx);

    mgr.wl().register(key.clone(), SnapEntry::Generating);
    defer!(mgr.wl().deregister(&key, &SnapEntry::Generating));

    let mut state: RegionLocalState = try!(snap.get_msg(&keys::region_state_key(key.region_id))
        .and_then(|res| {
            match res {
                None => Err(box_err!("could not find region info")),
                Some(state) => Ok(state),
            }
        }));

    if state.get_state() != PeerState::Normal {
        return Err(box_err!("snap job for {} seems stale, skip.", region_id));
    }

    let mut snapshot = Snapshot::new();

    // Set snapshot metadata.
    snapshot.mut_metadata().set_index(key.idx);
    snapshot.mut_metadata().set_term(key.term);

    let mut conf_state = ConfState::new();
    for p in state.get_region().get_peers() {
        conf_state.mut_nodes().push(p.get_id());
    }

    snapshot.mut_metadata().set_conf_state(conf_state);

    let mut snap_file = try!(mgr.rl().get_snap_file(&key, true));
    if snap_file.exists() {
        if let Err(e) = snap_file.validate() {
            error!("file {} is invalid, will regenerate: {:?}",
                   snap_file.path().display(),
                   e);
            try!(snap_file.try_delete());
            try!(snap_file.init());
            try!(build_snap_file(&mut snap_file, snap, state.get_region()));
        }
    } else {
        try!(build_snap_file(&mut snap_file, snap, state.get_region()));
    }

    // Set snapshot data.
    let mut snap_data = RaftSnapshotData::new();
    snap_data.set_region(state.take_region());

    let len = try!(snap_file.meta()).len();
    snap_data.set_file_size(len);

    let mut v = vec![];
    box_try!(snap_data.write_to_vec(&mut v));
    snapshot.set_data(v);

    Ok(snapshot)
}

#[derive(Clone)]
pub struct RaftStorage {
    store: Rc<RefCell<PeerStorage>>,
}

impl RaftStorage {
    pub fn new(store: PeerStorage) -> RaftStorage {
        RaftStorage { store: Rc::new(RefCell::new(store)) }
    }

    #[inline]
    pub fn rl(&self) -> Ref<PeerStorage> {
        self.store.borrow()
    }

    #[inline]
    pub fn wl(&self) -> RefMut<PeerStorage> {
        self.store.borrow_mut()
    }
}

impl Storage for RaftStorage {
    fn initial_state(&self) -> raft::Result<RaftState> {
        self.wl().initial_state()
    }

    fn entries(&self, low: u64, high: u64, max_size: u64) -> raft::Result<Vec<Entry>> {
        self.rl().entries(low, high, max_size)
    }

    fn term(&self, idx: u64) -> raft::Result<u64> {
        self.rl().term(idx)
    }

    fn first_index(&self) -> raft::Result<u64> {
        Ok(self.rl().first_index())
    }

    fn last_index(&self) -> raft::Result<u64> {
        Ok(self.rl().last_index())
    }

    fn snapshot(&self) -> raft::Result<Snapshot> {
        self.wl().snapshot()
    }
}

#[cfg(test)]
mod test {
    use std::sync::*;
    use std::sync::mpsc::*;
    use std::io;
    use std::fs::File;
    use rocksdb::*;
    use kvproto::raftpb::{Entry, ConfState};
    use kvproto::raft_serverpb::RaftSnapshotData;
    use raft::{StorageError, Error as RaftError};
    use tempdir::*;
    use protobuf;
    use raftstore;
    use raftstore::store::*;
    use raftstore::store::worker::{SnapRunner, MsgSender};
    use util::codec::number::NumberEncoder;
    use raftstore::store::worker::SnapTask;
    use util::worker::{Worker, Scheduler};
    use util::HandyRwLock;

    use super::InvokeContext;

    impl MsgSender for Sender<Msg> {
        fn send(&self, msg: Msg) -> raftstore::Result<()> {
            Sender::send(self, msg).unwrap();
            Ok(())
        }
    }

    fn new_storage(sched: Scheduler<SnapTask>, path: &TempDir) -> RaftStorage {
        let db = DB::open_default(path.path().to_str().unwrap()).unwrap();
        let db = Arc::new(db);
        bootstrap::bootstrap_store(&db, 1, 1).expect("");
        let region = bootstrap::bootstrap_region(&db, 1, 1, 1).expect("");
        RaftStorage::new(PeerStorage::new(db, &region, sched).unwrap())
    }

    fn new_storage_from_ents(sched: Scheduler<SnapTask>,
                             path: &TempDir,
                             ents: &[Entry])
                             -> RaftStorage {
        let store = new_storage(sched, path);
        let mut ctx = InvokeContext::new(&store.rl());
        store.rl().append(&mut ctx, &ents[1..]).expect("");
        ctx.local_state.mut_truncated_state().set_index(ents[0].get_index());
        ctx.local_state.mut_truncated_state().set_term(ents[0].get_term());
        ctx.local_state.set_applied_index(ents.last().unwrap().get_index());
        ctx.save(store.rl().get_region_id()).unwrap();
        store.rl().engine.write(ctx.wb).expect("");

        store.wl().local_state = ctx.local_state;
        store
    }

    fn new_entry(index: u64, term: u64) -> Entry {
        let mut e = Entry::new();
        e.set_index(index);
        e.set_term(term);
        e
    }

    fn size_of<T: protobuf::Message>(m: &T) -> u32 {
        m.compute_size()
    }

    #[test]
    fn test_storage_term() {
        let ents = vec![
            new_entry(3, 3),
            new_entry(4, 4),
            new_entry(5, 5),
        ];

        let mut tests = vec![
            (2, Err(RaftError::Store(StorageError::Compacted))),
            (3, Ok(3)),
            (4, Ok(4)),
            (5, Ok(5)),
        ];
        for (i, (idx, wterm)) in tests.drain(..).enumerate() {
            let td = TempDir::new("tikv-store-test").unwrap();
<<<<<<< HEAD
            let mgr = new_snap_mgr("", None);
            let store = new_storage_from_ents(mgr, &td, &ents);
=======
            let worker = Worker::new("snap_manager");
            let sched = worker.scheduler();
            let store = new_storage_from_ents(sched, &td, &ents);
>>>>>>> dcc17c05
            let t = store.rl().term(idx);
            if wterm != t {
                panic!("#{}: expect res {:?}, got {:?}", i, wterm, t);
            }
        }
    }

    #[test]
    fn test_storage_entries() {
        let ents = vec![new_entry(3, 3), new_entry(4, 4), new_entry(5, 5), new_entry(6, 6)];
        let max_u64 = u64::max_value();
        let mut tests = vec![
            (2, 6, max_u64, Err(RaftError::Store(StorageError::Compacted))),
            (3, 4, max_u64, Err(RaftError::Store(StorageError::Compacted))),
            (4, 5, max_u64, Ok(vec![new_entry(4, 4)])),
            (4, 6, max_u64, Ok(vec![new_entry(4, 4), new_entry(5, 5)])),
            (4, 7, max_u64, Ok(vec![new_entry(4, 4), new_entry(5, 5), new_entry(6, 6)])),
            // even if maxsize is zero, the first entry should be returned
            (4, 7, 0, Ok(vec![new_entry(4, 4)])),
            // limit to 2
            (4, 7, (size_of(&ents[1]) + size_of(&ents[2])) as u64,
             Ok(vec![new_entry(4, 4), new_entry(5, 5)])),
            (4, 7, (size_of(&ents[1]) + size_of(&ents[2]) + size_of(&ents[3]) / 2) as u64,
             Ok(vec![new_entry(4, 4), new_entry(5, 5)])),
            (4, 7, (size_of(&ents[1]) + size_of(&ents[2]) + size_of(&ents[3]) - 1) as u64,
             Ok(vec![new_entry(4, 4), new_entry(5, 5)])),
            // all
            (4, 7, (size_of(&ents[1]) + size_of(&ents[2]) + size_of(&ents[3])) as u64,
             Ok(vec![new_entry(4, 4), new_entry(5, 5), new_entry(6, 6)])),
        ];

        for (i, (lo, hi, maxsize, wentries)) in tests.drain(..).enumerate() {
            let td = TempDir::new("tikv-store-test").unwrap();
<<<<<<< HEAD
            let mgr = new_snap_mgr("", None);
            let store = new_storage_from_ents(mgr, &td, &ents);
=======
            let worker = Worker::new("snap_manager");
            let sched = worker.scheduler();
            let store = new_storage_from_ents(sched, &td, &ents);
>>>>>>> dcc17c05
            let e = store.rl().entries(lo, hi, maxsize);
            if e != wentries {
                panic!("#{}: expect entries {:?}, got {:?}", i, wentries, e);
            }
        }
    }

    // last_index and first_index are not mutated by PeerStorage on its own,
    // so we don't test them here.

    #[test]
    fn test_storage_compact() {
        let ents = vec![new_entry(3, 3), new_entry(4, 4), new_entry(5, 5)];
        let mut tests = vec![
            (2, Err(RaftError::Store(StorageError::Compacted))),
            (3, Err(RaftError::Store(StorageError::Compacted))),
            (4, Ok(())),
            (5, Ok(())),
        ];
        for (i, (idx, werr)) in tests.drain(..).enumerate() {
            let td = TempDir::new("tikv-store-test").unwrap();
<<<<<<< HEAD
            let mgr = new_snap_mgr("", None);
            let store = new_storage_from_ents(mgr, &td, &ents);
=======
            let worker = Worker::new("snap_manager");
            let sched = worker.scheduler();
            let store = new_storage_from_ents(sched, &td, &ents);
>>>>>>> dcc17c05
            let mut ctx = InvokeContext::new(&store.rl());
            let res = store.rl().compact(&mut ctx, idx);
            // TODO check exact error type after refactoring error.
            if res.is_err() ^ werr.is_err() {
                panic!("#{}: want {:?}, got {:?}", i, werr, res);
            }
            if res.is_ok() {
                store.rl().engine.write(ctx.wb).expect("");
            }
        }
    }

    #[test]
    fn test_storage_create_snapshot() {
        let ents = vec![new_entry(3, 3), new_entry(4, 4), new_entry(5, 5)];
        let mut cs = ConfState::new();
        cs.set_nodes(vec![1, 2, 3]);

        let td = TempDir::new("tikv-store-test").unwrap();
        let snap_dir = TempDir::new("snap_dir").unwrap();
<<<<<<< HEAD
        let mgr = new_snap_mgr(snap_dir.path().to_str().unwrap(), None);
        let s = new_storage_from_ents(mgr, &td, &ents);
=======
        let mgr = new_snap_mgr(snap_dir.path().to_str().unwrap());
        let mut worker = Worker::new("snap_manager");
        let sched = worker.scheduler();
        let s = new_storage_from_ents(sched, &td, &ents);
        let (tx, rx) = channel();
        let runner = SnapRunner::new(s.rl().engine.clone(), tx, mgr);
        worker.start(runner).unwrap();
>>>>>>> dcc17c05
        let snap = s.wl().snapshot();
        let unavailable = RaftError::Store(StorageError::SnapshotTemporarilyUnavailable);
        assert_eq!(snap.unwrap_err(), unavailable);
        assert_eq!(s.rl().snap_state, SnapState::Generating);

<<<<<<< HEAD
        let snap_dir = TempDir::new("snap").unwrap();
        let snap = get_snap(&s, new_snap_mgr(snap_dir.path().to_str().unwrap(), None));
=======
        let snap = match rx.recv().unwrap() {
            Msg::SnapGenRes { snap, .. } => snap.unwrap(),
            m => panic!("unexpected snap: {:?}", m),
        };
>>>>>>> dcc17c05
        assert_eq!(snap.get_metadata().get_index(), 5);
        assert_eq!(snap.get_metadata().get_term(), 5);
        assert!(!snap.get_data().is_empty());

        let mut data = RaftSnapshotData::new();
        protobuf::Message::merge_from_bytes(&mut data, snap.get_data()).expect("");
        assert_eq!(data.get_region().get_id(), 1);
        assert_eq!(data.get_region().get_peers().len(), 1);

        s.wl().snap = Some(snap.clone());
        assert_eq!(s.wl().snapshot(), Ok(snap));
    }

    #[test]
    fn test_storage_append() {
        let ents = vec![new_entry(3, 3), new_entry(4, 4), new_entry(5, 5)];
        let mut tests = vec![
            (
                vec![new_entry(3, 3), new_entry(4, 4), new_entry(5, 5)],
                vec![new_entry(4, 4), new_entry(5, 5)],
            ),
            (
                vec![new_entry(3, 3), new_entry(4, 6), new_entry(5, 6)],
                vec![new_entry(4, 6), new_entry(5, 6)],
            ),
            (
                vec![new_entry(3, 3), new_entry(4, 4), new_entry(5, 5), new_entry(6, 5)],
                vec![new_entry(4, 4), new_entry(5, 5), new_entry(6, 5)],
            ),
            // truncate incoming entries, truncate the existing entries and append
            (
                vec![new_entry(2, 3), new_entry(3, 3), new_entry(4, 5)],
                vec![new_entry(4, 5)],
            ),
            // truncate the existing entries and append
            (
                vec![new_entry(4, 5)],
                vec![new_entry(4, 5)],
            ),
            // direct append
            (
                vec![new_entry(6, 5)],
                vec![new_entry(4, 4), new_entry(5, 5), new_entry(6, 5)],
            ),
        ];
        for (i, (entries, wentries)) in tests.drain(..).enumerate() {
            let td = TempDir::new("tikv-store-test").unwrap();
<<<<<<< HEAD
            let snap_dir = TempDir::new("snap_dir").unwrap();
            let mgr = new_snap_mgr(snap_dir.path().to_str().unwrap(), None);
            let store = new_storage_from_ents(mgr, &td, &ents);
=======
            let worker = Worker::new("snap_manager");
            let sched = worker.scheduler();
            let store = new_storage_from_ents(sched, &td, &ents);
>>>>>>> dcc17c05
            let mut ctx = InvokeContext::new(&store.rl());
            store.wl().append(&mut ctx, &entries).expect("");
            store.wl().engine.write(ctx.wb).expect("");
            store.wl().local_state = ctx.local_state;
            let li = store.wl().last_index();
            let actual_entries = store.rl().entries(4, li + 1, u64::max_value()).expect("");
            if actual_entries != wentries {
                panic!("#{}: want {:?}, got {:?}", i, wentries, actual_entries);
            }
        }
    }

    #[test]
    fn test_storage_apply_snapshot() {
        let ents = vec![new_entry(3, 3), new_entry(4, 4), new_entry(5, 5)];
        let mut cs = ConfState::new();
        cs.set_nodes(vec![1, 2, 3]);

        let td1 = TempDir::new("tikv-store-test").unwrap();
        let snap_dir = TempDir::new("snap").unwrap();
<<<<<<< HEAD
        let mgr = new_snap_mgr(snap_dir.path().to_str().unwrap(), None);
        let s1 = new_storage_from_ents(mgr.clone(), &td1, &ents);
        let snap1 = get_snap(&s1, mgr.clone());
=======
        let mgr = new_snap_mgr(snap_dir.path().to_str().unwrap());
        let mut worker = Worker::new("snap_manager");
        let sched = worker.scheduler();
        let s1 = new_storage_from_ents(sched.clone(), &td1, &ents);
        let (tx, rx) = channel();
        let runner = SnapRunner::new(s1.rl().engine.clone(), tx, mgr.clone());
        worker.start(runner).unwrap();
        assert!(s1.wl().snapshot().is_err());
        let snap1 = match rx.recv().unwrap() {
            Msg::SnapGenRes { snap, .. } => snap.unwrap(),
            m => panic!("unexpected message: {:?}", m),
        };
>>>>>>> dcc17c05
        assert_eq!(s1.rl().truncated_index(), 3);
        assert_eq!(s1.rl().truncated_term(), 3);

        let key = SnapKey::from_snap(&snap1).unwrap();
        let source_snap = mgr.rl().get_snap_file(&key, true).unwrap();
        let mut dst_snap = mgr.rl().get_snap_file(&key, false).unwrap();
        let mut f = File::open(source_snap.path()).unwrap();
        dst_snap.encode_u64(0).unwrap();
        io::copy(&mut f, &mut dst_snap).unwrap();
        dst_snap.save().unwrap();

        let td2 = TempDir::new("tikv-store-test").unwrap();
        let s2 = new_storage(sched, &td2);
        assert_eq!(s2.rl().first_index(), s2.rl().applied_index() + 1);
        let mut ctx = InvokeContext::new(&s2.rl());
        s2.wl().apply_snapshot(&mut ctx, &snap1).unwrap();
        assert_eq!(ctx.local_state.get_applied_index(), 5);
        assert_eq!(ctx.local_state.get_last_index(), 5);
        assert_eq!(ctx.local_state.get_truncated_state().get_index(), 5);
        assert_eq!(ctx.local_state.get_truncated_state().get_term(), 5);
        assert_eq!(s2.rl().first_index(), s2.rl().applied_index() + 1);
    }
}<|MERGE_RESOLUTION|>--- conflicted
+++ resolved
@@ -728,14 +728,9 @@
         ];
         for (i, (idx, wterm)) in tests.drain(..).enumerate() {
             let td = TempDir::new("tikv-store-test").unwrap();
-<<<<<<< HEAD
-            let mgr = new_snap_mgr("", None);
-            let store = new_storage_from_ents(mgr, &td, &ents);
-=======
             let worker = Worker::new("snap_manager");
             let sched = worker.scheduler();
             let store = new_storage_from_ents(sched, &td, &ents);
->>>>>>> dcc17c05
             let t = store.rl().term(idx);
             if wterm != t {
                 panic!("#{}: expect res {:?}, got {:?}", i, wterm, t);
@@ -769,14 +764,9 @@
 
         for (i, (lo, hi, maxsize, wentries)) in tests.drain(..).enumerate() {
             let td = TempDir::new("tikv-store-test").unwrap();
-<<<<<<< HEAD
-            let mgr = new_snap_mgr("", None);
-            let store = new_storage_from_ents(mgr, &td, &ents);
-=======
             let worker = Worker::new("snap_manager");
             let sched = worker.scheduler();
             let store = new_storage_from_ents(sched, &td, &ents);
->>>>>>> dcc17c05
             let e = store.rl().entries(lo, hi, maxsize);
             if e != wentries {
                 panic!("#{}: expect entries {:?}, got {:?}", i, wentries, e);
@@ -798,14 +788,9 @@
         ];
         for (i, (idx, werr)) in tests.drain(..).enumerate() {
             let td = TempDir::new("tikv-store-test").unwrap();
-<<<<<<< HEAD
-            let mgr = new_snap_mgr("", None);
-            let store = new_storage_from_ents(mgr, &td, &ents);
-=======
             let worker = Worker::new("snap_manager");
             let sched = worker.scheduler();
             let store = new_storage_from_ents(sched, &td, &ents);
->>>>>>> dcc17c05
             let mut ctx = InvokeContext::new(&store.rl());
             let res = store.rl().compact(&mut ctx, idx);
             // TODO check exact error type after refactoring error.
@@ -826,32 +811,22 @@
 
         let td = TempDir::new("tikv-store-test").unwrap();
         let snap_dir = TempDir::new("snap_dir").unwrap();
-<<<<<<< HEAD
         let mgr = new_snap_mgr(snap_dir.path().to_str().unwrap(), None);
-        let s = new_storage_from_ents(mgr, &td, &ents);
-=======
-        let mgr = new_snap_mgr(snap_dir.path().to_str().unwrap());
         let mut worker = Worker::new("snap_manager");
         let sched = worker.scheduler();
         let s = new_storage_from_ents(sched, &td, &ents);
         let (tx, rx) = channel();
         let runner = SnapRunner::new(s.rl().engine.clone(), tx, mgr);
         worker.start(runner).unwrap();
->>>>>>> dcc17c05
         let snap = s.wl().snapshot();
         let unavailable = RaftError::Store(StorageError::SnapshotTemporarilyUnavailable);
         assert_eq!(snap.unwrap_err(), unavailable);
         assert_eq!(s.rl().snap_state, SnapState::Generating);
 
-<<<<<<< HEAD
-        let snap_dir = TempDir::new("snap").unwrap();
-        let snap = get_snap(&s, new_snap_mgr(snap_dir.path().to_str().unwrap(), None));
-=======
         let snap = match rx.recv().unwrap() {
             Msg::SnapGenRes { snap, .. } => snap.unwrap(),
             m => panic!("unexpected snap: {:?}", m),
         };
->>>>>>> dcc17c05
         assert_eq!(snap.get_metadata().get_index(), 5);
         assert_eq!(snap.get_metadata().get_term(), 5);
         assert!(!snap.get_data().is_empty());
@@ -899,15 +874,9 @@
         ];
         for (i, (entries, wentries)) in tests.drain(..).enumerate() {
             let td = TempDir::new("tikv-store-test").unwrap();
-<<<<<<< HEAD
-            let snap_dir = TempDir::new("snap_dir").unwrap();
-            let mgr = new_snap_mgr(snap_dir.path().to_str().unwrap(), None);
-            let store = new_storage_from_ents(mgr, &td, &ents);
-=======
             let worker = Worker::new("snap_manager");
             let sched = worker.scheduler();
             let store = new_storage_from_ents(sched, &td, &ents);
->>>>>>> dcc17c05
             let mut ctx = InvokeContext::new(&store.rl());
             store.wl().append(&mut ctx, &entries).expect("");
             store.wl().engine.write(ctx.wb).expect("");
@@ -928,12 +897,7 @@
 
         let td1 = TempDir::new("tikv-store-test").unwrap();
         let snap_dir = TempDir::new("snap").unwrap();
-<<<<<<< HEAD
         let mgr = new_snap_mgr(snap_dir.path().to_str().unwrap(), None);
-        let s1 = new_storage_from_ents(mgr.clone(), &td1, &ents);
-        let snap1 = get_snap(&s1, mgr.clone());
-=======
-        let mgr = new_snap_mgr(snap_dir.path().to_str().unwrap());
         let mut worker = Worker::new("snap_manager");
         let sched = worker.scheduler();
         let s1 = new_storage_from_ents(sched.clone(), &td1, &ents);
@@ -945,7 +909,6 @@
             Msg::SnapGenRes { snap, .. } => snap.unwrap(),
             m => panic!("unexpected message: {:?}", m),
         };
->>>>>>> dcc17c05
         assert_eq!(s1.rl().truncated_index(), 3);
         assert_eq!(s1.rl().truncated_term(), 3);
 
