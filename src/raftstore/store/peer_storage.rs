// Copyright 2016 PingCAP, Inc.
//
// Licensed under the Apache License, Version 2.0 (the "License");
// you may not use this file except in compliance with the License.
// You may obtain a copy of the License at
//
//     http://www.apache.org/licenses/LICENSE-2.0
//
// Unless required by applicable law or agreed to in writing, software
// distributed under the License is distributed on an "AS IS" BASIS,
// See the License for the specific language governing permissions and
// limitations under the License.

use std::sync::Arc;
use std::sync::mpsc::{self, Receiver, TryRecvError};
use std::sync::atomic::{AtomicUsize, Ordering};
use std::rc::Rc;
use std::cell::RefCell;
use std::{cmp, error, u64};
use std::time::Instant;
use std::collections::VecDeque;

use rocksdb::{Writable, WriteBatch, DB};
use protobuf::Message;

use raft::eraftpb::{ConfState, Entry, HardState, Snapshot};
<<<<<<< HEAD
use raft::{self, Error as RaftError, RaftState, Ready, Storage, StorageError};
use kvproto::metapb::{self, Region};
use kvproto::raft_serverpb::{PeerState, RaftApplyState, RaftLocalState, RaftSnapshotData,
                             RegionLocalState};
=======
use kvproto::raft_serverpb::{MergeState, PeerState, RaftApplyState, RaftLocalState,
                             RaftSnapshotData, RegionLocalState};
>>>>>>> 04226135
use util::worker::Scheduler;
use util::{self, rocksdb};
use raftstore::{Error, Result};
use raftstore::store::util::conf_state_from_region;
use super::worker::RegionTask;
use super::keys::{self, enc_end_key, enc_start_key};
use super::engine::{Iterable, Mutable, Peekable, Snapshot as DbSnapshot};
use super::peer::ReadyContext;
use super::metrics::*;
use super::{SnapEntry, SnapKey, SnapManager, SnapshotStatistics};
use storage::CF_RAFT;

// When we create a region peer, we should initialize its log term/index > 0,
// so that we can force the follower peer to sync the snapshot first.
pub const RAFT_INIT_LOG_TERM: u64 = 5;
pub const RAFT_INIT_LOG_INDEX: u64 = 5;
const MAX_SNAP_TRY_CNT: usize = 5;
const RAFT_LOG_MULTI_GET_CNT: u64 = 8;

// One extra slot for VecDeque internal usage.
const MAX_CACHE_CAPACITY: usize = 1024 - 1;
const SHRINK_CACHE_CAPACITY: usize = 64;

pub const JOB_STATUS_PENDING: usize = 0;
pub const JOB_STATUS_RUNNING: usize = 1;
pub const JOB_STATUS_CANCELLING: usize = 2;
pub const JOB_STATUS_CANCELLED: usize = 3;
pub const JOB_STATUS_FINISHED: usize = 4;
pub const JOB_STATUS_FAILED: usize = 5;

#[derive(Debug)]
pub enum SnapState {
    Relax,
    Generating(Receiver<Snapshot>),
    Applying(Arc<AtomicUsize>),
    ApplyAborted,
}

impl PartialEq for SnapState {
    fn eq(&self, other: &SnapState) -> bool {
        match (self, other) {
            (&SnapState::Relax, &SnapState::Relax)
            | (&SnapState::ApplyAborted, &SnapState::ApplyAborted)
            | (&SnapState::Generating(_), &SnapState::Generating(_)) => true,
            (&SnapState::Applying(ref b1), &SnapState::Applying(ref b2)) => {
                b1.load(Ordering::Relaxed) == b2.load(Ordering::Relaxed)
            }
            _ => false,
        }
    }
}

// Discard all log entries prior to compact_index. We must guarantee
// that the compact_index is not greater than applied index.
pub fn compact_raft_log(
    tag: &str,
    state: &mut RaftApplyState,
    compact_index: u64,
    compact_term: u64,
) -> Result<()> {
    debug!("{} compact log entries to prior to {}", tag, compact_index);

    if compact_index <= state.get_truncated_state().get_index() {
        return Err(box_err!("try to truncate compacted entries"));
    } else if compact_index > state.get_applied_index() {
        return Err(box_err!(
            "compact index {} > applied index {}",
            compact_index,
            state.get_applied_index()
        ));
    }

    // we don't actually delete the logs now, we add an async task to do it.

    state.mut_truncated_state().set_index(compact_index);
    state.mut_truncated_state().set_term(compact_term);

    Ok(())
}

#[inline]
pub fn first_index(state: &RaftApplyState) -> u64 {
    state.get_truncated_state().get_index() + 1
}

#[inline]
pub fn last_index(state: &RaftLocalState) -> u64 {
    state.get_last_index()
}

#[derive(Default)]
struct EntryCache {
    cache: VecDeque<Entry>,
}

impl EntryCache {
    fn first_index(&self) -> u64 {
        self.cache.front().map_or(u64::MAX, |e| e.get_index())
    }

    fn fetch_entries_to(
        &self,
        begin: u64,
        end: u64,
        mut fetched_size: u64,
        max_size: u64,
        ents: &mut Vec<Entry>,
    ) {
        if begin >= end {
            return;
        }
        assert!(!self.cache.is_empty());
        let cache_low = self.cache.front().unwrap().get_index();
        let start_idx = begin.checked_sub(cache_low).unwrap() as usize;
        let limit_idx = end.checked_sub(cache_low).unwrap() as usize;

        let mut end_idx = start_idx;
        self.cache
            .iter()
            .skip(start_idx)
            .take_while(|e| {
                let cur_idx = end_idx as u64 + cache_low;
                assert_eq!(e.get_index(), cur_idx);
                let m = u64::from(e.compute_size());
                fetched_size += m;
                if fetched_size == m {
                    end_idx += 1;
                    fetched_size <= max_size && end_idx < limit_idx
                } else if fetched_size <= max_size {
                    end_idx += 1;
                    end_idx < limit_idx
                } else {
                    false
                }
            })
            .count();
        // Cache either is empty or contains latest log. Hence we don't need to fetch log
        // from rocksdb anymore.
        assert!(end_idx == limit_idx || fetched_size > max_size);
        let (first, second) = util::slices_in_range(&self.cache, start_idx, end_idx);
        ents.extend_from_slice(first);
        ents.extend_from_slice(second);
    }

    fn append(&mut self, tag: &str, entries: &[Entry]) {
        if entries.is_empty() {
            return;
        }
        if let Some(cache_last_index) = self.cache.back().map(|e| e.get_index()) {
            let first_index = entries[0].get_index();
            if cache_last_index >= first_index {
                if self.cache.front().unwrap().get_index() >= first_index {
                    self.cache.clear();
                } else {
                    let left = self.cache.len() - (cache_last_index - first_index + 1) as usize;
                    self.cache.truncate(left);
                }
                if self.cache.len() + entries.len() < SHRINK_CACHE_CAPACITY
                    && self.cache.capacity() > SHRINK_CACHE_CAPACITY
                {
                    self.cache.shrink_to_fit();
                }
            } else if cache_last_index + 1 < first_index {
                panic!(
                    "{} unexpected hole: {} < {}",
                    tag, cache_last_index, first_index
                );
            }
        }
        let mut start_idx = 0;
        if let Some(len) = (self.cache.len() + entries.len()).checked_sub(MAX_CACHE_CAPACITY) {
            if len < self.cache.len() {
                self.cache.drain(..len);
            } else {
                start_idx = len - self.cache.len();
                self.cache.clear();
            }
        }
        for e in &entries[start_idx..] {
            self.cache.push_back(e.to_owned());
        }
    }

    pub fn compact_to(&mut self, idx: u64) {
        let cache_first_idx = match self.cache.front() {
            None => return,
            Some(e) => e.get_index(),
        };

        if cache_first_idx > idx {
            return;
        }
        let cache_last_idx = self.cache.back().unwrap().get_index();
        self.cache
            .drain(..(cmp::min(cache_last_idx, idx) - cache_first_idx) as usize);
        if self.cache.len() < SHRINK_CACHE_CAPACITY && self.cache.capacity() > SHRINK_CACHE_CAPACITY
        {
            // So the peer storage doesn't have much writes since the proposal of compaction,
            // we can consider this peer is going to be inactive.
            self.cache.shrink_to_fit();
        }
    }
}

#[derive(Default)]
pub struct CacheQueryStats {
    pub hit: u64,
    pub miss: u64,
}

impl CacheQueryStats {
    pub fn flush(&mut self) {
        RAFT_ENTRY_FETCHES
            .with_label_values(&["hit"])
            .inc_by(self.hit as f64)
            .unwrap();
        RAFT_ENTRY_FETCHES
            .with_label_values(&["miss"])
            .inc_by(self.miss as f64)
            .unwrap();
        self.hit = 0;
        self.miss = 0;
    }
}

pub struct PeerStorage {
    pub kv_engine: Arc<DB>,
    pub raft_engine: Arc<DB>,

    pub region: metapb::Region,
    pub raft_state: RaftLocalState,
    pub apply_state: RaftApplyState,
    pub applied_index_term: u64,
    pub last_term: u64,

    snap_state: RefCell<SnapState>,
    region_sched: Scheduler<RegionTask>,
    snap_tried_cnt: RefCell<usize>,

    cache: EntryCache,
    stats: Rc<RefCell<CacheQueryStats>>,

    pub tag: String,
}

fn storage_error<E>(error: E) -> raft::Error
where
    E: Into<Box<error::Error + Send + Sync>>,
{
    raft::Error::Store(StorageError::Other(error.into()))
}

impl From<Error> for RaftError {
    fn from(err: Error) -> RaftError {
        storage_error(err)
    }
}

pub struct ApplySnapResult {
    // prev_region is the region before snapshot applied.
    pub prev_region: metapb::Region,
    pub region: metapb::Region,
}

pub struct InvokeContext {
    pub region_id: u64,
    pub raft_state: RaftLocalState,
    pub apply_state: RaftApplyState,
    last_term: u64,
    pub snap_region: Option<Region>,
}

impl InvokeContext {
    pub fn new(store: &PeerStorage) -> InvokeContext {
        InvokeContext {
            region_id: store.get_region_id(),
            raft_state: store.raft_state.clone(),
            apply_state: store.apply_state.clone(),
            last_term: store.last_term,
            snap_region: None,
        }
    }

    #[inline]
    pub fn has_snapshot(&self) -> bool {
        self.snap_region.is_some()
    }

    #[inline]
    pub fn save_raft_state_to(&self, raft_wb: &mut WriteBatch) -> Result<()> {
        raft_wb.put_msg(&keys::raft_state_key(self.region_id), &self.raft_state)?;
        Ok(())
    }

    #[inline]
    pub fn save_snapshot_raft_state_to(
        &self,
        snapshot_index: u64,
        kv_engine: &DB,
        kv_wb: &mut WriteBatch,
    ) -> Result<()> {
        let mut snapshot_raft_state = self.raft_state.clone();
        snapshot_raft_state
            .mut_hard_state()
            .set_commit(snapshot_index);
        snapshot_raft_state.set_last_index(snapshot_index);

        let handle = rocksdb::get_cf_handle(kv_engine, CF_RAFT)?;
        kv_wb.put_msg_cf(
            handle,
            &keys::snapshot_raft_state_key(self.region_id),
            &snapshot_raft_state,
        )?;
        Ok(())
    }

    #[inline]
    pub fn save_apply_state_to(&self, kv_engine: &DB, kv_wb: &mut WriteBatch) -> Result<()> {
        let handle = rocksdb::get_cf_handle(kv_engine, CF_RAFT)?;
        kv_wb.put_msg_cf(
            handle,
            &keys::apply_state_key(self.region_id),
            &self.apply_state,
        )?;
        Ok(())
    }
}

pub fn recover_from_applying_state(
    kv_engine: &DB,
    raft_engine: &DB,
    raft_wb: &WriteBatch,
    region_id: u64,
) -> Result<()> {
    let snapshot_raft_state_key = keys::snapshot_raft_state_key(region_id);
    let snapshot_raft_state: RaftLocalState =
        match box_try!(kv_engine.get_msg_cf(CF_RAFT, &snapshot_raft_state_key)) {
            Some(state) => state,
            None => {
                return Err(box_err!(
                    "[region {}] failed to get raftstate from kv engine, \
                     when recover from applying state",
                    region_id
                ));
            }
        };

    let raft_state_key = keys::raft_state_key(region_id);
    let raft_state: RaftLocalState = match box_try!(raft_engine.get_msg(&raft_state_key)) {
        Some(state) => state,
        None => RaftLocalState::new(),
    };

    // if we recv append log when applying snapshot, last_index in raft_local_state will
    // larger than snapshot_index. since raft_local_state is written to raft engine, and
    // raft write_batch is written after kv write_batch, raft_local_state may wrong if
    // restart happen between the two write. so we copy raft_local_state to kv engine
    // (snapshot_raft_state), and set snapshot_raft_state.last_index = snapshot_index.
    // after restart, we need check last_index.
    if last_index(&snapshot_raft_state) > last_index(&raft_state) {
        raft_wb.put_msg(&raft_state_key, &snapshot_raft_state)?;
    }
    Ok(())
}

pub fn init_raft_state(raft_engine: &DB, region: &Region) -> Result<RaftLocalState> {
    let state_key = keys::raft_state_key(region.get_id());
    Ok(match raft_engine.get_msg(&state_key)? {
        Some(s) => s,
        None => {
            let mut raft_state = RaftLocalState::new();
            if !region.get_peers().is_empty() {
                // new split region
                raft_state.set_last_index(RAFT_INIT_LOG_INDEX);
                raft_state.mut_hard_state().set_term(RAFT_INIT_LOG_TERM);
                raft_state.mut_hard_state().set_commit(RAFT_INIT_LOG_INDEX);
                raft_engine.put_msg(&state_key, &raft_state)?;
            }
            raft_state
        }
    })
}

pub fn init_apply_state(kv_engine: &DB, region: &Region) -> Result<RaftApplyState> {
    Ok(
        match kv_engine.get_msg_cf(CF_RAFT, &keys::apply_state_key(region.get_id()))? {
            Some(s) => s,
            None => {
                let mut apply_state = RaftApplyState::new();
                if !region.get_peers().is_empty() {
                    apply_state.set_applied_index(RAFT_INIT_LOG_INDEX);
                    let state = apply_state.mut_truncated_state();
                    state.set_index(RAFT_INIT_LOG_INDEX);
                    state.set_term(RAFT_INIT_LOG_TERM);
                }
                apply_state
            }
        },
    )
}

fn init_last_term(
    raft_engine: &DB,
    region: &Region,
    raft_state: &RaftLocalState,
    apply_state: &RaftApplyState,
) -> Result<u64> {
    let last_idx = raft_state.get_last_index();
    if last_idx == 0 {
        return Ok(0);
    } else if last_idx == RAFT_INIT_LOG_INDEX {
        return Ok(RAFT_INIT_LOG_TERM);
    } else if last_idx == apply_state.get_truncated_state().get_index() {
        return Ok(apply_state.get_truncated_state().get_term());
    } else {
        assert!(last_idx > RAFT_INIT_LOG_INDEX);
    }
    let last_log_key = keys::raft_log_key(region.get_id(), last_idx);
    Ok(match raft_engine.get_msg::<Entry>(&last_log_key)? {
        None => {
            return Err(box_err!(
                "[region {}] entry at {} doesn't exist, may lose data.",
                region.get_id(),
                last_idx
            ))
        }
        Some(e) => e.get_term(),
    })
}

impl PeerStorage {
    pub fn new(
        kv_engine: Arc<DB>,
        raft_engine: Arc<DB>,
        region: &metapb::Region,
        region_sched: Scheduler<RegionTask>,
        tag: String,
        stats: Rc<RefCell<CacheQueryStats>>,
    ) -> Result<PeerStorage> {
        debug!("creating storage on {} for {:?}", kv_engine.path(), region);
        let raft_state = init_raft_state(&raft_engine, region)?;
        let apply_state = init_apply_state(&kv_engine, region)?;
        if raft_state.get_last_index() < apply_state.get_applied_index() {
            panic!(
                "{} unexpected raft log index: last_index {} < applied_index {}",
                tag,
                raft_state.get_last_index(),
                apply_state.get_applied_index()
            );
        }
        let last_term = init_last_term(&raft_engine, region, &raft_state, &apply_state)?;

        Ok(PeerStorage {
            kv_engine: kv_engine,
            raft_engine: raft_engine,
            region: region.clone(),
            raft_state: raft_state,
            apply_state: apply_state,
            snap_state: RefCell::new(SnapState::Relax),
            region_sched: region_sched,
            snap_tried_cnt: RefCell::new(0),
            tag: tag,
            applied_index_term: RAFT_INIT_LOG_TERM,
            last_term: last_term,
            cache: EntryCache::default(),
            stats: stats,
        })
    }

    pub fn is_initialized(&self) -> bool {
        !self.region.get_peers().is_empty()
    }

    pub fn initial_state(&self) -> raft::Result<RaftState> {
        let hard_state = self.raft_state.get_hard_state().clone();
        if hard_state == HardState::new() {
            assert!(
                !self.is_initialized(),
                "peer for region {:?} is initialized but local state {:?} has empty hard \
                 state",
                self.region,
                self.raft_state
            );

            return Ok(RaftState {
                hard_state: hard_state,
                conf_state: ConfState::default(),
            });
        }
        Ok(RaftState {
            hard_state: hard_state,
            conf_state: conf_state_from_region(&self.region),
        })
    }

    fn check_range(&self, low: u64, high: u64) -> raft::Result<()> {
        if low > high {
            return Err(storage_error(format!(
                "low: {} is greater that high: {}",
                low, high
            )));
        } else if low <= self.truncated_index() {
            return Err(RaftError::Store(StorageError::Compacted));
        } else if high > self.last_index() + 1 {
            return Err(storage_error(format!(
                "entries' high {} is out of bound lastindex {}",
                high,
                self.last_index()
            )));
        }
        Ok(())
    }

    pub fn entries(&self, low: u64, high: u64, max_size: u64) -> raft::Result<Vec<Entry>> {
        self.check_range(low, high)?;
        let mut ents = Vec::with_capacity((high - low) as usize);
        if low == high {
            return Ok(ents);
        }
        let cache_low = self.cache.first_index();
        let region_id = self.get_region_id();
        if high <= cache_low {
            // not overlap
            self.stats.borrow_mut().miss += 1;
            fetch_entries_to(&self.raft_engine, region_id, low, high, max_size, &mut ents)?;
            return Ok(ents);
        }
        let mut fetched_size = 0;
        let begin_idx = if low < cache_low {
            self.stats.borrow_mut().miss += 1;
            fetched_size = fetch_entries_to(
                &self.raft_engine,
                region_id,
                low,
                cache_low,
                max_size,
                &mut ents,
            )?;
            if fetched_size > max_size {
                // max_size exceed.
                return Ok(ents);
            }
            cache_low
        } else {
            low
        };

        self.stats.borrow_mut().hit += 1;
        self.cache
            .fetch_entries_to(begin_idx, high, fetched_size, max_size, &mut ents);
        Ok(ents)
    }

    pub fn term(&self, idx: u64) -> raft::Result<u64> {
        if idx == self.truncated_index() {
            return Ok(self.truncated_term());
        }
        self.check_range(idx, idx + 1)?;
        if self.truncated_term() == self.last_term || idx == self.last_index() {
            return Ok(self.last_term);
        }
        let entries = self.entries(idx, idx + 1, raft::NO_LIMIT)?;
        Ok(entries[0].get_term())
    }

    #[inline]
    pub fn first_index(&self) -> u64 {
        first_index(&self.apply_state)
    }

    #[inline]
    pub fn last_index(&self) -> u64 {
        last_index(&self.raft_state)
    }

    #[inline]
    pub fn applied_index(&self) -> u64 {
        self.apply_state.get_applied_index()
    }

    #[inline]
    pub fn committed_index(&self) -> u64 {
        self.raft_state.get_hard_state().get_commit()
    }

    #[inline]
    pub fn truncated_index(&self) -> u64 {
        self.apply_state.get_truncated_state().get_index()
    }

    #[inline]
    pub fn truncated_term(&self) -> u64 {
        self.apply_state.get_truncated_state().get_term()
    }

    pub fn get_region(&self) -> &metapb::Region {
        &self.region
    }

    pub fn raw_snapshot(&self) -> DbSnapshot {
        DbSnapshot::new(Arc::clone(&self.kv_engine))
    }

    fn validate_snap(&self, snap: &Snapshot) -> bool {
        let idx = snap.get_metadata().get_index();
        if idx < self.truncated_index() {
            // stale snapshot, should generate again.
            info!(
                "{} snapshot {} < {} is stale, generate again.",
                self.tag,
                idx,
                self.truncated_index()
            );
            STORE_SNAPSHOT_VALIDATION_FAILURE_COUNTER
                .with_label_values(&["stale"])
                .inc();
            return false;
        }

        let mut snap_data = RaftSnapshotData::new();
        if let Err(e) = snap_data.merge_from_bytes(snap.get_data()) {
            error!(
                "{} decode snapshot fail, it may be corrupted: {:?}",
                self.tag, e
            );
            STORE_SNAPSHOT_VALIDATION_FAILURE_COUNTER
                .with_label_values(&["decode"])
                .inc();
            return false;
        }
        let snap_epoch = snap_data.get_region().get_region_epoch();
        let latest_epoch = self.get_region().get_region_epoch();
        if snap_epoch.get_conf_ver() < latest_epoch.get_conf_ver() {
            info!(
                "{} snapshot epoch {:?} < {:?}, generate again.",
                self.tag, snap_epoch, latest_epoch
            );
            STORE_SNAPSHOT_VALIDATION_FAILURE_COUNTER
                .with_label_values(&["epoch"])
                .inc();
            return false;
        }

        true
    }

    pub fn snapshot(&self) -> raft::Result<Snapshot> {
        let mut snap_state = self.snap_state.borrow_mut();
        let mut tried_cnt = self.snap_tried_cnt.borrow_mut();

        let (mut tried, mut snap) = (false, None);
        if let SnapState::Generating(ref recv) = *snap_state {
            tried = true;
            match recv.try_recv() {
                Err(TryRecvError::Disconnected) => {}
                Err(TryRecvError::Empty) => {
                    return Err(raft::Error::Store(
                        raft::StorageError::SnapshotTemporarilyUnavailable,
                    ));
                }
                Ok(s) => snap = Some(s),
            }
        }

        if tried {
            *snap_state = SnapState::Relax;
            match snap {
                Some(s) => {
                    *tried_cnt = 0;
                    if self.validate_snap(&s) {
                        return Ok(s);
                    }
                }
                None => {
                    warn!(
                        "{} snapshot generating failed at {} try time",
                        self.tag, *tried_cnt
                    );
                }
            }
        }

        if SnapState::Relax != *snap_state {
            panic!("{} unexpected state: {:?}", self.tag, *snap_state);
        }

        if *tried_cnt >= MAX_SNAP_TRY_CNT {
            let cnt = *tried_cnt;
            *tried_cnt = 0;
            return Err(raft::Error::Store(box_err!(
                "failed to get snapshot after {} times",
                cnt
            )));
        }

        info!("{} requesting snapshot...", self.tag);
        *tried_cnt += 1;
        let (tx, rx) = mpsc::sync_channel(1);
        *snap_state = SnapState::Generating(rx);

        let task = RegionTask::Gen {
            region_id: self.get_region_id(),
            notifier: tx,
        };
        if let Err(e) = self.region_sched.schedule(task) {
            error!(
                "{} failed to schedule task snap generation: {:?}",
                self.tag, e
            );
            // update the status next time the function is called, also backoff for retry.
        }
        Err(raft::Error::Store(
            raft::StorageError::SnapshotTemporarilyUnavailable,
        ))
    }

    // Append the given entries to the raft log using previous last index or self.last_index.
    // Return the new last index for later update. After we commit in engine, we can set last_index
    // to the return one.
    pub fn append<T>(
        &mut self,
        invoke_ctx: &mut InvokeContext,
        entries: &[Entry],
        ready_ctx: &mut ReadyContext<T>,
    ) -> Result<u64> {
        debug!("{} append {} entries", self.tag, entries.len());
        let prev_last_index = invoke_ctx.raft_state.get_last_index();
        if entries.is_empty() {
            return Ok(prev_last_index);
        }

        let (last_index, last_term) = {
            let e = entries.last().unwrap();
            (e.get_index(), e.get_term())
        };

        for entry in entries {
            if entry.get_sync_log() {
                ready_ctx.sync_log = true;
            }
            ready_ctx.raft_wb.put_msg(
                &keys::raft_log_key(self.get_region_id(), entry.get_index()),
                entry,
            )?;
        }

        // Delete any previously appended log entries which never committed.
        for i in (last_index + 1)..(prev_last_index + 1) {
            ready_ctx
                .raft_wb
                .delete(&keys::raft_log_key(self.get_region_id(), i))?;
        }

        invoke_ctx.raft_state.set_last_index(last_index);
        invoke_ctx.last_term = last_term;

        // TODO: if the writebatch is failed to commit, the cache will be wrong.
        self.cache.append(&self.tag, entries);
        Ok(last_index)
    }

    pub fn compact_to(&mut self, idx: u64) {
        self.cache.compact_to(idx);
    }

    // Apply the peer with given snapshot.
    pub fn apply_snapshot(
        &mut self,
        ctx: &mut InvokeContext,
        snap: &Snapshot,
        kv_wb: &WriteBatch,
        raft_wb: &WriteBatch,
    ) -> Result<()> {
        info!("{} begin to apply snapshot", self.tag);

        let mut snap_data = RaftSnapshotData::new();
        snap_data.merge_from_bytes(snap.get_data())?;

        let region_id = self.get_region_id();

        let region = snap_data.take_region();
        if region.get_id() != region_id {
            return Err(box_err!(
                "mismatch region id {} != {}",
                region_id,
                region.get_id()
            ));
        }

        if self.is_initialized() {
            // we can only delete the old data when the peer is initialized.
            self.clear_meta(kv_wb, raft_wb)?;
        }

        write_peer_state(&self.kv_engine, kv_wb, &region, PeerState::Applying)?;

        let last_index = snap.get_metadata().get_index();

        ctx.raft_state.set_last_index(last_index);
        ctx.last_term = snap.get_metadata().get_term();
        ctx.apply_state.set_applied_index(last_index);

        // The snapshot only contains log which index > applied index, so
        // here the truncate state's (index, term) is in snapshot metadata.
        ctx.apply_state.mut_truncated_state().set_index(last_index);
        ctx.apply_state
            .mut_truncated_state()
            .set_term(snap.get_metadata().get_term());

        info!(
            "{} apply snapshot for region {:?} with state {:?} ok",
            self.tag, region, ctx.apply_state
        );

        ctx.snap_region = Some(region);
        Ok(())
    }

    /// Delete all meta belong to the region. Results are stored in `wb`.
    pub fn clear_meta(&mut self, kv_wb: &WriteBatch, raft_wb: &WriteBatch) -> Result<()> {
        let region_id = self.get_region_id();
        clear_meta(
            &self.kv_engine,
            &self.raft_engine,
            kv_wb,
            raft_wb,
            region_id,
            &self.raft_state,
        )?;
        self.cache = EntryCache::default();
        Ok(())
    }

    /// Delete all data belong to the region.
    /// If return Err, data may get partial deleted.
    pub fn clear_data(&self) -> Result<()> {
        let (start_key, end_key) = (
            enc_start_key(self.get_region()),
            enc_end_key(self.get_region()),
        );
        let region_id = self.get_region_id();
        box_try!(
            self.region_sched
                .schedule(RegionTask::destroy(region_id, start_key, end_key))
        );
        Ok(())
    }

    /// Delete all data that is not covered by `new_region`.
    fn clear_extra_data(&self, new_region: &metapb::Region) -> Result<()> {
        let (old_start_key, old_end_key) = (
            enc_start_key(self.get_region()),
            enc_end_key(self.get_region()),
        );
        let (new_start_key, new_end_key) = (enc_start_key(new_region), enc_end_key(new_region));
        let region_id = new_region.get_id();
        if old_start_key < new_start_key {
            box_try!(self.region_sched.schedule(RegionTask::destroy(
                region_id,
                old_start_key,
                new_start_key
            )));
        }
        if new_end_key < old_end_key {
            box_try!(self.region_sched.schedule(RegionTask::destroy(
                region_id,
                new_end_key,
                old_end_key
            )));
        }
        Ok(())
    }

    pub fn get_raft_engine(&self) -> Arc<DB> {
        Arc::clone(&self.raft_engine)
    }

    /// Check whether the storage has finished applying snapshot.
    #[inline]
    pub fn is_applying_snapshot(&self) -> bool {
        match *self.snap_state.borrow() {
            SnapState::Applying(_) => true,
            _ => false,
        }
    }

    /// Check if the storage is applying a snapshot.
    #[inline]
    pub fn check_applying_snap(&mut self) -> bool {
        let new_state = match *self.snap_state.borrow() {
            SnapState::Applying(ref status) => {
                let s = status.load(Ordering::Relaxed);
                if s == JOB_STATUS_FINISHED {
                    SnapState::Relax
                } else if s == JOB_STATUS_CANCELLED {
                    SnapState::ApplyAborted
                } else if s == JOB_STATUS_FAILED {
                    // TODO: cleanup region and treat it as tombstone.
                    panic!("{} applying snapshot failed", self.tag);
                } else {
                    return true;
                }
            }
            _ => return false,
        };
        *self.snap_state.borrow_mut() = new_state;
        false
    }

    #[inline]
    pub fn is_canceling_snap(&self) -> bool {
        match *self.snap_state.borrow() {
            SnapState::Applying(ref status) => {
                status.load(Ordering::Relaxed) == JOB_STATUS_CANCELLING
            }
            _ => false,
        }
    }

    /// Cancel applying snapshot, return true if the job can be considered not be run again.
    pub fn cancel_applying_snap(&mut self) -> bool {
        let is_cancelled = match *self.snap_state.borrow() {
            SnapState::Applying(ref status) => if status.compare_and_swap(
                JOB_STATUS_PENDING,
                JOB_STATUS_CANCELLING,
                Ordering::SeqCst,
            ) == JOB_STATUS_PENDING
            {
                true
            } else if status.compare_and_swap(
                JOB_STATUS_RUNNING,
                JOB_STATUS_CANCELLING,
                Ordering::SeqCst,
            ) == JOB_STATUS_RUNNING
            {
                return false;
            } else {
                false
            },
            _ => return false,
        };
        if is_cancelled {
            *self.snap_state.borrow_mut() = SnapState::ApplyAborted;
            return true;
        }
        // now status can only be JOB_STATUS_CANCELLING, JOB_STATUS_CANCELLED,
        // JOB_STATUS_FAILED and JOB_STATUS_FINISHED.
        !self.check_applying_snap()
    }

    #[inline]
    pub fn set_snap_state(&mut self, state: SnapState) {
        *self.snap_state.borrow_mut() = state
    }

    #[inline]
    pub fn is_snap_state(&self, state: SnapState) -> bool {
        *self.snap_state.borrow() == state
    }

    pub fn get_region_id(&self) -> u64 {
        self.region.get_id()
    }

    pub fn schedule_applying_snapshot(&mut self) {
        let status = Arc::new(AtomicUsize::new(JOB_STATUS_PENDING));
        self.set_snap_state(SnapState::Applying(Arc::clone(&status)));
        let task = RegionTask::Apply {
            region_id: self.get_region_id(),
            status: status,
        };
        // TODO: gracefully remove region instead.
        self.region_sched
            .schedule(task)
            .expect("snap apply job should not fail");
    }

    /// Save memory states to disk.
    ///
    /// This function only write data to `ready_ctx`'s `WriteBatch`. It's caller's duty to write
    /// it explicitly to disk. If it's flushed to disk successfully, `post_ready` should be called
    /// to update the memory states properly.
    // Using `&Ready` here to make sure `Ready` struct is not modified in this function. This is
    // a requirement to advance the ready object properly later.
    pub fn handle_raft_ready<T>(
        &mut self,
        ready_ctx: &mut ReadyContext<T>,
        ready: &Ready,
    ) -> Result<InvokeContext> {
        let mut ctx = InvokeContext::new(self);
        let snapshot_index = if raft::is_empty_snap(&ready.snapshot) {
            0
        } else {
            fail_point!("raft_before_apply_snap");
            self.apply_snapshot(
                &mut ctx,
                &ready.snapshot,
                &ready_ctx.kv_wb,
                &ready_ctx.raft_wb,
            )?;
            fail_point!("raft_after_apply_snap");

            last_index(&ctx.raft_state)
        };

        if ready.must_sync {
            ready_ctx.sync_log = true;
        }

        if !ready.entries.is_empty() {
            self.append(&mut ctx, &ready.entries, ready_ctx)?;
        }

        // Last index is 0 means the peer is created from raft message
        // and has not applied snapshot yet, so skip persistent hard state.
        if ctx.raft_state.get_last_index() > 0 {
            if let Some(ref hs) = ready.hs {
                ctx.raft_state.set_hard_state(hs.clone());
            }
        }

        if ctx.raft_state != self.raft_state {
            ctx.save_raft_state_to(&mut ready_ctx.raft_wb)?;
            if snapshot_index > 0 {
                // in case of restart happen when we just write region state to Applying,
                // but not write raft_local_state to raft rocksdb in time.
                // we write raft state to default rocksdb, with last index set to snap index,
                // in case of recv raft log after snapshot.
                ctx.save_snapshot_raft_state_to(
                    snapshot_index,
                    &self.kv_engine,
                    &mut ready_ctx.kv_wb,
                )?;
            }
        }

        // only when apply snapshot
        if ctx.apply_state != self.apply_state {
            ctx.save_apply_state_to(&self.kv_engine, &mut ready_ctx.kv_wb)?;
        }

        Ok(ctx)
    }

    /// Update the memory state after ready changes are flushed to disk successfully.
    pub fn post_ready(&mut self, ctx: InvokeContext) -> Option<ApplySnapResult> {
        self.raft_state = ctx.raft_state;
        self.apply_state = ctx.apply_state;
        self.last_term = ctx.last_term;
        // If we apply snapshot ok, we should update some infos like applied index too.
        let snap_region = match ctx.snap_region {
            Some(r) => r,
            None => return None,
        };
        // cleanup data before scheduling apply task
        if self.is_initialized() {
            if let Err(e) = self.clear_extra_data(&self.region) {
                // No need panic here, when applying snapshot, the deletion will be tried
                // again. But if the region range changes, like [a, c) -> [a, b) and [b, c),
                // [b, c) will be kept in rocksdb until a covered snapshot is applied or
                // store is restarted.
                error!(
                    "{} cleanup data fail, may leave some dirty data: {:?}",
                    self.tag, e
                );
            }
        }

        self.schedule_applying_snapshot();
        let prev_region = self.region.clone();
        self.region = snap_region;

        Some(ApplySnapResult {
            prev_region: prev_region,
            region: self.region.clone(),
        })
    }
}

pub fn fetch_entries_to(
    engine: &DB,
    region_id: u64,
    low: u64,
    high: u64,
    max_size: u64,
    buf: &mut Vec<Entry>,
) -> raft::Result<u64> {
    let mut total_size: u64 = 0;
    let mut next_index = low;
    let mut exceeded_max_size = false;
    if high - low <= RAFT_LOG_MULTI_GET_CNT {
        // If election happens in inactive regions, they will just try
        // to fetch one empty log.
        for i in low..high {
            let key = keys::raft_log_key(region_id, i);
            match engine.get(&key) {
                Ok(None) => return Err(RaftError::Store(StorageError::Unavailable)),
                Ok(Some(v)) => {
                    let mut entry = Entry::new();
                    entry.merge_from_bytes(&v)?;
                    assert_eq!(entry.get_index(), i);
                    total_size += v.len() as u64;
                    if buf.is_empty() || total_size <= max_size {
                        buf.push(entry);
                    }
                    if total_size > max_size {
                        break;
                    }
                }
                Err(e) => return Err(storage_error(e)),
            }
        }
        return Ok(total_size);
    }

    let start_key = keys::raft_log_key(region_id, low);
    let end_key = keys::raft_log_key(region_id, high);
    engine.scan(
        &start_key,
        &end_key,
        true, // fill_cache
        &mut |_, value| {
            let mut entry = Entry::new();
            entry.merge_from_bytes(value)?;

            // May meet gap or has been compacted.
            if entry.get_index() != next_index {
                return Ok(false);
            }
            next_index += 1;

            total_size += value.len() as u64;
            exceeded_max_size = total_size > max_size;
            if !exceeded_max_size || buf.is_empty() {
                buf.push(entry);
            }
            Ok(!exceeded_max_size)
        },
    )?;

    // If we get the correct number of entries, returns,
    // or the total size almost exceeds max_size, returns.
    if buf.len() == (high - low) as usize || exceeded_max_size {
        return Ok(total_size);
    }

    // Here means we don't fetch enough entries.
    Err(RaftError::Store(StorageError::Unavailable))
}

/// Delete all meta belong to the region. Results are stored in `wb`.
pub fn clear_meta(
    kv_engine: &DB,
    raft_engine: &DB,
    kv_wb: &WriteBatch,
    raft_wb: &WriteBatch,
    region_id: u64,
    raft_state: &RaftLocalState,
) -> Result<()> {
    let t = Instant::now();
    let handle = rocksdb::get_cf_handle(kv_engine, CF_RAFT)?;
    kv_wb.delete_cf(handle, &keys::region_state_key(region_id))?;
    kv_wb.delete_cf(handle, &keys::apply_state_key(region_id))?;

    let last_index = last_index(raft_state);
    let mut first_index = last_index + 1;
    let begin_log_key = keys::raft_log_key(region_id, 0);
    let end_log_key = keys::raft_log_key(region_id, first_index);
    raft_engine.scan(&begin_log_key, &end_log_key, false, &mut |key, _| {
        first_index = keys::raft_log_index(key).unwrap();
        Ok(false)
    })?;
    for id in first_index..last_index + 1 {
        raft_wb.delete(&keys::raft_log_key(region_id, id))?;
    }
    raft_wb.delete(&keys::raft_state_key(region_id))?;

    info!(
        "[region {}] clear peer 1 meta key, 1 apply key, 1 raft key and {} raft logs, takes {:?}",
        region_id,
        last_index + 1 - first_index,
        t.elapsed()
    );
    Ok(())
}

pub fn do_snapshot(
    mgr: SnapManager,
    raft_db: &DB,
    snap: &DbSnapshot,
    region_id: u64,
) -> raft::Result<Snapshot> {
    debug!("[region {}] begin to generate a snapshot", region_id);

    let apply_state: RaftApplyState =
        match snap.get_msg_cf(CF_RAFT, &keys::apply_state_key(region_id))? {
            None => {
                return Err(storage_error(format!(
                    "could not load raft state of region {}",
                    region_id
                )))
            }
            Some(state) => state,
        };

    let idx = apply_state.get_applied_index();
    let term = if idx == apply_state.get_truncated_state().get_index() {
        apply_state.get_truncated_state().get_term()
    } else {
        match raft_db.get_msg::<Entry>(&keys::raft_log_key(region_id, idx))? {
            None => {
                return Err(storage_error(format!(
                    "entry {} of {} not found.",
                    idx, region_id
                )))
            }
            Some(entry) => entry.get_term(),
        }
    };

    let key = SnapKey::new(region_id, term, idx);

    mgr.register(key.clone(), SnapEntry::Generating);
    defer!(mgr.deregister(&key, &SnapEntry::Generating));

    let state: RegionLocalState = snap.get_msg_cf(CF_RAFT, &keys::region_state_key(key.region_id))
        .and_then(|res| match res {
            None => Err(box_err!("could not find region info")),
            Some(state) => Ok(state),
        })?;

    if state.get_state() != PeerState::Normal {
        return Err(storage_error(format!(
            "snap job for {} seems stale, skip.",
            region_id
        )));
    }

    let mut snapshot = Snapshot::new();

    // Set snapshot metadata.
    snapshot.mut_metadata().set_index(key.idx);
    snapshot.mut_metadata().set_term(key.term);

    let conf_state = conf_state_from_region(state.get_region());
    snapshot.mut_metadata().set_conf_state(conf_state);

    let mut s = mgr.get_snapshot_for_building(&key, snap)?;
    // Set snapshot data.
    let mut snap_data = RaftSnapshotData::new();
    snap_data.set_region(state.get_region().clone());
    let mut stat = SnapshotStatistics::new();
    s.build(
        snap,
        state.get_region(),
        &mut snap_data,
        &mut stat,
        Box::new(mgr.clone()),
    )?;
    let mut v = vec![];
    snap_data.write_to_vec(&mut v)?;
    snapshot.set_data(v);

    SNAPSHOT_KV_COUNT_HISTOGRAM.observe(stat.kv_count as f64);
    SNAPSHOT_SIZE_HISTOGRAM.observe(stat.size as f64);

    Ok(snapshot)
}

// When we bootstrap the region we must call this to initialize region local state first.
pub fn write_initial_raft_state<T: Mutable>(raft_wb: &T, region_id: u64) -> Result<()> {
    let mut raft_state = RaftLocalState::new();
    raft_state.set_last_index(RAFT_INIT_LOG_INDEX);
    raft_state.mut_hard_state().set_term(RAFT_INIT_LOG_TERM);
    raft_state.mut_hard_state().set_commit(RAFT_INIT_LOG_INDEX);

    raft_wb.put_msg(&keys::raft_state_key(region_id), &raft_state)?;
    Ok(())
}

// When we bootstrap the region or handling split new region, we must
// call this to initialize region apply state first.
pub fn write_initial_apply_state<T: Mutable>(
    kv_engine: &DB,
    kv_wb: &T,
    region_id: u64,
) -> Result<()> {
    let mut apply_state = RaftApplyState::new();
    apply_state.set_applied_index(RAFT_INIT_LOG_INDEX);
    apply_state
        .mut_truncated_state()
        .set_index(RAFT_INIT_LOG_INDEX);
    apply_state
        .mut_truncated_state()
        .set_term(RAFT_INIT_LOG_TERM);

    let handle = rocksdb::get_cf_handle(kv_engine, CF_RAFT)?;
    kv_wb.put_msg_cf(handle, &keys::apply_state_key(region_id), &apply_state)?;
    Ok(())
}

pub fn write_peer_state<T: Mutable>(
    kv_engine: &DB,
    kv_wb: &T,
    region: &metapb::Region,
    state: PeerState,
) -> Result<()> {
    let region_id = region.get_id();
    let mut region_state = RegionLocalState::new();
    region_state.set_state(state);
    region_state.set_region(region.clone());
    let handle = rocksdb::get_cf_handle(kv_engine, CF_RAFT)?;
    kv_wb.put_msg_cf(handle, &keys::region_state_key(region_id), &region_state)?;
    Ok(())
}

pub fn mark_merge_done<T: Mutable>(
    kv_engine: &DB,
    kv_wb: &T,
    region: &metapb::Region,
    target: &metapb::Region,
) -> Result<()> {
    let mut merge_state = MergeState::new();
    merge_state.set_target(target.to_owned());
    write_merge_state(kv_engine, kv_wb, region, PeerState::Tombstone, merge_state)
}

pub fn write_merge_state<T: Mutable>(
    kv_engine: &DB,
    kv_wb: &T,
    region: &metapb::Region,
    state: PeerState,
    merge_state: MergeState,
) -> Result<()> {
    let region_id = region.get_id();
    let mut region_state = RegionLocalState::new();
    region_state.set_state(state);
    region_state.set_region(region.clone());
    region_state.set_merge_state(merge_state);

    let handle = rocksdb::get_cf_handle(kv_engine, CF_RAFT)?;
    kv_wb.put_msg_cf(handle, &keys::region_state_key(region_id), &region_state)?;
    Ok(())
}

impl Storage for PeerStorage {
    fn initial_state(&self) -> raft::Result<RaftState> {
        self.initial_state()
    }

    fn entries(&self, low: u64, high: u64, max_size: u64) -> raft::Result<Vec<Entry>> {
        self.entries(low, high, max_size)
    }

    fn term(&self, idx: u64) -> raft::Result<u64> {
        self.term(idx)
    }

    fn first_index(&self) -> raft::Result<u64> {
        Ok(self.first_index())
    }

    fn last_index(&self) -> raft::Result<u64> {
        Ok(self.last_index())
    }

    fn snapshot(&self) -> raft::Result<Snapshot> {
        self.snapshot()
    }
}

#[cfg(test)]
mod test {
    use std::sync::*;
    use std::sync::atomic::*;
    use std::sync::mpsc::*;
    use std::rc::Rc;
    use std::cell::RefCell;
    use std::time::Duration;
    use std::path::Path;
    use raft::eraftpb::{ConfState, Entry};
    use kvproto::raft_serverpb::RaftSnapshotData;
    use raft::{Error as RaftError, StorageError};
    use tempdir::*;
    use protobuf;
    use raftstore::store::{bootstrap, Engines};
    use raftstore::store::worker::RegionRunner;
    use raftstore::store::worker::RegionTask;
    use raftstore::store::local_metrics::RaftMetrics;
    use util::worker::{Scheduler, Worker};
    use util::rocksdb::new_engine;
    use storage::{ALL_CFS, CF_DEFAULT};
    use raft::eraftpb::HardState;
    use rocksdb::WriteBatch;

    use super::*;

    fn new_storage(sched: Scheduler<RegionTask>, path: &TempDir) -> PeerStorage {
        let kv_db = Arc::new(new_engine(path.path().to_str().unwrap(), ALL_CFS, None).unwrap());
        let raft_path = path.path().join(Path::new("raft"));
        let raft_db =
            Arc::new(new_engine(raft_path.to_str().unwrap(), &[CF_DEFAULT], None).unwrap());
        let engines = Engines::new(Arc::clone(&kv_db), Arc::clone(&raft_db));
        bootstrap::bootstrap_store(&engines, 1, 1).expect("");
        let region = bootstrap::prepare_bootstrap(&engines, 1, 1, 1).expect("");
        let metrics = Rc::new(RefCell::new(CacheQueryStats::default()));
        PeerStorage::new(kv_db, raft_db, &region, sched, "".to_owned(), metrics).unwrap()
    }

    fn new_storage_from_ents(
        sched: Scheduler<RegionTask>,
        path: &TempDir,
        ents: &[Entry],
    ) -> PeerStorage {
        let mut store = new_storage(sched, path);
        let mut kv_wb = WriteBatch::new();
        let mut ctx = InvokeContext::new(&store);
        let mut metrics = RaftMetrics::default();
        let trans = 0;
        let mut ready_ctx = ReadyContext::new(&mut metrics, &trans, ents.len());
        store
            .append(&mut ctx, &ents[1..], &mut ready_ctx)
            .expect("");
        ctx.apply_state
            .mut_truncated_state()
            .set_index(ents[0].get_index());
        ctx.apply_state
            .mut_truncated_state()
            .set_term(ents[0].get_term());
        ctx.apply_state
            .set_applied_index(ents.last().unwrap().get_index());
        ctx.save_apply_state_to(&store.kv_engine, &mut kv_wb)
            .unwrap();
        store.raft_engine.write(ready_ctx.raft_wb).expect("");
        store.kv_engine.write(kv_wb).expect("");
        store.raft_state = ctx.raft_state;
        store.apply_state = ctx.apply_state;
        store
    }

    fn append_ents(store: &mut PeerStorage, ents: &[Entry]) {
        let mut ctx = InvokeContext::new(store);
        let mut metrics = RaftMetrics::default();
        let trans = 0;
        let mut ready_ctx = ReadyContext::new(&mut metrics, &trans, ents.len());
        store.append(&mut ctx, ents, &mut ready_ctx).unwrap();
        ctx.save_raft_state_to(&mut ready_ctx.raft_wb).unwrap();
        store.raft_engine.write(ready_ctx.raft_wb).expect("");
        store.raft_state = ctx.raft_state;
    }

    fn validate_cache(store: &PeerStorage, exp_ents: &[Entry]) {
        assert_eq!(store.cache.cache, exp_ents);
        for e in exp_ents {
            let key = keys::raft_log_key(store.get_region_id(), e.get_index());
            let bytes = store.raft_engine.get(&key).unwrap().unwrap();
            let mut entry = Entry::new();
            entry.merge_from_bytes(&bytes).unwrap();
            assert_eq!(entry, *e);
        }
    }

    fn new_entry(index: u64, term: u64) -> Entry {
        let mut e = Entry::new();
        e.set_index(index);
        e.set_term(term);
        e
    }

    fn size_of<T: protobuf::Message>(m: &T) -> u32 {
        m.compute_size()
    }

    #[test]
    fn test_storage_term() {
        let ents = vec![new_entry(3, 3), new_entry(4, 4), new_entry(5, 5)];

        let mut tests = vec![
            (2, Err(RaftError::Store(StorageError::Compacted))),
            (3, Ok(3)),
            (4, Ok(4)),
            (5, Ok(5)),
        ];
        for (i, (idx, wterm)) in tests.drain(..).enumerate() {
            let td = TempDir::new("tikv-store-test").unwrap();
            let worker = Worker::new("snap_manager");
            let sched = worker.scheduler();
            let store = new_storage_from_ents(sched, &td, &ents);
            let t = store.term(idx);
            if wterm != t {
                panic!("#{}: expect res {:?}, got {:?}", i, wterm, t);
            }
        }
    }

    fn get_meta_key_count(store: &PeerStorage) -> usize {
        let region_id = store.get_region_id();
        let mut count = 0;
        let (meta_start, meta_end) = (
            keys::region_meta_prefix(region_id),
            keys::region_meta_prefix(region_id + 1),
        );
        store
            .kv_engine
            .scan_cf(CF_RAFT, &meta_start, &meta_end, false, &mut |_, _| {
                count += 1;
                Ok(true)
            })
            .unwrap();

        let (raft_start, raft_end) = (
            keys::region_raft_prefix(region_id),
            keys::region_raft_prefix(region_id + 1),
        );
        store
            .kv_engine
            .scan_cf(CF_RAFT, &raft_start, &raft_end, false, &mut |_, _| {
                count += 1;
                Ok(true)
            })
            .unwrap();

        store
            .raft_engine
            .scan(&raft_start, &raft_end, false, &mut |_, _| {
                count += 1;
                Ok(true)
            })
            .unwrap();

        count
    }

    #[test]
    fn test_storage_clear_meta() {
        let td = TempDir::new("tikv-store").unwrap();
        let worker = Worker::new("snap_manager");
        let sched = worker.scheduler();
        let mut store = new_storage_from_ents(sched, &td, &[new_entry(3, 3), new_entry(4, 4)]);
        append_ents(&mut store, &[new_entry(5, 5), new_entry(6, 6)]);

        assert_eq!(6, get_meta_key_count(&store));

        let kv_wb = WriteBatch::new();
        let raft_wb = WriteBatch::new();
        store.clear_meta(&kv_wb, &raft_wb).unwrap();
        store.kv_engine.write(kv_wb).unwrap();
        store.raft_engine.write(raft_wb).unwrap();

        assert_eq!(0, get_meta_key_count(&store));
    }

    #[test]
    fn test_storage_entries() {
        let ents = vec![
            new_entry(3, 3),
            new_entry(4, 4),
            new_entry(5, 5),
            new_entry(6, 6),
        ];
        let max_u64 = u64::max_value();
        let mut tests = vec![
            (
                2,
                6,
                max_u64,
                Err(RaftError::Store(StorageError::Compacted)),
            ),
            (
                3,
                4,
                max_u64,
                Err(RaftError::Store(StorageError::Compacted)),
            ),
            (4, 5, max_u64, Ok(vec![new_entry(4, 4)])),
            (4, 6, max_u64, Ok(vec![new_entry(4, 4), new_entry(5, 5)])),
            (
                4,
                7,
                max_u64,
                Ok(vec![new_entry(4, 4), new_entry(5, 5), new_entry(6, 6)]),
            ),
            // even if maxsize is zero, the first entry should be returned
            (4, 7, 0, Ok(vec![new_entry(4, 4)])),
            // limit to 2
            (
                4,
                7,
                u64::from(size_of(&ents[1]) + size_of(&ents[2])),
                Ok(vec![new_entry(4, 4), new_entry(5, 5)]),
            ),
            (
                4,
                7,
                u64::from(size_of(&ents[1]) + size_of(&ents[2]) + size_of(&ents[3]) / 2),
                Ok(vec![new_entry(4, 4), new_entry(5, 5)]),
            ),
            (
                4,
                7,
                u64::from(size_of(&ents[1]) + size_of(&ents[2]) + size_of(&ents[3]) - 1),
                Ok(vec![new_entry(4, 4), new_entry(5, 5)]),
            ),
            // all
            (
                4,
                7,
                u64::from(size_of(&ents[1]) + size_of(&ents[2]) + size_of(&ents[3])),
                Ok(vec![new_entry(4, 4), new_entry(5, 5), new_entry(6, 6)]),
            ),
        ];

        for (i, (lo, hi, maxsize, wentries)) in tests.drain(..).enumerate() {
            let td = TempDir::new("tikv-store-test").unwrap();
            let worker = Worker::new("snap_manager");
            let sched = worker.scheduler();
            let store = new_storage_from_ents(sched, &td, &ents);
            let e = store.entries(lo, hi, maxsize);
            if e != wentries {
                panic!("#{}: expect entries {:?}, got {:?}", i, wentries, e);
            }
        }
    }

    // last_index and first_index are not mutated by PeerStorage on its own,
    // so we don't test them here.

    #[test]
    fn test_storage_compact() {
        let ents = vec![new_entry(3, 3), new_entry(4, 4), new_entry(5, 5)];
        let mut tests = vec![
            (2, Err(RaftError::Store(StorageError::Compacted))),
            (3, Err(RaftError::Store(StorageError::Compacted))),
            (4, Ok(())),
            (5, Ok(())),
        ];
        for (i, (idx, werr)) in tests.drain(..).enumerate() {
            let td = TempDir::new("tikv-store-test").unwrap();
            let worker = Worker::new("snap_manager");
            let sched = worker.scheduler();
            let store = new_storage_from_ents(sched, &td, &ents);
            let mut ctx = InvokeContext::new(&store);
            let res = store
                .term(idx)
                .map_err(From::from)
                .and_then(|term| compact_raft_log(&store.tag, &mut ctx.apply_state, idx, term));
            // TODO check exact error type after refactoring error.
            if res.is_err() ^ werr.is_err() {
                panic!("#{}: want {:?}, got {:?}", i, werr, res);
            }
            if res.is_ok() {
                let mut kv_wb = WriteBatch::new();
                ctx.save_apply_state_to(&store.kv_engine, &mut kv_wb)
                    .unwrap();
                store.kv_engine.write(kv_wb).expect("");
            }
        }
    }

    #[test]
    fn test_storage_create_snapshot() {
        let ents = vec![new_entry(3, 3), new_entry(4, 4), new_entry(5, 5)];
        let mut cs = ConfState::new();
        cs.set_nodes(vec![1, 2, 3]);

        let td = TempDir::new("tikv-store-test").unwrap();
        let snap_dir = TempDir::new("snap_dir").unwrap();
        let mgr = SnapManager::new(snap_dir.path().to_str().unwrap(), None);
        let mut worker = Worker::new("snap_manager");
        let sched = worker.scheduler();
        let mut s = new_storage_from_ents(sched, &td, &ents);
        let runner = RegionRunner::new(
            Arc::clone(&s.kv_engine),
            Arc::clone(&s.raft_engine),
            mgr,
            0,
            true,
        );
        worker.start(runner).unwrap();
        let snap = s.snapshot();
        let unavailable = RaftError::Store(StorageError::SnapshotTemporarilyUnavailable);
        assert_eq!(snap.unwrap_err(), unavailable);
        assert_eq!(*s.snap_tried_cnt.borrow(), 1);

        let snap = match *s.snap_state.borrow() {
            SnapState::Generating(ref rx) => rx.recv_timeout(Duration::from_secs(3)).unwrap(),
            ref s => panic!("unexpected state: {:?}", s),
        };
        assert_eq!(snap.get_metadata().get_index(), 5);
        assert_eq!(snap.get_metadata().get_term(), 5);
        assert!(!snap.get_data().is_empty());

        let mut data = RaftSnapshotData::new();
        protobuf::Message::merge_from_bytes(&mut data, snap.get_data()).expect("");
        assert_eq!(data.get_region().get_id(), 1);
        assert_eq!(data.get_region().get_peers().len(), 1);

        let (tx, rx) = channel();
        s.set_snap_state(SnapState::Generating(rx));
        // Empty channel should cause snapshot call to wait.
        assert_eq!(s.snapshot().unwrap_err(), unavailable);
        assert_eq!(*s.snap_tried_cnt.borrow(), 1);

        tx.send(snap.clone()).unwrap();
        assert_eq!(s.snapshot(), Ok(snap.clone()));
        assert_eq!(*s.snap_tried_cnt.borrow(), 0);

        let mut ctx = InvokeContext::new(&s);
        let mut kv_wb = WriteBatch::new();
        let mut metrics = RaftMetrics::default();
        let trans = 0;
        let mut ready_ctx = ReadyContext::new(&mut metrics, &trans, 2);
        s.append(
            &mut ctx,
            &[new_entry(6, 5), new_entry(7, 5)],
            &mut ready_ctx,
        ).unwrap();
        let mut hs = HardState::new();
        hs.set_commit(7);
        hs.set_term(5);
        ctx.raft_state.set_hard_state(hs);
        ctx.raft_state.set_last_index(7);
        ctx.apply_state.set_applied_index(7);
        ctx.save_raft_state_to(&mut ready_ctx.raft_wb).unwrap();
        ctx.save_apply_state_to(&s.kv_engine, &mut kv_wb).unwrap();
        s.kv_engine.write(kv_wb).unwrap();
        s.raft_engine.write(ready_ctx.raft_wb).unwrap();
        s.apply_state = ctx.apply_state;
        s.raft_state = ctx.raft_state;
        ctx = InvokeContext::new(&s);
        let term = s.term(7).unwrap();
        compact_raft_log(&s.tag, &mut ctx.apply_state, 7, term).unwrap();
        kv_wb = WriteBatch::new();
        ctx.save_apply_state_to(&s.kv_engine, &mut kv_wb).unwrap();
        s.kv_engine.write(kv_wb).unwrap();
        s.apply_state = ctx.apply_state;
        let (tx, rx) = channel();
        tx.send(snap.clone()).unwrap();
        s.set_snap_state(SnapState::Generating(rx));
        *s.snap_tried_cnt.borrow_mut() = 1;
        // stale snapshot should be abandoned.
        assert_eq!(s.snapshot().unwrap_err(), unavailable);
        assert_eq!(*s.snap_tried_cnt.borrow(), 1);

        match *s.snap_state.borrow() {
            SnapState::Generating(ref rx) => {
                rx.recv_timeout(Duration::from_secs(3)).unwrap();
                worker.stop().unwrap().join().unwrap();
                match rx.recv_timeout(Duration::from_secs(3)) {
                    Err(RecvTimeoutError::Disconnected) => {}
                    res => panic!("unexpected result: {:?}", res),
                }
            }
            ref s => panic!("unexpected state {:?}", s),
        }
        // Disconnected channel should trigger another try.
        assert_eq!(s.snapshot().unwrap_err(), unavailable);
        assert_eq!(*s.snap_tried_cnt.borrow(), 2);

        for cnt in 2..super::MAX_SNAP_TRY_CNT {
            // Scheduled job failed should trigger .
            assert_eq!(s.snapshot().unwrap_err(), unavailable);
            assert_eq!(*s.snap_tried_cnt.borrow(), cnt + 1);
        }

        // When retry too many times, it should report a different error.
        match s.snapshot() {
            Err(RaftError::Store(StorageError::Other(_))) => {}
            res => panic!("unexpected res: {:?}", res),
        }
    }

    #[test]
    fn test_storage_append() {
        let ents = vec![new_entry(3, 3), new_entry(4, 4), new_entry(5, 5)];
        let mut tests = vec![
            (
                vec![new_entry(3, 3), new_entry(4, 4), new_entry(5, 5)],
                vec![new_entry(4, 4), new_entry(5, 5)],
            ),
            (
                vec![new_entry(3, 3), new_entry(4, 6), new_entry(5, 6)],
                vec![new_entry(4, 6), new_entry(5, 6)],
            ),
            (
                vec![
                    new_entry(3, 3),
                    new_entry(4, 4),
                    new_entry(5, 5),
                    new_entry(6, 5),
                ],
                vec![new_entry(4, 4), new_entry(5, 5), new_entry(6, 5)],
            ),
            // truncate incoming entries, truncate the existing entries and append
            (
                vec![new_entry(2, 3), new_entry(3, 3), new_entry(4, 5)],
                vec![new_entry(4, 5)],
            ),
            // truncate the existing entries and append
            (vec![new_entry(4, 5)], vec![new_entry(4, 5)]),
            // direct append
            (
                vec![new_entry(6, 5)],
                vec![new_entry(4, 4), new_entry(5, 5), new_entry(6, 5)],
            ),
        ];
        for (i, (entries, wentries)) in tests.drain(..).enumerate() {
            let td = TempDir::new("tikv-store-test").unwrap();
            let worker = Worker::new("snap_manager");
            let sched = worker.scheduler();
            let mut store = new_storage_from_ents(sched, &td, &ents);
            append_ents(&mut store, &entries);
            let li = store.last_index();
            let actual_entries = store.entries(4, li + 1, u64::max_value()).expect("");
            if actual_entries != wentries {
                panic!("#{}: want {:?}, got {:?}", i, wentries, actual_entries);
            }
        }
    }

    #[test]
    fn test_storage_cache_fetch() {
        let ents = vec![new_entry(3, 3), new_entry(4, 4), new_entry(5, 5)];
        let td = TempDir::new("tikv-store-test").unwrap();
        let worker = Worker::new("snap_manager");
        let sched = worker.scheduler();
        let mut store = new_storage_from_ents(sched, &td, &ents);
        store.cache.cache.clear();
        // empty cache should fetch data from rocksdb directly.
        let mut res = store.entries(4, 6, u64::max_value()).unwrap();
        assert_eq!(*res, ents[1..]);

        let entries = vec![new_entry(6, 5), new_entry(7, 5)];
        append_ents(&mut store, &entries);
        validate_cache(&store, &entries);

        // direct cache access
        res = store.entries(6, 8, u64::max_value()).unwrap();
        assert_eq!(res, entries);

        // size limit should be supported correctly.
        res = store.entries(4, 8, 0).unwrap();
        assert_eq!(res, vec![new_entry(4, 4)]);
        let mut size = ents[1..].iter().map(|e| u64::from(e.compute_size())).sum();
        res = store.entries(4, 8, size).unwrap();
        let mut exp_res = ents[1..].to_vec();
        assert_eq!(res, exp_res);
        for e in &entries {
            size += u64::from(e.compute_size());
            exp_res.push(e.clone());
            res = store.entries(4, 8, size).unwrap();
            assert_eq!(res, exp_res);
        }

        // range limit should be supported correctly.
        for low in 4..9 {
            for high in low..9 {
                let res = store.entries(low, high, u64::max_value()).unwrap();
                assert_eq!(*res, exp_res[low as usize - 4..high as usize - 4]);
            }
        }
    }

    #[test]
    fn test_storage_cache_update() {
        let ents = vec![new_entry(3, 3), new_entry(4, 4), new_entry(5, 5)];
        let td = TempDir::new("tikv-store-test").unwrap();
        let worker = Worker::new("snap_manager");
        let sched = worker.scheduler();
        let mut store = new_storage_from_ents(sched, &td, &ents);
        store.cache.cache.clear();

        // initial cache
        let mut entries = vec![new_entry(6, 5), new_entry(7, 5)];
        append_ents(&mut store, &entries);
        validate_cache(&store, &entries);

        // rewrite
        entries = vec![new_entry(6, 6), new_entry(7, 6)];
        append_ents(&mut store, &entries);
        validate_cache(&store, &entries);

        // rewrite old entry
        entries = vec![new_entry(5, 6), new_entry(6, 6)];
        append_ents(&mut store, &entries);
        validate_cache(&store, &entries);

        // partial rewrite
        entries = vec![new_entry(6, 7), new_entry(7, 7)];
        append_ents(&mut store, &entries);
        let mut exp_res = vec![new_entry(5, 6), new_entry(6, 7), new_entry(7, 7)];
        validate_cache(&store, &exp_res);

        // direct append
        entries = vec![new_entry(8, 7), new_entry(9, 7)];
        append_ents(&mut store, &entries);
        exp_res.extend_from_slice(&entries);
        validate_cache(&store, &exp_res);

        // rewrite middle
        entries = vec![new_entry(7, 8)];
        append_ents(&mut store, &entries);
        exp_res.truncate(2);
        exp_res.push(new_entry(7, 8));
        validate_cache(&store, &exp_res);

        let cap = MAX_CACHE_CAPACITY as u64;

        // result overflow
        entries = (3..cap + 1).map(|i| new_entry(i + 5, 8)).collect();
        append_ents(&mut store, &entries);
        exp_res.remove(0);
        exp_res.extend_from_slice(&entries);
        validate_cache(&store, &exp_res);

        // input overflow
        entries = (0..cap + 1).map(|i| new_entry(i + cap + 6, 8)).collect();
        append_ents(&mut store, &entries);
        exp_res = entries[entries.len() - cap as usize..].to_vec();
        validate_cache(&store, &exp_res);

        // compact
        store.compact_to(cap + 10);
        exp_res = (cap + 10..cap * 2 + 7).map(|i| new_entry(i, 8)).collect();
        validate_cache(&store, &exp_res);

        // compact shrink
        assert!(store.cache.cache.capacity() >= cap as usize);
        store.compact_to(cap * 2);
        exp_res = (cap * 2..cap * 2 + 7).map(|i| new_entry(i, 8)).collect();
        validate_cache(&store, &exp_res);
        assert!(store.cache.cache.capacity() < cap as usize);

        // append shrink
        entries = (0..cap + 1).map(|i| new_entry(i, 8)).collect();
        append_ents(&mut store, &entries);
        assert!(store.cache.cache.capacity() >= cap as usize);
        append_ents(&mut store, &[new_entry(6, 8)]);
        exp_res = (1..7).map(|i| new_entry(i, 8)).collect();
        validate_cache(&store, &exp_res);
        assert!(store.cache.cache.capacity() < cap as usize);
    }

    #[test]
    fn test_storage_apply_snapshot() {
        let ents = vec![
            new_entry(3, 3),
            new_entry(4, 4),
            new_entry(5, 5),
            new_entry(6, 6),
        ];
        let mut cs = ConfState::new();
        cs.set_nodes(vec![1, 2, 3]);

        let td1 = TempDir::new("tikv-store-test").unwrap();
        let snap_dir = TempDir::new("snap").unwrap();
        let mgr = SnapManager::new(snap_dir.path().to_str().unwrap(), None);
        let mut worker = Worker::new("snap_manager");
        let sched = worker.scheduler();
        let s1 = new_storage_from_ents(sched.clone(), &td1, &ents);
        let runner = RegionRunner::new(
            Arc::clone(&s1.kv_engine),
            Arc::clone(&s1.raft_engine),
            mgr.clone(),
            0,
            true,
        );
        worker.start(runner).unwrap();
        assert!(s1.snapshot().is_err());
        let snap1 = match *s1.snap_state.borrow() {
            SnapState::Generating(ref rx) => rx.recv_timeout(Duration::from_secs(3)).unwrap(),
            ref s => panic!("unexpected state: {:?}", s),
        };
        assert_eq!(s1.truncated_index(), 3);
        assert_eq!(s1.truncated_term(), 3);

        let td2 = TempDir::new("tikv-store-test").unwrap();
        let mut s2 = new_storage(sched.clone(), &td2);
        assert_eq!(s2.first_index(), s2.applied_index() + 1);
        let mut ctx = InvokeContext::new(&s2);
        assert_ne!(ctx.last_term, snap1.get_metadata().get_term());
        let kv_wb = WriteBatch::new();
        let raft_wb = WriteBatch::new();
        s2.apply_snapshot(&mut ctx, &snap1, &kv_wb, &raft_wb)
            .unwrap();
        assert_eq!(ctx.last_term, snap1.get_metadata().get_term());
        assert_eq!(ctx.apply_state.get_applied_index(), 6);
        assert_eq!(ctx.raft_state.get_last_index(), 6);
        assert_eq!(ctx.apply_state.get_truncated_state().get_index(), 6);
        assert_eq!(ctx.apply_state.get_truncated_state().get_term(), 6);
        assert_eq!(s2.first_index(), s2.applied_index() + 1);
        validate_cache(&s2, &[]);

        let td3 = TempDir::new("tikv-store-test").unwrap();
        let ents = &[new_entry(3, 3), new_entry(4, 3)];
        let mut s3 = new_storage_from_ents(sched, &td3, ents);
        validate_cache(&s3, &ents[1..]);
        let mut ctx = InvokeContext::new(&s3);
        assert_ne!(ctx.last_term, snap1.get_metadata().get_term());
        let kv_wb = WriteBatch::new();
        let raft_wb = WriteBatch::new();
        s3.apply_snapshot(&mut ctx, &snap1, &kv_wb, &raft_wb)
            .unwrap();
        assert_eq!(ctx.last_term, snap1.get_metadata().get_term());
        assert_eq!(ctx.apply_state.get_applied_index(), 6);
        assert_eq!(ctx.raft_state.get_last_index(), 6);
        assert_eq!(ctx.apply_state.get_truncated_state().get_index(), 6);
        assert_eq!(ctx.apply_state.get_truncated_state().get_term(), 6);
        validate_cache(&s3, &[]);
    }

    #[test]
    fn test_canceling_snapshot() {
        let td = TempDir::new("tikv-store-test").unwrap();
        let worker = Worker::new("snap_manager");
        let sched = worker.scheduler();
        let mut s = new_storage(sched, &td);

        // PENDING can be canceled directly.
        s.snap_state = RefCell::new(SnapState::Applying(Arc::new(AtomicUsize::new(
            JOB_STATUS_PENDING,
        ))));
        assert!(s.cancel_applying_snap());
        assert_eq!(*s.snap_state.borrow(), SnapState::ApplyAborted);

        // RUNNING can't be canceled directly.
        s.snap_state = RefCell::new(SnapState::Applying(Arc::new(AtomicUsize::new(
            JOB_STATUS_RUNNING,
        ))));
        assert!(!s.cancel_applying_snap());
        assert_eq!(
            *s.snap_state.borrow(),
            SnapState::Applying(Arc::new(AtomicUsize::new(JOB_STATUS_CANCELLING)))
        );
        // CANCEL can't be canceled again.
        assert!(!s.cancel_applying_snap());

        s.snap_state = RefCell::new(SnapState::Applying(Arc::new(AtomicUsize::new(
            JOB_STATUS_CANCELLED,
        ))));
        // canceled snapshot can be cancel directly.
        assert!(s.cancel_applying_snap());
        assert_eq!(*s.snap_state.borrow(), SnapState::ApplyAborted);

        s.snap_state = RefCell::new(SnapState::Applying(Arc::new(AtomicUsize::new(
            JOB_STATUS_FINISHED,
        ))));
        assert!(s.cancel_applying_snap());
        assert_eq!(*s.snap_state.borrow(), SnapState::Relax);

        s.snap_state = RefCell::new(SnapState::Applying(Arc::new(AtomicUsize::new(
            JOB_STATUS_FAILED,
        ))));
        let res = recover_safe!(|| s.cancel_applying_snap());
        assert!(res.is_err());
    }

    #[test]
    fn test_try_finish_snapshot() {
        let td = TempDir::new("tikv-store-test").unwrap();
        let worker = Worker::new("snap_manager");
        let sched = worker.scheduler();
        let mut s = new_storage(sched, &td);

        // PENDING can be finished.
        let mut snap_state = SnapState::Applying(Arc::new(AtomicUsize::new(JOB_STATUS_PENDING)));
        s.snap_state = RefCell::new(snap_state);
        assert!(s.check_applying_snap());
        assert_eq!(
            *s.snap_state.borrow(),
            SnapState::Applying(Arc::new(AtomicUsize::new(JOB_STATUS_PENDING)))
        );

        // RUNNING can't be finished.
        snap_state = SnapState::Applying(Arc::new(AtomicUsize::new(JOB_STATUS_RUNNING)));
        s.snap_state = RefCell::new(snap_state);
        assert!(s.check_applying_snap());
        assert_eq!(
            *s.snap_state.borrow(),
            SnapState::Applying(Arc::new(AtomicUsize::new(JOB_STATUS_RUNNING)))
        );

        snap_state = SnapState::Applying(Arc::new(AtomicUsize::new(JOB_STATUS_CANCELLED)));
        s.snap_state = RefCell::new(snap_state);
        assert!(!s.check_applying_snap());
        assert_eq!(*s.snap_state.borrow(), SnapState::ApplyAborted);
        // ApplyAborted is not applying snapshot.
        assert!(!s.check_applying_snap());
        assert_eq!(*s.snap_state.borrow(), SnapState::ApplyAborted);

        s.snap_state = RefCell::new(SnapState::Applying(Arc::new(AtomicUsize::new(
            JOB_STATUS_FINISHED,
        ))));
        assert!(!s.check_applying_snap());
        assert_eq!(*s.snap_state.borrow(), SnapState::Relax);
        // Relax is not applying snapshot.
        assert!(!s.check_applying_snap());
        assert_eq!(*s.snap_state.borrow(), SnapState::Relax);

        s.snap_state = RefCell::new(SnapState::Applying(Arc::new(AtomicUsize::new(
            JOB_STATUS_FAILED,
        ))));
        let res = recover_safe!(|| s.check_applying_snap());
        assert!(res.is_err());
    }
}<|MERGE_RESOLUTION|>--- conflicted
+++ resolved
@@ -24,15 +24,10 @@
 use protobuf::Message;
 
 use raft::eraftpb::{ConfState, Entry, HardState, Snapshot};
-<<<<<<< HEAD
 use raft::{self, Error as RaftError, RaftState, Ready, Storage, StorageError};
 use kvproto::metapb::{self, Region};
-use kvproto::raft_serverpb::{PeerState, RaftApplyState, RaftLocalState, RaftSnapshotData,
-                             RegionLocalState};
-=======
 use kvproto::raft_serverpb::{MergeState, PeerState, RaftApplyState, RaftLocalState,
                              RaftSnapshotData, RegionLocalState};
->>>>>>> 04226135
 use util::worker::Scheduler;
 use util::{self, rocksdb};
 use raftstore::{Error, Result};
