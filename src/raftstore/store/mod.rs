--- conflicted
+++ resolved
@@ -29,15 +29,10 @@
 mod local_metrics;
 mod region_snapshot;
 
-<<<<<<< HEAD
-pub use self::msg::{BatchCallback, Callback, Msg, SignificantMsg, Tick};
+pub use self::msg::{BatchReadCallback, Callback, Msg, ReadCallback, ReadResponse, SignificantMsg,
+                    Tick, WriteCallback, WriteResponse};
 pub use self::store::{create_event_loop, new_compaction_listener, Engines, Store, StoreChannel,
                       StoreStat};
-=======
-pub use self::msg::{BatchReadCallback, Callback, Msg, ReadCallback, ReadResponse, SignificantMsg,
-                    Tick, WriteCallback, WriteResponse};
-pub use self::store::{create_event_loop, Engines, Store, StoreChannel, StoreStat};
->>>>>>> b0740b9a
 pub use self::config::Config;
 pub use self::transport::Transport;
 pub use self::peer::{Peer, PeerStat};
