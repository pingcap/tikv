// Copyright 2016 PingCAP, Inc.
//
// Licensed under the Apache License, Version 2.0 (the "License");
// you may not use this file except in compliance with the License.
// You may obtain a copy of the License at
//
//     http://www.apache.org/licenses/LICENSE-2.0
//
// Unless required by applicable law or agreed to in writing, software
// distributed under the License is distributed on an "AS IS" BASIS,
// See the License for the specific language governing permissions and
// limitations under the License.

pub mod engine;
pub mod keys;
pub mod msg;
pub mod config;
pub mod transport;
pub mod bootstrap;
pub mod cmd_resp;
pub mod util;

mod store;
mod peer;
mod peer_storage;
mod snap;
mod worker;
mod metrics;
mod engine_metrics;
mod local_metrics;

pub use self::msg::{Msg, Callback, Tick, SnapshotStatusMsg};
pub use self::store::{StoreChannel, Store, create_event_loop};
pub use self::config::Config;
pub use self::transport::Transport;
pub use self::peer::Peer;
pub use self::bootstrap::{bootstrap_store, bootstrap_region, write_region, clear_region};
pub use self::engine::{Peekable, Iterable, Mutable};
pub use self::peer_storage::{PeerStorage, do_snapshot, SnapState, RAFT_INIT_LOG_TERM,
                             RAFT_INIT_LOG_INDEX};
<<<<<<< HEAD
pub use self::snap::{SnapKey, Snapshot, BuildContext, ApplyOptions, SnapEntry, SnapManager,
                     new_snap_mgr, check_abort, copy_snapshot};
=======
pub use self::snap::{SnapKey, Snapshot, ApplyContext, SnapEntry, SnapManager, check_abort,
                     copy_snapshot};
>>>>>>> 6dc5f0d0
<|MERGE_RESOLUTION|>--- conflicted
+++ resolved
@@ -38,10 +38,5 @@
 pub use self::engine::{Peekable, Iterable, Mutable};
 pub use self::peer_storage::{PeerStorage, do_snapshot, SnapState, RAFT_INIT_LOG_TERM,
                              RAFT_INIT_LOG_INDEX};
-<<<<<<< HEAD
 pub use self::snap::{SnapKey, Snapshot, BuildContext, ApplyOptions, SnapEntry, SnapManager,
-                     new_snap_mgr, check_abort, copy_snapshot};
-=======
-pub use self::snap::{SnapKey, Snapshot, ApplyContext, SnapEntry, SnapManager, check_abort,
-                     copy_snapshot};
->>>>>>> 6dc5f0d0
+                     check_abort, copy_snapshot};