--- conflicted
+++ resolved
@@ -33,20 +33,14 @@
                           prepare_bootstrap, write_prepare_bootstrap};
 pub use self::config::Config;
 pub use self::engine::{Iterable, Mutable, Peekable};
-<<<<<<< HEAD
+pub use self::msg::{BatchReadCallback, Callback, Msg, ReadCallback, ReadResponse, SignificantMsg,
+                    Tick, WriteCallback, WriteResponse};
+pub use self::peer::{Peer, PeerStat};
 pub use self::peer_storage::{clear_meta, do_snapshot, init_apply_state, init_raft_state,
                              write_initial_apply_state, write_initial_raft_state,
                              write_peer_state, CacheQueryStats, PeerStorage, SnapState,
                              RAFT_INIT_LOG_INDEX, RAFT_INIT_LOG_TERM};
-=======
-pub use self::msg::{BatchReadCallback, Callback, Msg, ReadCallback, ReadResponse, SignificantMsg,
-                    Tick, WriteCallback, WriteResponse};
-pub use self::peer::{Peer, PeerStat};
-pub use self::peer_storage::{do_snapshot, init_apply_state, init_raft_state, write_peer_state,
-                             CacheQueryStats, PeerStorage, SnapState, RAFT_INIT_LOG_INDEX,
-                             RAFT_INIT_LOG_TERM};
 pub use self::region_snapshot::{RegionIterator, RegionSnapshot};
->>>>>>> 32837589
 pub use self::snap::{check_abort, copy_snapshot, ApplyOptions, Error as SnapError, SnapEntry,
                      SnapKey, SnapManager, SnapManagerBuilder, Snapshot, SnapshotDeleter,
                      SnapshotStatistics};
