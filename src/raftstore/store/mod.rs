// Copyright 2016 PingCAP, Inc.
//
// Licensed under the Apache License, Version 2.0 (the "License");
// you may not use this file except in compliance with the License.
// You may obtain a copy of the License at
//
//     http://www.apache.org/licenses/LICENSE-2.0
//
// Unless required by applicable law or agreed to in writing, software
// distributed under the License is distributed on an "AS IS" BASIS,
// See the License for the specific language governing permissions and
// limitations under the License.

pub mod bootstrap;
pub mod cmd_resp;
pub mod config;
pub mod engine;
pub mod keys;
pub mod msg;
pub mod store;
pub mod transport;
pub mod util;

mod local_metrics;
mod metrics;
mod peer;
mod peer_storage;
mod region_snapshot;
mod snap;
mod worker;

pub use self::bootstrap::{bootstrap_store, clear_prepare_bootstrap, clear_prepare_bootstrap_state,
                          prepare_bootstrap, write_prepare_bootstrap};
pub use self::config::Config;
pub use self::engine::{Iterable, Mutable, Peekable};
pub use self::msg::{BatchReadCallback, Callback, Msg, ReadCallback, ReadResponse, SignificantMsg,
                    Tick, WriteCallback, WriteResponse};
<<<<<<< HEAD
pub use self::peer::{Peer, PeerStat};
pub use self::peer_storage::{clear_meta, do_snapshot, init_apply_state, init_raft_state,
                             write_initial_apply_state, write_initial_raft_state,
                             write_peer_state, CacheQueryStats, PeerStorage, SnapState,
                             RAFT_INIT_LOG_INDEX, RAFT_INIT_LOG_TERM};
=======
pub use self::peer::{Peer, ProposalContext};
pub use self::peer_storage::{do_snapshot, init_apply_state, init_raft_state, write_peer_state,
                             CacheQueryStats, PeerStorage, SnapState, RAFT_INIT_LOG_INDEX,
                             RAFT_INIT_LOG_TERM};
>>>>>>> c4133d3e
pub use self::region_snapshot::{RegionIterator, RegionSnapshot};
pub use self::snap::{check_abort, copy_snapshot, ApplyOptions, Error as SnapError, SnapEntry,
                     SnapKey, SnapManager, SnapManagerBuilder, Snapshot, SnapshotDeleter,
                     SnapshotStatistics};
pub use self::store::{create_event_loop, new_compaction_listener, Engines, Store, StoreChannel,
                      StoreStat};
pub use self::transport::Transport;

// Only used in tests
#[cfg(test)]
pub use self::worker::{SplitCheckRunner, SplitCheckTask};<|MERGE_RESOLUTION|>--- conflicted
+++ resolved
@@ -35,18 +35,11 @@
 pub use self::engine::{Iterable, Mutable, Peekable};
 pub use self::msg::{BatchReadCallback, Callback, Msg, ReadCallback, ReadResponse, SignificantMsg,
                     Tick, WriteCallback, WriteResponse};
-<<<<<<< HEAD
-pub use self::peer::{Peer, PeerStat};
+pub use self::peer::{Peer, ProposalContext};
 pub use self::peer_storage::{clear_meta, do_snapshot, init_apply_state, init_raft_state,
                              write_initial_apply_state, write_initial_raft_state,
                              write_peer_state, CacheQueryStats, PeerStorage, SnapState,
                              RAFT_INIT_LOG_INDEX, RAFT_INIT_LOG_TERM};
-=======
-pub use self::peer::{Peer, ProposalContext};
-pub use self::peer_storage::{do_snapshot, init_apply_state, init_raft_state, write_peer_state,
-                             CacheQueryStats, PeerStorage, SnapState, RAFT_INIT_LOG_INDEX,
-                             RAFT_INIT_LOG_TERM};
->>>>>>> c4133d3e
 pub use self::region_snapshot::{RegionIterator, RegionSnapshot};
 pub use self::snap::{check_abort, copy_snapshot, ApplyOptions, Error as SnapError, SnapEntry,
                      SnapKey, SnapManager, SnapManagerBuilder, Snapshot, SnapshotDeleter,
