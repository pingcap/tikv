--- conflicted
+++ resolved
@@ -488,13 +488,8 @@
         // write kv rocksdb first in case of restart happen between two write
         let mut write_opts = WriteOptions::new();
         write_opts.set_sync(ctx.cfg.sync_log);
-<<<<<<< HEAD
-        ctx.engines.write_kv_opt(kv_wb, &write_opts)?;
-        ctx.engines.write_raft_opt(raft_wb, &write_opts)?;
-=======
-        ctx.engines.kv.write_opt(&kv_wb, &write_opts)?;
-        ctx.engines.raft.write_opt(&raft_wb, &write_opts)?;
->>>>>>> d7e79366
+        ctx.engines.write_kv_opt(&kv_wb, &write_opts)?;
+        ctx.engines.write_raft_opt(&raft_wb, &write_opts)?;
 
         if self.get_store().is_initialized() && !keep_data {
             // If we meet panic when deleting data and raft log, the dirty data
