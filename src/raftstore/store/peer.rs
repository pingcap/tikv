// Copyright 2016 TiKV Project Authors. Licensed under Apache-2.0.

use std::cell::RefCell;
use std::collections::Bound::{Excluded, Unbounded};
use std::collections::VecDeque;
use std::sync::atomic::{AtomicBool, AtomicU64, AtomicUsize, Ordering};
use std::sync::{atomic, Arc};
use std::time::{Duration, Instant};
use std::{cmp, mem, u64, usize};

use engine::rocks::{WriteBatch, WriteOptions};
use engine::Engines;
use engine_rocks::{Compat, RocksEngine};
use engine_traits::{KvEngine, Peekable, Snapshot};
use kvproto::metapb;
use kvproto::pdpb::PeerStats;
use kvproto::raft_cmdpb::{
    self, AdminCmdType, AdminResponse, CmdType, CommitMergeRequest, RaftCmdRequest,
    RaftCmdResponse, ReadIndexResponse, Request, Response, TransferLeaderRequest,
    TransferLeaderResponse,
};
use kvproto::raft_serverpb::{
    MergeState, PeerState, RaftApplyState, RaftMessage, RaftSnapshotData,
};
use protobuf::Message;
use raft::eraftpb::{self, ConfChangeType, EntryType, MessageType};
use raft::{
    self, Progress, ProgressState, RawNode, ReadState, Ready, SnapshotStatus, StateRole,
    INVALID_INDEX, NO_LIMIT,
};
use time::Timespec;
use uuid::Uuid;

use crate::raftstore::coprocessor::{CoprocessorHost, RegionChangeEvent};
use crate::raftstore::store::fsm::store::PollContext;
use crate::raftstore::store::fsm::{
    apply, Apply, ApplyMetrics, ApplyTask, ApplyTaskRes, GroupState, Proposal, RegionProposal,
};
use crate::raftstore::store::worker::{ReadDelegate, ReadProgress, RegionTask};
use crate::raftstore::store::PdTask;
use crate::raftstore::store::{Callback, Config, ReadResponse, RegionSnapshot};
use crate::raftstore::{Error, Result};
use keys::{enc_end_key, enc_start_key};
use pd_client::INVALID_ID;
use tikv_util::collections::HashMap;
use tikv_util::time::{duration_to_sec, monotonic_raw_now};
use tikv_util::worker::Scheduler;
use tikv_util::MustConsumeVec;

use super::cmd_resp;
use super::local_metrics::{RaftMessageMetrics, RaftReadyMetrics};
use super::metrics::*;
use super::peer_storage::{write_peer_state, ApplySnapResult, InvokeContext, PeerStorage};
use super::transport::Transport;
use super::util::{self, check_region_epoch, is_initial_msg, Lease, LeaseState};
use super::DestroyPeerJob;

const SHRINK_CACHE_CAPACITY: usize = 64;

struct ReadIndexRequest {
    id: Uuid,
    replica_retries: usize,
    cmds: MustConsumeVec<(RaftCmdRequest, Callback<RocksEngine>)>,
    renew_lease_time: Timespec,
    read_index: Option<u64>,
}

impl ReadIndexRequest {
    // Transmutes `self.id` to a 8 bytes slice, so that we can use the payload to do read index.
    fn binary_id(&self) -> &[u8] {
        self.id.as_bytes()
    }

    fn push_command(&mut self, req: RaftCmdRequest, cb: Callback<RocksEngine>) {
        RAFT_READ_INDEX_PENDING_COUNT.inc();
        self.cmds.push((req, cb));
    }

    fn with_command(
        id: Uuid,
        req: RaftCmdRequest,
        cb: Callback<RocksEngine>,
        renew_lease_time: Timespec,
    ) -> Self {
        RAFT_READ_INDEX_PENDING_COUNT.inc();
        let mut cmds = MustConsumeVec::with_capacity("callback of index read", 1);
        cmds.push((req, cb));
        ReadIndexRequest {
            id,
            replica_retries: 1,
            cmds,
            renew_lease_time,
            read_index: None,
        }
    }
}

impl Drop for ReadIndexRequest {
    fn drop(&mut self) {
        let dur = (monotonic_raw_now() - self.renew_lease_time)
            .to_std()
            .unwrap();
        RAFT_READ_INDEX_PENDING_DURATION.observe(duration_to_sec(dur));
    }
}

#[derive(Default)]
pub struct ReadIndexQueue {
    reads: VecDeque<ReadIndexRequest>,
    ready_cnt: usize,
    // map[uuid] -> offset in `reads`.
    contexts: HashMap<Uuid, usize>,
}

impl ReadIndexQueue {
    pub fn is_empty(&self) -> bool {
        match self.reads.len() {
            0 => true,
            1 => self.reads[0].cmds.is_empty(),
            _ => false,
        }
    }

    fn clear_uncommitted(&mut self, term: u64) {
        for mut read in self.reads.drain(self.ready_cnt..) {
            self.contexts.remove(&read.id);
            RAFT_READ_INDEX_PENDING_COUNT.sub(read.cmds.len() as i64);
            for (_, cb) in read.cmds.drain(..) {
                apply::notify_stale_req(term, cb);
            }
        }
    }

    /// update the read index of the requests that before the specified id.
    fn advance_replica_reads(&mut self, states: &[ReadState]) {
        if !states.is_empty() {
            let (mut min_offset, mut max_offset) = (usize::MAX, 0);
            for state in states {
                let uuid = Uuid::from_slice(state.request_ctx.as_slice()).unwrap();
                if let Some(offset) = self.contexts.remove(&uuid) {
                    self.reads[offset].read_index = Some(state.index);
                    min_offset = cmp::min(min_offset, offset);
                    max_offset = cmp::max(max_offset, offset);
                    continue;
                }
                error!(
                    "cannot find corresponding read from pending reads";
                    "uuid" => ?uuid, "read-index" => state.index,
                );
            }
<<<<<<< HEAD
            self.ready_cnt = cmp::max(self.ready_cnt, i + 1);
        } else {
            error!(
                "cannot find corresponding read from pending reads";
                "id"=>?id, "read-index" =>read_index,
            );
=======
            if max_offset > 0 {
                self.fold(min_offset, max_offset);
            }
        }
    }

    fn fold(&mut self, min_offset: usize, max_offset: usize) {
        let mut r_offset = max_offset;
        loop {
            let r_idx = self.reads[r_offset].read_index.unwrap();
            for l_offset in (0..r_offset).rev() {
                let l_idx = self.reads[l_offset].read_index.get_or_insert(r_idx);
                match (*l_idx).cmp(&r_idx) {
                    cmp::Ordering::Greater => *l_idx = r_idx,
                    cmp::Ordering::Equal => continue,
                    cmp::Ordering::Less => {
                        r_offset = l_offset;
                        break;
                    }
                }
            }
            if r_offset < cmp::min(self.ready_cnt, min_offset + 1) {
                break;
            }
>>>>>>> b7534bcf
        }
        self.ready_cnt = cmp::max(self.ready_cnt, max_offset + 1);
    }

    fn gc(&mut self) {
        if self.reads.capacity() > SHRINK_CACHE_CAPACITY && self.reads.len() < SHRINK_CACHE_CAPACITY
        {
            self.reads.shrink_to_fit();
            self.contexts.shrink_to_fit();
        }
    }
}

/// The returned states of the peer after checking whether it is stale
#[derive(Debug, PartialEq, Eq)]
pub enum StaleState {
    Valid,
    ToValidate,
    LeaderMissing,
}

/// Meta information about proposals.
pub struct ProposalMeta {
    pub index: u64,
    pub term: u64,
    /// `renew_lease_time` contains the last time when a peer starts to renew lease.
    pub renew_lease_time: Option<Timespec>,
}

#[derive(Default)]
struct ProposalQueue {
    queue: VecDeque<ProposalMeta>,
}

impl ProposalQueue {
    fn pop(&mut self, term: u64) -> Option<ProposalMeta> {
        self.queue.pop_front().and_then(|meta| {
            if meta.term > term {
                self.queue.push_front(meta);
                return None;
            }
            Some(meta)
        })
    }

    fn push(&mut self, meta: ProposalMeta) {
        self.queue.push_back(meta);
    }

    fn clear(&mut self) {
        self.queue.clear();
    }

    fn gc(&mut self) {
        if self.queue.capacity() > SHRINK_CACHE_CAPACITY && self.queue.len() < SHRINK_CACHE_CAPACITY
        {
            self.queue.shrink_to_fit();
        }
    }
}

bitflags! {
    // TODO: maybe declare it as protobuf struct is better.
    /// A bitmap contains some useful flags when dealing with `eraftpb::Entry`.
    pub struct ProposalContext: u8 {
        const SYNC_LOG       = 0b00000001;
        const SPLIT          = 0b00000010;
        const PREPARE_MERGE  = 0b00000100;
    }
}

impl ProposalContext {
    /// Converts itself to a vector.
    pub fn to_vec(self) -> Vec<u8> {
        if self.is_empty() {
            return vec![];
        }
        let ctx = self.bits();
        vec![ctx]
    }

    /// Initializes a `ProposalContext` from a byte slice.
    pub fn from_bytes(ctx: &[u8]) -> ProposalContext {
        if ctx.is_empty() {
            ProposalContext::empty()
        } else if ctx.len() == 1 {
            ProposalContext::from_bits_truncate(ctx[0])
        } else {
            panic!("invalid ProposalContext {:?}", ctx);
        }
    }
}

/// `ConsistencyState` is used for consistency check.
pub struct ConsistencyState {
    pub last_check_time: Instant,
    // (computed_result_or_to_be_verified, index, hash)
    pub index: u64,
    pub hash: Vec<u8>,
}

/// Statistics about raft peer.
#[derive(Default, Clone)]
pub struct PeerStat {
    pub written_bytes: u64,
    pub written_keys: u64,
}

#[derive(Default, Debug, Clone, Copy)]
pub struct CheckTickResult {
    leader: bool,
    up_to_date: bool,
}

/// A struct that stores the state to wait for `PrepareMerge` apply result.
///
/// When handling the apply result of a `CommitMerge`, the source peer may have
/// not handle the apply result of the `PrepareMerge`, so the target peer has
/// to abort current handle process and wait for it asynchronously.
pub struct WaitApplyResultState {
    /// The following apply results waiting to be handled, including the `CommitMerge`.
    /// These will be handled once `ready_to_merge` is true.
    pub results: Vec<ApplyTaskRes>,
    /// It is used by target peer to check whether the apply result of `PrepareMerge` is handled.
    pub ready_to_merge: Arc<AtomicBool>,
}

pub struct Peer {
    /// The ID of the Region which this Peer belongs to.
    region_id: u64,
    // TODO: remove it once panic!() support slog fields.
    /// Peer_tag, "[region <region_id>] <peer_id>"
    pub tag: String,
    /// The Peer meta information.
    pub peer: metapb::Peer,

    /// The Raft state machine of this Peer.
    pub raft_group: RawNode<PeerStorage>,
    /// The cache of meta information for Region's other Peers.
    peer_cache: RefCell<HashMap<u64, metapb::Peer>>,
    /// Record the last instant of each peer's heartbeat response.
    pub peer_heartbeats: HashMap<u64, Instant>,

    proposals: ProposalQueue,
    apply_proposals: Vec<Proposal>,

    leader_missing_time: Option<Instant>,
    leader_lease: Lease,
    pub pending_reads: ReadIndexQueue,
    // Initialized as election_timeout / 3.
    pub read_index_retry_countdown: usize,

    /// If it fails to send messages to leader.
    pub leader_unreachable: bool,
    /// Whether this peer is destroyed asynchronously.
    pub pending_remove: bool,
    /// If a snapshot is being applied asynchronously, messages should not be sent.
    pending_messages: Vec<eraftpb::Message>,

    /// Record the instants of peers being added into the configuration.
    /// Remove them after they are not pending any more.
    pub peers_start_pending_time: Vec<(u64, Instant)>,
    /// A inaccurate cache about which peer is marked as down.
    down_peer_ids: Vec<u64>,
    pub recent_conf_change_time: Instant,

    /// An inaccurate difference in region size since last reset.
    /// It is used to decide whether split check is needed.
    pub size_diff_hint: u64,
    /// The count of deleted keys since last reset.
    delete_keys_hint: u64,
    /// An inaccurate difference in region size after compaction.
    /// It is used to trigger check split to update approximate size and keys after space reclamation
    /// of deleted entries.
    pub compaction_declined_bytes: u64,
    /// Approximate size of the region.
    pub approximate_size: Option<u64>,
    /// Approximate keys of the region.
    pub approximate_keys: Option<u64>,

    /// The state for consistency check.
    pub consistency_state: ConsistencyState,

    /// The counter records pending snapshot requests.
    pub pending_request_snapshot_count: Arc<AtomicUsize>,
    /// The index of last scheduled committed raft log.
    pub last_applying_idx: u64,
    /// The index of last compacted raft log. It is used for the next compact log task.
    pub last_compacted_idx: u64,
    /// The index of the latest urgent proposal index.
    last_urgent_proposal_idx: u64,
    /// The index of the latest committed split command.
    last_committed_split_idx: u64,
    /// Approximate size of logs that is applied but not compacted yet.
    pub raft_log_size_hint: u64,

    /// The index of the latest proposed prepare merge command.
    last_proposed_prepare_merge_idx: u64,
    /// The index of the latest committed prepare merge command.
    last_committed_prepare_merge_idx: u64,
    /// The merge related state. It indicates this Peer is in merging.
    pub pending_merge_state: Option<MergeState>,
    /// The state to wait for `PrepareMerge` apply result.
    pub pending_merge_apply_result: Option<WaitApplyResultState>,
    /// source region is catching up logs for merge
    pub catch_up_logs: Option<Arc<AtomicU64>>,

    /// Write Statistics for PD to schedule hot spot.
    pub peer_stat: PeerStat,
}

impl Peer {
    pub fn new(
        store_id: u64,
        cfg: &Config,
        sched: Scheduler<RegionTask>,
        engines: Engines,
        region: &metapb::Region,
        peer: metapb::Peer,
    ) -> Result<Peer> {
        if peer.get_id() == raft::INVALID_ID {
            return Err(box_err!("invalid peer id"));
        }

        let tag = format!("[region {}] {}", region.get_id(), peer.get_id());

        let ps = PeerStorage::new(engines, region, sched, peer.get_id(), tag.clone())?;

        let applied_index = ps.applied_index();

        let raft_cfg = raft::Config {
            id: peer.get_id(),
            election_tick: cfg.raft_election_timeout_ticks,
            heartbeat_tick: cfg.raft_heartbeat_ticks,
            min_election_tick: cfg.raft_min_election_timeout_ticks,
            max_election_tick: cfg.raft_max_election_timeout_ticks,
            max_size_per_msg: cfg.raft_max_size_per_msg.0,
            max_inflight_msgs: cfg.raft_max_inflight_msgs,
            applied: applied_index,
            check_quorum: true,
            tag: tag.clone(),
            skip_bcast_commit: true,
            pre_vote: cfg.prevote,
            ..Default::default()
        };

        let raft_group = RawNode::with_logger(&raft_cfg, ps, &slog_global::get_global())?;
        let mut peer = Peer {
            peer,
            region_id: region.get_id(),
            raft_group,
            proposals: Default::default(),
            apply_proposals: vec![],
            pending_reads: Default::default(),
            read_index_retry_countdown: cfg.raft_election_timeout_ticks / 3,
            peer_cache: RefCell::new(HashMap::default()),
            peer_heartbeats: HashMap::default(),
            peers_start_pending_time: vec![],
            down_peer_ids: vec![],
            recent_conf_change_time: Instant::now(),
            size_diff_hint: 0,
            delete_keys_hint: 0,
            approximate_size: None,
            approximate_keys: None,
            compaction_declined_bytes: 0,
            leader_unreachable: false,
            pending_remove: false,
            pending_merge_state: None,
            pending_request_snapshot_count: Arc::new(AtomicUsize::new(0)),
            last_proposed_prepare_merge_idx: 0,
            last_committed_prepare_merge_idx: 0,
            leader_missing_time: Some(Instant::now()),
            tag,
            last_applying_idx: applied_index,
            last_compacted_idx: 0,
            last_urgent_proposal_idx: u64::MAX,
            last_committed_split_idx: 0,
            consistency_state: ConsistencyState {
                last_check_time: Instant::now(),
                index: INVALID_INDEX,
                hash: vec![],
            },
            raft_log_size_hint: 0,
            leader_lease: Lease::new(cfg.raft_store_max_leader_lease()),
            pending_messages: vec![],
            pending_merge_apply_result: None,
            peer_stat: PeerStat::default(),
            catch_up_logs: None,
        };

        // If this region has only one peer and I am the one, campaign directly.
        if region.get_peers().len() == 1 && region.get_peers()[0].get_store_id() == store_id {
            peer.raft_group.campaign()?;
        }

        Ok(peer)
    }

    /// Register self to apply_scheduler so that the peer is then usable.
    /// Also trigger `RegionChangeEvent::Create` here.
    pub fn activate<T, C>(&self, ctx: &PollContext<T, C>) {
        ctx.apply_router
            .schedule_task(self.region_id, ApplyTask::register(self));

        ctx.coprocessor_host.on_region_changed(
            self.region(),
            RegionChangeEvent::Create,
            self.get_role(),
        );
    }

    #[inline]
    fn next_proposal_index(&self) -> u64 {
        self.raft_group.raft.raft_log.last_index() + 1
    }

    #[inline]
    pub fn get_index_term(&self, idx: u64) -> u64 {
        match self.raft_group.raft.raft_log.term(idx) {
            Ok(t) => t,
            Err(e) => panic!("{} fail to load term for {}: {:?}", self.tag, idx, e),
        }
    }

    #[inline]
    pub fn maybe_append_merge_entries(&mut self, merge: &CommitMergeRequest) -> Option<u64> {
        let mut entries = merge.get_entries();
        if entries.is_empty() {
            // Though the entries is empty, it is possible that one source peer has caught up the logs
            // but commit index is not updated. If Other source peers are already destroyed, so the raft
            // group will not make any progress, namely the source peer can not get the latest commit index anymore.
            // Here update the commit index to let source apply rest uncommitted entires.
            if merge.get_commit() > self.raft_group.raft.raft_log.committed {
                self.raft_group.raft.raft_log.commit_to(merge.get_commit());
                return Some(merge.get_commit());
            } else {
                return None;
            }
        }
        let first = entries.first().unwrap();
        // make sure message should be with index not smaller than committed
        let mut log_idx = first.get_index() - 1;
        debug!(
            "append merge entries";
            "log_index" => log_idx,
            "merge_commit" => merge.get_commit(),
            "commit_index" => self.raft_group.raft.raft_log.committed,
        );
        if log_idx < self.raft_group.raft.raft_log.committed {
            // There are maybe some logs not included in CommitMergeRequest's entries, like CompactLog,
            // so the commit index may exceed the last index of the entires from CommitMergeRequest.
            // If that, no need to append
            if self.raft_group.raft.raft_log.committed - log_idx > entries.len() as u64 {
                return None;
            }
            entries = &entries[(self.raft_group.raft.raft_log.committed - log_idx) as usize..];
            log_idx = self.raft_group.raft.raft_log.committed;
        }
        let log_term = self.get_index_term(log_idx);

        self.raft_group
            .raft
            .raft_log
            .maybe_append(log_idx, log_term, merge.get_commit(), entries)
    }

    /// Tries to destroy itself. Returns a job (if needed) to do more cleaning tasks.
    pub fn maybe_destroy(&mut self) -> Option<DestroyPeerJob> {
        if self.pending_remove {
            info!(
                "is being destroyed, skip";
                "region_id" => self.region_id,
                "peer_id" => self.peer.get_id(),
            );
            return None;
        }
        // If initialized is false, it implicitly means applyfsm does not exist now.
        let initialized = self.get_store().is_initialized();
        // If async_remove is true, it means peerfsm needs to be removed after its
        // corresponding applyfsm was removed.
        // If it is false, it means either applyfsm does not exist or there is no task
        // in applyfsm so it's ok to remove peerfsm immediately.
        let async_remove = if self.is_applying_snapshot() {
            if !self.mut_store().cancel_applying_snap() {
                info!(
                    "stale peer is applying snapshot, will destroy next time";
                    "region_id" => self.region_id,
                    "peer_id" => self.peer.get_id(),
                );
                return None;
            }
            // There is no tasks in apply/local read worker.
            false
        } else {
            initialized
        };
        self.pending_remove = true;

        Some(DestroyPeerJob {
            async_remove,
            initialized,
            region_id: self.region_id,
            peer: self.peer.clone(),
        })
    }

    /// Does the real destroy task which includes:
    /// 1. Set the region to tombstone;
    /// 2. Clear data;
    /// 3. Notify all pending requests.
    pub fn destroy<T, C>(&mut self, ctx: &PollContext<T, C>, keep_data: bool) -> Result<()> {
        fail_point!("raft_store_skip_destroy_peer", |_| Ok(()));
        let t = Instant::now();

        let region = self.region().clone();
        info!(
            "begin to destroy";
            "region_id" => self.region_id,
            "peer_id" => self.peer.get_id(),
        );

        // Set Tombstone state explicitly
        let kv_wb = WriteBatch::default();
        let raft_wb = WriteBatch::default();
        self.mut_store().clear_meta(&kv_wb, &raft_wb)?;
        write_peer_state(
            &ctx.engines.kv,
            &kv_wb,
            &region,
            PeerState::Tombstone,
            self.pending_merge_state.clone(),
        )?;
        // write kv rocksdb first in case of restart happen between two write
        let mut write_opts = WriteOptions::new();
        write_opts.set_sync(ctx.cfg.sync_log);
        ctx.engines.write_kv_opt(&kv_wb, &write_opts)?;
        ctx.engines.write_raft_opt(&raft_wb, &write_opts)?;

        if self.get_store().is_initialized() && !keep_data {
            // If we meet panic when deleting data and raft log, the dirty data
            // will be cleared by a newer snapshot applying or restart.
            if let Err(e) = self.get_store().clear_data() {
                error!(
                    "failed to schedule clear data task";
                    "region_id" => self.region_id,
                    "peer_id" => self.peer.get_id(),
                    "err" => ?e,
                );
            }
        }

        for mut read in self.pending_reads.reads.drain(..) {
            RAFT_READ_INDEX_PENDING_COUNT.sub(read.cmds.len() as i64);
            for (_, cb) in read.cmds.drain(..) {
                apply::notify_req_region_removed(region.get_id(), cb);
            }
        }

        for proposal in self.apply_proposals.drain(..) {
            apply::notify_req_region_removed(region.get_id(), proposal.cb);
        }

        info!(
            "peer destroy itself";
            "region_id" => self.region_id,
            "peer_id" => self.peer.get_id(),
            "takes" => ?t.elapsed(),
        );

        Ok(())
    }

    #[inline]
    pub fn is_initialized(&self) -> bool {
        self.get_store().is_initialized()
    }

    #[inline]
    pub fn region(&self) -> &metapb::Region {
        self.get_store().region()
    }

    /// Check whether the peer can be hibernated.
    ///
    /// This should be used with `check_after_tick` to get a correct conclusion.
    pub fn check_before_tick(&self, cfg: &Config) -> CheckTickResult {
        let mut res = CheckTickResult::default();
        if !self.is_leader() {
            return res;
        }
        res.leader = true;
        if self.raft_group.raft.election_elapsed + 1 < cfg.raft_election_timeout_ticks {
            return res;
        }
        let status = self.raft_group.status_ref();
        let last_index = self.raft_group.raft.raft_log.last_index();
        for (id, pr) in status.progress.unwrap().iter() {
            // Only recent active peer is considerred, so that an isolated follower
            // won't cause a waste of leader's resource.
            if *id == self.peer.get_id() || !pr.recent_active {
                continue;
            }
            // Keep replicating data to active followers.
            if pr.matched != last_index {
                return res;
            }
        }
        // Unapplied entries can change the configuration of the group.
        res.up_to_date = self.get_store().applied_index() == last_index;
        res
    }

    pub fn check_after_tick(&self, state: GroupState, res: CheckTickResult) -> bool {
        if res.leader {
            res.up_to_date && self.is_leader() && self.raft_group.raft.pending_read_count() == 0
        } else {
            // If follower keeps receiving data from leader, then it's safe to stop
            // ticking, as leader will make sure it has the latest logs.
            // Checking term to make sure campaign has finished and the leader starts
            // doing its job, it's not required but a safe options.
            state != GroupState::Chaos
                && self.raft_group.raft.leader_id != raft::INVALID_ID
                && self.raft_group.raft.raft_log.last_term() == self.raft_group.raft.term
        }
    }

    /// Pings if followers are still connected.
    ///
    /// Leader needs to know exact progress of followers, and
    /// followers just need to know whether leader is still alive.
    pub fn ping(&mut self) {
        if self.is_leader() {
            self.raft_group.ping();
        }
    }

    /// Set the region of a peer.
    ///
    /// This will update the region of the peer, caller must ensure the region
    /// has been preserved in a durable device.
    pub fn set_region(
        &mut self,
        host: &CoprocessorHost,
        reader: &mut ReadDelegate,
        region: metapb::Region,
    ) {
        if self.region().get_region_epoch().get_version() < region.get_region_epoch().get_version()
        {
            // Epoch version changed, disable read on the localreader for this region.
            self.leader_lease.expire_remote_lease();
        }
        self.mut_store().set_region(region.clone());
        let progress = ReadProgress::region(region);
        // Always update read delegate's region to avoid stale region info after a follower
        // becoming a leader.
        self.maybe_update_read_progress(reader, progress);

        if !self.pending_remove {
            host.on_region_changed(self.region(), RegionChangeEvent::Update, self.get_role());
        }
    }

    #[inline]
    pub fn peer_id(&self) -> u64 {
        self.peer.get_id()
    }

    #[inline]
    pub fn get_raft_status(&self) -> raft::StatusRef<'_> {
        self.raft_group.status_ref()
    }

    #[inline]
    pub fn leader_id(&self) -> u64 {
        self.raft_group.raft.leader_id
    }

    #[inline]
    pub fn is_leader(&self) -> bool {
        self.raft_group.raft.state == StateRole::Leader
    }

    #[inline]
    pub fn get_role(&self) -> StateRole {
        self.raft_group.raft.state
    }

    #[inline]
    pub fn get_store(&self) -> &PeerStorage {
        self.raft_group.get_store()
    }

    #[inline]
    pub fn mut_store(&mut self) -> &mut PeerStorage {
        self.raft_group.mut_store()
    }

    #[inline]
    pub fn is_applying_snapshot(&self) -> bool {
        self.get_store().is_applying_snapshot()
    }

    /// Returns `true` if the raft group has replicated a snapshot but not committed it yet.
    #[inline]
    pub fn has_pending_snapshot(&self) -> bool {
        self.get_pending_snapshot().is_some()
    }

    #[inline]
    pub fn get_pending_snapshot(&self) -> Option<&eraftpb::Snapshot> {
        self.raft_group.get_snap()
    }

    fn add_ready_metric(&self, ready: &Ready, metrics: &mut RaftReadyMetrics) {
        metrics.message += ready.messages.len() as u64;
        metrics.commit += ready
            .committed_entries
            .as_ref()
            .map_or(0, |v| v.len() as u64);
        metrics.append += ready.entries().len() as u64;

        if !raft::is_empty_snap(ready.snapshot()) {
            metrics.snapshot += 1;
        }
    }

    #[inline]
    fn send<T, I>(&mut self, trans: &mut T, msgs: I, metrics: &mut RaftMessageMetrics)
    where
        T: Transport,
        I: IntoIterator<Item = eraftpb::Message>,
    {
        for msg in msgs {
            let msg_type = msg.get_msg_type();
            match msg_type {
                MessageType::MsgAppend => metrics.append += 1,
                MessageType::MsgAppendResponse => {
                    if msg.get_request_snapshot() != raft::INVALID_INDEX {
                        metrics.request_snapshot += 1;
                    }
                    metrics.append_resp += 1;
                }
                MessageType::MsgRequestPreVote => metrics.prevote += 1,
                MessageType::MsgRequestPreVoteResponse => metrics.prevote_resp += 1,
                MessageType::MsgRequestVote => metrics.vote += 1,
                MessageType::MsgRequestVoteResponse => metrics.vote_resp += 1,
                MessageType::MsgSnapshot => metrics.snapshot += 1,
                MessageType::MsgHeartbeat => metrics.heartbeat += 1,
                MessageType::MsgHeartbeatResponse => metrics.heartbeat_resp += 1,
                MessageType::MsgTransferLeader => metrics.transfer_leader += 1,
                MessageType::MsgTimeoutNow => {
                    // After a leader transfer procedure is triggered, the lease for
                    // the old leader may be expired earlier than usual, since a new leader
                    // may be elected and the old leader doesn't step down due to
                    // network partition from the new leader.
                    // For lease safety during leader transfer, transit `leader_lease`
                    // to suspect.
                    self.leader_lease.suspect(monotonic_raw_now());

                    metrics.timeout_now += 1;
                }
                // We do not care about these message types for metrics.
                // Explicitly declare them so when we add new message types we are forced to
                // decide.
                MessageType::MsgHup
                | MessageType::MsgBeat
                | MessageType::MsgPropose
                | MessageType::MsgUnreachable
                | MessageType::MsgSnapStatus
                | MessageType::MsgCheckQuorum
                | MessageType::MsgReadIndex
                | MessageType::MsgReadIndexResp => {}
            }
            self.send_raft_message(msg, trans);
        }
    }

    /// Steps the raft message.
    pub fn step(&mut self, mut m: eraftpb::Message) -> Result<()> {
        fail_point!(
            "step_message_3_1",
            { self.peer.get_store_id() == 3 && self.region_id == 1 },
            |_| Ok(())
        );
        if self.is_leader() && m.get_from() != INVALID_ID {
            self.peer_heartbeats.insert(m.get_from(), Instant::now());
            // As the leader we know we are not missing.
            self.leader_missing_time.take();
        } else if m.get_from() == self.leader_id() {
            // As another role know we're not missing.
            self.leader_missing_time.take();
        }
        // Here we hold up MsgReadIndex. If current peer has valid lease, then we could handle the
        // request directly, rather than send a heartbeat to check quorum.
        let msg_type = m.get_msg_type();
        let committed = self.raft_group.raft.raft_log.committed;
        let expected_term = self.raft_group.raft.raft_log.term(committed).unwrap_or(0);
        if msg_type == MessageType::MsgReadIndex && expected_term == self.raft_group.raft.term {
            // If the leader hasn't committed any entries in its term, it can't response read only
            // requests. Please also take a look at raft-rs.
            if let LeaseState::Valid = self.inspect_lease() {
                let mut resp = eraftpb::Message::default();
                resp.set_msg_type(MessageType::MsgReadIndexResp);
                resp.to = m.from;
                resp.index = self.get_store().committed_index();
                resp.set_entries(m.take_entries());

                self.pending_messages.push(resp);
                return Ok(());
            }
        }

        self.raft_group.step(m)?;
        Ok(())
    }

    /// Checks and updates `peer_heartbeats` for the peer.
    pub fn check_peers(&mut self) {
        if !self.is_leader() {
            self.peer_heartbeats.clear();
            self.peers_start_pending_time.clear();
            return;
        }

        if self.peer_heartbeats.len() == self.region().get_peers().len() {
            return;
        }

        // Insert heartbeats in case that some peers never response heartbeats.
        let region = self.raft_group.get_store().region();
        for peer in region.get_peers() {
            self.peer_heartbeats
                .entry(peer.get_id())
                .or_insert_with(Instant::now);
        }
    }

    /// Collects all down peers.
    pub fn collect_down_peers(&mut self, max_duration: Duration) -> Vec<PeerStats> {
        let mut down_peers = Vec::new();
        let mut down_peer_ids = Vec::new();
        for p in self.region().get_peers() {
            if p.get_id() == self.peer.get_id() {
                continue;
            }
            if let Some(instant) = self.peer_heartbeats.get(&p.get_id()) {
                if instant.elapsed() >= max_duration {
                    let mut stats = PeerStats::default();
                    stats.set_peer(p.clone());
                    stats.set_down_seconds(instant.elapsed().as_secs());
                    down_peers.push(stats);
                    down_peer_ids.push(p.get_id());
                }
            }
        }
        self.down_peer_ids = down_peer_ids;
        down_peers
    }

    /// Collects all pending peers and update `peers_start_pending_time`.
    pub fn collect_pending_peers(&mut self) -> Vec<metapb::Peer> {
        let mut pending_peers = Vec::with_capacity(self.region().get_peers().len());
        let status = self.raft_group.status_ref();
        let truncated_idx = self.get_store().truncated_index();

        if status.progress.is_none() {
            return pending_peers;
        }

        let progresses = status.progress.unwrap().iter();
        for (&id, progress) in progresses {
            if id == self.peer.get_id() {
                continue;
            }
            if progress.matched < truncated_idx {
                if let Some(p) = self.get_peer_from_cache(id) {
                    pending_peers.push(p);
                    if !self
                        .peers_start_pending_time
                        .iter()
                        .any(|&(pid, _)| pid == id)
                    {
                        let now = Instant::now();
                        self.peers_start_pending_time.push((id, now));
                        debug!(
                            "peer start pending";
                            "region_id" => self.region_id,
                            "peer_id" => self.peer.get_id(),
                            "time" => ?now,
                        );
                    }
                }
            }
        }
        pending_peers
    }

    /// Returns `true` if any peer recover from connectivity problem.
    ///
    /// A peer can become pending or down if it has not responded for a
    /// long time. If it becomes normal again, PD need to be notified.
    pub fn any_new_peer_catch_up(&mut self, peer_id: u64) -> bool {
        if self.peers_start_pending_time.is_empty() && self.down_peer_ids.is_empty() {
            return false;
        }
        if !self.is_leader() {
            self.down_peer_ids = vec![];
            self.peers_start_pending_time = vec![];
            return false;
        }
        for i in 0..self.peers_start_pending_time.len() {
            if self.peers_start_pending_time[i].0 != peer_id {
                continue;
            }
            let truncated_idx = self.raft_group.get_store().truncated_index();
            if let Some(progress) = self.raft_group.raft.prs().get(peer_id) {
                if progress.matched >= truncated_idx {
                    let (_, pending_after) = self.peers_start_pending_time.swap_remove(i);
                    let elapsed = duration_to_sec(pending_after.elapsed());
                    debug!(
                        "peer has caught up logs";
                        "region_id" => self.region_id,
                        "peer_id" => self.peer.get_id(),
                        "takes" => elapsed,
                    );
                    return true;
                }
            }
        }
        if self.down_peer_ids.contains(&peer_id) {
            return true;
        }
        false
    }

    pub fn check_stale_state<T, C>(&mut self, ctx: &mut PollContext<T, C>) -> StaleState {
        if self.is_leader() {
            // Leaders always have valid state.
            //
            // We update the leader_missing_time in the `fn step`. However one peer region
            // does not send any raft messages, so we have to check and update it before
            // reporting stale states.
            self.leader_missing_time = None;
            return StaleState::Valid;
        }
        let naive_peer = !self.is_initialized() || self.raft_group.raft.is_learner;
        // Updates the `leader_missing_time` according to the current state.
        //
        // If we are checking this it means we suspect the leader might be missing.
        // Mark down the time when we are called, so we can check later if it's been longer than it
        // should be.
        match self.leader_missing_time {
            None => {
                self.leader_missing_time = Instant::now().into();
                StaleState::Valid
            }
            Some(instant) if instant.elapsed() >= ctx.cfg.max_leader_missing_duration.0 => {
                // Resets the `leader_missing_time` to avoid sending the same tasks to
                // PD worker continuously during the leader missing timeout.
                self.leader_missing_time = Instant::now().into();
                StaleState::ToValidate
            }
            Some(instant)
                if instant.elapsed() >= ctx.cfg.abnormal_leader_missing_duration.0
                    && !naive_peer =>
            {
                // A peer is considered as in the leader missing state
                // if it's initialized but is isolated from its leader or
                // something bad happens that the raft group can not elect a leader.
                StaleState::LeaderMissing
            }
            _ => StaleState::Valid,
        }
    }

    fn on_role_changed<T, C>(&mut self, ctx: &mut PollContext<T, C>, ready: &Ready) {
        // Update leader lease when the Raft state changes.
        if let Some(ss) = ready.ss() {
            match ss.raft_state {
                StateRole::Leader => {
                    // The local read can only be performed after a new leader has applied
                    // the first empty entry on its term. After that the lease expiring time
                    // should be updated to
                    //   send_to_quorum_ts + max_lease
                    // as the comments in `Lease` explain.
                    // It is recommended to update the lease expiring time right after
                    // this peer becomes leader because it's more convenient to do it here and
                    // it has no impact on the correctness.
                    let progress_term = ReadProgress::term(self.term());
                    self.maybe_renew_leader_lease(monotonic_raw_now(), ctx, Some(progress_term));
                    debug!(
                        "becomes leader with lease";
                        "region_id" => self.region_id,
                        "peer_id" => self.peer.get_id(),
                        "lease" => ?self.leader_lease,
                    );
                    // If the predecessor reads index during transferring leader and receives
                    // quorum's heartbeat response after that, it may wait for applying to
                    // current term to apply the read. So broadcast eargerly to avoid unexpected
                    // latency.
                    //
                    // TODO: Maybe the predecessor should just drop all the read requests directly?
                    // All the requests need to be redirected in the end anyway and executing
                    // prewrites or commits will be just a waste.
                    self.last_urgent_proposal_idx = self.raft_group.raft.raft_log.last_index();
                    self.raft_group.skip_bcast_commit(false);
                }
                StateRole::Follower => {
                    self.leader_lease.expire();
                }
                _ => {}
            }
            ctx.coprocessor_host
                .on_role_change(self.region(), ss.raft_state);
        }
    }

    #[inline]
    pub fn ready_to_handle_pending_snap(&self) -> bool {
        // If apply worker is still working, written apply state may be overwritten
        // by apply worker. So we have to wait here.
        // Please note that committed_index can't be used here. When applying a snapshot,
        // a stale heartbeat can make the leader think follower has already applied
        // the snapshot, and send remaining log entries, which may increase committed_index.
        // TODO: add more test
        self.last_applying_idx == self.get_store().applied_index()
        // Requesting snapshots also triggers apply workers to write
        // apply states even if there is no pending committed entry.
        // TODO: Instead of sharing the counter, we should apply snapshots
        //       in apply workers.
        && self.pending_request_snapshot_count.load(Ordering::SeqCst) == 0
    }

    #[inline]
    fn ready_to_handle_read(&self) -> bool {
        // TODO: It may cause read index to wait a long time.

        // There may be some values that are not applied by this leader yet but the old leader,
        // if applied_index_term isn't equal to current term.
        self.get_store().applied_index_term() == self.term()
            // There may be stale read if the old leader splits really slow,
            // the new region may already elected a new leader while
            // the old leader still think it owns the splitted range.
            && !self.is_splitting()
            // There may be stale read if a target leader is in another store and
            // applied commit merge, written new values, but the sibling peer in
            // this store does not apply commit merge, so the leader is not ready
            // to read, until the merge is rollbacked.
            && !self.is_merging()
    }

    fn ready_to_handle_unsafe_replica_read(&self, read_index: u64) -> bool {
        // Wait until the follower applies all values before the read. There is still a
        // problem if the leader applies fewer values than the follower, the follower read
        // could get a newer value, and after that, the leader may read a stale value,
        // which violates linearizability.
        self.get_store().applied_index() >= read_index
            && !self.is_splitting()
            && !self.is_merging()
            // a peer which is applying snapshot will clean up its data and ingest a snapshot file,
            // during between the two operations a replica read could read empty data.
            && !self.is_applying_snapshot()
    }

    #[inline]
    fn is_splitting(&self) -> bool {
        self.last_committed_split_idx > self.get_store().applied_index()
    }

    #[inline]
    fn is_merging(&self) -> bool {
        self.last_committed_prepare_merge_idx > self.get_store().applied_index()
            || self.pending_merge_state.is_some()
    }

    // Checks merge strictly, it checks whether there is any onging merge by
    // tracking last proposed prepare merge.
    // TODO: There is a false positives, proposed prepare merge may never be
    //       committed.
    fn is_merging_strict(&self) -> bool {
        self.last_proposed_prepare_merge_idx > self.get_store().applied_index() || self.is_merging()
    }

    // Check if this peer can handle request_snapshot.
    pub fn ready_to_handle_request_snapshot(&mut self, request_index: u64) -> bool {
        let reject_reason = if !self.is_leader() {
            // Only leader can handle request snapshot.
            "not_leader"
        } else if self.get_store().applied_index_term() != self.term()
            || self.get_store().applied_index() < request_index
        {
            // Reject if there are any unapplied raft log.
            // We don't want to handle request snapshot if there is any ongoing
            // merge, because it is going to be destroyed. This check prevents
            // handling request snapshot after leadership being transferred.
            "stale_apply"
        } else if self.is_merging_strict() || self.is_splitting() {
            // Reject if it is merging or splitting.
            // `is_merging_strict` also checks last proposed prepare merge, it
            // prevents handling request snapshot while a prepare merge going
            // to be committed.
            "split_merge"
        } else {
            return true;
        };

        info!("can not handle request snapshot";
            "reason" => reject_reason,
            "region_id" => self.region().get_id(),
            "peer_id" => self.peer_id(),
            "request_index" => request_index);
        false
    }

    pub fn take_apply_proposals(&mut self) -> Option<RegionProposal> {
        if self.apply_proposals.is_empty() {
            return None;
        }

        let proposals = mem::replace(&mut self.apply_proposals, vec![]);
        let region_proposal = RegionProposal::new(self.peer_id(), self.region_id, proposals);
        Some(region_proposal)
    }

    pub fn handle_raft_ready_append<T: Transport, C>(
        &mut self,
        ctx: &mut PollContext<T, C>,
    ) -> Option<(Ready, InvokeContext)> {
        if self.pending_remove {
            return None;
        }
        if self.mut_store().check_applying_snap() {
            // If we continue to handle all the messages, it may cause too many messages because
            // leader will send all the remaining messages to this follower, which can lead
            // to full message queue under high load.
            debug!(
                "still applying snapshot, skip further handling";
                "region_id" => self.region_id,
                "peer_id" => self.peer.get_id(),
            );
            return None;
        }

        if !self.pending_messages.is_empty() {
            fail_point!("raft_before_follower_send");
            let messages = mem::replace(&mut self.pending_messages, vec![]);
            ctx.need_flush_trans = true;
            self.send(&mut ctx.trans, messages, &mut ctx.raft_metrics.message);
        }

        if let Some(snap) = self.get_pending_snapshot() {
            if !self.ready_to_handle_pending_snap() {
                let count = self.pending_request_snapshot_count.load(Ordering::SeqCst);
                debug!(
                    "not ready to apply snapshot";
                    "region_id" => self.region_id,
                    "peer_id" => self.peer.get_id(),
                    "apply_index" => self.get_store().applied_index(),
                    "last_applying_index" => self.last_applying_idx,
                    "pending_request_snapshot_count" => count,
                );
                return None;
            }

            let mut snap_data = RaftSnapshotData::default();
            snap_data
                .merge_from_bytes(snap.get_data())
                .unwrap_or_else(|e| {
                    warn!(
                        "failed to parse snap data";
                        "region_id" => self.region_id,
                        "peer_id" => self.peer.get_id(),
                        "err" => ?e,
                    );
                });
            let region = snap_data.take_region();

            let meta = ctx.store_meta.lock().unwrap();
            // Region's range changes if and only if epoch version change. So if the snapshot's
            // version is not larger than now, we can make sure there is no overlap.
            if region.get_region_epoch().get_version()
                > meta.regions[&region.get_id()]
                    .get_region_epoch()
                    .get_version()
            {
                // For merge process, when applying snapshot or create new peer the stale source
                // peer is destroyed asynchronously. So here checks whether there is any overlap, if
                // so, wait and do not handle raft ready.
                if let Some(r) = meta
                    .region_ranges
                    .range((Excluded(enc_start_key(&region)), Unbounded::<Vec<u8>>))
                    .map(|(_, &region_id)| &meta.regions[&region_id])
                    .take_while(|r| enc_start_key(r) < enc_end_key(&region))
                    .find(|r| r.get_id() != region.get_id())
                {
                    info!(
                        "snapshot range overlaps, wait source destroy finish";
                        "region_id" => self.region_id,
                        "peer_id" => self.peer.get_id(),
                        "apply_index" => self.get_store().applied_index(),
                        "last_applying_index" => self.last_applying_idx,
                        "overlap_region" => ?r,
                    );
                    return None;
                }
            }
        }

        if !self
            .raft_group
            .has_ready_since(Some(self.last_applying_idx))
        {
            return None;
        }

        debug!(
            "handle raft ready";
            "region_id" => self.region_id,
            "peer_id" => self.peer.get_id(),
        );

        let mut ready = self.raft_group.ready_since(self.last_applying_idx);

        self.on_role_changed(ctx, &ready);

        self.add_ready_metric(&ready, &mut ctx.raft_metrics.ready);

        if !ready.committed_entries.as_ref().map_or(true, Vec::is_empty)
            && ctx.current_time.is_none()
        {
            ctx.current_time.replace(monotonic_raw_now());
        }

        // The leader can write to disk and replicate to the followers concurrently
        // For more details, check raft thesis 10.2.1.
        if self.is_leader() {
            fail_point!("raft_before_leader_send");
            let msgs = ready.messages.drain(..);
            ctx.need_flush_trans = true;
            self.send(&mut ctx.trans, msgs, &mut ctx.raft_metrics.message);
        }

        let invoke_ctx = match self.mut_store().handle_raft_ready(ctx, &ready) {
            Ok(r) => r,
            Err(e) => {
                // We may have written something to writebatch and it can't be reverted, so has
                // to panic here.
                panic!("{} failed to handle raft ready: {:?}", self.tag, e)
            }
        };

        Some((ready, invoke_ctx))
    }

    pub fn post_raft_ready_append<T: Transport, C>(
        &mut self,
        ctx: &mut PollContext<T, C>,
        ready: &mut Ready,
        invoke_ctx: InvokeContext,
    ) -> Option<ApplySnapResult> {
        if invoke_ctx.has_snapshot() {
            // When apply snapshot, there is no log applied and not compacted yet.
            self.raft_log_size_hint = 0;
        }

        let apply_snap_result = self.mut_store().post_ready(invoke_ctx);
        if apply_snap_result.is_some() && self.peer.get_is_learner() {
            // The peer may change from learner to voter after snapshot applied.
            let peer = self
                .region()
                .get_peers()
                .iter()
                .find(|p| p.get_id() == self.peer.get_id())
                .unwrap()
                .clone();
            if peer != self.peer {
                info!(
                    "meta changed in applying snapshot";
                    "region_id" => self.region_id,
                    "peer_id" => self.peer.get_id(),
                    "before" => ?self.peer,
                    "after" => ?peer,
                );
                self.peer = peer;
            };
        }

        if !self.is_leader() {
            fail_point!("raft_before_follower_send");
            if self.is_applying_snapshot() {
                self.pending_messages = mem::replace(&mut ready.messages, vec![]);
            } else {
                self.send(
                    &mut ctx.trans,
                    ready.messages.drain(..),
                    &mut ctx.raft_metrics.message,
                );
                ctx.need_flush_trans = true;
            }
        }

        if apply_snap_result.is_some() {
            self.activate(ctx);
            let mut meta = ctx.store_meta.lock().unwrap();
            meta.readers
                .insert(self.region_id, ReadDelegate::from_peer(self));
        }

        apply_snap_result
    }

    pub fn handle_raft_ready_apply<T, C>(&mut self, ctx: &mut PollContext<T, C>, mut ready: Ready) {
        // Call `handle_raft_committed_entries` directly here may lead to inconsistency.
        // In some cases, there will be some pending committed entries when applying a
        // snapshot. If we call `handle_raft_committed_entries` directly, these updates
        // will be written to disk. Because we apply snapshot asynchronously, so these
        // updates will soon be removed. But the soft state of raft is still be updated
        // in memory. Hence when handle ready next time, these updates won't be included
        // in `ready.committed_entries` again, which will lead to inconsistency.
        if self.is_applying_snapshot() {
            // Snapshot's metadata has been applied.
            self.last_applying_idx = self.get_store().truncated_index();
        } else {
            let committed_entries = ready.committed_entries.take().unwrap();
            // leader needs to update lease and last committed split index.
            let mut lease_to_be_updated = self.is_leader();
            let mut split_to_be_updated = self.is_leader();
            let mut merge_to_be_update = self.is_leader();
            if !lease_to_be_updated {
                // It's not leader anymore, we are safe to clear proposals. If it becomes leader
                // again, the lease should be updated when election is finished, old proposals
                // have no effect.
                self.proposals.clear();
            }
            for entry in committed_entries.iter().rev() {
                // raft meta is very small, can be ignored.
                self.raft_log_size_hint += entry.get_data().len() as u64;
                if lease_to_be_updated {
                    let propose_time = self.find_propose_time(entry.get_index(), entry.get_term());
                    if let Some(propose_time) = propose_time {
                        ctx.raft_metrics.commit_log.observe(duration_to_sec(
                            (ctx.current_time.unwrap() - propose_time).to_std().unwrap(),
                        ));
                        self.maybe_renew_leader_lease(propose_time, ctx, None);
                        lease_to_be_updated = false;
                    }
                }

                // We care about split/merge commands that are committed in the current term.
                if entry.term == self.term() && (split_to_be_updated || merge_to_be_update) {
                    let ctx = ProposalContext::from_bytes(&entry.context);
                    if split_to_be_updated && ctx.contains(ProposalContext::SPLIT) {
                        // We don't need to suspect its lease because peers of new region that
                        // in other store do not start election before theirs election timeout
                        // which is longer than the max leader lease.
                        // It's safe to read local within its current lease, however, it's not
                        // safe to renew its lease.
                        self.last_committed_split_idx = entry.index;
                        split_to_be_updated = false;
                    }
                    if merge_to_be_update && ctx.contains(ProposalContext::PREPARE_MERGE) {
                        // We committed prepare merge, to prevent unsafe read index,
                        // we must record its index.
                        self.last_committed_prepare_merge_idx = entry.get_index();
                        // After prepare_merge is committed, the leader can not know
                        // when the target region merges majority of this region, also
                        // it can not know when the target region writes new values.
                        // To prevent unsafe local read, we suspect its leader lease.
                        self.leader_lease.suspect(monotonic_raw_now());
                        merge_to_be_update = false;
                    }
                }
            }
            if !committed_entries.is_empty() {
                self.last_applying_idx = committed_entries.last().unwrap().get_index();
                if self.last_applying_idx >= self.last_urgent_proposal_idx {
                    // Urgent requests are flushed, make it lazy again.
                    self.raft_group.skip_bcast_commit(true);
                    self.last_urgent_proposal_idx = u64::MAX;
                }
                let apply = Apply::new(self.region_id, self.term(), committed_entries);
                ctx.apply_router
                    .schedule_task(self.region_id, ApplyTask::apply(apply));
            }
            // Check whether there is a pending generate snapshot task, the task
            // needs to be sent to the apply system.
            // Always sending snapshot task behind apply task, so it gets latest
            // snapshot.
            if let Some(gen_task) = self.mut_store().take_gen_snap_task() {
                self.pending_request_snapshot_count
                    .fetch_add(1, Ordering::SeqCst);
                ctx.apply_router
                    .schedule_task(self.region_id, ApplyTask::Snapshot(gen_task));
            }
        }

        self.apply_reads(ctx, &ready);

        self.raft_group.advance_append(ready);
        if self.is_applying_snapshot() {
            // Because we only handle raft ready when not applying snapshot, so following
            // line won't be called twice for the same snapshot.
            self.raft_group.advance_apply(self.last_applying_idx);
        }
        self.proposals.gc();
    }

    // Return the request is handled correctly or not.
    fn read_index_on_replica<T, C>(
        &mut self,
        ctx: &mut PollContext<T, C>,
        read: &mut ReadIndexRequest,
    ) -> bool {
        RAFT_READ_INDEX_PENDING_COUNT.sub(read.cmds.len() as i64);
        assert!(read.read_index.is_some());

        let is_read_index_request = read.cmds.len() == 1
            && read.cmds[0].0.get_requests().len() == 1
            && read.cmds[0].0.get_requests()[0].get_cmd_type() == CmdType::ReadIndex;

        if is_read_index_request {
            debug!("handle reads with a read index";
                "request_id" => ?read.binary_id(),
                "region_id" => self.region_id,
                "peer_id" => self.peer.get_id(),
            );
            for (req, cb) in read.cmds.drain(..) {
                cb.invoke_read(self.handle_read(ctx, req, true, read.read_index));
            }
            read.replica_retries -= 1;
            return true;
        } else if self.ready_to_handle_unsafe_replica_read(read.read_index.unwrap()) {
            debug!("handle reads with a read index";
                "request_id" => ?read.binary_id(),
                "region_id" => self.region_id,
                "peer_id" => self.peer.get_id(),
            );
            for (req, cb) in read.cmds.drain(..) {
                // We should check epoch since the range could be changed
                if req.get_header().get_replica_read() {
                    cb.invoke_read(self.handle_read(ctx, req, true, read.read_index));
                } else {
                    apply::notify_stale_req(self.term(), cb);
                }
            }
            read.replica_retries -= 1;
            return true;
        }
        false
    }

    /// Responses to the ready read index request on the replica, the replica is not a leader.
    fn post_pending_read_index_on_replica<T, C>(&mut self, ctx: &mut PollContext<T, C>) {
        let mut handled = 0;
        let mut last_read = None;
        for _ in 0..self.pending_reads.ready_cnt {
            last_read = self.pending_reads.reads.pop_front();
            if !self.read_index_on_replica(ctx, last_read.as_mut().unwrap()) {
                let read = last_read.take().unwrap();
                self.pending_reads.reads.push_front(read);
                break;
            }
            handled += 1;
        }
        self.pending_reads.ready_cnt -= handled;
        if let Some(read) = last_read {
            if read.replica_retries > 0 {
                // It's retried by raftstore internally, put it back into the queue to avoid
                // potencial full scan when handling read_states next time.
                // NOTE: `ready_cnt` shouldn't be updated for this.
                self.pending_reads.reads.push_front(read);
            }
        }
    }

    fn apply_reads<T, C>(&mut self, ctx: &mut PollContext<T, C>, ready: &Ready) {
        let mut propose_time = None;
        // The follower may lost `ReadIndexResp`, so the pending_reads does not
        // guarantee the orders are consistent with read_states. `advance` will
        // update the `read_index` of read request that before this successful
        // `ready`.
        if !self.is_leader() {
            // NOTE: there could still be some read requests following, which will be cleared in
            // `clear_uncommitted` later.
            self.pending_reads
                .advance_replica_reads(ready.read_states());
            self.post_pending_read_index_on_replica(ctx);
        } else if self.ready_to_handle_read() {
            for state in ready.read_states() {
                let mut read = self.pending_reads.reads.pop_front().unwrap();
                assert_eq!(state.request_ctx.as_slice(), read.binary_id());
                RAFT_READ_INDEX_PENDING_COUNT.sub(read.cmds.len() as i64);
                debug!("handle reads with a read index";
                    "request_id" => ?read.binary_id(),
                    "region_id" => self.region_id,
                    "peer_id" => self.peer.get_id(),
                );
                for (req, cb) in read.cmds.drain(..) {
                    cb.invoke_read(self.handle_read(ctx, req, true, Some(state.index)));
                }
                propose_time = Some(read.renew_lease_time);
            }
        } else {
            for state in ready.read_states() {
                let read = &mut self.pending_reads.reads[self.pending_reads.ready_cnt];
                assert_eq!(state.request_ctx.as_slice(), read.binary_id());
                self.pending_reads.ready_cnt += 1;
                read.read_index = Some(state.index);
                propose_time = Some(read.renew_lease_time);
            }
        }

        // Note that only after handle read_states can we identify what requests are
        // actually stale.
        if ready.ss().is_some() {
            let term = self.term();
            // all uncommitted reads will be dropped silently in raft.
            self.pending_reads.clear_uncommitted(term);
        }

        if let Some(propose_time) = propose_time {
            // `propose_time` is a placeholder, here cares about `Suspect` only,
            // and if it is in `Suspect` phase, the actual timestamp is useless.
            if self.leader_lease.inspect(Some(propose_time)) == LeaseState::Suspect {
                return;
            }
            self.maybe_renew_leader_lease(propose_time, ctx, None);
        }
    }

    pub fn post_apply<T, C>(
        &mut self,
        ctx: &mut PollContext<T, C>,
        apply_state: RaftApplyState,
        applied_index_term: u64,
        apply_metrics: &ApplyMetrics,
    ) -> bool {
        let mut has_ready = false;

        if self.is_applying_snapshot() {
            panic!("{} should not applying snapshot.", self.tag);
        }

        self.raft_group
            .advance_apply(apply_state.get_applied_index());

        let progress_to_be_updated = self.mut_store().applied_index_term() != applied_index_term;
        self.mut_store().set_applied_state(apply_state);
        self.mut_store().set_applied_term(applied_index_term);

        self.peer_stat.written_keys += apply_metrics.written_keys;
        self.peer_stat.written_bytes += apply_metrics.written_bytes;
        self.delete_keys_hint += apply_metrics.delete_keys_hint;
        let diff = self.size_diff_hint as i64 + apply_metrics.size_diff_hint;
        self.size_diff_hint = cmp::max(diff, 0) as u64;

        if self.has_pending_snapshot() && self.ready_to_handle_pending_snap() {
            has_ready = true;
        }
        if !self.is_leader() {
            self.post_pending_read_index_on_replica(ctx)
        } else {
            if self.pending_reads.ready_cnt > 0 && self.ready_to_handle_read() {
                for _ in 0..self.pending_reads.ready_cnt {
                    let mut read = self.pending_reads.reads.pop_front().unwrap();
                    debug!("handle reads with a read index";
                        "request_id" => ?read.binary_id(),
                        "region_id" => self.region_id,
                        "peer_id" => self.peer.get_id(),
                    );
                    RAFT_READ_INDEX_PENDING_COUNT.sub(read.cmds.len() as i64);
                    for (req, cb) in read.cmds.drain(..) {
                        cb.invoke_read(self.handle_read(ctx, req, true, read.read_index));
                    }
                }
                self.pending_reads.ready_cnt = 0;
            }
        }
        self.pending_reads.gc();

        // Only leaders need to update applied_index_term.
        if progress_to_be_updated && self.is_leader() {
            let progress = ReadProgress::applied_index_term(applied_index_term);
            let mut meta = ctx.store_meta.lock().unwrap();
            let reader = meta.readers.get_mut(&self.region_id).unwrap();
            self.maybe_update_read_progress(reader, progress);
        }
        has_ready
    }

    pub fn post_split(&mut self) {
        // Reset delete_keys_hint and size_diff_hint.
        self.delete_keys_hint = 0;
        self.size_diff_hint = 0;
    }

    /// Try to renew leader lease.
    fn maybe_renew_leader_lease<T, C>(
        &mut self,
        ts: Timespec,
        ctx: &mut PollContext<T, C>,
        progress: Option<ReadProgress>,
    ) {
        // A nonleader peer should never has leader lease.
        let read_progress = if !self.is_leader() {
            None
        } else if self.is_splitting() {
            // A splitting leader should not renew its lease.
            // Because we split regions asynchronous, the leader may read stale results
            // if splitting runs slow on the leader.
            debug!(
                "prevents renew lease while splitting";
                "region_id" => self.region_id,
                "peer_id" => self.peer.get_id(),
            );
            None
        } else if self.is_merging() {
            // A merging leader should not renew its lease.
            // Because we merge regions asynchronous, the leader may read stale results
            // if commit merge runs slow on sibling peers.
            debug!(
                "prevents renew lease while merging";
                "region_id" => self.region_id,
                "peer_id" => self.peer.get_id(),
            );
            None
        } else {
            self.leader_lease.renew(ts);
            let term = self.term();
            if let Some(remote_lease) = self.leader_lease.maybe_new_remote_lease(term) {
                Some(ReadProgress::leader_lease(remote_lease))
            } else {
                None
            }
        };
        if let Some(progress) = progress {
            let mut meta = ctx.store_meta.lock().unwrap();
            let reader = meta.readers.get_mut(&self.region_id).unwrap();
            self.maybe_update_read_progress(reader, progress);
        }
        if let Some(progress) = read_progress {
            let mut meta = ctx.store_meta.lock().unwrap();
            let reader = meta.readers.get_mut(&self.region_id).unwrap();
            self.maybe_update_read_progress(reader, progress);
        }
    }

    fn maybe_update_read_progress(&self, reader: &mut ReadDelegate, progress: ReadProgress) {
        if self.pending_remove {
            return;
        }
        debug!(
            "update read progress";
            "region_id" => self.region_id,
            "peer_id" => self.peer.get_id(),
            "progress" => ?progress,
        );
        reader.update(progress);
    }

    pub fn maybe_campaign(&mut self, parent_is_leader: bool) -> bool {
        if self.region().get_peers().len() <= 1 {
            // The peer campaigned when it was created, no need to do it again.
            return false;
        }

        if !parent_is_leader {
            return false;
        }

        // If last peer is the leader of the region before split, it's intuitional for
        // it to become the leader of new split region.
        let _ = self.raft_group.campaign();
        true
    }

    fn find_propose_time(&mut self, index: u64, term: u64) -> Option<Timespec> {
        while let Some(meta) = self.proposals.pop(term) {
            if meta.index == index && meta.term == term {
                return Some(meta.renew_lease_time.unwrap());
            }
        }
        None
    }

    /// Propose a request.
    ///
    /// Return true means the request has been proposed successfully.
    pub fn propose<T, C>(
        &mut self,
        ctx: &mut PollContext<T, C>,
        cb: Callback<RocksEngine>,
        req: RaftCmdRequest,
        mut err_resp: RaftCmdResponse,
    ) -> bool {
        if self.pending_remove {
            return false;
        }

        ctx.raft_metrics.propose.all += 1;

        let mut is_conf_change = false;
        let is_urgent = is_request_urgent(&req);

        let policy = self.inspect(&req);
        let res = match policy {
            Ok(RequestPolicy::ReadLocal) => {
                self.read_local(ctx, req, cb);
                return false;
            }
            Ok(RequestPolicy::ReadIndex) => return self.read_index(ctx, req, err_resp, cb),
            Ok(RequestPolicy::ProposeNormal) => self.propose_normal(ctx, req),
            Ok(RequestPolicy::ProposeTransferLeader) => {
                return self.propose_transfer_leader(ctx, req, cb);
            }
            Ok(RequestPolicy::ProposeConfChange) => {
                is_conf_change = true;
                self.propose_conf_change(ctx, &req)
            }
            Err(e) => Err(e),
        };

        match res {
            Err(e) => {
                cmd_resp::bind_error(&mut err_resp, e);
                cb.invoke_with_response(err_resp);
                false
            }
            Ok(idx) => {
                if is_urgent {
                    self.last_urgent_proposal_idx = idx;
                    // Eager flush to make urgent proposal be applied on all nodes as soon as
                    // possible.
                    self.raft_group.skip_bcast_commit(false);
                }
                let meta = ProposalMeta {
                    index: idx,
                    term: self.term(),
                    renew_lease_time: None,
                };
                self.post_propose(ctx, meta, is_conf_change, cb);
                true
            }
        }
    }

    fn post_propose<T, C>(
        &mut self,
        poll_ctx: &mut PollContext<T, C>,
        mut meta: ProposalMeta,
        is_conf_change: bool,
        cb: Callback<RocksEngine>,
    ) {
        // Try to renew leader lease on every consistent read/write request.
        if poll_ctx.current_time.is_none() {
            poll_ctx.current_time = Some(monotonic_raw_now());
        }
        meta.renew_lease_time = poll_ctx.current_time;

        if !cb.is_none() {
            let p = Proposal::new(is_conf_change, meta.index, meta.term, cb);
            self.apply_proposals.push(p);
        }

        self.proposals.push(meta);
    }

    /// Count the number of the healthy nodes.
    /// A node is healthy when
    /// 1. it's the leader of the Raft group, which has the latest logs
    /// 2. it's a follower, and it does not lag behind the leader a lot.
    ///    If a snapshot is involved between it and the Raft leader, it's not healthy since
    ///    it cannot works as a node in the quorum to receive replicating logs from leader.
    fn count_healthy_node<'a, I>(&self, progress: I) -> usize
    where
        I: Iterator<Item = (&'a u64, &'a Progress)>,
    {
        let mut healthy = 0;
        for (_, pr) in progress {
            if pr.matched >= self.get_store().truncated_index() {
                healthy += 1;
            }
        }
        healthy
    }

    /// Validate the `ConfChange` request and check whether it's safe to
    /// propose the specified conf change request.
    /// It's safe iff at least the quorum of the Raft group is still healthy
    /// right after that conf change is applied.
    /// Define the total number of nodes in current Raft cluster to be `total`.
    /// To ensure the above safety, if the cmd is
    /// 1. A `AddNode` request
    ///    Then at least '(total + 1)/2 + 1' nodes need to be up to date for now.
    /// 2. A `RemoveNode` request
    ///    Then at least '(total - 1)/2 + 1' other nodes (the node about to be removed is excluded)
    ///    need to be up to date for now. If 'allow_remove_leader' is false then
    ///    the peer to be removed should not be the leader.
    fn check_conf_change<T, C>(
        &self,
        ctx: &mut PollContext<T, C>,
        cmd: &RaftCmdRequest,
    ) -> Result<()> {
        let change_peer = apply::get_change_peer_cmd(cmd).unwrap();
        let change_type = change_peer.get_change_type();
        let peer = change_peer.get_peer();

        // Check the request itself is valid or not.
        match (change_type, peer.get_is_learner()) {
            (ConfChangeType::AddNode, true) | (ConfChangeType::AddLearnerNode, false) => {
                warn!(
                    "invalid conf change request";
                    "region_id" => self.region_id,
                    "peer_id" => self.peer.get_id(),
                    "request" => ?change_peer,
                );
                return Err(box_err!("{} invalid conf change request", self.tag));
            }
            _ => {}
        }

        if change_type == ConfChangeType::RemoveNode
            && !ctx.cfg.allow_remove_leader
            && peer.get_id() == self.peer_id()
        {
            warn!(
                "rejects remove leader request";
                "region_id" => self.region_id,
                "peer_id" => self.peer.get_id(),
                "request" => ?change_peer,
            );
            return Err(box_err!("{} ignore remove leader", self.tag));
        }

        let status = self.raft_group.status_ref();
        let total = status.progress.unwrap().voter_ids().len();
        if total == 1 {
            // It's always safe if there is only one node in the cluster.
            return Ok(());
        }
        let mut progress = status.progress.unwrap().clone();

        match change_type {
            ConfChangeType::AddNode => {
                if let Err(raft::Error::NotExists(_, _)) = progress.promote_learner(peer.get_id()) {
                    let _ = progress.insert_voter(peer.get_id(), Progress::new(0, 0));
                }
            }
            ConfChangeType::RemoveNode => {
                progress.remove(peer.get_id())?;
            }
            ConfChangeType::AddLearnerNode => {
                return Ok(());
            }
            ConfChangeType::BeginMembershipChange | ConfChangeType::FinalizeMembershipChange => {
                unimplemented!()
            }
        }
        let healthy = self.count_healthy_node(progress.voters());
        let quorum_after_change = raft::majority(progress.voter_ids().len());
        if healthy >= quorum_after_change {
            return Ok(());
        }

        PEER_ADMIN_CMD_COUNTER_VEC
            .with_label_values(&["conf_change", "reject_unsafe"])
            .inc();

        info!(
            "rejects unsafe conf change request";
            "region_id" => self.region_id,
            "peer_id" => self.peer.get_id(),
            "request" => ?change_peer,
            "total" => total,
            "healthy" => healthy,
            "quorum_after_change" => quorum_after_change,
        );
        Err(box_err!(
            "unsafe to perform conf change {:?}, total {}, healthy {}, quorum after \
             change {}",
            change_peer,
            total,
            healthy,
            quorum_after_change
        ))
    }

    fn transfer_leader(&mut self, peer: &metapb::Peer) {
        info!(
            "transfer leader";
            "region_id" => self.region_id,
            "peer_id" => self.peer.get_id(),
            "peer" => ?peer,
        );

        self.raft_group.transfer_leader(peer.get_id());
    }

    fn ready_to_transfer_leader<T, C>(
        &self,
        ctx: &mut PollContext<T, C>,
        peer: &metapb::Peer,
    ) -> bool {
        let peer_id = peer.get_id();
        let status = self.raft_group.status_ref();
        let progress = status.progress.unwrap();

        if !progress.voter_ids().contains(&peer_id) {
            return false;
        }

        for (_, progress) in progress.voters() {
            if progress.state == ProgressState::Snapshot {
                return false;
            }
        }

        // Checks if safe to transfer leader.
        // Check `has_pending_conf` is necessary because `recent_conf_change_time` is updated
        // on applied. TODO: fix the transfer leader issue in Raft.
        if self.raft_group.raft.has_pending_conf()
            || duration_to_sec(self.recent_conf_change_time.elapsed())
                < ctx.cfg.raft_reject_transfer_leader_duration.as_secs() as f64
        {
            debug!(
                "reject transfer leader due to the region was config changed recently";
                "region_id" => self.region_id,
                "peer_id" => self.peer.get_id(),
                "peer" => ?peer,
            );
            return false;
        }

        let last_index = self.get_store().last_index();
        last_index <= progress.get(peer_id).unwrap().matched + ctx.cfg.leader_transfer_max_log_lag
    }

    fn read_local<T, C>(
        &mut self,
        ctx: &mut PollContext<T, C>,
        req: RaftCmdRequest,
        cb: Callback<RocksEngine>,
    ) {
        ctx.raft_metrics.propose.local_read += 1;
        cb.invoke_read(self.handle_read(ctx, req, false, Some(self.get_store().committed_index())))
    }

    fn pre_read_index(&self) -> Result<()> {
        fail_point!(
            "before_propose_readindex",
            |s| if s.map_or(true, |s| s.parse().unwrap_or(true)) {
                Ok(())
            } else {
                Err(box_err!(
                    "{} can not read due to injected failure",
                    self.tag
                ))
            }
        );

        // See more in ready_to_handle_read().
        if self.is_splitting() {
            return Err(box_err!("{} can not read index due to split", self.tag));
        }
        if self.is_merging() {
            return Err(box_err!("{} can not read index due to merge", self.tag));
        }
        Ok(())
    }

    /// `ReadIndex` requests could be lost in network, so on followers commands could queue in
    /// `pending_reads` forever. Sending a new `ReadIndex` periodically can resolve this.
    pub(super) fn retry_pending_reads(&mut self) {
        if self.is_leader() || self.pending_reads.is_empty() || self.pre_read_index().is_err()
        {
            return;
        }

        let read = self.pending_reads.reads.back_mut().unwrap();
        if read.read_index.is_none() {
            read.replica_retries += 1;
            self.raft_group.read_index(read.id.as_bytes().to_vec());
            debug!("request to get a read index";
                "request_id" => ?read.id,
                "region_id" => self.region_id,
                "peer_id" => self.peer.get_id(),
            );
        }
    }

    // Returns a boolean to indicate whether the `read` is proposed or not.
    // For these cases it won't be proposed:
    // 1. The region is in merging or splitting;
    // 2. The message is stale and dropped by the Raft group internally;
    // 3. There is already a read request proposed in the current lease;
    fn read_index<T, C>(
        &mut self,
        poll_ctx: &mut PollContext<T, C>,
        req: RaftCmdRequest,
        mut err_resp: RaftCmdResponse,
        cb: Callback<RocksEngine>,
    ) -> bool {
        if let Err(e) = self.pre_read_index() {
            debug!(
                "prevents unsafe read index";
                "region_id" => self.region_id,
                "peer_id" => self.peer.get_id(),
                "err" => ?e,
            );
            poll_ctx.raft_metrics.propose.unsafe_read_index += 1;
            cmd_resp::bind_error(&mut err_resp, e);
            cb.invoke_with_response(err_resp);
            return false;
        }

        let renew_lease_time = monotonic_raw_now();
        if self.is_leader() {
            match self.inspect_lease() {
                // Here combine the new read request with the previous one even if the lease expired is
                // ok because in this case, the previous read index must be sent out with a valid
                // lease instead of a suspect lease. So there must no pending transfer-leader proposals
                // before or after the previous read index, and the lease can be renewed when get
                // heartbeat responses.
                LeaseState::Valid | LeaseState::Expired => {
                    if let Some(read) = self.pending_reads.reads.back_mut() {
                        let max_lease = poll_ctx.cfg.raft_store_max_leader_lease();
                        if read.renew_lease_time + max_lease > renew_lease_time {
                            read.push_command(req, cb);
                            return false;
                        }
                    }
                }
                // If the current lease is suspect, new read requests can't be appended into
                // `pending_reads` because if the leader is transferred, the latest read could
                // be dirty.
                _ => {}
            }
        }

        // When a replica cannot detect any leader, `MsgReadIndex` will be dropped, which would
        // cause a long time waiting for a read response. Then we should return an error directly
        // in this situation.
        if !self.is_leader() && self.leader_id() == INVALID_ID {
            cmd_resp::bind_error(
                &mut err_resp,
                box_err!("{} can not read index due to no leader", self.tag),
            );
            poll_ctx.raft_metrics.invalid_proposal.read_index_no_leader += 1;
            cb.invoke_with_response(err_resp);
            return false;
        }

        // Should we call pre_propose here?
        let last_pending_read_count = self.raft_group.raft.pending_read_count();
        let last_ready_read_count = self.raft_group.raft.ready_read_count();

        poll_ctx.raft_metrics.propose.read_index += 1;

        let id = Uuid::new_v4();
        self.raft_group.read_index(id.as_bytes().to_vec());

        let pending_read_count = self.raft_group.raft.pending_read_count();
        let ready_read_count = self.raft_group.raft.ready_read_count();

        if pending_read_count == last_pending_read_count
            && ready_read_count == last_ready_read_count
            && self.is_leader()
        {
            // The message gets dropped silently, can't be handled anymore.
            apply::notify_stale_req(self.term(), cb);
            return false;
        }

        let read_proposal = ReadIndexRequest::with_command(id, req, cb, renew_lease_time);
        self.pending_reads.reads.push_back(read_proposal);
        if !self.is_leader() {
            self.pending_reads.contexts.insert(id, self.pending_reads.reads.len() - 1);
        }

        debug!("request to get a read index";
            "request_id" => ?id,
            "region_id" => self.region_id,
            "peer_id" => self.peer.get_id(),
            "is_leader" => self.is_leader(),
        );

        // TimeoutNow has been sent out, so we need to propose explicitly to
        // update leader lease.
        if self.leader_lease.inspect(Some(renew_lease_time)) == LeaseState::Suspect {
            let req = RaftCmdRequest::default();
            if let Ok(index) = self.propose_normal(poll_ctx, req) {
                let meta = ProposalMeta {
                    index,
                    term: self.term(),
                    renew_lease_time: Some(renew_lease_time),
                };
                self.post_propose(poll_ctx, meta, false, Callback::None);
            }
        }

        true
    }

    // For now, it is only used in merge.
    pub fn get_min_progress(&self) -> Result<u64> {
        let mut min = None;
        if let Some(progress) = self.raft_group.status_ref().progress {
            for (id, pr) in progress.iter() {
                // Reject merge if there is any pending request snapshot,
                // because a target region may merge a source region which is in
                // an invalid state.
                if pr.state == ProgressState::Snapshot
                    || pr.pending_request_snapshot != INVALID_INDEX
                {
                    return Err(box_err!(
                        "there is a pending snapshot peer {} [{:?}], skip merge",
                        id,
                        pr
                    ));
                }
                if min.is_none() {
                    min = Some(pr.matched);
                }
                if min.unwrap() > pr.matched {
                    min = Some(pr.matched);
                }
            }
        }
        Ok(min.unwrap_or(0))
    }

    fn pre_propose_prepare_merge<T, C>(
        &self,
        ctx: &mut PollContext<T, C>,
        req: &mut RaftCmdRequest,
    ) -> Result<()> {
        let last_index = self.raft_group.raft.raft_log.last_index();
        let min_progress = self.get_min_progress()?;
        let min_index = min_progress + 1;
        if min_progress == 0 || last_index - min_progress > ctx.cfg.merge_max_log_gap {
            return Err(box_err!(
                "log gap ({}, {}] is too large, skip merge",
                min_progress,
                last_index
            ));
        }
        let mut entry_size = 0;
        for entry in self.raft_group.raft.raft_log.entries(min_index, NO_LIMIT)? {
            entry_size += entry.get_data().len();
            if entry.get_entry_type() == EntryType::EntryConfChange {
                return Err(box_err!(
                    "{} log gap contains conf change, skip merging.",
                    self.tag
                ));
            }
            if entry.get_data().is_empty() {
                continue;
            }
            let cmd: RaftCmdRequest =
                util::parse_data_at(entry.get_data(), entry.get_index(), &self.tag);
            if !cmd.has_admin_request() {
                continue;
            }
            let cmd_type = cmd.get_admin_request().get_cmd_type();
            match cmd_type {
                AdminCmdType::TransferLeader
                | AdminCmdType::ComputeHash
                | AdminCmdType::VerifyHash
                | AdminCmdType::InvalidAdmin => continue,
                _ => {}
            }
            // Any command that can change epoch or log gap should be rejected.
            return Err(box_err!(
                "log gap contains admin request {:?}, skip merging.",
                cmd_type
            ));
        }
        if entry_size as f64 > ctx.cfg.raft_entry_max_size.0 as f64 * 0.9 {
            return Err(box_err!(
                "log gap size exceed entry size limit, skip merging."
            ));
        }
        req.mut_admin_request()
            .mut_prepare_merge()
            .set_min_index(min_index);
        Ok(())
    }

    fn pre_propose<T, C>(
        &self,
        poll_ctx: &mut PollContext<T, C>,
        req: &mut RaftCmdRequest,
    ) -> Result<ProposalContext> {
        poll_ctx.coprocessor_host.pre_propose(self.region(), req)?;
        let mut ctx = ProposalContext::empty();

        if get_sync_log_from_request(req) {
            ctx.insert(ProposalContext::SYNC_LOG);
        }

        if !req.has_admin_request() {
            return Ok(ctx);
        }

        match req.get_admin_request().get_cmd_type() {
            AdminCmdType::Split | AdminCmdType::BatchSplit => ctx.insert(ProposalContext::SPLIT),
            _ => {}
        }

        if req.get_admin_request().has_prepare_merge() {
            self.pre_propose_prepare_merge(poll_ctx, req)?;
            ctx.insert(ProposalContext::PREPARE_MERGE);
        }

        Ok(ctx)
    }

    fn propose_normal<T, C>(
        &mut self,
        poll_ctx: &mut PollContext<T, C>,
        mut req: RaftCmdRequest,
    ) -> Result<u64> {
        if self.pending_merge_state.is_some()
            && req.get_admin_request().get_cmd_type() != AdminCmdType::RollbackMerge
        {
            return Err(box_err!(
                "{} peer in merging mode, can't do proposal.",
                self.tag
            ));
        }

        poll_ctx.raft_metrics.propose.normal += 1;

        // TODO: validate request for unexpected changes.
        let ctx = match self.pre_propose(poll_ctx, &mut req) {
            Ok(ctx) => ctx,
            Err(e) => {
                warn!(
                    "skip proposal";
                    "region_id" => self.region_id,
                    "peer_id" => self.peer.get_id(),
                    "err" => ?e,
                );
                return Err(e);
            }
        };
        let data = req.write_to_bytes()?;

        // TODO: use local histogram metrics
        PEER_PROPOSE_LOG_SIZE_HISTOGRAM.observe(data.len() as f64);

        if data.len() as u64 > poll_ctx.cfg.raft_entry_max_size.0 {
            error!(
                "entry is too large";
                "region_id" => self.region_id,
                "peer_id" => self.peer.get_id(),
                "size" => data.len(),
            );
            return Err(Error::RaftEntryTooLarge(self.region_id, data.len() as u64));
        }

        let propose_index = self.next_proposal_index();
        self.raft_group.propose(ctx.to_vec(), data)?;
        if self.next_proposal_index() == propose_index {
            // The message is dropped silently, this usually due to leader absence
            // or transferring leader. Both cases can be considered as NotLeader error.
            return Err(Error::NotLeader(self.region_id, None));
        }

        if ctx.contains(ProposalContext::PREPARE_MERGE) {
            self.last_proposed_prepare_merge_idx = propose_index;
        }

        Ok(propose_index)
    }

    // Return true to if the transfer leader request is accepted.
    fn propose_transfer_leader<T, C>(
        &mut self,
        ctx: &mut PollContext<T, C>,
        req: RaftCmdRequest,
        cb: Callback<RocksEngine>,
    ) -> bool {
        ctx.raft_metrics.propose.transfer_leader += 1;

        let transfer_leader = get_transfer_leader_cmd(&req).unwrap();
        let peer = transfer_leader.get_peer();

        let transferred = if self.ready_to_transfer_leader(ctx, peer) {
            self.transfer_leader(peer);
            true
        } else {
            info!(
                "transfer leader message ignored directly";
                "region_id" => self.region_id,
                "peer_id" => self.peer.get_id(),
                "message" => ?req,
            );
            false
        };

        // transfer leader command doesn't need to replicate log and apply, so we
        // return immediately. Note that this command may fail, we can view it just as an advice
        cb.invoke_with_response(make_transfer_leader_response());

        transferred
    }

    // Fails in such cases:
    // 1. A pending conf change has not been applied yet;
    // 2. Removing the leader is not allowed in the configuration;
    // 3. The conf change makes the raft group not healthy;
    // 4. The conf change is dropped by raft group internally.
    fn propose_conf_change<T, C>(
        &mut self,
        ctx: &mut PollContext<T, C>,
        req: &RaftCmdRequest,
    ) -> Result<u64> {
        if self.pending_merge_state.is_some() {
            return Err(box_err!(
                "{} peer in merging mode, can't do proposal.",
                self.tag
            ));
        }
        if self.raft_group.raft.pending_conf_index > self.get_store().applied_index() {
            info!(
                "there is a pending conf change, try later";
                "region_id" => self.region_id,
                "peer_id" => self.peer.get_id(),
            );
            return Err(box_err!(
                "{} there is a pending conf change, try later",
                self.tag
            ));
        }

        self.check_conf_change(ctx, req)?;

        ctx.raft_metrics.propose.conf_change += 1;

        let data = req.write_to_bytes()?;

        // TODO: use local histogram metrics
        PEER_PROPOSE_LOG_SIZE_HISTOGRAM.observe(data.len() as f64);

        let change_peer = apply::get_change_peer_cmd(req).unwrap();
        let mut cc = eraftpb::ConfChange::default();
        cc.set_change_type(change_peer.get_change_type());
        cc.set_node_id(change_peer.get_peer().get_id());
        cc.set_context(data);

        info!(
            "propose conf change peer";
            "region_id" => self.region_id,
            "peer_id" => self.peer.get_id(),
            "change_type" => ?cc.get_change_type(),
            "change_peer" => cc.get_node_id(),
        );

        let propose_index = self.next_proposal_index();
        self.raft_group
            .propose_conf_change(ProposalContext::SYNC_LOG.to_vec(), cc)?;
        if self.next_proposal_index() == propose_index {
            // The message is dropped silently, this usually due to leader absence
            // or transferring leader. Both cases can be considered as NotLeader error.
            return Err(Error::NotLeader(self.region_id, None));
        }

        Ok(propose_index)
    }

    fn handle_read<T, C>(
        &mut self,
        ctx: &mut PollContext<T, C>,
        req: RaftCmdRequest,
        check_epoch: bool,
        read_index: Option<u64>,
    ) -> ReadResponse<RocksEngine> {
        let mut resp = ReadExecutor::new(
            ctx.engines.kv.c().clone(),
            check_epoch,
            false, /* we don't need snapshot time */
        )
        .execute(&req, self.region(), read_index);

        cmd_resp::bind_term(&mut resp.response, self.term());
        resp
    }

    pub fn term(&self) -> u64 {
        self.raft_group.raft.term
    }

    pub fn stop(&mut self) {
        self.mut_store().cancel_applying_snap();
        for mut read in self.pending_reads.reads.drain(..) {
            RAFT_READ_INDEX_PENDING_COUNT.sub(read.cmds.len() as i64);
            read.cmds.clear();
        }
    }
}

impl Peer {
    pub fn insert_peer_cache(&mut self, peer: metapb::Peer) {
        self.peer_cache.borrow_mut().insert(peer.get_id(), peer);
    }

    pub fn remove_peer_from_cache(&mut self, peer_id: u64) {
        self.peer_cache.borrow_mut().remove(&peer_id);
    }

    pub fn get_peer_from_cache(&self, peer_id: u64) -> Option<metapb::Peer> {
        if peer_id == 0 {
            return None;
        }
        fail_point!("stale_peer_cache_2", peer_id == 2, |_| None);
        if let Some(peer) = self.peer_cache.borrow().get(&peer_id) {
            return Some(peer.clone());
        }

        // Try to find in region, if found, set in cache.
        for peer in self.region().get_peers() {
            if peer.get_id() == peer_id {
                self.peer_cache.borrow_mut().insert(peer_id, peer.clone());
                return Some(peer.clone());
            }
        }

        None
    }

    pub fn heartbeat_pd<T, C>(&mut self, ctx: &PollContext<T, C>) {
        let task = PdTask::Heartbeat {
            term: self.term(),
            region: self.region().clone(),
            peer: self.peer.clone(),
            down_peers: self.collect_down_peers(ctx.cfg.max_peer_down_duration.0),
            pending_peers: self.collect_pending_peers(),
            written_bytes: self.peer_stat.written_bytes,
            written_keys: self.peer_stat.written_keys,
            approximate_size: self.approximate_size,
            approximate_keys: self.approximate_keys,
        };
        if let Err(e) = ctx.pd_scheduler.schedule(task) {
            error!(
                "failed to notify pd";
                "region_id" => self.region_id,
                "peer_id" => self.peer.get_id(),
                "err" => ?e,
            );
        }
    }

    fn send_raft_message<T: Transport>(&mut self, msg: eraftpb::Message, trans: &mut T) {
        let mut send_msg = RaftMessage::default();
        send_msg.set_region_id(self.region_id);
        // set current epoch
        send_msg.set_region_epoch(self.region().get_region_epoch().clone());

        let from_peer = self.peer.clone();
        let to_peer = match self.get_peer_from_cache(msg.get_to()) {
            Some(p) => p,
            None => {
                warn!(
                    "failed to look up recipient peer";
                    "region_id" => self.region_id,
                    "peer_id" => self.peer.get_id(),
                    "to_peer" => msg.get_to(),
                );
                return;
            }
        };

        let to_peer_id = to_peer.get_id();
        let to_store_id = to_peer.get_store_id();
        let msg_type = msg.get_msg_type();
        debug!(
            "send raft msg";
            "region_id" => self.region_id,
            "peer_id" => self.peer.get_id(),
            "msg_type" => ?msg_type,
            "msg_size" => msg.compute_size(),
            "from" => from_peer.get_id(),
            "to" => to_peer_id,
        );

        send_msg.set_from_peer(from_peer);
        send_msg.set_to_peer(to_peer);

        // There could be two cases:
        // 1. Target peer already exists but has not established communication with leader yet
        // 2. Target peer is added newly due to member change or region split, but it's not
        //    created yet
        // For both cases the region start key and end key are attached in RequestVote and
        // Heartbeat message for the store of that peer to check whether to create a new peer
        // when receiving these messages, or just to wait for a pending region split to perform
        // later.
        if self.get_store().is_initialized() && is_initial_msg(&msg) {
            let region = self.region();
            send_msg.set_start_key(region.get_start_key().to_vec());
            send_msg.set_end_key(region.get_end_key().to_vec());
        }
        send_msg.set_message(msg);

        if let Err(e) = trans.send(send_msg) {
            warn!(
                "failed to send msg to other peer";
                "region_id" => self.region_id,
                "peer_id" => self.peer.get_id(),
                "target_peer_id" => to_peer_id,
                "target_store_id" => to_store_id,
                "err" => ?e,
            );
            if to_peer_id == self.leader_id() {
                self.leader_unreachable = true;
            }
            // unreachable store
            self.raft_group.report_unreachable(to_peer_id);
            if msg_type == eraftpb::MessageType::MsgSnapshot {
                self.raft_group
                    .report_snapshot(to_peer_id, SnapshotStatus::Failure);
            }
        }
    }
}

/// `RequestPolicy` decides how we handle a request.
#[derive(Clone, PartialEq, Debug)]
pub enum RequestPolicy {
    // Handle the read request directly without dispatch.
    ReadLocal,
    // Handle the read request via raft's SafeReadIndex mechanism.
    ReadIndex,
    ProposeNormal,
    ProposeTransferLeader,
    ProposeConfChange,
}

/// `RequestInspector` makes `RequestPolicy` for requests.
pub trait RequestInspector {
    /// Has the current term been applied?
    fn has_applied_to_current_term(&mut self) -> bool;
    /// Inspects its lease.
    fn inspect_lease(&mut self) -> LeaseState;

    /// Inspect a request, return a policy that tells us how to
    /// handle the request.
    fn inspect(&mut self, req: &RaftCmdRequest) -> Result<RequestPolicy> {
        if req.has_admin_request() {
            if apply::get_change_peer_cmd(req).is_some() {
                return Ok(RequestPolicy::ProposeConfChange);
            }
            if get_transfer_leader_cmd(req).is_some() {
                return Ok(RequestPolicy::ProposeTransferLeader);
            }
            return Ok(RequestPolicy::ProposeNormal);
        }

        let mut has_read = false;
        let mut has_write = false;
        for r in req.get_requests() {
            match r.get_cmd_type() {
                CmdType::Get | CmdType::Snap | CmdType::ReadIndex => has_read = true,
                CmdType::Delete | CmdType::Put | CmdType::DeleteRange | CmdType::IngestSst => {
                    has_write = true
                }
                CmdType::Prewrite | CmdType::Invalid => {
                    return Err(box_err!(
                        "invalid cmd type {:?}, message maybe corrupted",
                        r.get_cmd_type()
                    ));
                }
            }

            if has_read && has_write {
                return Err(box_err!("read and write can't be mixed in one batch"));
            }
        }

        if has_write {
            return Ok(RequestPolicy::ProposeNormal);
        }

        if req.get_header().get_read_quorum() {
            return Ok(RequestPolicy::ReadIndex);
        }

        // If applied index's term is differ from current raft's term, leader transfer
        // must happened, if read locally, we may read old value.
        if !self.has_applied_to_current_term() {
            return Ok(RequestPolicy::ReadIndex);
        }

        // Local read should be performed, if and only if leader is in lease.
        // None for now.
        match self.inspect_lease() {
            LeaseState::Valid => Ok(RequestPolicy::ReadLocal),
            LeaseState::Expired | LeaseState::Suspect => {
                // Perform a consistent read to Raft quorum and try to renew the leader lease.
                Ok(RequestPolicy::ReadIndex)
            }
        }
    }
}

impl RequestInspector for Peer {
    fn has_applied_to_current_term(&mut self) -> bool {
        self.get_store().applied_index_term() == self.term()
    }

    fn inspect_lease(&mut self) -> LeaseState {
        if !self.raft_group.raft.in_lease() {
            return LeaseState::Suspect;
        }
        // None means now.
        let state = self.leader_lease.inspect(None);
        if LeaseState::Expired == state {
            debug!(
                "leader lease is expired";
                "region_id" => self.region_id,
                "peer_id" => self.peer.get_id(),
                "lease" => ?self.leader_lease,
            );
            // The lease is expired, call `expire` explicitly.
            self.leader_lease.expire();
        }
        state
    }
}

#[derive(Debug)]
pub struct ReadExecutor<E: KvEngine> {
    check_epoch: bool,
    engine: E,
    snapshot: Option<<E::Snapshot as Snapshot<E>>::SyncSnapshot>,
    snapshot_time: Option<Timespec>,
    need_snapshot_time: bool,
}

impl<E> ReadExecutor<E>
where
    E: KvEngine,
{
    pub fn new(engine: E, check_epoch: bool, need_snapshot_time: bool) -> Self {
        ReadExecutor {
            check_epoch,
            engine,
            snapshot: None,
            snapshot_time: None,
            need_snapshot_time,
        }
    }

    #[inline]
    pub fn snapshot_time(&mut self) -> Option<Timespec> {
        self.maybe_update_snapshot();
        self.snapshot_time
    }

    #[inline]
    fn maybe_update_snapshot(&mut self) {
        if self.snapshot.is_some() {
            return;
        }
        self.snapshot = Some(self.engine.snapshot().into_sync());
        // Reading current timespec after snapshot, in case we do not
        // expire lease in time.
        atomic::fence(atomic::Ordering::Release);
        if self.need_snapshot_time {
            self.snapshot_time = Some(monotonic_raw_now());
        }
    }

    fn do_get(&self, req: &Request, region: &metapb::Region) -> Result<Response> {
        // TODO: the get_get looks weird, maybe we should figure out a better name later.
        let key = req.get_get().get_key();
        // region key range has no data prefix, so we must use origin key to check.
        util::check_key_in_region(key, region)?;

        let mut resp = Response::default();
        let snapshot = self.snapshot.as_ref().unwrap();
        let res = if !req.get_get().get_cf().is_empty() {
            let cf = req.get_get().get_cf();
            // TODO: check whether cf exists or not.
            snapshot
                .get_value_cf(cf, &keys::data_key(key))
                .unwrap_or_else(|e| {
                    panic!(
                        "[region {}] failed to get {} with cf {}: {:?}",
                        region.get_id(),
                        hex::encode_upper(key),
                        cf,
                        e
                    )
                })
        } else {
            snapshot
                .get_value(&keys::data_key(key))
                .unwrap_or_else(|e| {
                    panic!(
                        "[region {}] failed to get {}: {:?}",
                        region.get_id(),
                        hex::encode_upper(key),
                        e
                    )
                })
        };
        if let Some(res) = res {
            resp.mut_get().set_value(res.to_vec());
        }

        Ok(resp)
    }

    pub fn execute(
        &mut self,
        msg: &RaftCmdRequest,
        region: &metapb::Region,
        read_index: Option<u64>,
    ) -> ReadResponse<E> {
        if self.check_epoch {
            if let Err(e) = check_region_epoch(msg, region, true) {
                debug!(
                    "epoch not match";
                    "region_id" => region.get_id(),
                    "err" => ?e,
                );
                return ReadResponse {
                    response: cmd_resp::new_error(e),
                    snapshot: None,
                };
            }
        }
        self.maybe_update_snapshot();
        let mut need_snapshot = false;
        let requests = msg.get_requests();
        let mut responses = Vec::with_capacity(requests.len());
        for req in requests {
            let cmd_type = req.get_cmd_type();
            let mut resp = match cmd_type {
                CmdType::Get => match self.do_get(req, region) {
                    Ok(resp) => resp,
                    Err(e) => {
                        error!(
                            "failed to execute get command";
                            "region_id" => region.get_id(),
                            "err" => ?e,
                        );
                        return ReadResponse {
                            response: cmd_resp::new_error(e),
                            snapshot: None,
                        };
                    }
                },
                CmdType::Snap => {
                    need_snapshot = true;
                    raft_cmdpb::Response::default()
                }
                CmdType::ReadIndex => {
                    let mut resp = raft_cmdpb::Response::default();
                    if let Some(read_index) = read_index {
                        let mut res = ReadIndexResponse::default();
                        res.set_read_index(read_index);
                        resp.set_read_index(res);
                    } else {
                        panic!("[region {}] can not get readindex", region.get_id(),);
                    }
                    resp
                }
                CmdType::Prewrite
                | CmdType::Put
                | CmdType::Delete
                | CmdType::DeleteRange
                | CmdType::IngestSst
                | CmdType::Invalid => unreachable!(),
            };
            resp.set_cmd_type(cmd_type);
            responses.push(resp);
        }

        let mut response = RaftCmdResponse::default();
        response.set_responses(responses.into());
        let snapshot = if need_snapshot {
            Some(RegionSnapshot::from_snapshot(
                self.snapshot.clone().unwrap(),
                region.to_owned(),
            ))
        } else {
            None
        };
        ReadResponse { response, snapshot }
    }
}

fn get_transfer_leader_cmd(msg: &RaftCmdRequest) -> Option<&TransferLeaderRequest> {
    if !msg.has_admin_request() {
        return None;
    }
    let req = msg.get_admin_request();
    if !req.has_transfer_leader() {
        return None;
    }

    Some(req.get_transfer_leader())
}

fn get_sync_log_from_request(msg: &RaftCmdRequest) -> bool {
    if msg.has_admin_request() {
        let req = msg.get_admin_request();
        return match req.get_cmd_type() {
            AdminCmdType::ChangePeer
            | AdminCmdType::Split
            | AdminCmdType::BatchSplit
            | AdminCmdType::PrepareMerge
            | AdminCmdType::CommitMerge
            | AdminCmdType::RollbackMerge => true,
            _ => false,
        };
    }

    msg.get_header().get_sync_log()
}

/// We enable follower lazy commit to get a better performance.
/// But it may not be appropriate for some requests. This function
/// checks whether the request should be committed on all followers
/// as soon as possible.
fn is_request_urgent(req: &RaftCmdRequest) -> bool {
    if !req.has_admin_request() {
        return false;
    }

    match req.get_admin_request().get_cmd_type() {
        AdminCmdType::Split
        | AdminCmdType::BatchSplit
        | AdminCmdType::ChangePeer
        | AdminCmdType::ComputeHash
        | AdminCmdType::VerifyHash
        | AdminCmdType::PrepareMerge
        | AdminCmdType::CommitMerge
        | AdminCmdType::RollbackMerge => true,
        _ => false,
    }
}

fn make_transfer_leader_response() -> RaftCmdResponse {
    let mut response = AdminResponse::default();
    response.set_cmd_type(AdminCmdType::TransferLeader);
    response.set_transfer_leader(TransferLeaderResponse::default());
    let mut resp = RaftCmdResponse::default();
    resp.set_admin_response(response);
    resp
}

#[cfg(test)]
mod tests {
    #[cfg(feature = "protobuf-codec")]
    use protobuf::ProtobufEnum;

    use super::*;

    #[test]
    fn test_sync_log() {
        let white_list = [
            AdminCmdType::InvalidAdmin,
            AdminCmdType::CompactLog,
            AdminCmdType::TransferLeader,
            AdminCmdType::ComputeHash,
            AdminCmdType::VerifyHash,
        ];
        for tp in AdminCmdType::values() {
            let mut msg = RaftCmdRequest::default();
            msg.mut_admin_request().set_cmd_type(*tp);
            assert_eq!(
                get_sync_log_from_request(&msg),
                !white_list.contains(tp),
                "{:?}",
                tp
            );
        }
    }

    #[test]
    fn test_urgent() {
        let urgent_types = [
            AdminCmdType::Split,
            AdminCmdType::BatchSplit,
            AdminCmdType::ChangePeer,
            AdminCmdType::ComputeHash,
            AdminCmdType::VerifyHash,
            AdminCmdType::PrepareMerge,
            AdminCmdType::CommitMerge,
            AdminCmdType::RollbackMerge,
        ];
        for tp in AdminCmdType::values() {
            let mut req = RaftCmdRequest::default();
            req.mut_admin_request().set_cmd_type(*tp);
            assert_eq!(
                is_request_urgent(&req),
                urgent_types.contains(tp),
                "{:?}",
                tp
            );
        }
        assert!(!is_request_urgent(&RaftCmdRequest::default()));
    }

    #[test]
    fn test_entry_context() {
        let tbl: Vec<&[ProposalContext]> = vec![
            &[ProposalContext::SPLIT],
            &[ProposalContext::SYNC_LOG],
            &[ProposalContext::PREPARE_MERGE],
            &[ProposalContext::SPLIT, ProposalContext::SYNC_LOG],
            &[ProposalContext::PREPARE_MERGE, ProposalContext::SYNC_LOG],
        ];

        for flags in tbl {
            let mut ctx = ProposalContext::empty();
            for f in flags {
                ctx.insert(*f);
            }

            let ser = ctx.to_vec();
            let de = ProposalContext::from_bytes(&ser);

            for f in flags {
                assert!(de.contains(*f), "{:?}", de);
            }
        }
    }

    #[test]
    fn test_request_inspector() {
        struct DummyInspector {
            applied_to_index_term: bool,
            lease_state: LeaseState,
        }
        impl RequestInspector for DummyInspector {
            fn has_applied_to_current_term(&mut self) -> bool {
                self.applied_to_index_term
            }
            fn inspect_lease(&mut self) -> LeaseState {
                self.lease_state
            }
        }

        let mut table = vec![];

        // Ok(_)
        let mut req = RaftCmdRequest::default();
        let mut admin_req = raft_cmdpb::AdminRequest::default();

        req.set_admin_request(admin_req.clone());
        table.push((req.clone(), RequestPolicy::ProposeNormal));

        admin_req.set_change_peer(raft_cmdpb::ChangePeerRequest::default());
        req.set_admin_request(admin_req.clone());
        table.push((req.clone(), RequestPolicy::ProposeConfChange));
        admin_req.clear_change_peer();

        admin_req.set_transfer_leader(raft_cmdpb::TransferLeaderRequest::default());
        req.set_admin_request(admin_req.clone());
        table.push((req.clone(), RequestPolicy::ProposeTransferLeader));
        admin_req.clear_transfer_leader();
        req.clear_admin_request();

        for (op, policy) in vec![
            (CmdType::Get, RequestPolicy::ReadLocal),
            (CmdType::Snap, RequestPolicy::ReadLocal),
            (CmdType::Put, RequestPolicy::ProposeNormal),
            (CmdType::Delete, RequestPolicy::ProposeNormal),
            (CmdType::DeleteRange, RequestPolicy::ProposeNormal),
            (CmdType::IngestSst, RequestPolicy::ProposeNormal),
        ] {
            let mut request = raft_cmdpb::Request::default();
            request.set_cmd_type(op);
            req.set_requests(vec![request].into());
            table.push((req.clone(), policy));
        }

        for &applied_to_index_term in &[true, false] {
            for &lease_state in &[LeaseState::Expired, LeaseState::Suspect, LeaseState::Valid] {
                for (req, mut policy) in table.clone() {
                    let mut inspector = DummyInspector {
                        applied_to_index_term,
                        lease_state,
                    };
                    // Leader can not read local as long as
                    // it has not applied to its term or it does has a valid lease.
                    if policy == RequestPolicy::ReadLocal
                        && (!applied_to_index_term || LeaseState::Valid != inspector.lease_state)
                    {
                        policy = RequestPolicy::ReadIndex;
                    }
                    assert_eq!(inspector.inspect(&req).unwrap(), policy);
                }
            }
        }

        // Read quorum.
        let mut request = raft_cmdpb::Request::default();
        request.set_cmd_type(CmdType::Snap);
        req.set_requests(vec![request].into());
        req.mut_header().set_read_quorum(true);
        let mut inspector = DummyInspector {
            applied_to_index_term: true,
            lease_state: LeaseState::Valid,
        };
        assert_eq!(inspector.inspect(&req).unwrap(), RequestPolicy::ReadIndex);
        req.clear_header();

        // Err(_)
        let mut err_table = vec![];
        for &op in &[CmdType::Prewrite, CmdType::Invalid] {
            let mut request = raft_cmdpb::Request::default();
            request.set_cmd_type(op);
            req.set_requests(vec![request].into());
            err_table.push(req.clone());
        }
        let mut snap = raft_cmdpb::Request::default();
        snap.set_cmd_type(CmdType::Snap);
        let mut put = raft_cmdpb::Request::default();
        put.set_cmd_type(CmdType::Put);
        req.set_requests(vec![snap, put].into());
        err_table.push(req);

        for req in err_table {
            let mut inspector = DummyInspector {
                applied_to_index_term: true,
                lease_state: LeaseState::Valid,
            };
            assert!(inspector.inspect(&req).is_err());
        }
    }
}<|MERGE_RESOLUTION|>--- conflicted
+++ resolved
@@ -114,11 +114,7 @@
 
 impl ReadIndexQueue {
     pub fn is_empty(&self) -> bool {
-        match self.reads.len() {
-            0 => true,
-            1 => self.reads[0].cmds.is_empty(),
-            _ => false,
-        }
+        self.reads.is_empty()
     }
 
     fn clear_uncommitted(&mut self, term: u64) {
@@ -148,14 +144,6 @@
                     "uuid" => ?uuid, "read-index" => state.index,
                 );
             }
-<<<<<<< HEAD
-            self.ready_cnt = cmp::max(self.ready_cnt, i + 1);
-        } else {
-            error!(
-                "cannot find corresponding read from pending reads";
-                "id"=>?id, "read-index" =>read_index,
-            );
-=======
             if max_offset > 0 {
                 self.fold(min_offset, max_offset);
             }
@@ -180,7 +168,6 @@
             if r_offset < cmp::min(self.ready_cnt, min_offset + 1) {
                 break;
             }
->>>>>>> b7534bcf
         }
         self.ready_cnt = cmp::max(self.ready_cnt, max_offset + 1);
     }
@@ -1535,25 +1522,15 @@
     /// Responses to the ready read index request on the replica, the replica is not a leader.
     fn post_pending_read_index_on_replica<T, C>(&mut self, ctx: &mut PollContext<T, C>) {
         let mut handled = 0;
-        let mut last_read = None;
         for _ in 0..self.pending_reads.ready_cnt {
-            last_read = self.pending_reads.reads.pop_front();
-            if !self.read_index_on_replica(ctx, last_read.as_mut().unwrap()) {
-                let read = last_read.take().unwrap();
+            let mut read = self.pending_reads.reads.pop_front().unwrap();
+            if !self.read_index_on_replica(ctx, &mut read) {
                 self.pending_reads.reads.push_front(read);
                 break;
             }
             handled += 1;
         }
         self.pending_reads.ready_cnt -= handled;
-        if let Some(read) = last_read {
-            if read.replica_retries > 0 {
-                // It's retried by raftstore internally, put it back into the queue to avoid
-                // potencial full scan when handling read_states next time.
-                // NOTE: `ready_cnt` shouldn't be updated for this.
-                self.pending_reads.reads.push_front(read);
-            }
-        }
     }
 
     fn apply_reads<T, C>(&mut self, ctx: &mut PollContext<T, C>, ready: &Ready) {
@@ -2061,7 +2038,6 @@
 
         let read = self.pending_reads.reads.back_mut().unwrap();
         if read.read_index.is_none() {
-            read.replica_retries += 1;
             self.raft_group.read_index(read.id.as_bytes().to_vec());
             debug!("request to get a read index";
                 "request_id" => ?read.id,
