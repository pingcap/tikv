--- conflicted
+++ resolved
@@ -25,7 +25,7 @@
 use kvproto::raft_cmdpb::{RaftCmdRequest, RaftCmdResponse, ChangePeerRequest, CmdType,
                           AdminCmdType, Request, Response, AdminRequest, AdminResponse,
                           TransferLeaderRequest, TransferLeaderResponse};
-use kvproto::raft_serverpb::{RaftMessage, ApplyState, RaftTruncatedState, PeerState,
+use kvproto::raft_serverpb::{RaftMessage, RaftApplyState, RaftTruncatedState, PeerState,
                              RegionLocalState};
 use raft::{self, RawNode, StateRole, SnapshotStatus, Ready, ProgressState};
 use raftstore::{Result, Error};
@@ -704,11 +704,11 @@
         if data.is_empty() {
             // when a peer become leader, it will send an empty entry.
             let wb = WriteBatch::new();
-            let mut state = self.storage.rl().apply_state.clone();
+            let mut state = self.get_store().rl().apply_state.clone();
             state.set_applied_index(index);
             try!(wb.put_msg(&keys::apply_state_key(self.region_id), &state));
             try!(self.engine.write_without_wal(wb));
-            self.storage.wl().apply_state = state;
+            self.get_store().wl().apply_state = state;
             return Ok(None);
         }
 
@@ -834,13 +834,8 @@
         let engine = self.engine.clone();
         let mut ctx = ExecContext {
             snap: Snapshot::new(engine),
-<<<<<<< HEAD
-            apply_state: self.storage.rl().apply_state.clone(),
+            apply_state: self.get_store().rl().apply_state.clone(),
             wb: WriteBatch::new(),
-=======
-            // TODO: lock the whole method.
-            invoke_ctx: InvokeContext::new(&self.get_store().rl()),
->>>>>>> ed50aa30
             req: req,
         };
         let (mut resp, exec_result) = self.exec_raft_cmd(&mut ctx).unwrap_or_else(|e| {
@@ -852,13 +847,8 @@
         ctx.save(self.region_id).expect("save state must not fail");
 
         // Commit write and change storage fields atomically.
-<<<<<<< HEAD
-        let mut storage = self.storage.wl();
+        let mut storage = self.get_store().wl();
         match self.engine.write_without_wal(ctx.wb) {
-=======
-        let mut storage = self.get_store().wl();
-        match self.engine.write_without_wal(ctx.invoke_ctx.wb) {
->>>>>>> ed50aa30
             Ok(_) => {
                 storage.apply_state = ctx.apply_state;
 
@@ -910,7 +900,7 @@
 
 struct ExecContext<'a> {
     pub snap: Snapshot,
-    pub apply_state: ApplyState,
+    pub apply_state: RaftApplyState,
     pub wb: WriteBatch,
     pub req: &'a RaftCmdRequest,
 }
@@ -1135,11 +1125,7 @@
             return Ok((resp, None));
         }
 
-<<<<<<< HEAD
-        try!(self.storage.rl().compact(&mut ctx.apply_state, compact_index));
-=======
-        try!(self.get_store().rl().compact(&mut ctx.invoke_ctx, compact_index));
->>>>>>> ed50aa30
+        try!(self.get_store().rl().compact(&mut ctx.apply_state, compact_index));
         Ok((resp,
             Some(ExecResult::CompactLog { state: ctx.apply_state.get_truncated_state().clone() })))
     }
