// Copyright 2016 TiKV Project Authors. Licensed under Apache-2.0.

use std::cell::RefCell;
use std::collections::Bound::{Excluded, Unbounded};
use std::collections::VecDeque;
use std::sync::atomic::{AtomicBool, AtomicU64, AtomicUsize, Ordering};
use std::sync::{atomic, Arc};
use std::time::{Duration, Instant};
use std::{cmp, mem, u64, usize};

use engine::rocks::{WriteBatch, WriteOptions};
use engine::Engines;
use engine_rocks::{Compat, RocksEngine};
use engine_traits::{KvEngine, Peekable, Snapshot};
use kvproto::metapb;
use kvproto::pdpb::PeerStats;
use kvproto::raft_cmdpb::{
    self, AdminCmdType, AdminResponse, CmdType, CommitMergeRequest, RaftCmdRequest,
    RaftCmdResponse, ReadIndexResponse, Request, Response, TransferLeaderRequest,
    TransferLeaderResponse,
};
use kvproto::raft_serverpb::{
    MergeState, PeerState, RaftApplyState, RaftMessage, RaftSnapshotData,
};
use protobuf::Message;
use raft::eraftpb::{self, ConfChangeType, EntryType, MessageType};
use raft::{
    self, Progress, ProgressState, RawNode, Ready, SnapshotStatus, StateRole, INVALID_INDEX,
    NO_LIMIT,
};
use time::Timespec;
use uuid::Uuid;

use crate::raftstore::coprocessor::{CoprocessorHost, RegionChangeEvent};
use crate::raftstore::store::fsm::store::PollContext;
use crate::raftstore::store::fsm::{
    apply, Apply, ApplyMetrics, ApplyTask, ApplyTaskRes, GroupState, Proposal, RegionProposal,
};
use crate::raftstore::store::worker::{ReadDelegate, ReadProgress, RegionTask};
use crate::raftstore::store::{Callback, Config, PdTask, ReadResponse, RegionSnapshot};
use crate::raftstore::{Error, Result};
use keys::{enc_end_key, enc_start_key};
use pd_client::INVALID_ID;
use tikv_util::collections::HashMap;
use tikv_util::time::{duration_to_sec, monotonic_raw_now};
use tikv_util::worker::Scheduler;

use super::cmd_resp;
use super::local_metrics::{RaftMessageMetrics, RaftReadyMetrics};
use super::metrics::*;
use super::peer_storage::{write_peer_state, ApplySnapResult, InvokeContext, PeerStorage};
use super::read_queue::{ReadIndexQueue, ReadIndexRequest};
use super::transport::Transport;
use super::util::{self, check_region_epoch, is_initial_msg, Lease, LeaseState};
use super::DestroyPeerJob;

const SHRINK_CACHE_CAPACITY: usize = 64;

<<<<<<< HEAD
struct ReadIndexRequest {
    id: Uuid,
    replica_retries: usize,
    cmds: MustConsumeVec<(RaftCmdRequest, Callback<RocksEngine>)>,
    renew_lease_time: Timespec,
    read_index: Option<u64>,
}

impl ReadIndexRequest {
    // Transmutes `self.id` to a 8 bytes slice, so that we can use the payload to do read index.
    fn binary_id(&self) -> &[u8] {
        self.id.as_bytes()
    }

    fn push_command(&mut self, req: RaftCmdRequest, cb: Callback<RocksEngine>) {
        RAFT_READ_INDEX_PENDING_COUNT.inc();
        self.cmds.push((req, cb));
    }

    fn with_command(
        id: Uuid,
        req: RaftCmdRequest,
        cb: Callback<RocksEngine>,
        renew_lease_time: Timespec,
    ) -> Self {
        RAFT_READ_INDEX_PENDING_COUNT.inc();
        let mut cmds = MustConsumeVec::with_capacity("callback of index read", 1);
        cmds.push((req, cb));
        ReadIndexRequest {
            id,
            replica_retries: 1,
            cmds,
            renew_lease_time,
            read_index: None,
        }
    }
}

impl Drop for ReadIndexRequest {
    fn drop(&mut self) {
        let dur = (monotonic_raw_now() - self.renew_lease_time)
            .to_std()
            .unwrap();
        RAFT_READ_INDEX_PENDING_DURATION.observe(duration_to_sec(dur));
    }
}

#[derive(Default)]
pub struct ReadIndexQueue {
    reads: VecDeque<ReadIndexRequest>,
    ready_cnt: usize,
    // map[uuid] -> offset in `reads`.
    contexts: HashMap<Uuid, usize>,
}

impl ReadIndexQueue {
    pub fn is_empty(&self) -> bool {
        self.reads.is_empty()
    }

    fn clear_uncommitted(&mut self, term: u64) {
        for mut read in self.reads.drain(self.ready_cnt..) {
            self.contexts.remove(&read.id);
            RAFT_READ_INDEX_PENDING_COUNT.sub(read.cmds.len() as i64);
            for (_, cb) in read.cmds.drain(..) {
                apply::notify_stale_req(term, cb);
            }
        }
    }

    /// update the read index of the requests that before the specified id.
    fn advance_replica_reads(&mut self, states: &[ReadState]) {
        if !states.is_empty() {
            let (mut min_offset, mut max_offset) = (usize::MAX, 0);
            for state in states {
                let uuid = Uuid::from_slice(state.request_ctx.as_slice()).unwrap();
                if let Some(offset) = self.contexts.remove(&uuid) {
                    self.reads[offset].read_index = Some(state.index);
                    min_offset = cmp::min(min_offset, offset);
                    max_offset = cmp::max(max_offset, offset);
                    continue;
                }
                error!(
                    "cannot find corresponding read from pending reads";
                    "uuid" => ?uuid, "read-index" => state.index,
                );
            }
            if max_offset > 0 {
                self.fold(min_offset, max_offset);
            }
        }
    }

    fn fold(&mut self, min_offset: usize, max_offset: usize) {
        let mut r_offset = max_offset;
        loop {
            let r_idx = self.reads[r_offset].read_index.unwrap();
            for l_offset in (0..r_offset).rev() {
                let l_idx = self.reads[l_offset].read_index.get_or_insert(r_idx);
                match (*l_idx).cmp(&r_idx) {
                    cmp::Ordering::Greater => *l_idx = r_idx,
                    cmp::Ordering::Equal => continue,
                    cmp::Ordering::Less => {
                        r_offset = l_offset;
                        break;
                    }
                }
            }
            if r_offset < cmp::min(self.ready_cnt, min_offset + 1) {
                break;
            }
        }
        self.ready_cnt = cmp::max(self.ready_cnt, max_offset + 1);
    }

    fn gc(&mut self) {
        if self.reads.capacity() > SHRINK_CACHE_CAPACITY && self.reads.len() < SHRINK_CACHE_CAPACITY
        {
            self.reads.shrink_to_fit();
            self.contexts.shrink_to_fit();
        }
    }
}

=======
>>>>>>> 75b8cd07
/// The returned states of the peer after checking whether it is stale
#[derive(Debug, PartialEq, Eq)]
pub enum StaleState {
    Valid,
    ToValidate,
    LeaderMissing,
}

/// Meta information about proposals.
pub struct ProposalMeta {
    pub index: u64,
    pub term: u64,
    /// `renew_lease_time` contains the last time when a peer starts to renew lease.
    pub renew_lease_time: Option<Timespec>,
}

#[derive(Default)]
struct ProposalQueue {
    queue: VecDeque<ProposalMeta>,
}

impl ProposalQueue {
    fn pop(&mut self, term: u64) -> Option<ProposalMeta> {
        self.queue.pop_front().and_then(|meta| {
            if meta.term > term {
                self.queue.push_front(meta);
                return None;
            }
            Some(meta)
        })
    }

    fn push(&mut self, meta: ProposalMeta) {
        self.queue.push_back(meta);
    }

    fn clear(&mut self) {
        self.queue.clear();
    }

    fn gc(&mut self) {
        if self.queue.capacity() > SHRINK_CACHE_CAPACITY && self.queue.len() < SHRINK_CACHE_CAPACITY
        {
            self.queue.shrink_to_fit();
        }
    }
}

bitflags! {
    // TODO: maybe declare it as protobuf struct is better.
    /// A bitmap contains some useful flags when dealing with `eraftpb::Entry`.
    pub struct ProposalContext: u8 {
        const SYNC_LOG       = 0b00000001;
        const SPLIT          = 0b00000010;
        const PREPARE_MERGE  = 0b00000100;
    }
}

impl ProposalContext {
    /// Converts itself to a vector.
    pub fn to_vec(self) -> Vec<u8> {
        if self.is_empty() {
            return vec![];
        }
        let ctx = self.bits();
        vec![ctx]
    }

    /// Initializes a `ProposalContext` from a byte slice.
    pub fn from_bytes(ctx: &[u8]) -> ProposalContext {
        if ctx.is_empty() {
            ProposalContext::empty()
        } else if ctx.len() == 1 {
            ProposalContext::from_bits_truncate(ctx[0])
        } else {
            panic!("invalid ProposalContext {:?}", ctx);
        }
    }
}

/// `ConsistencyState` is used for consistency check.
pub struct ConsistencyState {
    pub last_check_time: Instant,
    // (computed_result_or_to_be_verified, index, hash)
    pub index: u64,
    pub hash: Vec<u8>,
}

/// Statistics about raft peer.
#[derive(Default, Clone)]
pub struct PeerStat {
    pub written_bytes: u64,
    pub written_keys: u64,
}

#[derive(Default, Debug, Clone, Copy)]
pub struct CheckTickResult {
    leader: bool,
    up_to_date: bool,
}

/// A struct that stores the state to wait for `PrepareMerge` apply result.
///
/// When handling the apply result of a `CommitMerge`, the source peer may have
/// not handle the apply result of the `PrepareMerge`, so the target peer has
/// to abort current handle process and wait for it asynchronously.
pub struct WaitApplyResultState {
    /// The following apply results waiting to be handled, including the `CommitMerge`.
    /// These will be handled once `ready_to_merge` is true.
    pub results: Vec<ApplyTaskRes>,
    /// It is used by target peer to check whether the apply result of `PrepareMerge` is handled.
    pub ready_to_merge: Arc<AtomicBool>,
}

pub struct Peer {
    /// The ID of the Region which this Peer belongs to.
    region_id: u64,
    // TODO: remove it once panic!() support slog fields.
    /// Peer_tag, "[region <region_id>] <peer_id>"
    pub tag: String,
    /// The Peer meta information.
    pub peer: metapb::Peer,

    /// The Raft state machine of this Peer.
    pub raft_group: RawNode<PeerStorage>,
    /// The cache of meta information for Region's other Peers.
    peer_cache: RefCell<HashMap<u64, metapb::Peer>>,
    /// Record the last instant of each peer's heartbeat response.
    pub peer_heartbeats: HashMap<u64, Instant>,

    proposals: ProposalQueue,
    apply_proposals: Vec<Proposal>,

    leader_missing_time: Option<Instant>,
    leader_lease: Lease,
    pub pending_reads: ReadIndexQueue,
    // Initialized as election_timeout / 3.
    pub read_index_retry_countdown: usize,

    /// If it fails to send messages to leader.
    pub leader_unreachable: bool,
    /// Whether this peer is destroyed asynchronously.
    pub pending_remove: bool,
    /// If a snapshot is being applied asynchronously, messages should not be sent.
    pending_messages: Vec<eraftpb::Message>,

    /// Record the instants of peers being added into the configuration.
    /// Remove them after they are not pending any more.
    pub peers_start_pending_time: Vec<(u64, Instant)>,
    /// A inaccurate cache about which peer is marked as down.
    down_peer_ids: Vec<u64>,
    pub recent_conf_change_time: Instant,

    /// An inaccurate difference in region size since last reset.
    /// It is used to decide whether split check is needed.
    pub size_diff_hint: u64,
    /// The count of deleted keys since last reset.
    delete_keys_hint: u64,
    /// An inaccurate difference in region size after compaction.
    /// It is used to trigger check split to update approximate size and keys after space reclamation
    /// of deleted entries.
    pub compaction_declined_bytes: u64,
    /// Approximate size of the region.
    pub approximate_size: Option<u64>,
    /// Approximate keys of the region.
    pub approximate_keys: Option<u64>,

    /// The state for consistency check.
    pub consistency_state: ConsistencyState,

    /// The counter records pending snapshot requests.
    pub pending_request_snapshot_count: Arc<AtomicUsize>,
    /// The index of last scheduled committed raft log.
    pub last_applying_idx: u64,
    /// The index of last compacted raft log. It is used for the next compact log task.
    pub last_compacted_idx: u64,
    /// The index of the latest urgent proposal index.
    last_urgent_proposal_idx: u64,
    /// The index of the latest committed split command.
    last_committed_split_idx: u64,
    /// Approximate size of logs that is applied but not compacted yet.
    pub raft_log_size_hint: u64,

    /// The index of the latest proposed prepare merge command.
    last_proposed_prepare_merge_idx: u64,
    /// The index of the latest committed prepare merge command.
    last_committed_prepare_merge_idx: u64,
    /// The merge related state. It indicates this Peer is in merging.
    pub pending_merge_state: Option<MergeState>,
    /// The state to wait for `PrepareMerge` apply result.
    pub pending_merge_apply_result: Option<WaitApplyResultState>,
    /// source region is catching up logs for merge
    pub catch_up_logs: Option<Arc<AtomicU64>>,

    /// Write Statistics for PD to schedule hot spot.
    pub peer_stat: PeerStat,
}

impl Peer {
    pub fn new(
        store_id: u64,
        cfg: &Config,
        sched: Scheduler<RegionTask>,
        engines: Engines,
        region: &metapb::Region,
        peer: metapb::Peer,
    ) -> Result<Peer> {
        if peer.get_id() == raft::INVALID_ID {
            return Err(box_err!("invalid peer id"));
        }

        let tag = format!("[region {}] {}", region.get_id(), peer.get_id());

        let ps = PeerStorage::new(engines, region, sched, peer.get_id(), tag.clone())?;

        let applied_index = ps.applied_index();

        let raft_cfg = raft::Config {
            id: peer.get_id(),
            election_tick: cfg.raft_election_timeout_ticks,
            heartbeat_tick: cfg.raft_heartbeat_ticks,
            min_election_tick: cfg.raft_min_election_timeout_ticks,
            max_election_tick: cfg.raft_max_election_timeout_ticks,
            max_size_per_msg: cfg.raft_max_size_per_msg.0,
            max_inflight_msgs: cfg.raft_max_inflight_msgs,
            applied: applied_index,
            check_quorum: true,
            tag: tag.clone(),
            skip_bcast_commit: true,
            pre_vote: cfg.prevote,
            ..Default::default()
        };

        let raft_group = RawNode::with_logger(&raft_cfg, ps, &slog_global::get_global())?;
        let mut peer = Peer {
            peer,
            region_id: region.get_id(),
            raft_group,
            proposals: Default::default(),
            apply_proposals: vec![],
            pending_reads: Default::default(),
            read_index_retry_countdown: cfg.raft_election_timeout_ticks / 3,
            peer_cache: RefCell::new(HashMap::default()),
            peer_heartbeats: HashMap::default(),
            peers_start_pending_time: vec![],
            down_peer_ids: vec![],
            recent_conf_change_time: Instant::now(),
            size_diff_hint: 0,
            delete_keys_hint: 0,
            approximate_size: None,
            approximate_keys: None,
            compaction_declined_bytes: 0,
            leader_unreachable: false,
            pending_remove: false,
            pending_merge_state: None,
            pending_request_snapshot_count: Arc::new(AtomicUsize::new(0)),
            last_proposed_prepare_merge_idx: 0,
            last_committed_prepare_merge_idx: 0,
            leader_missing_time: Some(Instant::now()),
            tag,
            last_applying_idx: applied_index,
            last_compacted_idx: 0,
            last_urgent_proposal_idx: u64::MAX,
            last_committed_split_idx: 0,
            consistency_state: ConsistencyState {
                last_check_time: Instant::now(),
                index: INVALID_INDEX,
                hash: vec![],
            },
            raft_log_size_hint: 0,
            leader_lease: Lease::new(cfg.raft_store_max_leader_lease()),
            pending_messages: vec![],
            pending_merge_apply_result: None,
            peer_stat: PeerStat::default(),
            catch_up_logs: None,
        };

        // If this region has only one peer and I am the one, campaign directly.
        if region.get_peers().len() == 1 && region.get_peers()[0].get_store_id() == store_id {
            peer.raft_group.campaign()?;
        }

        Ok(peer)
    }

    /// Register self to apply_scheduler so that the peer is then usable.
    /// Also trigger `RegionChangeEvent::Create` here.
    pub fn activate<T, C>(&self, ctx: &PollContext<T, C>) {
        ctx.apply_router
            .schedule_task(self.region_id, ApplyTask::register(self));

        ctx.coprocessor_host.on_region_changed(
            self.region(),
            RegionChangeEvent::Create,
            self.get_role(),
        );
    }

    #[inline]
    fn next_proposal_index(&self) -> u64 {
        self.raft_group.raft.raft_log.last_index() + 1
    }

    #[inline]
    pub fn get_index_term(&self, idx: u64) -> u64 {
        match self.raft_group.raft.raft_log.term(idx) {
            Ok(t) => t,
            Err(e) => panic!("{} fail to load term for {}: {:?}", self.tag, idx, e),
        }
    }

    #[inline]
    pub fn maybe_append_merge_entries(&mut self, merge: &CommitMergeRequest) -> Option<u64> {
        let mut entries = merge.get_entries();
        if entries.is_empty() {
            // Though the entries is empty, it is possible that one source peer has caught up the logs
            // but commit index is not updated. If Other source peers are already destroyed, so the raft
            // group will not make any progress, namely the source peer can not get the latest commit index anymore.
            // Here update the commit index to let source apply rest uncommitted entires.
            if merge.get_commit() > self.raft_group.raft.raft_log.committed {
                self.raft_group.raft.raft_log.commit_to(merge.get_commit());
                return Some(merge.get_commit());
            } else {
                return None;
            }
        }
        let first = entries.first().unwrap();
        // make sure message should be with index not smaller than committed
        let mut log_idx = first.get_index() - 1;
        debug!(
            "append merge entries";
            "log_index" => log_idx,
            "merge_commit" => merge.get_commit(),
            "commit_index" => self.raft_group.raft.raft_log.committed,
        );
        if log_idx < self.raft_group.raft.raft_log.committed {
            // There are maybe some logs not included in CommitMergeRequest's entries, like CompactLog,
            // so the commit index may exceed the last index of the entires from CommitMergeRequest.
            // If that, no need to append
            if self.raft_group.raft.raft_log.committed - log_idx > entries.len() as u64 {
                return None;
            }
            entries = &entries[(self.raft_group.raft.raft_log.committed - log_idx) as usize..];
            log_idx = self.raft_group.raft.raft_log.committed;
        }
        let log_term = self.get_index_term(log_idx);

        self.raft_group
            .raft
            .raft_log
            .maybe_append(log_idx, log_term, merge.get_commit(), entries)
    }

    /// Tries to destroy itself. Returns a job (if needed) to do more cleaning tasks.
    pub fn maybe_destroy(&mut self) -> Option<DestroyPeerJob> {
        if self.pending_remove {
            info!(
                "is being destroyed, skip";
                "region_id" => self.region_id,
                "peer_id" => self.peer.get_id(),
            );
            return None;
        }
        // If initialized is false, it implicitly means applyfsm does not exist now.
        let initialized = self.get_store().is_initialized();
        // If async_remove is true, it means peerfsm needs to be removed after its
        // corresponding applyfsm was removed.
        // If it is false, it means either applyfsm does not exist or there is no task
        // in applyfsm so it's ok to remove peerfsm immediately.
        let async_remove = if self.is_applying_snapshot() {
            if !self.mut_store().cancel_applying_snap() {
                info!(
                    "stale peer is applying snapshot, will destroy next time";
                    "region_id" => self.region_id,
                    "peer_id" => self.peer.get_id(),
                );
                return None;
            }
            // There is no tasks in apply/local read worker.
            false
        } else {
            initialized
        };
        self.pending_remove = true;

        Some(DestroyPeerJob {
            async_remove,
            initialized,
            region_id: self.region_id,
            peer: self.peer.clone(),
        })
    }

    /// Does the real destroy task which includes:
    /// 1. Set the region to tombstone;
    /// 2. Clear data;
    /// 3. Notify all pending requests.
    pub fn destroy<T, C>(&mut self, ctx: &PollContext<T, C>, keep_data: bool) -> Result<()> {
        fail_point!("raft_store_skip_destroy_peer", |_| Ok(()));
        let t = Instant::now();

        let region = self.region().clone();
        info!(
            "begin to destroy";
            "region_id" => self.region_id,
            "peer_id" => self.peer.get_id(),
        );

        // Set Tombstone state explicitly
        let kv_wb = WriteBatch::default();
        let raft_wb = WriteBatch::default();
        self.mut_store().clear_meta(&kv_wb, &raft_wb)?;
        write_peer_state(
            &ctx.engines.kv,
            &kv_wb,
            &region,
            PeerState::Tombstone,
            self.pending_merge_state.clone(),
        )?;
        // write kv rocksdb first in case of restart happen between two write
        let mut write_opts = WriteOptions::new();
        write_opts.set_sync(ctx.cfg.sync_log);
        ctx.engines.write_kv_opt(&kv_wb, &write_opts)?;
        ctx.engines.write_raft_opt(&raft_wb, &write_opts)?;

        if self.get_store().is_initialized() && !keep_data {
            // If we meet panic when deleting data and raft log, the dirty data
            // will be cleared by a newer snapshot applying or restart.
            if let Err(e) = self.get_store().clear_data() {
                error!(
                    "failed to schedule clear data task";
                    "region_id" => self.region_id,
                    "peer_id" => self.peer.get_id(),
                    "err" => ?e,
                );
            }
        }

        self.pending_reads.notify_all_removed(region.get_id());

        for proposal in self.apply_proposals.drain(..) {
            apply::notify_req_region_removed(region.get_id(), proposal.cb);
        }

        info!(
            "peer destroy itself";
            "region_id" => self.region_id,
            "peer_id" => self.peer.get_id(),
            "takes" => ?t.elapsed(),
        );

        Ok(())
    }

    #[inline]
    pub fn is_initialized(&self) -> bool {
        self.get_store().is_initialized()
    }

    #[inline]
    pub fn region(&self) -> &metapb::Region {
        self.get_store().region()
    }

    /// Check whether the peer can be hibernated.
    ///
    /// This should be used with `check_after_tick` to get a correct conclusion.
    pub fn check_before_tick(&self, cfg: &Config) -> CheckTickResult {
        let mut res = CheckTickResult::default();
        if !self.is_leader() {
            return res;
        }
        res.leader = true;
        if self.raft_group.raft.election_elapsed + 1 < cfg.raft_election_timeout_ticks {
            return res;
        }
        let status = self.raft_group.status_ref();
        let last_index = self.raft_group.raft.raft_log.last_index();
        for (id, pr) in status.progress.unwrap().iter() {
            // Only recent active peer is considerred, so that an isolated follower
            // won't cause a waste of leader's resource.
            if *id == self.peer.get_id() || !pr.recent_active {
                continue;
            }
            // Keep replicating data to active followers.
            if pr.matched != last_index {
                return res;
            }
        }
        // Unapplied entries can change the configuration of the group.
        res.up_to_date = self.get_store().applied_index() == last_index;
        res
    }

    pub fn check_after_tick(&self, state: GroupState, res: CheckTickResult) -> bool {
        if res.leader {
            res.up_to_date && self.is_leader() && self.raft_group.raft.pending_read_count() == 0
        } else {
            // If follower keeps receiving data from leader, then it's safe to stop
            // ticking, as leader will make sure it has the latest logs.
            // Checking term to make sure campaign has finished and the leader starts
            // doing its job, it's not required but a safe options.
            state != GroupState::Chaos
                && self.raft_group.raft.leader_id != raft::INVALID_ID
                && self.raft_group.raft.raft_log.last_term() == self.raft_group.raft.term
        }
    }

    /// Pings if followers are still connected.
    ///
    /// Leader needs to know exact progress of followers, and
    /// followers just need to know whether leader is still alive.
    pub fn ping(&mut self) {
        if self.is_leader() {
            self.raft_group.ping();
        }
    }

    /// Set the region of a peer.
    ///
    /// This will update the region of the peer, caller must ensure the region
    /// has been preserved in a durable device.
    pub fn set_region(
        &mut self,
        host: &CoprocessorHost,
        reader: &mut ReadDelegate,
        region: metapb::Region,
    ) {
        if self.region().get_region_epoch().get_version() < region.get_region_epoch().get_version()
        {
            // Epoch version changed, disable read on the localreader for this region.
            self.leader_lease.expire_remote_lease();
        }
        self.mut_store().set_region(region.clone());
        let progress = ReadProgress::region(region);
        // Always update read delegate's region to avoid stale region info after a follower
        // becoming a leader.
        self.maybe_update_read_progress(reader, progress);

        if !self.pending_remove {
            host.on_region_changed(self.region(), RegionChangeEvent::Update, self.get_role());
        }
    }

    #[inline]
    pub fn peer_id(&self) -> u64 {
        self.peer.get_id()
    }

    #[inline]
    pub fn get_raft_status(&self) -> raft::StatusRef<'_> {
        self.raft_group.status_ref()
    }

    #[inline]
    pub fn leader_id(&self) -> u64 {
        self.raft_group.raft.leader_id
    }

    #[inline]
    pub fn is_leader(&self) -> bool {
        self.raft_group.raft.state == StateRole::Leader
    }

    #[inline]
    pub fn get_role(&self) -> StateRole {
        self.raft_group.raft.state
    }

    #[inline]
    pub fn get_store(&self) -> &PeerStorage {
        self.raft_group.get_store()
    }

    #[inline]
    pub fn mut_store(&mut self) -> &mut PeerStorage {
        self.raft_group.mut_store()
    }

    #[inline]
    pub fn is_applying_snapshot(&self) -> bool {
        self.get_store().is_applying_snapshot()
    }

    /// Returns `true` if the raft group has replicated a snapshot but not committed it yet.
    #[inline]
    pub fn has_pending_snapshot(&self) -> bool {
        self.get_pending_snapshot().is_some()
    }

    #[inline]
    pub fn get_pending_snapshot(&self) -> Option<&eraftpb::Snapshot> {
        self.raft_group.get_snap()
    }

    fn add_ready_metric(&self, ready: &Ready, metrics: &mut RaftReadyMetrics) {
        metrics.message += ready.messages.len() as u64;
        metrics.commit += ready
            .committed_entries
            .as_ref()
            .map_or(0, |v| v.len() as u64);
        metrics.append += ready.entries().len() as u64;

        if !raft::is_empty_snap(ready.snapshot()) {
            metrics.snapshot += 1;
        }
    }

    #[inline]
    fn send<T, I>(&mut self, trans: &mut T, msgs: I, metrics: &mut RaftMessageMetrics)
    where
        T: Transport,
        I: IntoIterator<Item = eraftpb::Message>,
    {
        for msg in msgs {
            let msg_type = msg.get_msg_type();
            match msg_type {
                MessageType::MsgAppend => metrics.append += 1,
                MessageType::MsgAppendResponse => {
                    if msg.get_request_snapshot() != raft::INVALID_INDEX {
                        metrics.request_snapshot += 1;
                    }
                    metrics.append_resp += 1;
                }
                MessageType::MsgRequestPreVote => metrics.prevote += 1,
                MessageType::MsgRequestPreVoteResponse => metrics.prevote_resp += 1,
                MessageType::MsgRequestVote => metrics.vote += 1,
                MessageType::MsgRequestVoteResponse => metrics.vote_resp += 1,
                MessageType::MsgSnapshot => metrics.snapshot += 1,
                MessageType::MsgHeartbeat => metrics.heartbeat += 1,
                MessageType::MsgHeartbeatResponse => metrics.heartbeat_resp += 1,
                MessageType::MsgTransferLeader => metrics.transfer_leader += 1,
                MessageType::MsgTimeoutNow => {
                    // After a leader transfer procedure is triggered, the lease for
                    // the old leader may be expired earlier than usual, since a new leader
                    // may be elected and the old leader doesn't step down due to
                    // network partition from the new leader.
                    // For lease safety during leader transfer, transit `leader_lease`
                    // to suspect.
                    self.leader_lease.suspect(monotonic_raw_now());

                    metrics.timeout_now += 1;
                }
                // We do not care about these message types for metrics.
                // Explicitly declare them so when we add new message types we are forced to
                // decide.
                MessageType::MsgHup
                | MessageType::MsgBeat
                | MessageType::MsgPropose
                | MessageType::MsgUnreachable
                | MessageType::MsgSnapStatus
                | MessageType::MsgCheckQuorum
                | MessageType::MsgReadIndex
                | MessageType::MsgReadIndexResp => {}
            }
            self.send_raft_message(msg, trans);
        }
    }

    /// Steps the raft message.
    pub fn step(&mut self, mut m: eraftpb::Message) -> Result<()> {
        fail_point!(
            "step_message_3_1",
            { self.peer.get_store_id() == 3 && self.region_id == 1 },
            |_| Ok(())
        );
        if self.is_leader() && m.get_from() != INVALID_ID {
            self.peer_heartbeats.insert(m.get_from(), Instant::now());
            // As the leader we know we are not missing.
            self.leader_missing_time.take();
        } else if m.get_from() == self.leader_id() {
            // As another role know we're not missing.
            self.leader_missing_time.take();
        }
        // Here we hold up MsgReadIndex. If current peer has valid lease, then we could handle the
        // request directly, rather than send a heartbeat to check quorum.
        let msg_type = m.get_msg_type();
        let committed = self.raft_group.raft.raft_log.committed;
        let expected_term = self.raft_group.raft.raft_log.term(committed).unwrap_or(0);
        if msg_type == MessageType::MsgReadIndex && expected_term == self.raft_group.raft.term {
            // If the leader hasn't committed any entries in its term, it can't response read only
            // requests. Please also take a look at raft-rs.
            if let LeaseState::Valid = self.inspect_lease() {
                let mut resp = eraftpb::Message::default();
                resp.set_msg_type(MessageType::MsgReadIndexResp);
                resp.to = m.from;
                resp.index = self.get_store().committed_index();
                resp.set_entries(m.take_entries());

                self.pending_messages.push(resp);
                return Ok(());
            }
        }

        self.raft_group.step(m)?;
        Ok(())
    }

    /// Checks and updates `peer_heartbeats` for the peer.
    pub fn check_peers(&mut self) {
        if !self.is_leader() {
            self.peer_heartbeats.clear();
            self.peers_start_pending_time.clear();
            return;
        }

        if self.peer_heartbeats.len() == self.region().get_peers().len() {
            return;
        }

        // Insert heartbeats in case that some peers never response heartbeats.
        let region = self.raft_group.get_store().region();
        for peer in region.get_peers() {
            self.peer_heartbeats
                .entry(peer.get_id())
                .or_insert_with(Instant::now);
        }
    }

    /// Collects all down peers.
    pub fn collect_down_peers(&mut self, max_duration: Duration) -> Vec<PeerStats> {
        let mut down_peers = Vec::new();
        let mut down_peer_ids = Vec::new();
        for p in self.region().get_peers() {
            if p.get_id() == self.peer.get_id() {
                continue;
            }
            if let Some(instant) = self.peer_heartbeats.get(&p.get_id()) {
                if instant.elapsed() >= max_duration {
                    let mut stats = PeerStats::default();
                    stats.set_peer(p.clone());
                    stats.set_down_seconds(instant.elapsed().as_secs());
                    down_peers.push(stats);
                    down_peer_ids.push(p.get_id());
                }
            }
        }
        self.down_peer_ids = down_peer_ids;
        down_peers
    }

    /// Collects all pending peers and update `peers_start_pending_time`.
    pub fn collect_pending_peers(&mut self) -> Vec<metapb::Peer> {
        let mut pending_peers = Vec::with_capacity(self.region().get_peers().len());
        let status = self.raft_group.status_ref();
        let truncated_idx = self.get_store().truncated_index();

        if status.progress.is_none() {
            return pending_peers;
        }

        let progresses = status.progress.unwrap().iter();
        for (&id, progress) in progresses {
            if id == self.peer.get_id() {
                continue;
            }
            if progress.matched < truncated_idx {
                if let Some(p) = self.get_peer_from_cache(id) {
                    pending_peers.push(p);
                    if !self
                        .peers_start_pending_time
                        .iter()
                        .any(|&(pid, _)| pid == id)
                    {
                        let now = Instant::now();
                        self.peers_start_pending_time.push((id, now));
                        debug!(
                            "peer start pending";
                            "region_id" => self.region_id,
                            "peer_id" => self.peer.get_id(),
                            "time" => ?now,
                        );
                    }
                }
            }
        }
        pending_peers
    }

    /// Returns `true` if any peer recover from connectivity problem.
    ///
    /// A peer can become pending or down if it has not responded for a
    /// long time. If it becomes normal again, PD need to be notified.
    pub fn any_new_peer_catch_up(&mut self, peer_id: u64) -> bool {
        if self.peers_start_pending_time.is_empty() && self.down_peer_ids.is_empty() {
            return false;
        }
        if !self.is_leader() {
            self.down_peer_ids = vec![];
            self.peers_start_pending_time = vec![];
            return false;
        }
        for i in 0..self.peers_start_pending_time.len() {
            if self.peers_start_pending_time[i].0 != peer_id {
                continue;
            }
            let truncated_idx = self.raft_group.get_store().truncated_index();
            if let Some(progress) = self.raft_group.raft.prs().get(peer_id) {
                if progress.matched >= truncated_idx {
                    let (_, pending_after) = self.peers_start_pending_time.swap_remove(i);
                    let elapsed = duration_to_sec(pending_after.elapsed());
                    debug!(
                        "peer has caught up logs";
                        "region_id" => self.region_id,
                        "peer_id" => self.peer.get_id(),
                        "takes" => elapsed,
                    );
                    return true;
                }
            }
        }
        if self.down_peer_ids.contains(&peer_id) {
            return true;
        }
        false
    }

    pub fn check_stale_state<T, C>(&mut self, ctx: &mut PollContext<T, C>) -> StaleState {
        if self.is_leader() {
            // Leaders always have valid state.
            //
            // We update the leader_missing_time in the `fn step`. However one peer region
            // does not send any raft messages, so we have to check and update it before
            // reporting stale states.
            self.leader_missing_time = None;
            return StaleState::Valid;
        }
        let naive_peer = !self.is_initialized() || self.raft_group.raft.is_learner;
        // Updates the `leader_missing_time` according to the current state.
        //
        // If we are checking this it means we suspect the leader might be missing.
        // Mark down the time when we are called, so we can check later if it's been longer than it
        // should be.
        match self.leader_missing_time {
            None => {
                self.leader_missing_time = Instant::now().into();
                StaleState::Valid
            }
            Some(instant) if instant.elapsed() >= ctx.cfg.max_leader_missing_duration.0 => {
                // Resets the `leader_missing_time` to avoid sending the same tasks to
                // PD worker continuously during the leader missing timeout.
                self.leader_missing_time = Instant::now().into();
                StaleState::ToValidate
            }
            Some(instant)
                if instant.elapsed() >= ctx.cfg.abnormal_leader_missing_duration.0
                    && !naive_peer =>
            {
                // A peer is considered as in the leader missing state
                // if it's initialized but is isolated from its leader or
                // something bad happens that the raft group can not elect a leader.
                StaleState::LeaderMissing
            }
            _ => StaleState::Valid,
        }
    }

    fn on_role_changed<T, C>(&mut self, ctx: &mut PollContext<T, C>, ready: &Ready) {
        // Update leader lease when the Raft state changes.
        if let Some(ss) = ready.ss() {
            match ss.raft_state {
                StateRole::Leader => {
                    // The local read can only be performed after a new leader has applied
                    // the first empty entry on its term. After that the lease expiring time
                    // should be updated to
                    //   send_to_quorum_ts + max_lease
                    // as the comments in `Lease` explain.
                    // It is recommended to update the lease expiring time right after
                    // this peer becomes leader because it's more convenient to do it here and
                    // it has no impact on the correctness.
                    let progress_term = ReadProgress::term(self.term());
                    self.maybe_renew_leader_lease(monotonic_raw_now(), ctx, Some(progress_term));
                    debug!(
                        "becomes leader with lease";
                        "region_id" => self.region_id,
                        "peer_id" => self.peer.get_id(),
                        "lease" => ?self.leader_lease,
                    );
                    // If the predecessor reads index during transferring leader and receives
                    // quorum's heartbeat response after that, it may wait for applying to
                    // current term to apply the read. So broadcast eargerly to avoid unexpected
                    // latency.
                    //
                    // TODO: Maybe the predecessor should just drop all the read requests directly?
                    // All the requests need to be redirected in the end anyway and executing
                    // prewrites or commits will be just a waste.
                    self.last_urgent_proposal_idx = self.raft_group.raft.raft_log.last_index();
                    self.raft_group.skip_bcast_commit(false);
                }
                StateRole::Follower => {
                    self.leader_lease.expire();
                }
                _ => {}
            }
            ctx.coprocessor_host
                .on_role_change(self.region(), ss.raft_state);
        }
    }

    #[inline]
    pub fn ready_to_handle_pending_snap(&self) -> bool {
        // If apply worker is still working, written apply state may be overwritten
        // by apply worker. So we have to wait here.
        // Please note that committed_index can't be used here. When applying a snapshot,
        // a stale heartbeat can make the leader think follower has already applied
        // the snapshot, and send remaining log entries, which may increase committed_index.
        // TODO: add more test
        self.last_applying_idx == self.get_store().applied_index()
        // Requesting snapshots also triggers apply workers to write
        // apply states even if there is no pending committed entry.
        // TODO: Instead of sharing the counter, we should apply snapshots
        //       in apply workers.
        && self.pending_request_snapshot_count.load(Ordering::SeqCst) == 0
    }

    #[inline]
    fn ready_to_handle_read(&self) -> bool {
        // TODO: It may cause read index to wait a long time.

        // There may be some values that are not applied by this leader yet but the old leader,
        // if applied_index_term isn't equal to current term.
        self.get_store().applied_index_term() == self.term()
            // There may be stale read if the old leader splits really slow,
            // the new region may already elected a new leader while
            // the old leader still think it owns the splitted range.
            && !self.is_splitting()
            // There may be stale read if a target leader is in another store and
            // applied commit merge, written new values, but the sibling peer in
            // this store does not apply commit merge, so the leader is not ready
            // to read, until the merge is rollbacked.
            && !self.is_merging()
    }

    fn ready_to_handle_unsafe_replica_read(&self, read_index: u64) -> bool {
        // Wait until the follower applies all values before the read. There is still a
        // problem if the leader applies fewer values than the follower, the follower read
        // could get a newer value, and after that, the leader may read a stale value,
        // which violates linearizability.
        self.get_store().applied_index() >= read_index
            && !self.is_splitting()
            && !self.is_merging()
            // a peer which is applying snapshot will clean up its data and ingest a snapshot file,
            // during between the two operations a replica read could read empty data.
            && !self.is_applying_snapshot()
    }

    #[inline]
    fn is_splitting(&self) -> bool {
        self.last_committed_split_idx > self.get_store().applied_index()
    }

    #[inline]
    fn is_merging(&self) -> bool {
        self.last_committed_prepare_merge_idx > self.get_store().applied_index()
            || self.pending_merge_state.is_some()
    }

    // Checks merge strictly, it checks whether there is any onging merge by
    // tracking last proposed prepare merge.
    // TODO: There is a false positives, proposed prepare merge may never be
    //       committed.
    fn is_merging_strict(&self) -> bool {
        self.last_proposed_prepare_merge_idx > self.get_store().applied_index() || self.is_merging()
    }

    // Check if this peer can handle request_snapshot.
    pub fn ready_to_handle_request_snapshot(&mut self, request_index: u64) -> bool {
        let reject_reason = if !self.is_leader() {
            // Only leader can handle request snapshot.
            "not_leader"
        } else if self.get_store().applied_index_term() != self.term()
            || self.get_store().applied_index() < request_index
        {
            // Reject if there are any unapplied raft log.
            // We don't want to handle request snapshot if there is any ongoing
            // merge, because it is going to be destroyed. This check prevents
            // handling request snapshot after leadership being transferred.
            "stale_apply"
        } else if self.is_merging_strict() || self.is_splitting() {
            // Reject if it is merging or splitting.
            // `is_merging_strict` also checks last proposed prepare merge, it
            // prevents handling request snapshot while a prepare merge going
            // to be committed.
            "split_merge"
        } else {
            return true;
        };

        info!("can not handle request snapshot";
            "reason" => reject_reason,
            "region_id" => self.region().get_id(),
            "peer_id" => self.peer_id(),
            "request_index" => request_index);
        false
    }

    pub fn take_apply_proposals(&mut self) -> Option<RegionProposal> {
        if self.apply_proposals.is_empty() {
            return None;
        }

        let proposals = mem::replace(&mut self.apply_proposals, vec![]);
        let region_proposal = RegionProposal::new(self.peer_id(), self.region_id, proposals);
        Some(region_proposal)
    }

    pub fn handle_raft_ready_append<T: Transport, C>(
        &mut self,
        ctx: &mut PollContext<T, C>,
    ) -> Option<(Ready, InvokeContext)> {
        if self.pending_remove {
            return None;
        }
        if self.mut_store().check_applying_snap() {
            // If we continue to handle all the messages, it may cause too many messages because
            // leader will send all the remaining messages to this follower, which can lead
            // to full message queue under high load.
            debug!(
                "still applying snapshot, skip further handling";
                "region_id" => self.region_id,
                "peer_id" => self.peer.get_id(),
            );
            return None;
        }

        if !self.pending_messages.is_empty() {
            fail_point!("raft_before_follower_send");
            let messages = mem::replace(&mut self.pending_messages, vec![]);
            ctx.need_flush_trans = true;
            self.send(&mut ctx.trans, messages, &mut ctx.raft_metrics.message);
        }

        if let Some(snap) = self.get_pending_snapshot() {
            if !self.ready_to_handle_pending_snap() {
                let count = self.pending_request_snapshot_count.load(Ordering::SeqCst);
                debug!(
                    "not ready to apply snapshot";
                    "region_id" => self.region_id,
                    "peer_id" => self.peer.get_id(),
                    "apply_index" => self.get_store().applied_index(),
                    "last_applying_index" => self.last_applying_idx,
                    "pending_request_snapshot_count" => count,
                );
                return None;
            }

            let mut snap_data = RaftSnapshotData::default();
            snap_data
                .merge_from_bytes(snap.get_data())
                .unwrap_or_else(|e| {
                    warn!(
                        "failed to parse snap data";
                        "region_id" => self.region_id,
                        "peer_id" => self.peer.get_id(),
                        "err" => ?e,
                    );
                });
            let region = snap_data.take_region();

            let meta = ctx.store_meta.lock().unwrap();
            // Region's range changes if and only if epoch version change. So if the snapshot's
            // version is not larger than now, we can make sure there is no overlap.
            if region.get_region_epoch().get_version()
                > meta.regions[&region.get_id()]
                    .get_region_epoch()
                    .get_version()
            {
                // For merge process, when applying snapshot or create new peer the stale source
                // peer is destroyed asynchronously. So here checks whether there is any overlap, if
                // so, wait and do not handle raft ready.
                if let Some(r) = meta
                    .region_ranges
                    .range((Excluded(enc_start_key(&region)), Unbounded::<Vec<u8>>))
                    .map(|(_, &region_id)| &meta.regions[&region_id])
                    .take_while(|r| enc_start_key(r) < enc_end_key(&region))
                    .find(|r| r.get_id() != region.get_id())
                {
                    info!(
                        "snapshot range overlaps, wait source destroy finish";
                        "region_id" => self.region_id,
                        "peer_id" => self.peer.get_id(),
                        "apply_index" => self.get_store().applied_index(),
                        "last_applying_index" => self.last_applying_idx,
                        "overlap_region" => ?r,
                    );
                    return None;
                }
            }
        }

        if !self
            .raft_group
            .has_ready_since(Some(self.last_applying_idx))
        {
            // Generating snapshot task won't set ready for raft group.
            if let Some(gen_task) = self.mut_store().take_gen_snap_task() {
                self.pending_request_snapshot_count
                    .fetch_add(1, Ordering::SeqCst);
                ctx.apply_router
                    .schedule_task(self.region_id, ApplyTask::Snapshot(gen_task));
            }
            return None;
        }

        debug!(
            "handle raft ready";
            "region_id" => self.region_id,
            "peer_id" => self.peer.get_id(),
        );

        let mut ready = self.raft_group.ready_since(self.last_applying_idx);

        self.on_role_changed(ctx, &ready);

        self.add_ready_metric(&ready, &mut ctx.raft_metrics.ready);

        if !ready.committed_entries.as_ref().map_or(true, Vec::is_empty)
            && ctx.current_time.is_none()
        {
            ctx.current_time.replace(monotonic_raw_now());
        }

        // The leader can write to disk and replicate to the followers concurrently
        // For more details, check raft thesis 10.2.1.
        if self.is_leader() {
            fail_point!("raft_before_leader_send");
            let msgs = ready.messages.drain(..);
            ctx.need_flush_trans = true;
            self.send(&mut ctx.trans, msgs, &mut ctx.raft_metrics.message);
        }

        let invoke_ctx = match self.mut_store().handle_raft_ready(ctx, &ready) {
            Ok(r) => r,
            Err(e) => {
                // We may have written something to writebatch and it can't be reverted, so has
                // to panic here.
                panic!("{} failed to handle raft ready: {:?}", self.tag, e)
            }
        };

        Some((ready, invoke_ctx))
    }

    pub fn post_raft_ready_append<T: Transport, C>(
        &mut self,
        ctx: &mut PollContext<T, C>,
        ready: &mut Ready,
        invoke_ctx: InvokeContext,
    ) -> Option<ApplySnapResult> {
        if invoke_ctx.has_snapshot() {
            // When apply snapshot, there is no log applied and not compacted yet.
            self.raft_log_size_hint = 0;
        }

        let apply_snap_result = self.mut_store().post_ready(invoke_ctx);
        if apply_snap_result.is_some() && self.peer.get_is_learner() {
            // The peer may change from learner to voter after snapshot applied.
            let peer = self
                .region()
                .get_peers()
                .iter()
                .find(|p| p.get_id() == self.peer.get_id())
                .unwrap()
                .clone();
            if peer != self.peer {
                info!(
                    "meta changed in applying snapshot";
                    "region_id" => self.region_id,
                    "peer_id" => self.peer.get_id(),
                    "before" => ?self.peer,
                    "after" => ?peer,
                );
                self.peer = peer;
            };
        }

        if !self.is_leader() {
            fail_point!("raft_before_follower_send");
            if self.is_applying_snapshot() {
                self.pending_messages = mem::replace(&mut ready.messages, vec![]);
            } else {
                self.send(
                    &mut ctx.trans,
                    ready.messages.drain(..),
                    &mut ctx.raft_metrics.message,
                );
                ctx.need_flush_trans = true;
            }
        }

        if apply_snap_result.is_some() {
            self.activate(ctx);
            let mut meta = ctx.store_meta.lock().unwrap();
            meta.readers
                .insert(self.region_id, ReadDelegate::from_peer(self));
        }

        apply_snap_result
    }

    pub fn handle_raft_ready_apply<T, C>(&mut self, ctx: &mut PollContext<T, C>, mut ready: Ready) {
        // Call `handle_raft_committed_entries` directly here may lead to inconsistency.
        // In some cases, there will be some pending committed entries when applying a
        // snapshot. If we call `handle_raft_committed_entries` directly, these updates
        // will be written to disk. Because we apply snapshot asynchronously, so these
        // updates will soon be removed. But the soft state of raft is still be updated
        // in memory. Hence when handle ready next time, these updates won't be included
        // in `ready.committed_entries` again, which will lead to inconsistency.
        if self.is_applying_snapshot() {
            // Snapshot's metadata has been applied.
            self.last_applying_idx = self.get_store().truncated_index();
        } else {
            let committed_entries = ready.committed_entries.take().unwrap();
            // leader needs to update lease and last committed split index.
            let mut lease_to_be_updated = self.is_leader();
            let mut split_to_be_updated = self.is_leader();
            let mut merge_to_be_update = self.is_leader();
            if !lease_to_be_updated {
                // It's not leader anymore, we are safe to clear proposals. If it becomes leader
                // again, the lease should be updated when election is finished, old proposals
                // have no effect.
                self.proposals.clear();
            }
            for entry in committed_entries.iter().rev() {
                // raft meta is very small, can be ignored.
                self.raft_log_size_hint += entry.get_data().len() as u64;
                if lease_to_be_updated {
                    let propose_time = self.find_propose_time(entry.get_index(), entry.get_term());
                    if let Some(propose_time) = propose_time {
                        ctx.raft_metrics.commit_log.observe(duration_to_sec(
                            (ctx.current_time.unwrap() - propose_time).to_std().unwrap(),
                        ));
                        self.maybe_renew_leader_lease(propose_time, ctx, None);
                        lease_to_be_updated = false;
                    }
                }

                // We care about split/merge commands that are committed in the current term.
                if entry.term == self.term() && (split_to_be_updated || merge_to_be_update) {
                    let ctx = ProposalContext::from_bytes(&entry.context);
                    if split_to_be_updated && ctx.contains(ProposalContext::SPLIT) {
                        // We don't need to suspect its lease because peers of new region that
                        // in other store do not start election before theirs election timeout
                        // which is longer than the max leader lease.
                        // It's safe to read local within its current lease, however, it's not
                        // safe to renew its lease.
                        self.last_committed_split_idx = entry.index;
                        split_to_be_updated = false;
                    }
                    if merge_to_be_update && ctx.contains(ProposalContext::PREPARE_MERGE) {
                        // We committed prepare merge, to prevent unsafe read index,
                        // we must record its index.
                        self.last_committed_prepare_merge_idx = entry.get_index();
                        // After prepare_merge is committed, the leader can not know
                        // when the target region merges majority of this region, also
                        // it can not know when the target region writes new values.
                        // To prevent unsafe local read, we suspect its leader lease.
                        self.leader_lease.suspect(monotonic_raw_now());
                        merge_to_be_update = false;
                    }
                }
            }
            if !committed_entries.is_empty() {
                self.last_applying_idx = committed_entries.last().unwrap().get_index();
                if self.last_applying_idx >= self.last_urgent_proposal_idx {
                    // Urgent requests are flushed, make it lazy again.
                    self.raft_group.skip_bcast_commit(true);
                    self.last_urgent_proposal_idx = u64::MAX;
                }
                let apply = Apply::new(self.region_id, self.term(), committed_entries);
                ctx.apply_router
                    .schedule_task(self.region_id, ApplyTask::apply(apply));
            }
            // Check whether there is a pending generate snapshot task, the task
            // needs to be sent to the apply system.
            // Always sending snapshot task behind apply task, so it gets latest
            // snapshot.
            if let Some(gen_task) = self.mut_store().take_gen_snap_task() {
                self.pending_request_snapshot_count
                    .fetch_add(1, Ordering::SeqCst);
                ctx.apply_router
                    .schedule_task(self.region_id, ApplyTask::Snapshot(gen_task));
            }
        }

        self.apply_reads(ctx, &ready);

        self.raft_group.advance_append(ready);
        if self.is_applying_snapshot() {
            // Because we only handle raft ready when not applying snapshot, so following
            // line won't be called twice for the same snapshot.
            self.raft_group.advance_apply(self.last_applying_idx);
        }
        self.proposals.gc();
    }

<<<<<<< HEAD
    // Return the request is handled correctly or not.
    fn read_index_on_replica<T, C>(
        &mut self,
        ctx: &mut PollContext<T, C>,
        read: &mut ReadIndexRequest,
    ) -> bool {
        RAFT_READ_INDEX_PENDING_COUNT.sub(read.cmds.len() as i64);
        assert!(read.read_index.is_some());

        let is_read_index_request = read.cmds.len() == 1
            && read.cmds[0].0.get_requests().len() == 1
            && read.cmds[0].0.get_requests()[0].get_cmd_type() == CmdType::ReadIndex;

        if is_read_index_request {
            debug!("handle reads with a read index";
                "request_id" => ?read.binary_id(),
                "region_id" => self.region_id,
                "peer_id" => self.peer.get_id(),
            );
            for (req, cb) in read.cmds.drain(..) {
                cb.invoke_read(self.handle_read(ctx, req, true, read.read_index));
            }
            read.replica_retries -= 1;
            return true;
        } else if self.ready_to_handle_unsafe_replica_read(read.read_index.unwrap()) {
            debug!("handle reads with a read index";
                "request_id" => ?read.binary_id(),
                "region_id" => self.region_id,
                "peer_id" => self.peer.get_id(),
            );
            for (req, cb) in read.cmds.drain(..) {
                // We should check epoch since the range could be changed
                if req.get_header().get_replica_read() {
                    cb.invoke_read(self.handle_read(ctx, req, true, read.read_index));
                } else {
                    apply::notify_stale_req(self.term(), cb);
                }
=======
    fn response_read<T, C>(
        &mut self,
        mut read: ReadIndexRequest,
        ctx: &mut PollContext<T, C>,
        replica_read: bool,
    ) {
        debug!(
            "handle reads with a read index";
            "request_id" => ?read.binary_id(),
            "region_id" => self.region_id,
            "peer_id" => self.peer.get_id(),
        );
        RAFT_READ_INDEX_PENDING_COUNT.sub(read.cmds.len() as i64);
        for (req, cb) in read.cmds.drain(..) {
            if !replica_read {
                cb.invoke_read(self.handle_read(ctx, req, true, read.read_index));
                continue;
            }
            if req.get_header().get_replica_read() {
                // We should check epoch since the range could be changed.
                cb.invoke_read(self.handle_read(ctx, req, true, read.read_index));
            } else {
                let term = self.term();
                apply::notify_stale_req(term, cb);
            }
        }
    }

    /// Responses to the ready read index request on the replica, the replica is not a leader.
    fn post_pending_read_index_on_replica<T, C>(&mut self, ctx: &mut PollContext<T, C>) {
        while let Some(read) = self.pending_reads.pop_front() {
            assert!(read.read_index.is_some());
            let is_read_index_request = read.cmds.len() == 1
                && read.cmds[0].0.get_requests().len() == 1
                && read.cmds[0].0.get_requests()[0].get_cmd_type() == CmdType::ReadIndex;

            if is_read_index_request {
                self.response_read(read, ctx, false);
            } else if self.ready_to_handle_unsafe_replica_read(read.read_index.unwrap()) {
                self.response_read(read, ctx, true);
            } else {
                self.pending_reads.push_front(read);
                break;
>>>>>>> 75b8cd07
            }
            read.replica_retries -= 1;
            return true;
        }
        false
    }

    /// Responses to the ready read index request on the replica, the replica is not a leader.
    fn post_pending_read_index_on_replica<T, C>(&mut self, ctx: &mut PollContext<T, C>) {
        let mut handled = 0;
        for _ in 0..self.pending_reads.ready_cnt {
            let mut read = self.pending_reads.reads.pop_front().unwrap();
            if !self.read_index_on_replica(ctx, &mut read) {
                self.pending_reads.reads.push_front(read);
                break;
            }
            handled += 1;
        }
        self.pending_reads.ready_cnt -= handled;
    }

    fn apply_reads<T, C>(&mut self, ctx: &mut PollContext<T, C>, ready: &Ready) {
        let mut propose_time = None;
        let states = ready.read_states().iter().map(|state| {
            let uuid = Uuid::from_slice(state.request_ctx.as_slice()).unwrap();
            (uuid, state.index)
        });

        // The follower may lost `ReadIndexResp`, so the pending_reads does not
        // guarantee the orders are consistent with read_states. `advance` will
        // update the `read_index` of read request that before this successful
        // `ready`.
        if !self.is_leader() {
            // NOTE: there could still be some pending reads proposed by the peer when it was
            // leader. They will be cleared in `clear_uncommitted` later in the function.
            self.pending_reads.advance_replica_reads(states);
            self.post_pending_read_index_on_replica(ctx);
        } else {
            propose_time = self.pending_reads.advance_leader_reads(states);
            if self.ready_to_handle_read() {
                while let Some(read) = self.pending_reads.pop_front() {
                    self.response_read(read, ctx, false);
                }
            }
        }

        // Note that only after handle read_states can we identify what requests are
        // actually stale.
        if ready.ss().is_some() {
            let term = self.term();
            // all uncommitted reads will be dropped silently in raft.
            self.pending_reads.clear_uncommitted(term);
        }

        if let Some(propose_time) = propose_time {
            // `propose_time` is a placeholder, here cares about `Suspect` only,
            // and if it is in `Suspect` phase, the actual timestamp is useless.
            if self.leader_lease.inspect(Some(propose_time)) == LeaseState::Suspect {
                return;
            }
            self.maybe_renew_leader_lease(propose_time, ctx, None);
        }
    }

    pub fn post_apply<T, C>(
        &mut self,
        ctx: &mut PollContext<T, C>,
        apply_state: RaftApplyState,
        applied_index_term: u64,
        apply_metrics: &ApplyMetrics,
    ) -> bool {
        let mut has_ready = false;

        if self.is_applying_snapshot() {
            panic!("{} should not applying snapshot.", self.tag);
        }

        self.raft_group
            .advance_apply(apply_state.get_applied_index());

        let progress_to_be_updated = self.mut_store().applied_index_term() != applied_index_term;
        self.mut_store().set_applied_state(apply_state);
        self.mut_store().set_applied_term(applied_index_term);

        self.peer_stat.written_keys += apply_metrics.written_keys;
        self.peer_stat.written_bytes += apply_metrics.written_bytes;
        self.delete_keys_hint += apply_metrics.delete_keys_hint;
        let diff = self.size_diff_hint as i64 + apply_metrics.size_diff_hint;
        self.size_diff_hint = cmp::max(diff, 0) as u64;

        if self.has_pending_snapshot() && self.ready_to_handle_pending_snap() {
            has_ready = true;
        }
        if !self.is_leader() {
            self.post_pending_read_index_on_replica(ctx)
        } else if self.ready_to_handle_read() {
            while let Some(read) = self.pending_reads.pop_front() {
                self.response_read(read, ctx, false);
            }
        }
        self.pending_reads.gc();

        // Only leaders need to update applied_index_term.
        if progress_to_be_updated && self.is_leader() {
            let progress = ReadProgress::applied_index_term(applied_index_term);
            let mut meta = ctx.store_meta.lock().unwrap();
            let reader = meta.readers.get_mut(&self.region_id).unwrap();
            self.maybe_update_read_progress(reader, progress);
        }
        has_ready
    }

    pub fn post_split(&mut self) {
        // Reset delete_keys_hint and size_diff_hint.
        self.delete_keys_hint = 0;
        self.size_diff_hint = 0;
    }

    /// Try to renew leader lease.
    fn maybe_renew_leader_lease<T, C>(
        &mut self,
        ts: Timespec,
        ctx: &mut PollContext<T, C>,
        progress: Option<ReadProgress>,
    ) {
        // A nonleader peer should never has leader lease.
        let read_progress = if !self.is_leader() {
            None
        } else if self.is_splitting() {
            // A splitting leader should not renew its lease.
            // Because we split regions asynchronous, the leader may read stale results
            // if splitting runs slow on the leader.
            debug!(
                "prevents renew lease while splitting";
                "region_id" => self.region_id,
                "peer_id" => self.peer.get_id(),
            );
            None
        } else if self.is_merging() {
            // A merging leader should not renew its lease.
            // Because we merge regions asynchronous, the leader may read stale results
            // if commit merge runs slow on sibling peers.
            debug!(
                "prevents renew lease while merging";
                "region_id" => self.region_id,
                "peer_id" => self.peer.get_id(),
            );
            None
        } else {
            self.leader_lease.renew(ts);
            let term = self.term();
            if let Some(remote_lease) = self.leader_lease.maybe_new_remote_lease(term) {
                Some(ReadProgress::leader_lease(remote_lease))
            } else {
                None
            }
        };
        if let Some(progress) = progress {
            let mut meta = ctx.store_meta.lock().unwrap();
            let reader = meta.readers.get_mut(&self.region_id).unwrap();
            self.maybe_update_read_progress(reader, progress);
        }
        if let Some(progress) = read_progress {
            let mut meta = ctx.store_meta.lock().unwrap();
            let reader = meta.readers.get_mut(&self.region_id).unwrap();
            self.maybe_update_read_progress(reader, progress);
        }
    }

    fn maybe_update_read_progress(&self, reader: &mut ReadDelegate, progress: ReadProgress) {
        if self.pending_remove {
            return;
        }
        debug!(
            "update read progress";
            "region_id" => self.region_id,
            "peer_id" => self.peer.get_id(),
            "progress" => ?progress,
        );
        reader.update(progress);
    }

    pub fn maybe_campaign(&mut self, parent_is_leader: bool) -> bool {
        if self.region().get_peers().len() <= 1 {
            // The peer campaigned when it was created, no need to do it again.
            return false;
        }

        if !parent_is_leader {
            return false;
        }

        // If last peer is the leader of the region before split, it's intuitional for
        // it to become the leader of new split region.
        let _ = self.raft_group.campaign();
        true
    }

    fn find_propose_time(&mut self, index: u64, term: u64) -> Option<Timespec> {
        while let Some(meta) = self.proposals.pop(term) {
            if meta.index == index && meta.term == term {
                return Some(meta.renew_lease_time.unwrap());
            }
        }
        None
    }

    /// Propose a request.
    ///
    /// Return true means the request has been proposed successfully.
    pub fn propose<T, C>(
        &mut self,
        ctx: &mut PollContext<T, C>,
        cb: Callback<RocksEngine>,
        req: RaftCmdRequest,
        mut err_resp: RaftCmdResponse,
    ) -> bool {
        if self.pending_remove {
            return false;
        }

        ctx.raft_metrics.propose.all += 1;

        let mut is_conf_change = false;
        let is_urgent = is_request_urgent(&req);

        let policy = self.inspect(&req);
        let res = match policy {
            Ok(RequestPolicy::ReadLocal) => {
                self.read_local(ctx, req, cb);
                return false;
            }
            Ok(RequestPolicy::ReadIndex) => return self.read_index(ctx, req, err_resp, cb),
            Ok(RequestPolicy::ProposeNormal) => self.propose_normal(ctx, req),
            Ok(RequestPolicy::ProposeTransferLeader) => {
                return self.propose_transfer_leader(ctx, req, cb);
            }
            Ok(RequestPolicy::ProposeConfChange) => {
                is_conf_change = true;
                self.propose_conf_change(ctx, &req)
            }
            Err(e) => Err(e),
        };

        match res {
            Err(e) => {
                cmd_resp::bind_error(&mut err_resp, e);
                cb.invoke_with_response(err_resp);
                false
            }
            Ok(idx) => {
                if is_urgent {
                    self.last_urgent_proposal_idx = idx;
                    // Eager flush to make urgent proposal be applied on all nodes as soon as
                    // possible.
                    self.raft_group.skip_bcast_commit(false);
                }
                let meta = ProposalMeta {
                    index: idx,
                    term: self.term(),
                    renew_lease_time: None,
                };
                self.post_propose(ctx, meta, is_conf_change, cb);
                true
            }
        }
    }

    fn post_propose<T, C>(
        &mut self,
        poll_ctx: &mut PollContext<T, C>,
        mut meta: ProposalMeta,
        is_conf_change: bool,
        cb: Callback<RocksEngine>,
    ) {
        // Try to renew leader lease on every consistent read/write request.
        if poll_ctx.current_time.is_none() {
            poll_ctx.current_time = Some(monotonic_raw_now());
        }
        meta.renew_lease_time = poll_ctx.current_time;

        if !cb.is_none() {
            let p = Proposal::new(is_conf_change, meta.index, meta.term, cb);
            self.apply_proposals.push(p);
        }

        self.proposals.push(meta);
    }

    /// Count the number of the healthy nodes.
    /// A node is healthy when
    /// 1. it's the leader of the Raft group, which has the latest logs
    /// 2. it's a follower, and it does not lag behind the leader a lot.
    ///    If a snapshot is involved between it and the Raft leader, it's not healthy since
    ///    it cannot works as a node in the quorum to receive replicating logs from leader.
    fn count_healthy_node<'a, I>(&self, progress: I) -> usize
    where
        I: Iterator<Item = (&'a u64, &'a Progress)>,
    {
        let mut healthy = 0;
        for (_, pr) in progress {
            if pr.matched >= self.get_store().truncated_index() {
                healthy += 1;
            }
        }
        healthy
    }

    /// Validate the `ConfChange` request and check whether it's safe to
    /// propose the specified conf change request.
    /// It's safe iff at least the quorum of the Raft group is still healthy
    /// right after that conf change is applied.
    /// Define the total number of nodes in current Raft cluster to be `total`.
    /// To ensure the above safety, if the cmd is
    /// 1. A `AddNode` request
    ///    Then at least '(total + 1)/2 + 1' nodes need to be up to date for now.
    /// 2. A `RemoveNode` request
    ///    Then at least '(total - 1)/2 + 1' other nodes (the node about to be removed is excluded)
    ///    need to be up to date for now. If 'allow_remove_leader' is false then
    ///    the peer to be removed should not be the leader.
    fn check_conf_change<T, C>(
        &self,
        ctx: &mut PollContext<T, C>,
        cmd: &RaftCmdRequest,
    ) -> Result<()> {
        let change_peer = apply::get_change_peer_cmd(cmd).unwrap();
        let change_type = change_peer.get_change_type();
        let peer = change_peer.get_peer();

        // Check the request itself is valid or not.
        match (change_type, peer.get_is_learner()) {
            (ConfChangeType::AddNode, true) | (ConfChangeType::AddLearnerNode, false) => {
                warn!(
                    "invalid conf change request";
                    "region_id" => self.region_id,
                    "peer_id" => self.peer.get_id(),
                    "request" => ?change_peer,
                );
                return Err(box_err!("{} invalid conf change request", self.tag));
            }
            _ => {}
        }

        if change_type == ConfChangeType::RemoveNode
            && !ctx.cfg.allow_remove_leader
            && peer.get_id() == self.peer_id()
        {
            warn!(
                "rejects remove leader request";
                "region_id" => self.region_id,
                "peer_id" => self.peer.get_id(),
                "request" => ?change_peer,
            );
            return Err(box_err!("{} ignore remove leader", self.tag));
        }

        let status = self.raft_group.status_ref();
        let total = status.progress.unwrap().voter_ids().len();
        if total == 1 {
            // It's always safe if there is only one node in the cluster.
            return Ok(());
        }
        let mut progress = status.progress.unwrap().clone();

        match change_type {
            ConfChangeType::AddNode => {
                if let Err(raft::Error::NotExists(_, _)) = progress.promote_learner(peer.get_id()) {
                    let _ = progress.insert_voter(peer.get_id(), Progress::new(0, 0));
                }
            }
            ConfChangeType::RemoveNode => {
                progress.remove(peer.get_id())?;
            }
            ConfChangeType::AddLearnerNode => {
                return Ok(());
            }
            ConfChangeType::BeginMembershipChange | ConfChangeType::FinalizeMembershipChange => {
                unimplemented!()
            }
        }
        let healthy = self.count_healthy_node(progress.voters());
        let quorum_after_change = raft::majority(progress.voter_ids().len());
        if healthy >= quorum_after_change {
            return Ok(());
        }

        PEER_ADMIN_CMD_COUNTER_VEC
            .with_label_values(&["conf_change", "reject_unsafe"])
            .inc();

        info!(
            "rejects unsafe conf change request";
            "region_id" => self.region_id,
            "peer_id" => self.peer.get_id(),
            "request" => ?change_peer,
            "total" => total,
            "healthy" => healthy,
            "quorum_after_change" => quorum_after_change,
        );
        Err(box_err!(
            "unsafe to perform conf change {:?}, total {}, healthy {}, quorum after \
             change {}",
            change_peer,
            total,
            healthy,
            quorum_after_change
        ))
    }

    fn transfer_leader(&mut self, peer: &metapb::Peer) {
        info!(
            "transfer leader";
            "region_id" => self.region_id,
            "peer_id" => self.peer.get_id(),
            "peer" => ?peer,
        );

        self.raft_group.transfer_leader(peer.get_id());
    }

    fn ready_to_transfer_leader<T, C>(
        &self,
        ctx: &mut PollContext<T, C>,
        peer: &metapb::Peer,
    ) -> bool {
        let peer_id = peer.get_id();
        let status = self.raft_group.status_ref();
        let progress = status.progress.unwrap();

        if !progress.voter_ids().contains(&peer_id) {
            return false;
        }

        for (_, progress) in progress.voters() {
            if progress.state == ProgressState::Snapshot {
                return false;
            }
        }

        // Checks if safe to transfer leader.
        // Check `has_pending_conf` is necessary because `recent_conf_change_time` is updated
        // on applied. TODO: fix the transfer leader issue in Raft.
        if self.raft_group.raft.has_pending_conf()
            || duration_to_sec(self.recent_conf_change_time.elapsed())
                < ctx.cfg.raft_reject_transfer_leader_duration.as_secs() as f64
        {
            debug!(
                "reject transfer leader due to the region was config changed recently";
                "region_id" => self.region_id,
                "peer_id" => self.peer.get_id(),
                "peer" => ?peer,
            );
            return false;
        }

        let last_index = self.get_store().last_index();
        last_index <= progress.get(peer_id).unwrap().matched + ctx.cfg.leader_transfer_max_log_lag
    }

    fn read_local<T, C>(
        &mut self,
        ctx: &mut PollContext<T, C>,
        req: RaftCmdRequest,
        cb: Callback<RocksEngine>,
    ) {
        ctx.raft_metrics.propose.local_read += 1;
        cb.invoke_read(self.handle_read(ctx, req, false, Some(self.get_store().committed_index())))
    }

    fn pre_read_index(&self) -> Result<()> {
        fail_point!(
            "before_propose_readindex",
            |s| if s.map_or(true, |s| s.parse().unwrap_or(true)) {
                Ok(())
            } else {
                Err(box_err!(
                    "{} can not read due to injected failure",
                    self.tag
                ))
            }
        );

        // See more in ready_to_handle_read().
        if self.is_splitting() {
            return Err(box_err!("{} can not read index due to split", self.tag));
        }
        if self.is_merging() {
            return Err(box_err!("{} can not read index due to merge", self.tag));
        }
        Ok(())
    }

    /// `ReadIndex` requests could be lost in network, so on followers commands could queue in
    /// `pending_reads` forever. Sending a new `ReadIndex` periodically can resolve this.
    pub(super) fn retry_pending_reads(&mut self) {
        if self.is_leader() || self.pending_reads.is_empty() || self.pre_read_index().is_err()
        {
            return;
        }

        let read = self.pending_reads.reads.back_mut().unwrap();
        if read.read_index.is_none() {
            self.raft_group.read_index(read.id.as_bytes().to_vec());
            debug!("request to get a read index";
                "request_id" => ?read.id,
                "region_id" => self.region_id,
                "peer_id" => self.peer.get_id(),
            );
        }
    }

    // Returns a boolean to indicate whether the `read` is proposed or not.
    // For these cases it won't be proposed:
    // 1. The region is in merging or splitting;
    // 2. The message is stale and dropped by the Raft group internally;
    // 3. There is already a read request proposed in the current lease;
    fn read_index<T, C>(
        &mut self,
        poll_ctx: &mut PollContext<T, C>,
        req: RaftCmdRequest,
        mut err_resp: RaftCmdResponse,
        cb: Callback<RocksEngine>,
    ) -> bool {
        if let Err(e) = self.pre_read_index() {
            debug!(
                "prevents unsafe read index";
                "region_id" => self.region_id,
                "peer_id" => self.peer.get_id(),
                "err" => ?e,
            );
            poll_ctx.raft_metrics.propose.unsafe_read_index += 1;
            cmd_resp::bind_error(&mut err_resp, e);
            cb.invoke_with_response(err_resp);
            return false;
        }

        let renew_lease_time = monotonic_raw_now();
        if self.is_leader() {
            match self.inspect_lease() {
                // Here combine the new read request with the previous one even if the lease expired is
                // ok because in this case, the previous read index must be sent out with a valid
                // lease instead of a suspect lease. So there must no pending transfer-leader proposals
                // before or after the previous read index, and the lease can be renewed when get
                // heartbeat responses.
                LeaseState::Valid | LeaseState::Expired => {
                    if let Some(read) = self.pending_reads.back_mut() {
                        let max_lease = poll_ctx.cfg.raft_store_max_leader_lease();
                        if read.renew_lease_time + max_lease > renew_lease_time {
                            read.push_command(req, cb);
                            return false;
                        }
                    }
                }
                // If the current lease is suspect, new read requests can't be appended into
                // `pending_reads` because if the leader is transferred, the latest read could
                // be dirty.
                _ => {}
            }
        }

        // When a replica cannot detect any leader, `MsgReadIndex` will be dropped, which would
        // cause a long time waiting for a read response. Then we should return an error directly
        // in this situation.
        if !self.is_leader() && self.leader_id() == INVALID_ID {
            cmd_resp::bind_error(
                &mut err_resp,
                box_err!("{} can not read index due to no leader", self.tag),
            );
            poll_ctx.raft_metrics.invalid_proposal.read_index_no_leader += 1;
            cb.invoke_with_response(err_resp);
            return false;
        }

        // Should we call pre_propose here?
        let last_pending_read_count = self.raft_group.raft.pending_read_count();
        let last_ready_read_count = self.raft_group.raft.ready_read_count();

        poll_ctx.raft_metrics.propose.read_index += 1;

        let id = Uuid::new_v4();
        self.raft_group.read_index(id.as_bytes().to_vec());

        let pending_read_count = self.raft_group.raft.pending_read_count();
        let ready_read_count = self.raft_group.raft.ready_read_count();

        if pending_read_count == last_pending_read_count
            && ready_read_count == last_ready_read_count
            && self.is_leader()
        {
            // The message gets dropped silently, can't be handled anymore.
            apply::notify_stale_req(self.term(), cb);
            return false;
        }

        let read = ReadIndexRequest::with_command(id, req, cb, renew_lease_time);
        self.pending_reads.push_back(read, self.is_leader());

        debug!(
            "request to get a read index";
            "request_id" => ?id,
            "region_id" => self.region_id,
            "peer_id" => self.peer.get_id(),
            "is_leader" => self.is_leader(),
        );

        // TimeoutNow has been sent out, so we need to propose explicitly to
        // update leader lease.
        if self.leader_lease.inspect(Some(renew_lease_time)) == LeaseState::Suspect {
            let req = RaftCmdRequest::default();
            if let Ok(index) = self.propose_normal(poll_ctx, req) {
                let meta = ProposalMeta {
                    index,
                    term: self.term(),
                    renew_lease_time: Some(renew_lease_time),
                };
                self.post_propose(poll_ctx, meta, false, Callback::None);
            }
        }

        true
    }

    // For now, it is only used in merge.
    pub fn get_min_progress(&self) -> Result<u64> {
        let mut min = None;
        if let Some(progress) = self.raft_group.status_ref().progress {
            for (id, pr) in progress.iter() {
                // Reject merge if there is any pending request snapshot,
                // because a target region may merge a source region which is in
                // an invalid state.
                if pr.state == ProgressState::Snapshot
                    || pr.pending_request_snapshot != INVALID_INDEX
                {
                    return Err(box_err!(
                        "there is a pending snapshot peer {} [{:?}], skip merge",
                        id,
                        pr
                    ));
                }
                if min.is_none() {
                    min = Some(pr.matched);
                }
                if min.unwrap() > pr.matched {
                    min = Some(pr.matched);
                }
            }
        }
        Ok(min.unwrap_or(0))
    }

    fn pre_propose_prepare_merge<T, C>(
        &self,
        ctx: &mut PollContext<T, C>,
        req: &mut RaftCmdRequest,
    ) -> Result<()> {
        let last_index = self.raft_group.raft.raft_log.last_index();
        let min_progress = self.get_min_progress()?;
        let min_index = min_progress + 1;
        if min_progress == 0 || last_index - min_progress > ctx.cfg.merge_max_log_gap {
            return Err(box_err!(
                "log gap ({}, {}] is too large, skip merge",
                min_progress,
                last_index
            ));
        }
        let mut entry_size = 0;
        for entry in self.raft_group.raft.raft_log.entries(min_index, NO_LIMIT)? {
            entry_size += entry.get_data().len();
            if entry.get_entry_type() == EntryType::EntryConfChange {
                return Err(box_err!(
                    "{} log gap contains conf change, skip merging.",
                    self.tag
                ));
            }
            if entry.get_data().is_empty() {
                continue;
            }
            let cmd: RaftCmdRequest =
                util::parse_data_at(entry.get_data(), entry.get_index(), &self.tag);
            if !cmd.has_admin_request() {
                continue;
            }
            let cmd_type = cmd.get_admin_request().get_cmd_type();
            match cmd_type {
                AdminCmdType::TransferLeader
                | AdminCmdType::ComputeHash
                | AdminCmdType::VerifyHash
                | AdminCmdType::InvalidAdmin => continue,
                _ => {}
            }
            // Any command that can change epoch or log gap should be rejected.
            return Err(box_err!(
                "log gap contains admin request {:?}, skip merging.",
                cmd_type
            ));
        }
        if entry_size as f64 > ctx.cfg.raft_entry_max_size.0 as f64 * 0.9 {
            return Err(box_err!(
                "log gap size exceed entry size limit, skip merging."
            ));
        }
        req.mut_admin_request()
            .mut_prepare_merge()
            .set_min_index(min_index);
        Ok(())
    }

    fn pre_propose<T, C>(
        &self,
        poll_ctx: &mut PollContext<T, C>,
        req: &mut RaftCmdRequest,
    ) -> Result<ProposalContext> {
        poll_ctx.coprocessor_host.pre_propose(self.region(), req)?;
        let mut ctx = ProposalContext::empty();

        if get_sync_log_from_request(req) {
            ctx.insert(ProposalContext::SYNC_LOG);
        }

        if !req.has_admin_request() {
            return Ok(ctx);
        }

        match req.get_admin_request().get_cmd_type() {
            AdminCmdType::Split | AdminCmdType::BatchSplit => ctx.insert(ProposalContext::SPLIT),
            _ => {}
        }

        if req.get_admin_request().has_prepare_merge() {
            self.pre_propose_prepare_merge(poll_ctx, req)?;
            ctx.insert(ProposalContext::PREPARE_MERGE);
        }

        Ok(ctx)
    }

    fn propose_normal<T, C>(
        &mut self,
        poll_ctx: &mut PollContext<T, C>,
        mut req: RaftCmdRequest,
    ) -> Result<u64> {
        if self.pending_merge_state.is_some()
            && req.get_admin_request().get_cmd_type() != AdminCmdType::RollbackMerge
        {
            return Err(box_err!(
                "{} peer in merging mode, can't do proposal.",
                self.tag
            ));
        }

        poll_ctx.raft_metrics.propose.normal += 1;

        // TODO: validate request for unexpected changes.
        let ctx = match self.pre_propose(poll_ctx, &mut req) {
            Ok(ctx) => ctx,
            Err(e) => {
                warn!(
                    "skip proposal";
                    "region_id" => self.region_id,
                    "peer_id" => self.peer.get_id(),
                    "err" => ?e,
                );
                return Err(e);
            }
        };
        let data = req.write_to_bytes()?;

        // TODO: use local histogram metrics
        PEER_PROPOSE_LOG_SIZE_HISTOGRAM.observe(data.len() as f64);

        if data.len() as u64 > poll_ctx.cfg.raft_entry_max_size.0 {
            error!(
                "entry is too large";
                "region_id" => self.region_id,
                "peer_id" => self.peer.get_id(),
                "size" => data.len(),
            );
            return Err(Error::RaftEntryTooLarge(self.region_id, data.len() as u64));
        }

        let propose_index = self.next_proposal_index();
        self.raft_group.propose(ctx.to_vec(), data)?;
        if self.next_proposal_index() == propose_index {
            // The message is dropped silently, this usually due to leader absence
            // or transferring leader. Both cases can be considered as NotLeader error.
            return Err(Error::NotLeader(self.region_id, None));
        }

        if ctx.contains(ProposalContext::PREPARE_MERGE) {
            self.last_proposed_prepare_merge_idx = propose_index;
        }

        Ok(propose_index)
    }

    // Return true to if the transfer leader request is accepted.
    fn propose_transfer_leader<T, C>(
        &mut self,
        ctx: &mut PollContext<T, C>,
        req: RaftCmdRequest,
        cb: Callback<RocksEngine>,
    ) -> bool {
        ctx.raft_metrics.propose.transfer_leader += 1;

        let transfer_leader = get_transfer_leader_cmd(&req).unwrap();
        let peer = transfer_leader.get_peer();

        let transferred = if self.ready_to_transfer_leader(ctx, peer) {
            self.transfer_leader(peer);
            true
        } else {
            info!(
                "transfer leader message ignored directly";
                "region_id" => self.region_id,
                "peer_id" => self.peer.get_id(),
                "message" => ?req,
            );
            false
        };

        // transfer leader command doesn't need to replicate log and apply, so we
        // return immediately. Note that this command may fail, we can view it just as an advice
        cb.invoke_with_response(make_transfer_leader_response());

        transferred
    }

    // Fails in such cases:
    // 1. A pending conf change has not been applied yet;
    // 2. Removing the leader is not allowed in the configuration;
    // 3. The conf change makes the raft group not healthy;
    // 4. The conf change is dropped by raft group internally.
    fn propose_conf_change<T, C>(
        &mut self,
        ctx: &mut PollContext<T, C>,
        req: &RaftCmdRequest,
    ) -> Result<u64> {
        if self.pending_merge_state.is_some() {
            return Err(box_err!(
                "{} peer in merging mode, can't do proposal.",
                self.tag
            ));
        }
        if self.raft_group.raft.pending_conf_index > self.get_store().applied_index() {
            info!(
                "there is a pending conf change, try later";
                "region_id" => self.region_id,
                "peer_id" => self.peer.get_id(),
            );
            return Err(box_err!(
                "{} there is a pending conf change, try later",
                self.tag
            ));
        }

        self.check_conf_change(ctx, req)?;

        ctx.raft_metrics.propose.conf_change += 1;

        let data = req.write_to_bytes()?;

        // TODO: use local histogram metrics
        PEER_PROPOSE_LOG_SIZE_HISTOGRAM.observe(data.len() as f64);

        let change_peer = apply::get_change_peer_cmd(req).unwrap();
        let mut cc = eraftpb::ConfChange::default();
        cc.set_change_type(change_peer.get_change_type());
        cc.set_node_id(change_peer.get_peer().get_id());
        cc.set_context(data);

        info!(
            "propose conf change peer";
            "region_id" => self.region_id,
            "peer_id" => self.peer.get_id(),
            "change_type" => ?cc.get_change_type(),
            "change_peer" => cc.get_node_id(),
        );

        let propose_index = self.next_proposal_index();
        self.raft_group
            .propose_conf_change(ProposalContext::SYNC_LOG.to_vec(), cc)?;
        if self.next_proposal_index() == propose_index {
            // The message is dropped silently, this usually due to leader absence
            // or transferring leader. Both cases can be considered as NotLeader error.
            return Err(Error::NotLeader(self.region_id, None));
        }

        Ok(propose_index)
    }

    fn handle_read<T, C>(
        &mut self,
        ctx: &mut PollContext<T, C>,
        req: RaftCmdRequest,
        check_epoch: bool,
        read_index: Option<u64>,
    ) -> ReadResponse<RocksEngine> {
        let mut resp = ReadExecutor::new(
            ctx.engines.kv.c().clone(),
            check_epoch,
            false, /* we don't need snapshot time */
        )
        .execute(&req, self.region(), read_index);

        cmd_resp::bind_term(&mut resp.response, self.term());
        resp
    }

    pub fn term(&self) -> u64 {
        self.raft_group.raft.term
    }

    pub fn stop(&mut self) {
        self.mut_store().cancel_applying_snap();
        self.pending_reads.notify_all_removed(self.region_id);
    }
}

impl Peer {
    pub fn insert_peer_cache(&mut self, peer: metapb::Peer) {
        self.peer_cache.borrow_mut().insert(peer.get_id(), peer);
    }

    pub fn remove_peer_from_cache(&mut self, peer_id: u64) {
        self.peer_cache.borrow_mut().remove(&peer_id);
    }

    pub fn get_peer_from_cache(&self, peer_id: u64) -> Option<metapb::Peer> {
        if peer_id == 0 {
            return None;
        }
        fail_point!("stale_peer_cache_2", peer_id == 2, |_| None);
        if let Some(peer) = self.peer_cache.borrow().get(&peer_id) {
            return Some(peer.clone());
        }

        // Try to find in region, if found, set in cache.
        for peer in self.region().get_peers() {
            if peer.get_id() == peer_id {
                self.peer_cache.borrow_mut().insert(peer_id, peer.clone());
                return Some(peer.clone());
            }
        }

        None
    }

    pub fn heartbeat_pd<T, C>(&mut self, ctx: &PollContext<T, C>) {
        let task = PdTask::Heartbeat {
            term: self.term(),
            region: self.region().clone(),
            peer: self.peer.clone(),
            down_peers: self.collect_down_peers(ctx.cfg.max_peer_down_duration.0),
            pending_peers: self.collect_pending_peers(),
            written_bytes: self.peer_stat.written_bytes,
            written_keys: self.peer_stat.written_keys,
            approximate_size: self.approximate_size,
            approximate_keys: self.approximate_keys,
        };
        if let Err(e) = ctx.pd_scheduler.schedule(task) {
            error!(
                "failed to notify pd";
                "region_id" => self.region_id,
                "peer_id" => self.peer.get_id(),
                "err" => ?e,
            );
        }
    }

    fn send_raft_message<T: Transport>(&mut self, msg: eraftpb::Message, trans: &mut T) {
        let mut send_msg = RaftMessage::default();
        send_msg.set_region_id(self.region_id);
        // set current epoch
        send_msg.set_region_epoch(self.region().get_region_epoch().clone());

        let from_peer = self.peer.clone();
        let to_peer = match self.get_peer_from_cache(msg.get_to()) {
            Some(p) => p,
            None => {
                warn!(
                    "failed to look up recipient peer";
                    "region_id" => self.region_id,
                    "peer_id" => self.peer.get_id(),
                    "to_peer" => msg.get_to(),
                );
                return;
            }
        };

        let to_peer_id = to_peer.get_id();
        let to_store_id = to_peer.get_store_id();
        let msg_type = msg.get_msg_type();
        debug!(
            "send raft msg";
            "region_id" => self.region_id,
            "peer_id" => self.peer.get_id(),
            "msg_type" => ?msg_type,
            "msg_size" => msg.compute_size(),
            "from" => from_peer.get_id(),
            "to" => to_peer_id,
        );

        send_msg.set_from_peer(from_peer);
        send_msg.set_to_peer(to_peer);

        // There could be two cases:
        // 1. Target peer already exists but has not established communication with leader yet
        // 2. Target peer is added newly due to member change or region split, but it's not
        //    created yet
        // For both cases the region start key and end key are attached in RequestVote and
        // Heartbeat message for the store of that peer to check whether to create a new peer
        // when receiving these messages, or just to wait for a pending region split to perform
        // later.
        if self.get_store().is_initialized() && is_initial_msg(&msg) {
            let region = self.region();
            send_msg.set_start_key(region.get_start_key().to_vec());
            send_msg.set_end_key(region.get_end_key().to_vec());
        }
        send_msg.set_message(msg);

        if let Err(e) = trans.send(send_msg) {
            warn!(
                "failed to send msg to other peer";
                "region_id" => self.region_id,
                "peer_id" => self.peer.get_id(),
                "target_peer_id" => to_peer_id,
                "target_store_id" => to_store_id,
                "err" => ?e,
            );
            if to_peer_id == self.leader_id() {
                self.leader_unreachable = true;
            }
            // unreachable store
            self.raft_group.report_unreachable(to_peer_id);
            if msg_type == eraftpb::MessageType::MsgSnapshot {
                self.raft_group
                    .report_snapshot(to_peer_id, SnapshotStatus::Failure);
            }
        }
    }
}

/// `RequestPolicy` decides how we handle a request.
#[derive(Clone, PartialEq, Debug)]
pub enum RequestPolicy {
    // Handle the read request directly without dispatch.
    ReadLocal,
    // Handle the read request via raft's SafeReadIndex mechanism.
    ReadIndex,
    ProposeNormal,
    ProposeTransferLeader,
    ProposeConfChange,
}

/// `RequestInspector` makes `RequestPolicy` for requests.
pub trait RequestInspector {
    /// Has the current term been applied?
    fn has_applied_to_current_term(&mut self) -> bool;
    /// Inspects its lease.
    fn inspect_lease(&mut self) -> LeaseState;

    /// Inspect a request, return a policy that tells us how to
    /// handle the request.
    fn inspect(&mut self, req: &RaftCmdRequest) -> Result<RequestPolicy> {
        if req.has_admin_request() {
            if apply::get_change_peer_cmd(req).is_some() {
                return Ok(RequestPolicy::ProposeConfChange);
            }
            if get_transfer_leader_cmd(req).is_some() {
                return Ok(RequestPolicy::ProposeTransferLeader);
            }
            return Ok(RequestPolicy::ProposeNormal);
        }

        let mut has_read = false;
        let mut has_write = false;
        for r in req.get_requests() {
            match r.get_cmd_type() {
                CmdType::Get | CmdType::Snap | CmdType::ReadIndex => has_read = true,
                CmdType::Delete | CmdType::Put | CmdType::DeleteRange | CmdType::IngestSst => {
                    has_write = true
                }
                CmdType::Prewrite | CmdType::Invalid => {
                    return Err(box_err!(
                        "invalid cmd type {:?}, message maybe corrupted",
                        r.get_cmd_type()
                    ));
                }
            }

            if has_read && has_write {
                return Err(box_err!("read and write can't be mixed in one batch"));
            }
        }

        if has_write {
            return Ok(RequestPolicy::ProposeNormal);
        }

        if req.get_header().get_read_quorum() {
            return Ok(RequestPolicy::ReadIndex);
        }

        // If applied index's term is differ from current raft's term, leader transfer
        // must happened, if read locally, we may read old value.
        if !self.has_applied_to_current_term() {
            return Ok(RequestPolicy::ReadIndex);
        }

        // Local read should be performed, if and only if leader is in lease.
        // None for now.
        match self.inspect_lease() {
            LeaseState::Valid => Ok(RequestPolicy::ReadLocal),
            LeaseState::Expired | LeaseState::Suspect => {
                // Perform a consistent read to Raft quorum and try to renew the leader lease.
                Ok(RequestPolicy::ReadIndex)
            }
        }
    }
}

impl RequestInspector for Peer {
    fn has_applied_to_current_term(&mut self) -> bool {
        self.get_store().applied_index_term() == self.term()
    }

    fn inspect_lease(&mut self) -> LeaseState {
        if !self.raft_group.raft.in_lease() {
            return LeaseState::Suspect;
        }
        // None means now.
        let state = self.leader_lease.inspect(None);
        if LeaseState::Expired == state {
            debug!(
                "leader lease is expired";
                "region_id" => self.region_id,
                "peer_id" => self.peer.get_id(),
                "lease" => ?self.leader_lease,
            );
            // The lease is expired, call `expire` explicitly.
            self.leader_lease.expire();
        }
        state
    }
}

#[derive(Debug)]
pub struct ReadExecutor<E: KvEngine> {
    check_epoch: bool,
    engine: E,
    snapshot: Option<<E::Snapshot as Snapshot<E>>::SyncSnapshot>,
    snapshot_time: Option<Timespec>,
    need_snapshot_time: bool,
}

impl<E> ReadExecutor<E>
where
    E: KvEngine,
{
    pub fn new(engine: E, check_epoch: bool, need_snapshot_time: bool) -> Self {
        ReadExecutor {
            check_epoch,
            engine,
            snapshot: None,
            snapshot_time: None,
            need_snapshot_time,
        }
    }

    #[inline]
    pub fn snapshot_time(&mut self) -> Option<Timespec> {
        self.maybe_update_snapshot();
        self.snapshot_time
    }

    #[inline]
    fn maybe_update_snapshot(&mut self) {
        if self.snapshot.is_some() {
            return;
        }
        self.snapshot = Some(self.engine.snapshot().into_sync());
        // Reading current timespec after snapshot, in case we do not
        // expire lease in time.
        atomic::fence(atomic::Ordering::Release);
        if self.need_snapshot_time {
            self.snapshot_time = Some(monotonic_raw_now());
        }
    }

    fn do_get(&self, req: &Request, region: &metapb::Region) -> Result<Response> {
        // TODO: the get_get looks weird, maybe we should figure out a better name later.
        let key = req.get_get().get_key();
        // region key range has no data prefix, so we must use origin key to check.
        util::check_key_in_region(key, region)?;

        let mut resp = Response::default();
        let snapshot = self.snapshot.as_ref().unwrap();
        let res = if !req.get_get().get_cf().is_empty() {
            let cf = req.get_get().get_cf();
            // TODO: check whether cf exists or not.
            snapshot
                .get_value_cf(cf, &keys::data_key(key))
                .unwrap_or_else(|e| {
                    panic!(
                        "[region {}] failed to get {} with cf {}: {:?}",
                        region.get_id(),
                        hex::encode_upper(key),
                        cf,
                        e
                    )
                })
        } else {
            snapshot
                .get_value(&keys::data_key(key))
                .unwrap_or_else(|e| {
                    panic!(
                        "[region {}] failed to get {}: {:?}",
                        region.get_id(),
                        hex::encode_upper(key),
                        e
                    )
                })
        };
        if let Some(res) = res {
            resp.mut_get().set_value(res.to_vec());
        }

        Ok(resp)
    }

    pub fn execute(
        &mut self,
        msg: &RaftCmdRequest,
        region: &metapb::Region,
        read_index: Option<u64>,
    ) -> ReadResponse<E> {
        if self.check_epoch {
            if let Err(e) = check_region_epoch(msg, region, true) {
                debug!(
                    "epoch not match";
                    "region_id" => region.get_id(),
                    "err" => ?e,
                );
                return ReadResponse {
                    response: cmd_resp::new_error(e),
                    snapshot: None,
                };
            }
        }
        self.maybe_update_snapshot();
        let mut need_snapshot = false;
        let requests = msg.get_requests();
        let mut responses = Vec::with_capacity(requests.len());
        for req in requests {
            let cmd_type = req.get_cmd_type();
            let mut resp = match cmd_type {
                CmdType::Get => match self.do_get(req, region) {
                    Ok(resp) => resp,
                    Err(e) => {
                        error!(
                            "failed to execute get command";
                            "region_id" => region.get_id(),
                            "err" => ?e,
                        );
                        return ReadResponse {
                            response: cmd_resp::new_error(e),
                            snapshot: None,
                        };
                    }
                },
                CmdType::Snap => {
                    need_snapshot = true;
                    raft_cmdpb::Response::default()
                }
                CmdType::ReadIndex => {
                    let mut resp = raft_cmdpb::Response::default();
                    if let Some(read_index) = read_index {
                        let mut res = ReadIndexResponse::default();
                        res.set_read_index(read_index);
                        resp.set_read_index(res);
                    } else {
                        panic!("[region {}] can not get readindex", region.get_id(),);
                    }
                    resp
                }
                CmdType::Prewrite
                | CmdType::Put
                | CmdType::Delete
                | CmdType::DeleteRange
                | CmdType::IngestSst
                | CmdType::Invalid => unreachable!(),
            };
            resp.set_cmd_type(cmd_type);
            responses.push(resp);
        }

        let mut response = RaftCmdResponse::default();
        response.set_responses(responses.into());
        let snapshot = if need_snapshot {
            Some(RegionSnapshot::from_snapshot(
                self.snapshot.clone().unwrap(),
                region.to_owned(),
            ))
        } else {
            None
        };
        ReadResponse { response, snapshot }
    }
}

fn get_transfer_leader_cmd(msg: &RaftCmdRequest) -> Option<&TransferLeaderRequest> {
    if !msg.has_admin_request() {
        return None;
    }
    let req = msg.get_admin_request();
    if !req.has_transfer_leader() {
        return None;
    }

    Some(req.get_transfer_leader())
}

fn get_sync_log_from_request(msg: &RaftCmdRequest) -> bool {
    if msg.has_admin_request() {
        let req = msg.get_admin_request();
        return match req.get_cmd_type() {
            AdminCmdType::ChangePeer
            | AdminCmdType::Split
            | AdminCmdType::BatchSplit
            | AdminCmdType::PrepareMerge
            | AdminCmdType::CommitMerge
            | AdminCmdType::RollbackMerge => true,
            _ => false,
        };
    }

    msg.get_header().get_sync_log()
}

/// We enable follower lazy commit to get a better performance.
/// But it may not be appropriate for some requests. This function
/// checks whether the request should be committed on all followers
/// as soon as possible.
fn is_request_urgent(req: &RaftCmdRequest) -> bool {
    if !req.has_admin_request() {
        return false;
    }

    match req.get_admin_request().get_cmd_type() {
        AdminCmdType::Split
        | AdminCmdType::BatchSplit
        | AdminCmdType::ChangePeer
        | AdminCmdType::ComputeHash
        | AdminCmdType::VerifyHash
        | AdminCmdType::PrepareMerge
        | AdminCmdType::CommitMerge
        | AdminCmdType::RollbackMerge => true,
        _ => false,
    }
}

fn make_transfer_leader_response() -> RaftCmdResponse {
    let mut response = AdminResponse::default();
    response.set_cmd_type(AdminCmdType::TransferLeader);
    response.set_transfer_leader(TransferLeaderResponse::default());
    let mut resp = RaftCmdResponse::default();
    resp.set_admin_response(response);
    resp
}

#[cfg(test)]
mod tests {
    #[cfg(feature = "protobuf-codec")]
    use protobuf::ProtobufEnum;

    use super::*;

    #[test]
    fn test_sync_log() {
        let white_list = [
            AdminCmdType::InvalidAdmin,
            AdminCmdType::CompactLog,
            AdminCmdType::TransferLeader,
            AdminCmdType::ComputeHash,
            AdminCmdType::VerifyHash,
        ];
        for tp in AdminCmdType::values() {
            let mut msg = RaftCmdRequest::default();
            msg.mut_admin_request().set_cmd_type(*tp);
            assert_eq!(
                get_sync_log_from_request(&msg),
                !white_list.contains(tp),
                "{:?}",
                tp
            );
        }
    }

    #[test]
    fn test_urgent() {
        let urgent_types = [
            AdminCmdType::Split,
            AdminCmdType::BatchSplit,
            AdminCmdType::ChangePeer,
            AdminCmdType::ComputeHash,
            AdminCmdType::VerifyHash,
            AdminCmdType::PrepareMerge,
            AdminCmdType::CommitMerge,
            AdminCmdType::RollbackMerge,
        ];
        for tp in AdminCmdType::values() {
            let mut req = RaftCmdRequest::default();
            req.mut_admin_request().set_cmd_type(*tp);
            assert_eq!(
                is_request_urgent(&req),
                urgent_types.contains(tp),
                "{:?}",
                tp
            );
        }
        assert!(!is_request_urgent(&RaftCmdRequest::default()));
    }

    #[test]
    fn test_entry_context() {
        let tbl: Vec<&[ProposalContext]> = vec![
            &[ProposalContext::SPLIT],
            &[ProposalContext::SYNC_LOG],
            &[ProposalContext::PREPARE_MERGE],
            &[ProposalContext::SPLIT, ProposalContext::SYNC_LOG],
            &[ProposalContext::PREPARE_MERGE, ProposalContext::SYNC_LOG],
        ];

        for flags in tbl {
            let mut ctx = ProposalContext::empty();
            for f in flags {
                ctx.insert(*f);
            }

            let ser = ctx.to_vec();
            let de = ProposalContext::from_bytes(&ser);

            for f in flags {
                assert!(de.contains(*f), "{:?}", de);
            }
        }
    }

    #[test]
    fn test_request_inspector() {
        struct DummyInspector {
            applied_to_index_term: bool,
            lease_state: LeaseState,
        }
        impl RequestInspector for DummyInspector {
            fn has_applied_to_current_term(&mut self) -> bool {
                self.applied_to_index_term
            }
            fn inspect_lease(&mut self) -> LeaseState {
                self.lease_state
            }
        }

        let mut table = vec![];

        // Ok(_)
        let mut req = RaftCmdRequest::default();
        let mut admin_req = raft_cmdpb::AdminRequest::default();

        req.set_admin_request(admin_req.clone());
        table.push((req.clone(), RequestPolicy::ProposeNormal));

        admin_req.set_change_peer(raft_cmdpb::ChangePeerRequest::default());
        req.set_admin_request(admin_req.clone());
        table.push((req.clone(), RequestPolicy::ProposeConfChange));
        admin_req.clear_change_peer();

        admin_req.set_transfer_leader(raft_cmdpb::TransferLeaderRequest::default());
        req.set_admin_request(admin_req.clone());
        table.push((req.clone(), RequestPolicy::ProposeTransferLeader));
        admin_req.clear_transfer_leader();
        req.clear_admin_request();

        for (op, policy) in vec![
            (CmdType::Get, RequestPolicy::ReadLocal),
            (CmdType::Snap, RequestPolicy::ReadLocal),
            (CmdType::Put, RequestPolicy::ProposeNormal),
            (CmdType::Delete, RequestPolicy::ProposeNormal),
            (CmdType::DeleteRange, RequestPolicy::ProposeNormal),
            (CmdType::IngestSst, RequestPolicy::ProposeNormal),
        ] {
            let mut request = raft_cmdpb::Request::default();
            request.set_cmd_type(op);
            req.set_requests(vec![request].into());
            table.push((req.clone(), policy));
        }

        for &applied_to_index_term in &[true, false] {
            for &lease_state in &[LeaseState::Expired, LeaseState::Suspect, LeaseState::Valid] {
                for (req, mut policy) in table.clone() {
                    let mut inspector = DummyInspector {
                        applied_to_index_term,
                        lease_state,
                    };
                    // Leader can not read local as long as
                    // it has not applied to its term or it does has a valid lease.
                    if policy == RequestPolicy::ReadLocal
                        && (!applied_to_index_term || LeaseState::Valid != inspector.lease_state)
                    {
                        policy = RequestPolicy::ReadIndex;
                    }
                    assert_eq!(inspector.inspect(&req).unwrap(), policy);
                }
            }
        }

        // Read quorum.
        let mut request = raft_cmdpb::Request::default();
        request.set_cmd_type(CmdType::Snap);
        req.set_requests(vec![request].into());
        req.mut_header().set_read_quorum(true);
        let mut inspector = DummyInspector {
            applied_to_index_term: true,
            lease_state: LeaseState::Valid,
        };
        assert_eq!(inspector.inspect(&req).unwrap(), RequestPolicy::ReadIndex);
        req.clear_header();

        // Err(_)
        let mut err_table = vec![];
        for &op in &[CmdType::Prewrite, CmdType::Invalid] {
            let mut request = raft_cmdpb::Request::default();
            request.set_cmd_type(op);
            req.set_requests(vec![request].into());
            err_table.push(req.clone());
        }
        let mut snap = raft_cmdpb::Request::default();
        snap.set_cmd_type(CmdType::Snap);
        let mut put = raft_cmdpb::Request::default();
        put.set_cmd_type(CmdType::Put);
        req.set_requests(vec![snap, put].into());
        err_table.push(req);

        for req in err_table {
            let mut inspector = DummyInspector {
                applied_to_index_term: true,
                lease_state: LeaseState::Valid,
            };
            assert!(inspector.inspect(&req).is_err());
        }
    }
}<|MERGE_RESOLUTION|>--- conflicted
+++ resolved
@@ -56,133 +56,6 @@
 
 const SHRINK_CACHE_CAPACITY: usize = 64;
 
-<<<<<<< HEAD
-struct ReadIndexRequest {
-    id: Uuid,
-    replica_retries: usize,
-    cmds: MustConsumeVec<(RaftCmdRequest, Callback<RocksEngine>)>,
-    renew_lease_time: Timespec,
-    read_index: Option<u64>,
-}
-
-impl ReadIndexRequest {
-    // Transmutes `self.id` to a 8 bytes slice, so that we can use the payload to do read index.
-    fn binary_id(&self) -> &[u8] {
-        self.id.as_bytes()
-    }
-
-    fn push_command(&mut self, req: RaftCmdRequest, cb: Callback<RocksEngine>) {
-        RAFT_READ_INDEX_PENDING_COUNT.inc();
-        self.cmds.push((req, cb));
-    }
-
-    fn with_command(
-        id: Uuid,
-        req: RaftCmdRequest,
-        cb: Callback<RocksEngine>,
-        renew_lease_time: Timespec,
-    ) -> Self {
-        RAFT_READ_INDEX_PENDING_COUNT.inc();
-        let mut cmds = MustConsumeVec::with_capacity("callback of index read", 1);
-        cmds.push((req, cb));
-        ReadIndexRequest {
-            id,
-            replica_retries: 1,
-            cmds,
-            renew_lease_time,
-            read_index: None,
-        }
-    }
-}
-
-impl Drop for ReadIndexRequest {
-    fn drop(&mut self) {
-        let dur = (monotonic_raw_now() - self.renew_lease_time)
-            .to_std()
-            .unwrap();
-        RAFT_READ_INDEX_PENDING_DURATION.observe(duration_to_sec(dur));
-    }
-}
-
-#[derive(Default)]
-pub struct ReadIndexQueue {
-    reads: VecDeque<ReadIndexRequest>,
-    ready_cnt: usize,
-    // map[uuid] -> offset in `reads`.
-    contexts: HashMap<Uuid, usize>,
-}
-
-impl ReadIndexQueue {
-    pub fn is_empty(&self) -> bool {
-        self.reads.is_empty()
-    }
-
-    fn clear_uncommitted(&mut self, term: u64) {
-        for mut read in self.reads.drain(self.ready_cnt..) {
-            self.contexts.remove(&read.id);
-            RAFT_READ_INDEX_PENDING_COUNT.sub(read.cmds.len() as i64);
-            for (_, cb) in read.cmds.drain(..) {
-                apply::notify_stale_req(term, cb);
-            }
-        }
-    }
-
-    /// update the read index of the requests that before the specified id.
-    fn advance_replica_reads(&mut self, states: &[ReadState]) {
-        if !states.is_empty() {
-            let (mut min_offset, mut max_offset) = (usize::MAX, 0);
-            for state in states {
-                let uuid = Uuid::from_slice(state.request_ctx.as_slice()).unwrap();
-                if let Some(offset) = self.contexts.remove(&uuid) {
-                    self.reads[offset].read_index = Some(state.index);
-                    min_offset = cmp::min(min_offset, offset);
-                    max_offset = cmp::max(max_offset, offset);
-                    continue;
-                }
-                error!(
-                    "cannot find corresponding read from pending reads";
-                    "uuid" => ?uuid, "read-index" => state.index,
-                );
-            }
-            if max_offset > 0 {
-                self.fold(min_offset, max_offset);
-            }
-        }
-    }
-
-    fn fold(&mut self, min_offset: usize, max_offset: usize) {
-        let mut r_offset = max_offset;
-        loop {
-            let r_idx = self.reads[r_offset].read_index.unwrap();
-            for l_offset in (0..r_offset).rev() {
-                let l_idx = self.reads[l_offset].read_index.get_or_insert(r_idx);
-                match (*l_idx).cmp(&r_idx) {
-                    cmp::Ordering::Greater => *l_idx = r_idx,
-                    cmp::Ordering::Equal => continue,
-                    cmp::Ordering::Less => {
-                        r_offset = l_offset;
-                        break;
-                    }
-                }
-            }
-            if r_offset < cmp::min(self.ready_cnt, min_offset + 1) {
-                break;
-            }
-        }
-        self.ready_cnt = cmp::max(self.ready_cnt, max_offset + 1);
-    }
-
-    fn gc(&mut self) {
-        if self.reads.capacity() > SHRINK_CACHE_CAPACITY && self.reads.len() < SHRINK_CACHE_CAPACITY
-        {
-            self.reads.shrink_to_fit();
-            self.contexts.shrink_to_fit();
-        }
-    }
-}
-
-=======
->>>>>>> 75b8cd07
 /// The returned states of the peer after checking whether it is stale
 #[derive(Debug, PartialEq, Eq)]
 pub enum StaleState {
@@ -1479,45 +1352,6 @@
         self.proposals.gc();
     }
 
-<<<<<<< HEAD
-    // Return the request is handled correctly or not.
-    fn read_index_on_replica<T, C>(
-        &mut self,
-        ctx: &mut PollContext<T, C>,
-        read: &mut ReadIndexRequest,
-    ) -> bool {
-        RAFT_READ_INDEX_PENDING_COUNT.sub(read.cmds.len() as i64);
-        assert!(read.read_index.is_some());
-
-        let is_read_index_request = read.cmds.len() == 1
-            && read.cmds[0].0.get_requests().len() == 1
-            && read.cmds[0].0.get_requests()[0].get_cmd_type() == CmdType::ReadIndex;
-
-        if is_read_index_request {
-            debug!("handle reads with a read index";
-                "request_id" => ?read.binary_id(),
-                "region_id" => self.region_id,
-                "peer_id" => self.peer.get_id(),
-            );
-            for (req, cb) in read.cmds.drain(..) {
-                cb.invoke_read(self.handle_read(ctx, req, true, read.read_index));
-            }
-            read.replica_retries -= 1;
-            return true;
-        } else if self.ready_to_handle_unsafe_replica_read(read.read_index.unwrap()) {
-            debug!("handle reads with a read index";
-                "request_id" => ?read.binary_id(),
-                "region_id" => self.region_id,
-                "peer_id" => self.peer.get_id(),
-            );
-            for (req, cb) in read.cmds.drain(..) {
-                // We should check epoch since the range could be changed
-                if req.get_header().get_replica_read() {
-                    cb.invoke_read(self.handle_read(ctx, req, true, read.read_index));
-                } else {
-                    apply::notify_stale_req(self.term(), cb);
-                }
-=======
     fn response_read<T, C>(
         &mut self,
         mut read: ReadIndexRequest,
@@ -1561,7 +1395,6 @@
             } else {
                 self.pending_reads.push_front(read);
                 break;
->>>>>>> 75b8cd07
             }
             read.replica_retries -= 1;
             return true;
