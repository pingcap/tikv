--- conflicted
+++ resolved
@@ -26,14 +26,8 @@
 use kvproto::raft_cmdpb::{RaftCmdRequest, RaftCmdResponse, ChangePeerRequest, CmdType,
                           AdminCmdType, Request, Response, AdminRequest, AdminResponse,
                           TransferLeaderRequest, TransferLeaderResponse};
-<<<<<<< HEAD
-use kvproto::raft_serverpb::{RaftMessage, RaftTruncatedState};
-use raft::{self, RawNode, StateRole, SnapshotStatus};
-use raft::progress::ProgressState;
-=======
 use kvproto::raft_serverpb::{RaftMessage, RaftTruncatedState, PeerState, RegionLocalState};
-use raft::{self, RawNode, StateRole, SnapshotStatus, Ready};
->>>>>>> b4ad4769
+use raft::{self, RawNode, StateRole, SnapshotStatus, Ready, ProgressState};
 use raftstore::{Result, Error};
 use raftstore::coprocessor::CoprocessorHost;
 use raftstore::coprocessor::split_observer::SplitObserver;
