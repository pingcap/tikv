// Copyright 2016 PingCAP, Inc.
//
// Licensed under the Apache License, Version 2.0 (the "License");
// you may not use this file except in compliance with the License.
// You may obtain a copy of the License at
//
//     http://www.apache.org/licenses/LICENSE-2.0
//
// Unless required by applicable law or agreed to in writing, software
// distributed under the License is distributed on an "AS IS" BASIS,
// See the License for the specific language governing permissions and
// limitations under the License.

use std::sync::Arc;
use std::rc::Rc;
use std::cell::RefCell;
use std::collections::VecDeque;
use std::{cmp, mem, slice};
use std::time::{Duration, Instant};

use time::Timespec;
use rocksdb::{WriteBatch, DB};
use rocksdb::rocksdb_options::WriteOptions;
use protobuf::{self, Message, MessageStatic};
use kvproto::metapb;
use kvproto::eraftpb::{self, ConfChangeType, MessageType};
use kvproto::raft_cmdpb::{AdminCmdType, AdminResponse, CmdType, RaftCmdRequest, RaftCmdResponse,
                          TransferLeaderRequest, TransferLeaderResponse};
use kvproto::raft_serverpb::{PeerState, RaftMessage};
use kvproto::pdpb::PeerStats;

use raft::{self, Progress, ProgressState, RawNode, Ready, SnapshotStatus, StateRole, INVALID_INDEX};
use raftstore::{Error, Result};
use raftstore::coprocessor::CoprocessorHost;
use raftstore::store::Config;
use raftstore::store::worker::{apply, Proposal, RegionProposal};
use raftstore::store::worker::apply::ExecResult;
use raftstore::store::worker::{Apply, ApplyRes, ApplyTask, LocalReadTask};

use util::worker::{FutureWorker, Scheduler};
<<<<<<< HEAD
use util::time::{monotonic_raw_now, Lease};
=======
use raftstore::store::worker::{Apply, ApplyRes, ApplyTask};
use util::{Either, MustConsumeVec};
use util::time::monotonic_raw_now;
>>>>>>> 3a872e32
use util::collections::{FlatMap, FlatMapValues as Values, HashSet};

use pd::{PdTask, INVALID_ID};

use super::store::{DestroyPeerJob, Store, StoreStat};
use super::peer_storage::{write_peer_state, ApplySnapResult, InvokeContext, PeerStorage};
use super::util;
use super::msg::Callback;
use super::cmd_resp;
use super::transport::Transport;
use super::engine::Snapshot;
use super::metrics::*;
use super::local_metrics::{RaftMessageMetrics, RaftMetrics, RaftProposeMetrics, RaftReadyMetrics};

const TRANSFER_LEADER_ALLOW_LOG_LAG: u64 = 10;
const DEFAULT_APPEND_WB_SIZE: usize = 4 * 1024;

struct ReadIndexRequest {
    id: u64,
    cmds: MustConsumeVec<(RaftCmdRequest, Callback)>,
    renew_lease_time: Timespec,
}

impl ReadIndexRequest {
    fn binary_id(&self) -> &[u8] {
        unsafe {
            let id = &self.id as *const u64 as *const u8;
            slice::from_raw_parts(id, 8)
        }
    }
}

#[derive(Default)]
struct ReadIndexQueue {
    id_allocator: u64,
    reads: VecDeque<ReadIndexRequest>,
    ready_cnt: usize,
}

impl ReadIndexQueue {
    fn next_id(&mut self) -> u64 {
        self.id_allocator += 1;
        self.id_allocator
    }

    fn clear_uncommitted(&mut self, term: u64) {
        for mut read in self.reads.drain(self.ready_cnt..) {
            for (_, cb) in read.cmds.drain(..) {
                apply::notify_stale_req(term, cb);
            }
        }
    }
}

/// The returned states of the peer after checking whether it is stale
#[derive(Debug)]
pub enum StaleState {
    Valid,
    ToValidate,
}

pub struct ProposalMeta {
    pub index: u64,
    pub term: u64,
    /// `renew_lease_time` contains the last time when a peer starts to renew lease.
    pub renew_lease_time: Option<Timespec>,
}

#[derive(Default)]
struct ProposalQueue {
    queue: VecDeque<ProposalMeta>,
}

impl ProposalQueue {
    fn pop(&mut self, term: u64) -> Option<ProposalMeta> {
        self.queue.pop_front().and_then(|meta| {
            if meta.term > term {
                self.queue.push_front(meta);
                return None;
            }
            Some(meta)
        })
    }

    fn push(&mut self, meta: ProposalMeta) {
        self.queue.push_back(meta);
    }

    fn clear(&mut self) {
        self.queue.clear();
    }
}

pub struct ReadyContext<'a, T: 'a> {
    pub kv_wb: WriteBatch,
    pub raft_wb: WriteBatch,
    pub sync_log: bool,
    pub metrics: &'a mut RaftMetrics,
    pub trans: &'a T,
    pub ready_res: Vec<(Ready, InvokeContext)>,
}

impl<'a, T> ReadyContext<'a, T> {
    pub fn new(metrics: &'a mut RaftMetrics, t: &'a T, cap: usize) -> ReadyContext<'a, T> {
        ReadyContext {
            kv_wb: WriteBatch::new(),
            raft_wb: WriteBatch::with_capacity(DEFAULT_APPEND_WB_SIZE),
            sync_log: false,
            metrics: metrics,
            trans: t,
            ready_res: Vec::with_capacity(cap),
        }
    }
}

// TODO: make sure received entries are not corrupted
// If this happens, TiKV will panic and can't recover without extra effort.
#[inline]
pub fn parse_data_at<T: Message + MessageStatic>(data: &[u8], index: u64, tag: &str) -> T {
    protobuf::parse_from_bytes::<T>(data).unwrap_or_else(|e| {
        panic!("{} data is corrupted at {}: {:?}", tag, index, e);
    })
}

pub struct ConsistencyState {
    pub last_check_time: Instant,
    // (computed_result_or_to_be_verified, index, hash)
    pub index: u64,
    pub hash: Vec<u8>,
}

#[derive(Debug)]
pub enum RequestPolicy {
    // Handle the read request directly without dispatch.
    ReadLocal,
    // Handle the read request via raft's SafeReadIndex mechanism.
    ReadIndex,
    ProposeNormal,
    ProposeTransferLeader,
    ProposeConfChange,
}

#[derive(Default, Clone)]
pub struct PeerStat {
    pub written_bytes: u64,
    pub written_keys: u64,
}

pub struct Peer {
    kv_engine: Arc<DB>,
    raft_engine: Arc<DB>,
    cfg: Rc<Config>,
    peer_cache: RefCell<FlatMap<u64, metapb::Peer>>,
    pub peer: metapb::Peer,
    region_id: u64,
    pub raft_group: RawNode<PeerStorage>,
    proposals: ProposalQueue,
    apply_proposals: Vec<Proposal>,
    pending_reads: ReadIndexQueue,
    // Record the last instant of each peer's heartbeat response.
    pub peer_heartbeats: FlatMap<u64, Instant>,
    coprocessor_host: Arc<CoprocessorHost>,
    /// an inaccurate difference in region size since last reset.
    pub size_diff_hint: u64,
    /// delete keys' count since last reset.
    pub delete_keys_hint: u64,
    /// approximate region size.
    pub approximate_size: Option<u64>,

    pub consistency_state: ConsistencyState,

    pub tag: String,

    // Index of last scheduled committed raft log.
    pub last_applying_idx: u64,
    pub last_compacted_idx: u64,
    // Approximate size of logs that is applied but not compacted yet.
    pub raft_log_size_hint: u64,
    // When entry exceed max size, reject to propose the entry.
    pub raft_entry_max_size: u64,

    local_read_scheduler: Option<Scheduler<LocalReadTask>>,
    apply_scheduler: Scheduler<ApplyTask>,

    pub pending_remove: bool,

    marked_to_be_checked: bool,

    leader_missing_time: Option<Instant>,

    // `leader_lease_expired_time` contains either timestamps of
    //   1. Either::Left<Timespec>
    //      A safe leader lease expired time, which marks the leader holds the lease for now.
    //      The lease is safe until the clock time goes over this timestamp.
    //      It would increase when raft log entries are applied in current term.
    //   2. Either::Right<Timespec>
    //      An unsafe leader lease expired time, which marks the leader may still hold or lose
    //      its lease until the clock time goes over this timestamp.
    //      It would be set after the message MsgTimeoutNow is sent by current peer.
    //      The message MsgTimeoutNow starts a leader transfer procedure. During this procedure,
    //      current peer as an old leader may still hold its lease or lose it.
    //      It's possible there is a new leader elected and current peer as an old leader
    //      doesn't step down due to network partition from the new leader. In that case,
    //      current peer lose its leader lease.
    //      Within this unsafe leader lease expire time, read requests could not be performed
    //      locally.
    leader_lease_expired_time: Lease,

    // If a snapshot is being applied asynchronously, messages should not be sent.
    pending_messages: Vec<eraftpb::Message>,

    pub peer_stat: PeerStat,
}

impl Peer {
    // If we create the peer actively, like bootstrap/split/merge region, we should
    // use this function to create the peer. The region must contain the peer info
    // for this store.
    pub fn create<T, C>(store: &mut Store<T, C>, region: &metapb::Region) -> Result<Peer> {
        let store_id = store.store_id();
        let peer_id = match util::find_peer(region, store_id) {
            None => {
                return Err(box_err!(
                    "find no peer for store {} in region {:?}",
                    store_id,
                    region
                ))
            }
            Some(peer) => peer.get_id(),
        };

        info!(
            "[region {}] create peer with id {}",
            region.get_id(),
            peer_id
        );
        Peer::new(store, region, peer_id)
    }

    // The peer can be created from another node with raft membership changes, and we only
    // know the region_id and peer_id when creating this replicated peer, the region info
    // will be retrieved later after applying snapshot.
    pub fn replicate<T, C>(store: &mut Store<T, C>, region_id: u64, peer_id: u64) -> Result<Peer> {
        // We will remove tombstone key when apply snapshot
        info!("[region {}] replicate peer with id {}", region_id, peer_id);

        let mut region = metapb::Region::new();
        region.set_id(region_id);
        Peer::new(store, &region, peer_id)
    }

    fn new<T, C>(store: &mut Store<T, C>, region: &metapb::Region, peer_id: u64) -> Result<Peer> {
        if peer_id == raft::INVALID_ID {
            return Err(box_err!("invalid peer id"));
        }

        let cfg = store.config();

        let store_id = store.store_id();
        let sched = store.snap_scheduler();
        let peer_cache = FlatMap::default();
        let tag = format!("[region {}] {}", region.get_id(), peer_id);

        let ps = PeerStorage::new(
            store.kv_engine(),
            store.raft_engine(),
            region,
            sched,
            tag.clone(),
            store.entry_cache_metries.clone(),
        )?;

        let applied_index = ps.applied_index();

        let raft_cfg = raft::Config {
            id: peer_id,
            peers: vec![],
            election_tick: cfg.raft_election_timeout_ticks,
            heartbeat_tick: cfg.raft_heartbeat_ticks,
            max_size_per_msg: cfg.raft_max_size_per_msg.0,
            max_inflight_msgs: cfg.raft_max_inflight_msgs,
            applied: applied_index,
            check_quorum: true,
            tag: tag.clone(),
            skip_bcast_commit: true,
            ..Default::default()
        };

        let raft_group = RawNode::new(&raft_cfg, ps, &[])?;

        let mut peer = Peer {
            kv_engine: store.kv_engine(),
            raft_engine: store.raft_engine(),
            peer: util::new_peer(store_id, peer_id),
            region_id: region.get_id(),
            raft_group: raft_group,
            proposals: Default::default(),
            apply_proposals: vec![],
            pending_reads: Default::default(),
            peer_cache: RefCell::new(peer_cache),
            peer_heartbeats: FlatMap::default(),
            coprocessor_host: store.coprocessor_host.clone(),
            size_diff_hint: 0,
            delete_keys_hint: 0,
            approximate_size: None,
            local_read_scheduler: store.local_read_scheduler(),
            apply_scheduler: store.apply_scheduler(),
            pending_remove: false,
            marked_to_be_checked: false,
            leader_missing_time: Some(Instant::now()),
            tag: tag,
            last_applying_idx: applied_index,
            last_compacted_idx: 0,
            consistency_state: ConsistencyState {
                last_check_time: Instant::now(),
                index: INVALID_INDEX,
                hash: vec![],
            },
            raft_log_size_hint: 0,
            raft_entry_max_size: cfg.raft_entry_max_size.0,
            cfg: cfg,
<<<<<<< HEAD
            leader_lease_expired_time: Lease::new(),
=======
            leader_lease_expired_time: None,
            pending_messages: vec![],
>>>>>>> 3a872e32
            peer_stat: PeerStat::default(),
        };

        // If this region has only one peer and I am the one, campaign directly.
        if region.get_peers().len() == 1 && region.get_peers()[0].get_store_id() == store_id {
            peer.raft_group.campaign()?;
        }

        Ok(peer)
    }

    #[inline]
    fn next_proposal_index(&self) -> u64 {
        self.raft_group.raft.raft_log.last_index() + 1
    }

    pub fn mark_to_be_checked(&mut self, pending_raft_groups: &mut HashSet<u64>) {
        if !self.marked_to_be_checked {
            self.marked_to_be_checked = true;
            pending_raft_groups.insert(self.region_id);
        }
    }

    pub fn maybe_destroy(&mut self) -> Option<DestroyPeerJob> {
        let initialized = self.get_store().is_initialized();
        let async_remove = if self.is_applying_snapshot() {
            if !self.mut_store().cancel_applying_snap() {
                info!(
                    "{} Stale peer {} is applying snapshot, will destroy next \
                     time.",
                    self.tag,
                    self.peer_id()
                );
                return None;
            }
            // There is no tasks in apply worker.
            false
        } else {
            initialized
        };
        self.pending_remove = true;
        Some(DestroyPeerJob {
            async_remove: async_remove,
            initialized: initialized,
            region_id: self.region_id,
            peer: self.peer.clone(),
        })
    }

    pub fn destroy(&mut self) -> Result<()> {
        let t = Instant::now();

        let region = self.get_store().get_region().clone();
        info!("{} begin to destroy", self.tag);

        // Set Tombstone state explicitly
        let kv_wb = WriteBatch::new();
        let raft_wb = WriteBatch::new();
        self.mut_store().clear_meta(&kv_wb, &raft_wb)?;
        write_peer_state(&self.kv_engine, &kv_wb, &region, PeerState::Tombstone)?;
        // write kv rocksdb first in case of restart happen between two write
        let mut write_opts = WriteOptions::new();
        write_opts.set_sync(self.cfg.sync_log);
        self.kv_engine.write_opt(kv_wb, &write_opts)?;
        self.raft_engine.write_opt(raft_wb, &write_opts)?;

        if self.get_store().is_initialized() {
            // If we meet panic when deleting data and raft log, the dirty data
            // will be cleared by a newer snapshot applying or restart.
            if let Err(e) = self.get_store().clear_data() {
                error!("{} failed to schedule clear data task: {:?}", self.tag, e);
            }
        }

        for mut read in self.pending_reads.reads.drain(..) {
            for (_, cb) in read.cmds.drain(..) {
                apply::notify_req_region_removed(region.get_id(), cb);
            }
        }

        for proposal in self.apply_proposals.drain(..) {
            apply::notify_req_region_removed(region.get_id(), proposal.cb);
        }

        info!("{} destroy itself, takes {:?}", self.tag, t.elapsed());

        Ok(())
    }

    pub fn is_initialized(&self) -> bool {
        self.get_store().is_initialized()
    }

    pub fn kv_engine(&self) -> Arc<DB> {
        self.kv_engine.clone()
    }

    pub fn raft_engine(&self) -> Arc<DB> {
        self.raft_engine.clone()
    }

    pub fn region(&self) -> &metapb::Region {
        self.get_store().get_region()
    }

    pub fn peer_id(&self) -> u64 {
        self.peer.get_id()
    }

    pub fn get_raft_status(&self) -> raft::Status {
        self.raft_group.status()
    }

    pub fn leader_id(&self) -> u64 {
        self.raft_group.raft.leader_id
    }

    pub fn is_leader(&self) -> bool {
        self.raft_group.raft.state == StateRole::Leader
    }

    #[inline]
    pub fn get_store(&self) -> &PeerStorage {
        self.raft_group.get_store()
    }

    #[inline]
    pub fn mut_store(&mut self) -> &mut PeerStorage {
        self.raft_group.mut_store()
    }

    #[inline]
    pub fn is_applying_snapshot(&self) -> bool {
        self.get_store().is_applying_snapshot()
    }

    #[inline]
    pub fn has_pending_snapshot(&self) -> bool {
        self.raft_group.get_snap().is_some()
    }

    fn add_ready_metric(&self, ready: &Ready, metrics: &mut RaftReadyMetrics) {
        metrics.message += ready.messages.len() as u64;
        metrics.commit += ready
            .committed_entries
            .as_ref()
            .map_or(0, |v| v.len() as u64);
        metrics.append += ready.entries.len() as u64;

        if !raft::is_empty_snap(&ready.snapshot) {
            metrics.snapshot += 1;
        }
    }

    #[inline]
    fn send<T, I>(&mut self, trans: &T, msgs: I, metrics: &mut RaftMessageMetrics) -> Result<()>
    where
        T: Transport,
        I: IntoIterator<Item = eraftpb::Message>,
    {
        for msg in msgs {
            let msg_type = msg.get_msg_type();

            self.send_raft_message(msg, trans)?;

            match msg_type {
                MessageType::MsgAppend => metrics.append += 1,
                MessageType::MsgAppendResponse => metrics.append_resp += 1,
                MessageType::MsgRequestVote => metrics.vote += 1,
                MessageType::MsgRequestVoteResponse => metrics.vote_resp += 1,
                MessageType::MsgSnapshot => metrics.snapshot += 1,
                MessageType::MsgHeartbeat => metrics.heartbeat += 1,
                MessageType::MsgHeartbeatResponse => metrics.heartbeat_resp += 1,
                MessageType::MsgTransferLeader => metrics.transfer_leader += 1,
                MessageType::MsgTimeoutNow => {
                    // After a leader transfer procedure is triggered, the lease for
                    // the old leader may be expired earlier than usual, since a new leader
                    // may be elected and the old leader doesn't step down due to
                    // network partition from the new leader.
                    // For lease safety during leader transfer, mark `leader_lease_expired_time`
                    // to be unsafe until next_lease_expired_time from now
                    let next_expired_time = self.next_lease_expired_time(monotonic_raw_now());
                    self.update_leader_lease(next_expired_time, false);

                    metrics.timeout_now += 1;
                }
                _ => {}
            }
        }
        Ok(())
    }

    pub fn step(&mut self, m: eraftpb::Message) -> Result<()> {
        if self.is_leader() && m.get_from() != INVALID_ID {
            self.peer_heartbeats.insert(m.get_from(), Instant::now());
        }
        self.raft_group.step(m)?;
        Ok(())
    }

    pub fn check_peers(&mut self) {
        if !self.is_leader() {
            self.peer_heartbeats.clear();
            return;
        }

        if self.peer_heartbeats.len() == self.region().get_peers().len() {
            return;
        }

        // Insert heartbeats in case that some peers never response heartbeats.
        for peer in self.region().get_peers().to_owned() {
            self.peer_heartbeats
                .entry(peer.get_id())
                .or_insert_with(Instant::now);
        }
    }

    pub fn collect_down_peers(&self, max_duration: Duration) -> Vec<PeerStats> {
        let mut down_peers = Vec::new();
        for p in self.region().get_peers() {
            if p.get_id() == self.peer.get_id() {
                continue;
            }
            if let Some(instant) = self.peer_heartbeats.get(&p.get_id()) {
                if instant.elapsed() >= max_duration {
                    let mut stats = PeerStats::new();
                    stats.set_peer(p.clone());
                    stats.set_down_seconds(instant.elapsed().as_secs());
                    down_peers.push(stats);
                }
            }
        }
        down_peers
    }

    pub fn collect_pending_peers(&self) -> Vec<metapb::Peer> {
        let mut pending_peers = Vec::with_capacity(self.region().get_peers().len());
        let status = self.raft_group.status();
        let truncated_idx = self.get_store().truncated_index();
        for (id, progress) in status.progress {
            if id == self.peer.get_id() {
                continue;
            }
            if progress.matched < truncated_idx {
                if let Some(p) = self.get_peer_from_cache(id) {
                    pending_peers.push(p);
                }
            }
        }
        pending_peers
    }

    pub fn check_stale_state(&mut self, d: Duration) -> StaleState {
        // Updates the `leader_missing_time` according to the current state.
        if self.leader_id() == raft::INVALID_ID {
            if self.leader_missing_time.is_none() {
                self.leader_missing_time = Some(Instant::now())
            }
        } else if self.is_initialized() {
            // A peer is considered as in the leader missing state if it's uninitialized or
            // if it's initialized but is isolated from its leader.
            // For an uninitialized peer, even if its leader sends heartbeats to it,
            // it cannot successfully receive the snapshot from the leader and apply the snapshot.
            // The raft state machine cannot work in an uninitialized peer to detect
            // if the leader is working.
            self.leader_missing_time = None
        }

        // Checks whether the current peer is stale.
        let duration = match self.leader_missing_time {
            Some(t) => t.elapsed(),
            None => Duration::new(0, 0),
        };
        if duration >= d {
            // Resets the `leader_missing_time` to avoid sending the same tasks to
            // PD worker continuously during the leader missing timeout.
            self.leader_missing_time = None;
            return StaleState::ToValidate;
        }
        StaleState::Valid
    }

    fn next_lease_expired_time(&self, send_to_quorum_ts: Timespec) -> Timespec {
        // The valid leader lease should be
        // "lease = max_lease - (quorum_commit_ts - send_to_quorum_ts)"
        // And the expired timestamp for that leader lease is "quorum_commit_ts + lease",
        // which is "send_to_quorum_ts + max_lease" in short.
        send_to_quorum_ts + self.cfg.raft_store_max_leader_lease()
    }

    fn on_role_changed(&mut self, ready: &Ready, worker: &FutureWorker<PdTask>) {
        // Update leader lease when the Raft state changes.
        if let Some(ref ss) = ready.ss {
            match ss.raft_state {
                StateRole::Leader => {
                    // The local read can only be performed after a new leader has applied
                    // the first empty entry on its term. After that the lease expiring time
                    // should be updated to
                    //   send_to_quorum_ts + max_lease
                    // as the comments in `next_lease_expired_time` function explain.
                    // It is recommended to update the lease expiring time right after
                    // this peer becomes leader because it's more convenient to do it here and
                    // it has no impact on the correctness.
                    let next_expired_time = self.next_lease_expired_time(monotonic_raw_now());
                    self.update_leader_lease(next_expired_time, true);
                    debug!(
                        "{} becomes leader and lease expired time is {:?}",
                        self.tag,
                        next_expired_time
                    );
                    self.heartbeat_pd(worker)
                }
                StateRole::Follower => {
                    self.clear_lease();
                }
                _ => {}
            }
        }
    }

    #[inline]
    pub fn ready_to_handle_pending_snap(&self) -> bool {
        // If apply worker is still working, written apply state may be overwritten
        // by apply worker. So we have to wait here.
        // Please note that committed_index can't be used here. When applying a snapshot,
        // a stale heartbeat can make the leader think follower has already applied
        // the snapshot, and send remaining log entries, which may increase committed_index.
        // TODO: add more test
        self.last_applying_idx == self.get_store().applied_index()
    }

    #[inline]
    pub fn ready_to_handle_read(&self) -> bool {
        // If applied_index_term isn't equal to current term, there may be some values that are not
        // applied by this leader yet but the old leader.
        self.get_store().applied_index_term == self.term()
    }

    pub fn take_apply_proposals(&mut self) -> Option<RegionProposal> {
        if self.apply_proposals.is_empty() {
            return None;
        }

        let proposals = mem::replace(&mut self.apply_proposals, vec![]);
        let region_proposal = RegionProposal::new(self.peer_id(), self.region_id, proposals);
        Some(region_proposal)
    }

    pub fn handle_raft_ready_append<T: Transport>(
        &mut self,
        ctx: &mut ReadyContext<T>,
        worker: &FutureWorker<PdTask>,
    ) {
        self.marked_to_be_checked = false;
        if self.pending_remove {
            return;
        }
        if self.mut_store().check_applying_snap() {
            // If we continue to handle all the messages, it may cause too many messages because
            // leader will send all the remaining messages to this follower, which can lead
            // to full message queue under high load.
            debug!(
                "{} still applying snapshot, skip further handling.",
                self.tag
            );
            return;
        }

        if !self.pending_messages.is_empty() {
            fail_point!("raft_before_follower_send");
            let messages = mem::replace(&mut self.pending_messages, vec![]);
            self.send(ctx.trans, messages, &mut ctx.metrics.message)
                .unwrap_or_else(|e| {
                    warn!("{} clear snapshot pending messages err {:?}", self.tag, e);
                });
        }

        if self.has_pending_snapshot() && !self.ready_to_handle_pending_snap() {
            debug!(
                "{} [apply_idx: {}, last_applying_idx: {}] is not ready to apply snapshot.",
                self.tag,
                self.get_store().applied_index(),
                self.last_applying_idx
            );
            return;
        }

        if !self.raft_group
            .has_ready_since(Some(self.last_applying_idx))
        {
            return;
        }

        debug!("{} handle raft ready", self.tag);

        let mut ready = self.raft_group.ready_since(self.last_applying_idx);

        self.on_role_changed(&ready, worker);

        self.add_ready_metric(&ready, &mut ctx.metrics.ready);

        // The leader can write to disk and replicate to the followers concurrently
        // For more details, check raft thesis 10.2.1.
        if self.is_leader() {
            fail_point!("raft_before_leader_send");
            let msgs = ready.messages.drain(..);
            self.send(ctx.trans, msgs, &mut ctx.metrics.message)
                .unwrap_or_else(|e| {
                    // We don't care that the message is sent failed, so here just log this error.
                    warn!("{} leader send messages err {:?}", self.tag, e);
                });
        }

        let invoke_ctx = match self.mut_store().handle_raft_ready(ctx, &ready) {
            Ok(r) => r,
            Err(e) => {
                // We may have written something to writebatch and it can't be reverted, so has
                // to panic here.
                panic!("{} failed to handle raft ready: {:?}", self.tag, e);
            }
        };

        ctx.ready_res.push((ready, invoke_ctx));
    }

    pub fn post_raft_ready_append<T: Transport>(
        &mut self,
        metrics: &mut RaftMetrics,
        trans: &T,
        ready: &mut Ready,
        invoke_ctx: InvokeContext,
    ) -> Option<ApplySnapResult> {
        if invoke_ctx.has_snapshot() {
            // When apply snapshot, there is no log applied and not compacted yet.
            self.raft_log_size_hint = 0;
        }

        let apply_snap_result = self.mut_store().post_ready(invoke_ctx);

        if !self.is_leader() {
            fail_point!("raft_before_follower_send");
            if self.is_applying_snapshot() {
                self.pending_messages = mem::replace(&mut ready.messages, vec![]);
            } else {
                self.send(trans, ready.messages.drain(..), &mut metrics.message)
                    .unwrap_or_else(|e| {
                        warn!("{} follower send messages err {:?}", self.tag, e);
                    });
            }
        }

        if apply_snap_result.is_some() {
            let reg = ApplyTask::register(self);
            self.apply_scheduler.schedule(reg).unwrap();
        }

        apply_snap_result
    }

    pub fn handle_raft_ready_apply(&mut self, mut ready: Ready, apply_tasks: &mut Vec<Apply>) {
        // Call `handle_raft_committed_entries` directly here may lead to inconsistency.
        // In some cases, there will be some pending committed entries when applying a
        // snapshot. If we call `handle_raft_committed_entries` directly, these updates
        // will be written to disk. Because we apply snapshot asynchronously, so these
        // updates will soon be removed. But the soft state of raft is still be updated
        // in memory. Hence when handle ready next time, these updates won't be included
        // in `ready.committed_entries` again, which will lead to inconsistency.
        if self.is_applying_snapshot() {
            // Snapshot's metadata has been applied.
            self.last_applying_idx = self.get_store().truncated_index();
        } else {
            let committed_entries = ready.committed_entries.take().unwrap();
            // leader needs to update lease.
            let mut to_be_updated = self.is_leader();
            if !to_be_updated {
                // It's not leader anymore, we are safe to clear proposals. If it becomes leader
                // again, the lease should be updated when election is finished, old proposals
                // have no effect.
                self.proposals.clear();
            }
            for entry in committed_entries.iter().rev() {
                // raft meta is very small, can be ignored.
                self.raft_log_size_hint += entry.get_data().len() as u64;
                if to_be_updated {
                    to_be_updated = !self.maybe_update_lease(entry);
                }
            }
            if !committed_entries.is_empty() {
                self.last_applying_idx = committed_entries.last().unwrap().get_index();
                apply_tasks.push(Apply::new(self.region_id, self.term(), committed_entries));
            }
        }

        self.apply_reads(&ready);

        self.raft_group.advance_append(ready);
        if self.is_applying_snapshot() {
            // Because we only handle raft ready when not applying snapshot, so following
            // line won't be called twice for the same snapshot.
            self.raft_group.advance_apply(self.last_applying_idx);
        }
    }

    fn apply_reads(&mut self, ready: &Ready) {
        let mut propose_time = None;
        if self.ready_to_handle_read() {
            for state in &ready.read_states {
                let mut read = self.pending_reads.reads.pop_front().unwrap();
                assert_eq!(state.request_ctx.as_slice(), read.binary_id());
                for (req, cb) in read.cmds.drain(..) {
                    // TODO: we should add test case that a split happens before pending
                    // read-index is handled. To do this we need to control async-apply
                    // procedure precisely.
                    cb(self.handle_read(req));
                }
                propose_time = Some(read.renew_lease_time);
            }
        } else {
            for state in &ready.read_states {
                let read = &self.pending_reads.reads[self.pending_reads.ready_cnt];
                assert_eq!(state.request_ctx.as_slice(), read.binary_id());
                self.pending_reads.ready_cnt += 1;
                propose_time = Some(read.renew_lease_time);
            }
        }

        // Note that only after handle read_states can we identify what requests are
        // actually stale.
        if ready.ss.is_some() {
            let term = self.term();
            // all uncommitted reads will be dropped silently in raft.
            self.pending_reads.clear_uncommitted(term);
        }

        if self.leader_lease_expired_time.has_unsafe_lease() {
            return;
        }

        if let Some(propose_time) = propose_time {
            self.update_lease_with(propose_time);
        }
    }

    pub fn post_apply(
        &mut self,
        res: &ApplyRes,
        groups: &mut HashSet<u64>,
        store_stat: &mut StoreStat,
    ) {
        if self.is_applying_snapshot() {
            panic!("{} should not applying snapshot.", self.tag);
        }

        let has_split = res.exec_res.iter().any(|e| match *e {
            ExecResult::SplitRegion { .. } => true,
            _ => false,
        });

        self.raft_group
            .advance_apply(res.apply_state.get_applied_index());
        self.mut_store().apply_state = res.apply_state.clone();
        if self.mut_store().applied_index_term != res.applied_index_term {
            // TODO(stn): unify update.
            let local_read_scheduler = self.local_read_scheduler.as_ref();
            let region = self.region();
            let peer = &self.peer;
            let term = self.term();
            let applied_index_term = self.get_store().applied_index_term;

            local_read_scheduler.as_ref().map(|local_read_scheduler| {
                local_read_scheduler
                    .schedule(LocalReadTask::update(
                        region.clone(),
                        peer.clone(),
                        term,
                        applied_index_term,
                        None,
                    ))
                    .unwrap();
            });
        }
        self.mut_store().applied_index_term = res.applied_index_term;
        self.peer_stat.written_keys += res.metrics.written_keys;
        self.peer_stat.written_bytes += res.metrics.written_bytes;
        store_stat.engine_total_bytes_written += res.metrics.written_bytes;
        store_stat.engine_total_keys_written += res.metrics.written_keys;

        let diff = if has_split {
            self.delete_keys_hint = res.metrics.delete_keys_hint;
            res.metrics.size_diff_hint
        } else {
            self.delete_keys_hint += res.metrics.delete_keys_hint;
            self.size_diff_hint as i64 + res.metrics.size_diff_hint
        };
        self.size_diff_hint = cmp::max(diff, 0) as u64;

        if self.has_pending_snapshot() && self.ready_to_handle_pending_snap() {
            self.mark_to_be_checked(groups);
        }

        if self.pending_reads.ready_cnt > 0 && self.ready_to_handle_read() {
            for _ in 0..self.pending_reads.ready_cnt {
                let mut read = self.pending_reads.reads.pop_front().unwrap();
                for (req, cb) in read.cmds.drain(..) {
                    cb(self.handle_read(req));
                }
            }
            self.pending_reads.ready_cnt = 0;
        }
    }

    // All updates about leader_lease must be done by this method.
    // And only leader can call it.
    fn update_leader_lease(&mut self, expired_time: Timespec, safe: bool) {
        assert!(
            self.is_leader(),
            "[{}] non-leader peer {} try to update leader lease",
            self.tag,
            self.peer.get_id()
        );
        if safe {
            self.leader_lease_expired_time.update_safe(expired_time);
        } else {
            self.leader_lease_expired_time.update_unsafe(expired_time);
        }
        if !self.leader_lease_expired_time.has_remote() {
            let local_read_scheduler = self.local_read_scheduler.as_ref();
            let region = self.region().clone();
            let peer = &self.peer;
            let term = self.term();
            let applied_index_term = self.get_store().applied_index_term;
            let leader_lease_expired_time = &mut self.leader_lease_expired_time;

            local_read_scheduler.as_ref().map(|local_read_scheduler| {
                local_read_scheduler
                    .schedule(LocalReadTask::update(
                        region,
                        peer.clone(),
                        term,
                        applied_index_term,
                        Some(leader_lease_expired_time.remote()),
                    ))
                    .unwrap();
            });
        }
    }

    fn clear_lease(&mut self) {
        let empty_lease = Lease::new();
        let old_lease = mem::replace(&mut self.leader_lease_expired_time, empty_lease);
        old_lease.clear();

        self.local_read_scheduler.as_ref().map(
            |local_read_scheduler| {
                local_read_scheduler
                    .schedule(LocalReadTask::delete(self.region().get_id()))
                    .unwrap();
            },
        );
    }

    fn update_lease_with(&mut self, propose_time: Timespec) {
        // Try to renew the leader lease as this command asks to.
        if let Some(current_expired_time) = self.leader_lease_expired_time.expired_time() {
            // This peer is leader and has recorded leader lease.
            // Calculate the renewed lease for this command. If the renewed lease lives longer
            // than the current leader lease, update the current leader lease to the renewed lease.
            let next_expired_time = self.next_lease_expired_time(propose_time);
            // Use the lease expired timestamp comparison here, so that these codes still
            // work no matter how the leader changes before applying this command.
            if current_expired_time < next_expired_time {
                debug!(
                    "{} update leader lease expired time from {:?} to {:?}",
                    self.tag,
                    current_expired_time,
                    next_expired_time
                );
                self.update_leader_lease(next_expired_time, true);
            }
        } else if self.is_leader() {
            // This peer is leader but its leader lease has expired.
            // Calculate the renewed lease for this command, and update the leader lease
            // for this peer.
            let next_expired_time = self.next_lease_expired_time(propose_time);
            debug!(
                "{} update leader lease expired time from None to {:?}",
                self.tag,
                next_expired_time
            );
            self.update_leader_lease(next_expired_time, true);
        }
    }

    /// Try to update lease.
    ///
    /// If the it can make sure that its lease is the latest lease, returns true.
    fn maybe_update_lease(&mut self, entry: &eraftpb::Entry) -> bool {
        let propose_time = match self.find_propose_time(entry.get_index(), entry.get_term()) {
            Some(t) => t,
            _ => return false,
        };

        self.update_lease_with(propose_time);

        true
    }

    pub fn maybe_campaign(
        &mut self,
        last_peer: &Peer,
        pending_raft_groups: &mut HashSet<u64>,
    ) -> bool {
        if self.region().get_peers().len() <= 1 {
            // The peer campaigned when it was created, no need to do it again.
            return false;
        }

        if !last_peer.is_leader() {
            return false;
        }

        // If last peer is the leader of the region before split, it's intuitional for
        // it to become the leader of new split region.
        let _ = self.raft_group.campaign();
        self.mark_to_be_checked(pending_raft_groups);

        true
    }

    fn find_propose_time(&mut self, index: u64, term: u64) -> Option<Timespec> {
        while let Some(meta) = self.proposals.pop(term) {
            if meta.index == index && meta.term == term {
                return Some(meta.renew_lease_time.unwrap());
            }
        }
        None
    }

    /// Propose a request.
    ///
    /// Return true means the request has been proposed successfully.
    pub fn propose(
        &mut self,
        cb: Callback,
        req: RaftCmdRequest,
        mut err_resp: RaftCmdResponse,
        metrics: &mut RaftProposeMetrics,
    ) -> bool {
        if self.pending_remove {
            return false;
        }

        metrics.all += 1;

        let mut is_conf_change = false;

        let res = match self.get_handle_policy(&req) {
            Ok(RequestPolicy::ReadLocal) => {
                self.read_local(req, cb, metrics);
                return false;
            }
            Ok(RequestPolicy::ReadIndex) => return self.read_index(req, cb, metrics),
            Ok(RequestPolicy::ProposeNormal) => self.propose_normal(req, metrics),
            Ok(RequestPolicy::ProposeTransferLeader) => {
                return self.propose_transfer_leader(req, cb, metrics)
            }
            Ok(RequestPolicy::ProposeConfChange) => {
                is_conf_change = true;
                self.propose_conf_change(req, metrics)
            }
            Err(e) => Err(e),
        };

        match res {
            Err(e) => {
                cmd_resp::bind_error(&mut err_resp, e);
                cb(err_resp);
                false
            }
            Ok(idx) => {
                let meta = ProposalMeta {
                    index: idx,
                    term: self.term(),
                    renew_lease_time: None,
                };
                self.post_propose(meta, is_conf_change, cb);
                true
            }
        }
    }

    /// Propose a snapshot request. Note that the `None` response means
    /// it requires the peer to perform a read-index. The request never
    /// be actual proposed to other nodes.
    pub fn propose_snapshot(
        &mut self,
        req: RaftCmdRequest,
        metrics: &mut RaftProposeMetrics,
    ) -> Option<RaftCmdResponse> {
        if self.pending_remove {
            let mut resp = RaftCmdResponse::new();
            cmd_resp::bind_error(&mut resp, box_err!("peer is pending remove"));
            return Some(resp);
        }
        metrics.all += 1;

        // TODO: deny non-snapshot request.

        match self.get_handle_policy(&req) {
            Ok(RequestPolicy::ReadLocal) => {
                metrics.local_read += 1;
                Some(self.handle_read(req))
            }
            // require to propose again, and use the `propose` above.
            Ok(RequestPolicy::ReadIndex) => None,
            Ok(_) => unreachable!(),
            Err(e) => {
                let mut resp = cmd_resp::new_error(e);
                cmd_resp::bind_term(&mut resp, self.term());
                Some(resp)
            }
        }
    }

    fn post_propose(&mut self, mut meta: ProposalMeta, is_conf_change: bool, cb: Callback) {
        // Try to renew leader lease on every consistent read/write request.
        meta.renew_lease_time = Some(monotonic_raw_now());

        let p = Proposal::new(is_conf_change, meta.index, meta.term, cb);
        self.apply_proposals.push(p);

        self.proposals.push(meta);
    }

    fn get_handle_policy(&mut self, req: &RaftCmdRequest) -> Result<RequestPolicy> {
        if req.has_admin_request() {
            if apply::get_change_peer_cmd(req).is_some() {
                return Ok(RequestPolicy::ProposeConfChange);
            }
            if get_transfer_leader_cmd(req).is_some() {
                return Ok(RequestPolicy::ProposeTransferLeader);
            }
            return Ok(RequestPolicy::ProposeNormal);
        }

        let mut is_read = false;
        let mut is_write = false;
        for r in req.get_requests() {
            match r.get_cmd_type() {
                CmdType::Get | CmdType::Snap => is_read = true,
                CmdType::Delete | CmdType::Put | CmdType::DeleteRange => is_write = true,
                CmdType::Prewrite | CmdType::Invalid => {
                    return Err(box_err!(
                        "invalid cmd type {:?}, message maybe currupted",
                        r.get_cmd_type()
                    ));
                }
            }

            if is_read && is_write {
                return Err(box_err!("read and write can't be mixed in one batch."));
            }
        }

        if is_write {
            return Ok(RequestPolicy::ProposeNormal);
        }

        if (req.has_header() && req.get_header().get_read_quorum()) ||
            !self.raft_group.raft.in_lease()
        {
            return Ok(RequestPolicy::ReadIndex);
        }

        // If applied index's term is differ from current raft's term, leader transfer
        // must happened, if read locally, we may read old value.
        if self.get_store().applied_index_term != self.raft_group.raft.term {
            // TODO: add it in queue directly.
            return Ok(RequestPolicy::ReadIndex);
        }

        // Local read should be performed, iff leader is in safe lease.
        if self.leader_lease_expired_time.has_safe_lease() {
            if self.leader_lease_expired_time.in_safe_lease() {
                return Ok(RequestPolicy::ReadLocal);
            } else {
                debug!(
                    "{} leader lease expired time {:?} is outdated",
                    self.tag,
                    self.leader_lease_expired_time.expired_time().unwrap(),
                );
                // Reset leader lease expiring time.
                self.clear_lease();
            }
        }

        // Perform a consistent read to Raft quorum and try to renew the leader lease.
        Ok(RequestPolicy::ReadIndex)
    }

    /// Count the number of the healthy nodes.
    /// A node is healthy when
    /// 1. it's the leader of the Raft group, which has the latest logs
    /// 2. it's a follower, and it does not lag behind the leader a lot.
    ///    If a snapshot is involved between it and the Raft leader, it's not healthy since
    ///    it cannot works as a node in the quorum to receive replicating logs from leader.
    fn count_healthy_node(&self, progress: Values<u64, Progress>) -> usize {
        let mut healthy = 0;
        for pr in progress {
            if pr.matched >= self.get_store().truncated_index() {
                healthy += 1;
            }
        }
        healthy
    }

    /// Check whether it's safe to propose the specified conf change request.
    /// It's safe iff at least the quorum of the Raft group is still healthy
    /// right after that conf change is applied.
    /// Define the total number of nodes in current Raft cluster to be `total`.
    /// To ensure the above safety, if the cmd is
    /// 1. A `AddNode` request
    ///    Then at least '(total + 1)/2 + 1' nodes need to be up to date for now.
    /// 2. A `RemoveNode` request
    ///    Then at least '(total - 1)/2 + 1' other nodes (the node about to be removed is excluded)
    ///    need to be up to date for now. If 'allow_remove_leader' is false then
    ///    the peer to be removed should not be the leader.
    fn check_conf_change(&self, cmd: &RaftCmdRequest) -> Result<()> {
        let change_peer = apply::get_change_peer_cmd(cmd).unwrap();

        let change_type = change_peer.get_change_type();
        let peer = change_peer.get_peer();

        if change_type == ConfChangeType::RemoveNode && !self.cfg.allow_remove_leader &&
            peer.get_id() == self.peer_id()
        {
            warn!(
                "{} rejects remove leader request {:?}",
                self.tag,
                change_peer
            );
            return Err(box_err!("ignore remove leader"));
        }

        let mut status = self.raft_group.status();
        let total = status.progress.len();
        if total == 1 {
            // It's always safe if there is only one node in the cluster.
            return Ok(());
        }

        match change_type {
            ConfChangeType::AddNode => {
                status.progress.insert(peer.get_id(), Progress::default());
            }
            ConfChangeType::RemoveNode => {
                if status.progress.remove(&peer.get_id()).is_none() {
                    // It's always safe to remove a unexisting node.
                    return Ok(());
                }
            }
        }
        let healthy = self.count_healthy_node(status.progress.values());
        let quorum_after_change = raft::quorum(status.progress.len());
        if healthy >= quorum_after_change {
            return Ok(());
        }

        PEER_ADMIN_CMD_COUNTER_VEC
            .with_label_values(&["conf_change", "reject_unsafe"])
            .inc();

        info!(
            "{} rejects unsafe conf change request {:?}, total {}, healthy {},  \
             quorum after change {}",
            self.tag,
            change_peer,
            total,
            healthy,
            quorum_after_change
        );
        Err(box_err!(
            "unsafe to perform conf change {:?}, total {}, healthy {}, quorum after \
             change {}",
            change_peer,
            total,
            healthy,
            quorum_after_change
        ))
    }

    fn transfer_leader(&mut self, peer: &metapb::Peer) {
        info!("{} transfer leader to {:?}", self.tag, peer);

        self.raft_group.transfer_leader(peer.get_id());
    }

    fn is_transfer_leader_allowed(&self, peer: &metapb::Peer) -> bool {
        let peer_id = peer.get_id();
        let status = self.raft_group.status();

        if !status.progress.contains_key(&peer_id) {
            return false;
        }

        for progress in status.progress.values() {
            if progress.state == ProgressState::Snapshot {
                return false;
            }
        }

        let last_index = self.get_store().last_index();
        last_index <= status.progress[&peer_id].matched + TRANSFER_LEADER_ALLOW_LOG_LAG
    }

    fn read_local(&mut self, req: RaftCmdRequest, cb: Callback, metrics: &mut RaftProposeMetrics) {
        metrics.local_read += 1;
        cb(self.handle_read(req));
    }

    fn read_index(
        &mut self,
        req: RaftCmdRequest,
        cb: Callback,
        metrics: &mut RaftProposeMetrics,
    ) -> bool {
        metrics.read_index += 1;

        let renew_lease_time = monotonic_raw_now();
        if let Some(read) = self.pending_reads.reads.back_mut() {
            if read.renew_lease_time + self.cfg.raft_store_max_leader_lease() > renew_lease_time {
                read.cmds.push((req, cb));
                return false;
            }
        }

        // Should we call pre_propose here?
        let last_pending_read_count = self.raft_group.raft.pending_read_count();
        let last_ready_read_count = self.raft_group.raft.ready_read_count();

        let id = self.pending_reads.next_id();
        let ctx: [u8; 8] = unsafe { mem::transmute(id) };
        self.raft_group.read_index(ctx.to_vec());

        let pending_read_count = self.raft_group.raft.pending_read_count();
        let ready_read_count = self.raft_group.raft.ready_read_count();

        if pending_read_count == last_pending_read_count &&
            ready_read_count == last_ready_read_count
        {
            // The message gets dropped silently, can't be handled anymore.
            apply::notify_stale_req(self.term(), cb);
            return false;
        }

        let mut v = MustConsumeVec::with_capacity("callback of index read", 1);
        v.push((req, cb));
        self.pending_reads.reads.push_back(ReadIndexRequest {
            id: id,
            cmds: v,
            renew_lease_time: renew_lease_time,
        });

        if !self.leader_lease_expired_time.has_unsafe_lease() {
            return true;
        }

        // TimeoutNow has been sent out, so we need to propose explicitly to
        // update leader lease.

        let req = RaftCmdRequest::new();
        if let Ok(index) = self.propose_normal(req, metrics) {
            let meta = ProposalMeta {
                index: index,
                term: self.term(),
                renew_lease_time: Some(renew_lease_time),
            };
            self.post_propose(meta, false, box |_| {});
        }

        true
    }

    fn propose_normal(
        &mut self,
        mut req: RaftCmdRequest,
        metrics: &mut RaftProposeMetrics,
    ) -> Result<u64> {
        metrics.normal += 1;

        // TODO: validate request for unexpected changes.
        self.coprocessor_host.pre_propose(self.region(), &mut req)?;
        let data = req.write_to_bytes()?;

        // TODO: use local histogram metrics
        PEER_PROPOSE_LOG_SIZE_HISTOGRAM.observe(data.len() as f64);

        if data.len() as u64 > self.raft_entry_max_size {
            error!("entry is too large, entry size {}", data.len());
            return Err(Error::RaftEntryTooLarge(self.region_id, data.len() as u64));
        }

        let sync_log = get_sync_log_from_request(&req);
        let propose_index = self.next_proposal_index();
        self.raft_group.propose(data, sync_log)?;
        if self.next_proposal_index() == propose_index {
            // The message is dropped silently, this usually due to leader absence
            // or transferring leader. Both cases can be considered as NotLeader error.
            return Err(Error::NotLeader(self.region_id, None));
        }

        Ok(propose_index)
    }

    // Return true to if the transfer leader request is accepted.
    fn propose_transfer_leader(
        &mut self,
        req: RaftCmdRequest,
        cb: Callback,
        metrics: &mut RaftProposeMetrics,
    ) -> bool {
        metrics.transfer_leader += 1;

        let transfer_leader = get_transfer_leader_cmd(&req).unwrap();
        let peer = transfer_leader.get_peer();

        let transferred = if self.is_transfer_leader_allowed(peer) {
            self.transfer_leader(peer);
            true
        } else {
            info!(
                "{} transfer leader message {:?} ignored directly",
                self.tag,
                req
            );
            false
        };

        // transfer leader command doesn't need to replicate log and apply, so we
        // return immediately. Note that this command may fail, we can view it just as an advice
        cb(make_transfer_leader_response());

        transferred
    }

    fn propose_conf_change(
        &mut self,
        req: RaftCmdRequest,
        metrics: &mut RaftProposeMetrics,
    ) -> Result<u64> {
        if self.raft_group.raft.pending_conf {
            info!("{} there is a pending conf change, try later", self.tag);
            return Err(box_err!(
                "{} there is a pending conf change, try later",
                self.tag
            ));
        }

        self.check_conf_change(&req)?;

        metrics.conf_change += 1;

        let data = req.write_to_bytes()?;

        // TODO: use local histogram metrics
        PEER_PROPOSE_LOG_SIZE_HISTOGRAM.observe(data.len() as f64);

        let change_peer = apply::get_change_peer_cmd(&req).unwrap();

        let mut cc = eraftpb::ConfChange::new();
        cc.set_change_type(change_peer.get_change_type());
        cc.set_node_id(change_peer.get_peer().get_id());
        cc.set_context(data);

        info!(
            "{} propose conf change {:?} peer {:?}",
            self.tag,
            cc.get_change_type(),
            cc.get_node_id()
        );

        let propose_index = self.next_proposal_index();
        self.raft_group.propose_conf_change(cc)?;
        if self.next_proposal_index() == propose_index {
            // The message is dropped silently, this usually due to leader absence
            // or transferring leader. Both cases can be considered as NotLeader error.
            return Err(Error::NotLeader(self.region_id, None));
        }

        Ok(propose_index)
    }

    fn handle_read(&mut self, req: RaftCmdRequest) -> RaftCmdResponse {
        let mut resp = self.exec_read(&req).unwrap_or_else(|e| {
            match e {
                Error::StaleEpoch(..) => info!("{} stale epoch err: {:?}", self.tag, e),
                _ => error!("{} execute raft command err: {:?}", self.tag, e),
            }
            cmd_resp::new_error(e)
        });

        cmd_resp::bind_term(&mut resp, self.term());
        resp
    }

    pub fn term(&self) -> u64 {
        self.raft_group.raft.term
    }

    pub fn stop(&mut self) {
        self.mut_store().cancel_applying_snap();
        for mut read in self.pending_reads.reads.drain(..) {
            read.cmds.clear();
        }
    }
}

pub fn check_epoch(region: &metapb::Region, req: &RaftCmdRequest) -> Result<()> {
    let (mut check_ver, mut check_conf_ver) = (false, false);
    if req.has_admin_request() {
        match req.get_admin_request().get_cmd_type() {
            AdminCmdType::CompactLog |
            AdminCmdType::InvalidAdmin |
            AdminCmdType::ComputeHash |
            AdminCmdType::VerifyHash => {}
            AdminCmdType::Split => check_ver = true,
            AdminCmdType::ChangePeer => check_conf_ver = true,
            AdminCmdType::TransferLeader => {
                check_ver = true;
                check_conf_ver = true;
            }
        };
    } else {
        // for get/set/delete, we don't care conf_version.
        check_ver = true;
    }

    if !check_ver && !check_conf_ver {
        return Ok(());
    }

    if !req.get_header().has_region_epoch() {
        return Err(box_err!("missing epoch!"));
    }

    let from_epoch = req.get_header().get_region_epoch();
    let latest_epoch = region.get_region_epoch();

    // should we use not equal here?
    if (check_conf_ver && from_epoch.get_conf_ver() < latest_epoch.get_conf_ver()) ||
        (check_ver && from_epoch.get_version() < latest_epoch.get_version())
    {
        debug!(
            "[region {}] received stale epoch {:?}, mime: {:?}",
            region.get_id(),
            from_epoch,
            latest_epoch
        );
        return Err(Error::StaleEpoch(
            format!(
                "latest_epoch of region {} is {:?}, but you \
                 sent {:?}",
                region.get_id(),
                latest_epoch,
                from_epoch
            ),
            vec![region.to_owned()],
        ));
    }

    Ok(())
}

impl Peer {
    pub fn insert_peer_cache(&mut self, peer: metapb::Peer) {
        self.peer_cache.borrow_mut().insert(peer.get_id(), peer);
    }

    pub fn remove_peer_from_cache(&mut self, peer_id: u64) {
        self.peer_cache.borrow_mut().remove(&peer_id);
    }

    pub fn get_peer_from_cache(&self, peer_id: u64) -> Option<metapb::Peer> {
        if let Some(peer) = self.peer_cache.borrow().get(&peer_id) {
            return Some(peer.clone());
        }

        // Try to find in region, if found, set in cache.
        for peer in self.get_store().get_region().get_peers() {
            if peer.get_id() == peer_id {
                self.peer_cache.borrow_mut().insert(peer_id, peer.clone());
                return Some(peer.clone());
            }
        }

        None
    }

    pub fn heartbeat_pd(&self, worker: &FutureWorker<PdTask>) {
        let task = PdTask::Heartbeat {
            region: self.region().clone(),
            peer: self.peer.clone(),
            down_peers: self.collect_down_peers(self.cfg.max_peer_down_duration.0),
            pending_peers: self.collect_pending_peers(),
            written_bytes: self.peer_stat.written_bytes,
            written_keys: self.peer_stat.written_keys,
            region_size: self.approximate_size,
        };
        if let Err(e) = worker.schedule(task) {
            error!("{} failed to notify pd: {}", self.tag, e);
        }
    }

    fn send_raft_message<T: Transport>(&mut self, msg: eraftpb::Message, trans: &T) -> Result<()> {
        let mut send_msg = RaftMessage::new();
        send_msg.set_region_id(self.region_id);
        // set current epoch
        send_msg.set_region_epoch(self.region().get_region_epoch().clone());

        let from_peer = self.peer.clone();

        let to_peer = match self.get_peer_from_cache(msg.get_to()) {
            Some(p) => p,
            None => {
                return Err(box_err!(
                    "failed to look up recipient peer {} in region {}",
                    msg.get_to(),
                    self.region_id
                ))
            }
        };

        let to_peer_id = to_peer.get_id();
        let to_store_id = to_peer.get_store_id();
        let msg_type = msg.get_msg_type();
        debug!(
            "{} send raft msg {:?}[size: {}] from {} to {}",
            self.tag,
            msg_type,
            msg.compute_size(),
            from_peer.get_id(),
            to_peer_id
        );

        send_msg.set_from_peer(from_peer);
        send_msg.set_to_peer(to_peer);

        // There could be two cases:
        // 1. Target peer already exists but has not established communication with leader yet
        // 2. Target peer is added newly due to member change or region split, but it's not
        //    created yet
        // For both cases the region start key and end key are attached in RequestVote and
        // Heartbeat message for the store of that peer to check whether to create a new peer
        // when receiving these messages, or just to wait for a pending region split to perform
        // later.
        if self.get_store().is_initialized() &&
            (msg_type == MessageType::MsgRequestVote ||
            // the peer has not been known to this leader, it may exist or not.
            (msg_type == MessageType::MsgHeartbeat && msg.get_commit() == INVALID_INDEX))
        {
            let region = self.region();
            send_msg.set_start_key(region.get_start_key().to_vec());
            send_msg.set_end_key(region.get_end_key().to_vec());
        }

        send_msg.set_message(msg);

        if let Err(e) = trans.send(send_msg) {
            warn!(
                "{} failed to send msg to {} in store {}, err: {:?}",
                self.tag,
                to_peer_id,
                to_store_id,
                e
            );

            // unreachable store
            self.raft_group.report_unreachable(to_peer_id);
            if msg_type == eraftpb::MessageType::MsgSnapshot {
                self.raft_group
                    .report_snapshot(to_peer_id, SnapshotStatus::Failure);
            }
        }

        Ok(())
    }

    fn exec_read(&mut self, req: &RaftCmdRequest) -> Result<RaftCmdResponse> {
        check_epoch(self.region(), req)?;
        let mut snap = None;
        let requests = req.get_requests();
        let mut responses = Vec::with_capacity(requests.len());

        for req in requests {
            let cmd_type = req.get_cmd_type();
            let mut resp = match cmd_type {
                CmdType::Get => {
                    if snap.is_none() {
                        snap = Some(Snapshot::new(self.kv_engine.clone()));
                    }
                    apply::do_get(&self.tag, self.region(), snap.as_ref().unwrap(), req)?
                }
                CmdType::Snap => apply::do_snap(self.region().to_owned())?,
                CmdType::Prewrite |
                CmdType::Put |
                CmdType::Delete |
                CmdType::DeleteRange |
                CmdType::Invalid => unreachable!(),
            };

            resp.set_cmd_type(cmd_type);

            responses.push(resp);
        }

        let mut resp = RaftCmdResponse::new();
        resp.set_responses(protobuf::RepeatedField::from_vec(responses));
        Ok(resp)
    }
}

fn get_transfer_leader_cmd(msg: &RaftCmdRequest) -> Option<&TransferLeaderRequest> {
    if !msg.has_admin_request() {
        return None;
    }
    let req = msg.get_admin_request();
    if !req.has_transfer_leader() {
        return None;
    }

    Some(req.get_transfer_leader())
}

fn get_sync_log_from_request(msg: &RaftCmdRequest) -> bool {
    if msg.has_admin_request() {
        let req = msg.get_admin_request();
        return req.get_cmd_type() == AdminCmdType::ChangePeer ||
            req.get_cmd_type() == AdminCmdType::Split;
    }

    msg.get_header().get_sync_log()
}

fn make_transfer_leader_response() -> RaftCmdResponse {
    let mut response = AdminResponse::new();
    response.set_cmd_type(AdminCmdType::TransferLeader);
    response.set_transfer_leader(TransferLeaderResponse::new());
    let mut resp = RaftCmdResponse::new();
    resp.set_admin_response(response);
    resp
}<|MERGE_RESOLUTION|>--- conflicted
+++ resolved
@@ -37,14 +37,9 @@
 use raftstore::store::worker::apply::ExecResult;
 use raftstore::store::worker::{Apply, ApplyRes, ApplyTask, LocalReadTask};
 
+use util::MustConsumeVec;
 use util::worker::{FutureWorker, Scheduler};
-<<<<<<< HEAD
 use util::time::{monotonic_raw_now, Lease};
-=======
-use raftstore::store::worker::{Apply, ApplyRes, ApplyTask};
-use util::{Either, MustConsumeVec};
-use util::time::monotonic_raw_now;
->>>>>>> 3a872e32
 use util::collections::{FlatMap, FlatMapValues as Values, HashSet};
 
 use pd::{PdTask, INVALID_ID};
@@ -366,12 +361,8 @@
             raft_log_size_hint: 0,
             raft_entry_max_size: cfg.raft_entry_max_size.0,
             cfg: cfg,
-<<<<<<< HEAD
             leader_lease_expired_time: Lease::new(),
-=======
-            leader_lease_expired_time: None,
             pending_messages: vec![],
->>>>>>> 3a872e32
             peer_stat: PeerStat::default(),
         };
 
