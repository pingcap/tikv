// Copyright 2016 PingCAP, Inc.
//
// Licensed under the Apache License, Version 2.0 (the "License");
// you may not use this file except in compliance with the License.
// You may obtain a copy of the License at
//
//     http://www.apache.org/licenses/LICENSE-2.0
//
// Unless required by applicable law or agreed to in writing, software
// distributed under the License is distributed on an "AS IS" BASIS,
// See the License for the specific language governing permissions and
// limitations under the License.

use std::sync::Arc;
use std::rc::Rc;
use std::cell::RefCell;
use std::collections::VecDeque;
use std::{cmp, mem, slice};
use std::time::{Duration, Instant};

use time::Timespec;
use rocksdb::{WriteBatch, DB};
use rocksdb::rocksdb_options::WriteOptions;
use protobuf::{self, Message, MessageStatic};
use kvproto::metapb;
use kvproto::eraftpb::{self, ConfChangeType, MessageType};
use kvproto::raft_cmdpb::{AdminCmdType, AdminResponse, CmdType, RaftCmdRequest, RaftCmdResponse,
                          TransferLeaderRequest, TransferLeaderResponse};
use kvproto::raft_serverpb::{PeerState, RaftMessage};
use kvproto::pdpb::PeerStats;

use raft::{self, Progress, ProgressState, RawNode, Ready, SnapshotStatus, StateRole, INVALID_INDEX};
use raftstore::{Error, Result};
use raftstore::coprocessor::CoprocessorHost;
use raftstore::store::Config;
use raftstore::store::worker::{apply, Proposal, RegionProposal};
use raftstore::store::worker::apply::ExecResult;

use util::worker::{FutureWorker, Scheduler};
use raftstore::store::worker::{Apply, ApplyRes, ApplyTask};
use util::Either;
use util::time::monotonic_raw_now;
use util::collections::{FlatMap, FlatMapValues as Values, HashSet};

use pd::{PdTask, INVALID_ID};

use super::store::{Store, StoreStat};
use super::peer_storage::{write_peer_state, ApplySnapResult, InvokeContext, PeerStorage};
use super::util;
use super::msg::Callback;
use super::cmd_resp;
use super::transport::Transport;
use super::engine::Snapshot;
use super::metrics::*;
use super::local_metrics::{RaftMessageMetrics, RaftMetrics, RaftProposeMetrics, RaftReadyMetrics};

const TRANSFER_LEADER_ALLOW_LOG_LAG: u64 = 10;
const DEFAULT_APPEND_WB_SIZE: usize = 4 * 1024;

struct ReadIndexRequest {
    id: u64,
    cmds: Vec<(RaftCmdRequest, Callback)>,
    renew_lease_time: Timespec,
}

impl ReadIndexRequest {
    fn binary_id(&self) -> &[u8] {
        unsafe {
            let id = &self.id as *const u64 as *const u8;
            slice::from_raw_parts(id, 8)
        }
    }
}

impl Drop for ReadIndexRequest {
    fn drop(&mut self) {
        if !self.cmds.is_empty() {
            panic!("callback of index read at {} is leak.", self.id);
        }
    }
}

#[derive(Default)]
struct ReadIndexQueue {
    id_allocator: u64,
    reads: VecDeque<ReadIndexRequest>,
    ready_cnt: usize,
}

impl ReadIndexQueue {
    fn next_id(&mut self) -> u64 {
        self.id_allocator += 1;
        self.id_allocator
    }

    fn clear_uncommitted(&mut self, term: u64) {
        for mut read in self.reads.drain(self.ready_cnt..) {
            for (_, cb) in read.cmds.drain(..) {
                apply::notify_stale_req(term, cb);
            }
        }
    }
}

/// The returned states of the peer after checking whether it is stale
#[derive(Debug)]
pub enum StaleState {
    Valid,
    ToValidate,
}

pub struct ProposalMeta {
    pub index: u64,
    pub term: u64,
    /// `renew_lease_time` contains the last time when a peer starts to renew lease.
    pub renew_lease_time: Option<Timespec>,
}

#[derive(Default)]
struct ProposalQueue {
    queue: VecDeque<ProposalMeta>,
}

impl ProposalQueue {
    fn pop(&mut self, term: u64) -> Option<ProposalMeta> {
        self.queue.pop_front().and_then(|meta| {
            if meta.term > term {
                self.queue.push_front(meta);
                return None;
            }
            Some(meta)
        })
    }

    fn push(&mut self, meta: ProposalMeta) {
        self.queue.push_back(meta);
    }

    fn clear(&mut self) {
        self.queue.clear();
    }
}

pub struct ReadyContext<'a, T: 'a> {
    pub kv_wb: WriteBatch,
    pub raft_wb: WriteBatch,
    pub sync_log: bool,
    pub metrics: &'a mut RaftMetrics,
    pub trans: &'a T,
    pub ready_res: Vec<(Ready, InvokeContext)>,
}

impl<'a, T> ReadyContext<'a, T> {
    pub fn new(metrics: &'a mut RaftMetrics, t: &'a T, cap: usize) -> ReadyContext<'a, T> {
        ReadyContext {
            kv_wb: WriteBatch::new(),
            raft_wb: WriteBatch::with_capacity(DEFAULT_APPEND_WB_SIZE),
            sync_log: false,
            metrics: metrics,
            trans: t,
            ready_res: Vec::with_capacity(cap),
        }
    }
}

// TODO: make sure received entries are not corrupted
// If this happens, TiKV will panic and can't recover without extra effort.
#[inline]
pub fn parse_data_at<T: Message + MessageStatic>(data: &[u8], index: u64, tag: &str) -> T {
    protobuf::parse_from_bytes::<T>(data).unwrap_or_else(|e| {
        panic!("{} data is corrupted at {}: {:?}", tag, index, e);
    })
}

pub struct ConsistencyState {
    pub last_check_time: Instant,
    // (computed_result_or_to_be_verified, index, hash)
    pub index: u64,
    pub hash: Vec<u8>,
}

enum RequestPolicy {
    // Handle the read request directly without dispatch.
    ReadLocal,
    // Handle the read request via raft's SafeReadIndex mechanism.
    ReadIndex,
    ProposeNormal,
    ProposeTransferLeader,
    ProposeConfChange,
}

#[derive(Default, Clone)]
pub struct PeerStat {
    pub written_bytes: u64,
    pub written_keys: u64,
}

pub struct Peer {
    kv_engine: Arc<DB>,
    raft_engine: Arc<DB>,
    cfg: Rc<Config>,
    peer_cache: RefCell<FlatMap<u64, metapb::Peer>>,
    pub peer: metapb::Peer,
    region_id: u64,
    pub raft_group: RawNode<PeerStorage>,
    proposals: ProposalQueue,
    apply_proposals: Vec<Proposal>,
    pending_reads: ReadIndexQueue,
    // Record the last instant of each peer's heartbeat response.
    pub peer_heartbeats: FlatMap<u64, Instant>,
    coprocessor_host: Arc<CoprocessorHost>,
    /// an inaccurate difference in region size since last reset.
    pub size_diff_hint: u64,
    /// delete keys' count since last reset.
    pub delete_keys_hint: u64,
    /// approximate region size.
    pub approximate_size: Option<u64>,

    pub consistency_state: ConsistencyState,

    pub tag: String,

    // Index of last scheduled committed raft log.
    pub last_applying_idx: u64,
    pub last_compacted_idx: u64,
    // Approximate size of logs that is applied but not compacted yet.
    pub raft_log_size_hint: u64,
    // When entry exceed max size, reject to propose the entry.
    pub raft_entry_max_size: u64,

    apply_scheduler: Scheduler<ApplyTask>,

    pub pending_remove: bool,

    marked_to_be_checked: bool,

    leader_missing_time: Option<Instant>,

    // `leader_lease_expired_time` contains either timestamps of
    //   1. Either::Left<Timespec>
    //      A safe leader lease expired time, which marks the leader holds the lease for now.
    //      The lease is safe until the clock time goes over this timestamp.
    //      It would increase when raft log entries are applied in current term.
    //   2. Either::Right<Timespec>
    //      An unsafe leader lease expired time, which marks the leader may still hold or lose
    //      its lease until the clock time goes over this timestamp.
    //      It would be set after the message MsgTimeoutNow is sent by current peer.
    //      The message MsgTimeoutNow starts a leader transfer procedure. During this procedure,
    //      current peer as an old leader may still hold its lease or lose it.
    //      It's possible there is a new leader elected and current peer as an old leader
    //      doesn't step down due to network partition from the new leader. In that case,
    //      current peer lose its leader lease.
    //      Within this unsafe leader lease expire time, read requests could not be performed
    //      locally.
    leader_lease_expired_time: Option<Either<Timespec, Timespec>>,

    pub peer_stat: PeerStat,
}

impl Peer {
    // If we create the peer actively, like bootstrap/split/merge region, we should
    // use this function to create the peer. The region must contain the peer info
    // for this store.
    pub fn create<T, C>(store: &mut Store<T, C>, region: &metapb::Region) -> Result<Peer> {
        let store_id = store.store_id();
        let peer_id = match util::find_peer(region, store_id) {
            None => {
                return Err(box_err!(
                    "find no peer for store {} in region {:?}",
                    store_id,
                    region
                ))
            }
            Some(peer) => peer.get_id(),
        };

        info!(
            "[region {}] create peer with id {}",
            region.get_id(),
            peer_id
        );
        Peer::new(store, region, peer_id)
    }

    // The peer can be created from another node with raft membership changes, and we only
    // know the region_id and peer_id when creating this replicated peer, the region info
    // will be retrieved later after applying snapshot.
    pub fn replicate<T, C>(store: &mut Store<T, C>, region_id: u64, peer_id: u64) -> Result<Peer> {
        // We will remove tombstone key when apply snapshot
        info!("[region {}] replicate peer with id {}", region_id, peer_id);

        let mut region = metapb::Region::new();
        region.set_id(region_id);
        Peer::new(store, &region, peer_id)
    }

    fn new<T, C>(store: &mut Store<T, C>, region: &metapb::Region, peer_id: u64) -> Result<Peer> {
        if peer_id == raft::INVALID_ID {
            return Err(box_err!("invalid peer id"));
        }

        let cfg = store.config();

        let store_id = store.store_id();
        let sched = store.snap_scheduler();
        let peer_cache = FlatMap::default();
        let tag = format!("[region {}] {}", region.get_id(), peer_id);

        let ps = PeerStorage::new(
            store.kv_engine(),
            store.raft_engine(),
            region,
            sched,
            tag.clone(),
            store.entry_cache_metries.clone(),
        )?;

        let applied_index = ps.applied_index();

        let raft_cfg = raft::Config {
            id: peer_id,
            peers: vec![],
            election_tick: cfg.raft_election_timeout_ticks,
            heartbeat_tick: cfg.raft_heartbeat_ticks,
            max_size_per_msg: cfg.raft_max_size_per_msg.0,
            max_inflight_msgs: cfg.raft_max_inflight_msgs,
            applied: applied_index,
            check_quorum: true,
            tag: tag.clone(),
            skip_bcast_commit: true,
            ..Default::default()
        };

        let raft_group = RawNode::new(&raft_cfg, ps, &[])?;

        let mut peer = Peer {
            kv_engine: store.kv_engine(),
            raft_engine: store.raft_engine(),
            peer: util::new_peer(store_id, peer_id),
            region_id: region.get_id(),
            raft_group: raft_group,
            proposals: Default::default(),
            apply_proposals: vec![],
            pending_reads: Default::default(),
            peer_cache: RefCell::new(peer_cache),
            peer_heartbeats: FlatMap::default(),
            coprocessor_host: store.coprocessor_host.clone(),
            size_diff_hint: 0,
            delete_keys_hint: 0,
            approximate_size: None,
            apply_scheduler: store.apply_scheduler(),
            pending_remove: false,
            marked_to_be_checked: false,
            leader_missing_time: Some(Instant::now()),
            tag: tag,
            last_applying_idx: applied_index,
            last_compacted_idx: 0,
            consistency_state: ConsistencyState {
                last_check_time: Instant::now(),
                index: INVALID_INDEX,
                hash: vec![],
            },
            raft_log_size_hint: 0,
            raft_entry_max_size: cfg.raft_entry_max_size.0,
            cfg: cfg,
            leader_lease_expired_time: None,
            peer_stat: PeerStat::default(),
        };

        // If this region has only one peer and I am the one, campaign directly.
        if region.get_peers().len() == 1 && region.get_peers()[0].get_store_id() == store_id {
            peer.raft_group.campaign()?;
        }

        Ok(peer)
    }

    #[inline]
    fn next_proposal_index(&self) -> u64 {
        self.raft_group.raft.raft_log.last_index() + 1
    }

    pub fn mark_to_be_checked(&mut self, pending_raft_groups: &mut HashSet<u64>) {
        if !self.marked_to_be_checked {
            self.marked_to_be_checked = true;
            pending_raft_groups.insert(self.region_id);
        }
    }

    pub fn destroy(&mut self) -> Result<()> {
        let t = Instant::now();

        let region = self.get_store().get_region().clone();
        info!("{} begin to destroy", self.tag);

        // Set Tombstone state explicitly
        let kv_wb = WriteBatch::new();
        let raft_wb = WriteBatch::new();
        self.mut_store().clear_meta(&kv_wb, &raft_wb)?;
        write_peer_state(&self.kv_engine, &kv_wb, &region, PeerState::Tombstone)?;
        // write kv rocksdb first in case of restart happen between two write
        let mut write_opts = WriteOptions::new();
        write_opts.set_sync(self.cfg.sync_log);
        self.kv_engine.write_opt(kv_wb, &write_opts)?;
        self.raft_engine.write_opt(raft_wb, &write_opts)?;

        if self.get_store().is_initialized() {
            // If we meet panic when deleting data and raft log, the dirty data
            // will be cleared by a newer snapshot applying or restart.
            if let Err(e) = self.get_store().clear_data() {
                error!("{} failed to schedule clear data task: {:?}", self.tag, e);
            }
        }

        for mut read in self.pending_reads.reads.drain(..) {
            for (_, cb) in read.cmds.drain(..) {
                apply::notify_req_region_removed(region.get_id(), cb);
            }
        }

        for proposal in self.apply_proposals.drain(..) {
            apply::notify_req_region_removed(region.get_id(), proposal.cb);
        }

        info!("{} destroy itself, takes {:?}", self.tag, t.elapsed());

        Ok(())
    }

    pub fn is_initialized(&self) -> bool {
        self.get_store().is_initialized()
    }

    pub fn kv_engine(&self) -> Arc<DB> {
        self.kv_engine.clone()
    }

    pub fn raft_engine(&self) -> Arc<DB> {
        self.raft_engine.clone()
    }

    pub fn region(&self) -> &metapb::Region {
        self.get_store().get_region()
    }

    pub fn peer_id(&self) -> u64 {
        self.peer.get_id()
    }

    pub fn get_raft_status(&self) -> raft::Status {
        self.raft_group.status()
    }

    pub fn leader_id(&self) -> u64 {
        self.raft_group.raft.leader_id
    }

    pub fn is_leader(&self) -> bool {
        self.raft_group.raft.state == StateRole::Leader
    }

    #[inline]
    pub fn get_store(&self) -> &PeerStorage {
        self.raft_group.get_store()
    }

    #[inline]
    pub fn mut_store(&mut self) -> &mut PeerStorage {
        self.raft_group.mut_store()
    }

    #[inline]
    pub fn is_applying_snapshot(&self) -> bool {
        self.get_store().is_applying_snapshot()
    }

    #[inline]
    pub fn has_pending_snapshot(&self) -> bool {
        self.raft_group.get_snap().is_some()
    }

    fn add_ready_metric(&self, ready: &Ready, metrics: &mut RaftReadyMetrics) {
        metrics.message += ready.messages.len() as u64;
        metrics.commit += ready
            .committed_entries
            .as_ref()
            .map_or(0, |v| v.len() as u64);
        metrics.append += ready.entries.len() as u64;

        if !raft::is_empty_snap(&ready.snapshot) {
            metrics.snapshot += 1;
        }
    }

    #[inline]
    fn send<T, I>(&mut self, trans: &T, msgs: I, metrics: &mut RaftMessageMetrics) -> Result<()>
    where
        T: Transport,
        I: IntoIterator<Item = eraftpb::Message>,
    {
        for msg in msgs {
            let msg_type = msg.get_msg_type();

            self.send_raft_message(msg, trans)?;

            match msg_type {
                MessageType::MsgAppend => metrics.append += 1,
                MessageType::MsgAppendResponse => metrics.append_resp += 1,
                MessageType::MsgRequestVote => metrics.vote += 1,
                MessageType::MsgRequestVoteResponse => metrics.vote_resp += 1,
                MessageType::MsgSnapshot => metrics.snapshot += 1,
                MessageType::MsgHeartbeat => metrics.heartbeat += 1,
                MessageType::MsgHeartbeatResponse => metrics.heartbeat_resp += 1,
                MessageType::MsgTransferLeader => metrics.transfer_leader += 1,
                MessageType::MsgTimeoutNow => {
                    // After a leader transfer procedure is triggered, the lease for
                    // the old leader may be expired earlier than usual, since a new leader
                    // may be elected and the old leader doesn't step down due to
                    // network partition from the new leader.
                    // For lease safty during leader transfer, mark `leader_lease_expired_time`
                    // to be unsafe until next_lease_expired_time from now
                    self.leader_lease_expired_time = Some(Either::Right(
                        self.next_lease_expired_time(monotonic_raw_now()),
                    ));

                    metrics.timeout_now += 1;
                }
                _ => {}
            }
        }
        Ok(())
    }

    pub fn step(&mut self, m: eraftpb::Message) -> Result<()> {
        if self.is_leader() && m.get_from() != INVALID_ID {
            self.peer_heartbeats.insert(m.get_from(), Instant::now());
        }
        self.raft_group.step(m)?;
        Ok(())
    }

    pub fn check_peers(&mut self) {
        if !self.is_leader() {
            self.peer_heartbeats.clear();
            return;
        }

        if self.peer_heartbeats.len() == self.region().get_peers().len() {
            return;
        }

        // Insert heartbeats in case that some peers never response heartbeats.
        for peer in self.region().get_peers().to_owned() {
            self.peer_heartbeats
                .entry(peer.get_id())
                .or_insert_with(Instant::now);
        }
    }

    pub fn collect_down_peers(&self, max_duration: Duration) -> Vec<PeerStats> {
        let mut down_peers = Vec::new();
        for p in self.region().get_peers() {
            if p.get_id() == self.peer.get_id() {
                continue;
            }
            if let Some(instant) = self.peer_heartbeats.get(&p.get_id()) {
                if instant.elapsed() >= max_duration {
                    let mut stats = PeerStats::new();
                    stats.set_peer(p.clone());
                    stats.set_down_seconds(instant.elapsed().as_secs());
                    down_peers.push(stats);
                }
            }
        }
        down_peers
    }

    pub fn collect_pending_peers(&self) -> Vec<metapb::Peer> {
        let mut pending_peers = Vec::with_capacity(self.region().get_peers().len());
        let status = self.raft_group.status();
        let truncated_idx = self.get_store().truncated_index();
        for (id, progress) in status.progress {
            if id == self.peer.get_id() {
                continue;
            }
            if progress.matched < truncated_idx {
                if let Some(p) = self.get_peer_from_cache(id) {
                    pending_peers.push(p);
                }
            }
        }
        pending_peers
    }

    pub fn check_stale_state(&mut self, d: Duration) -> StaleState {
        // Updates the `leader_missing_time` according to the current state.
        if self.leader_id() == raft::INVALID_ID {
            if self.leader_missing_time.is_none() {
                self.leader_missing_time = Some(Instant::now())
            }
        } else if self.is_initialized() {
            // A peer is considered as in the leader missing state if it's uninitialized or
            // if it's initialized but is isolated from its leader.
            // For an uninitialized peer, even if its leader sends heartbeats to it,
            // it cannot successfully receive the snapshot from the leader and apply the snapshot.
            // The raft state machine cannot work in an uninitialized peer to detect
            // if the leader is working.
            self.leader_missing_time = None
        }

        // Checks whether the current peer is stale.
        let duration = match self.leader_missing_time {
            Some(t) => t.elapsed(),
            None => Duration::new(0, 0),
        };
        if duration >= d {
            // Resets the `leader_missing_time` to avoid sending the same tasks to
            // PD worker continuously during the leader missing timeout.
            self.leader_missing_time = None;
            return StaleState::ToValidate;
        }
        StaleState::Valid
    }

    fn next_lease_expired_time(&self, send_to_quorum_ts: Timespec) -> Timespec {
        // The valid leader lease should be
        // "lease = max_lease - (quorum_commit_ts - send_to_quorum_ts)"
        // And the expired timestamp for that leader lease is "quorum_commit_ts + lease",
        // which is "send_to_quorum_ts + max_lease" in short.
        send_to_quorum_ts + self.cfg.raft_store_max_leader_lease()
    }

    fn on_role_changed(&mut self, ready: &Ready, worker: &FutureWorker<PdTask>) {
        // Update leader lease when the Raft state changes.
        if let Some(ref ss) = ready.ss {
            match ss.raft_state {
                StateRole::Leader => {
                    // The local read can only be performed after a new leader has applied
                    // the first empty entry on its term. After that the lease expiring time
                    // should be updated to
                    //   send_to_quorum_ts + max_lease
                    // as the comments in `next_lease_expired_time` function explain.
                    // It is recommended to update the lease expiring time right after
                    // this peer becomes leader because it's more convenient to do it here and
                    // it has no impact on the correctness.
                    let next_expired_time = self.next_lease_expired_time(monotonic_raw_now());
                    self.leader_lease_expired_time = Some(Either::Left(next_expired_time));
                    debug!(
                        "{} becomes leader and lease expired time is {:?}",
                        self.tag,
                        next_expired_time
                    );
                    self.heartbeat_pd(worker)
                }
                StateRole::Follower => {
                    self.leader_lease_expired_time = None;
                }
                _ => {}
            }
        }
    }

    #[inline]
    pub fn ready_to_handle_pending_snap(&self) -> bool {
        // If apply worker is still working, written apply state may be overwritten
        // by apply worker. So we have to wait here.
        // Please note that committed_index can't be used here. When applying a snapshot,
        // a stale heartbeat can make the leader think follower has already applied
        // the snapshot, and send remaining log entries, which may increase committed_index.
        // TODO: add more test
        self.last_applying_idx == self.get_store().applied_index()
    }

    #[inline]
    pub fn ready_to_handle_read(&self) -> bool {
        // If applied_index_term isn't equal to current term, there may be some values that are not
        // applied by this leader yet but the old leader.
        self.get_store().applied_index_term == self.term()
    }

    pub fn take_apply_proposals(&mut self) -> Option<RegionProposal> {
        if self.apply_proposals.is_empty() {
            return None;
        }

        let proposals = mem::replace(&mut self.apply_proposals, vec![]);
        let region_proposal = RegionProposal::new(self.peer_id(), self.region_id, proposals);
        Some(region_proposal)
    }

    pub fn handle_raft_ready_append<T: Transport>(
        &mut self,
        ctx: &mut ReadyContext<T>,
        worker: &FutureWorker<PdTask>,
    ) {
        self.marked_to_be_checked = false;
        if self.pending_remove {
            return;
        }
        if self.mut_store().check_applying_snap() {
            // If we continue to handle all the messages, it may cause too many messages because
            // leader will send all the remaining messages to this follower, which can lead
            // to full message queue under high load.
            debug!(
                "{} still applying snapshot, skip further handling.",
                self.tag
            );
            return;
        }

        if self.has_pending_snapshot() && !self.ready_to_handle_pending_snap() {
            debug!(
                "{} [apply_idx: {}, last_applying_idx: {}] is not ready to apply snapshot.",
                self.tag,
                self.get_store().applied_index(),
                self.last_applying_idx
            );
            return;
        }

        if !self.raft_group
            .has_ready_since(Some(self.last_applying_idx))
        {
            return;
        }

        debug!("{} handle raft ready", self.tag);

        let mut ready = self.raft_group.ready_since(self.last_applying_idx);

        self.on_role_changed(&ready, worker);

        self.add_ready_metric(&ready, &mut ctx.metrics.ready);

        // The leader can write to disk and replicate to the followers concurrently
        // For more details, check raft thesis 10.2.1.
        if self.is_leader() {
            let msgs = ready.messages.drain(..);
            self.send(ctx.trans, msgs, &mut ctx.metrics.message)
                .unwrap_or_else(|e| {
                    // We don't care that the message is sent failed, so here just log this error.
                    warn!("{} leader send messages err {:?}", self.tag, e);
                });
        }

        let invoke_ctx = match self.mut_store().handle_raft_ready(ctx, &ready) {
            Ok(r) => r,
            Err(e) => {
                // We may have written something to writebatch and it can't be reverted, so has
                // to panic here.
                panic!("{} failed to handle raft ready: {:?}", self.tag, e);
            }
        };

        ctx.ready_res.push((ready, invoke_ctx));
    }

    pub fn post_raft_ready_append<T: Transport>(
        &mut self,
        metrics: &mut RaftMetrics,
        trans: &T,
        ready: &mut Ready,
        invoke_ctx: InvokeContext,
    ) -> Option<ApplySnapResult> {
        if invoke_ctx.has_snapshot() {
            // When apply snapshot, there is no log applied and not compacted yet.
            self.raft_log_size_hint = 0;
        }

        let apply_snap_result = self.mut_store().post_ready(invoke_ctx);

        if !self.is_leader() {
            self.send(trans, ready.messages.drain(..), &mut metrics.message)
                .unwrap_or_else(|e| {
                    warn!("{} follower send messages err {:?}", self.tag, e);
                });
        }

        if apply_snap_result.is_some() {
            let reg = ApplyTask::register(self);
            self.apply_scheduler.schedule(reg).unwrap();
        }

        apply_snap_result
    }

    pub fn handle_raft_ready_apply(&mut self, mut ready: Ready, apply_tasks: &mut Vec<Apply>) {
        // Call `handle_raft_committed_entries` directly here may lead to inconsistency.
        // In some cases, there will be some pending committed entries when applying a
        // snapshot. If we call `handle_raft_committed_entries` directly, these updates
        // will be written to disk. Because we apply snapshot asynchronously, so these
        // updates will soon be removed. But the soft state of raft is still be updated
        // in memory. Hence when handle ready next time, these updates won't be included
        // in `ready.committed_entries` again, which will lead to inconsistency.
        if self.is_applying_snapshot() {
            // Snapshot's metadata has been applied.
            self.last_applying_idx = self.get_store().truncated_index();
        } else {
            let committed_entries = ready.committed_entries.take().unwrap();
            // leader needs to update lease.
            let mut to_be_updated = self.is_leader();
            if !to_be_updated {
                // It's not leader anymore, we are safe to clear proposals. If it becomes leader
                // again, the lease should be updated when election is finished, old proposals
                // have no effect.
                self.proposals.clear();
            }
            for entry in committed_entries.iter().rev() {
                // raft meta is very small, can be ignored.
                self.raft_log_size_hint += entry.get_data().len() as u64;
                if to_be_updated {
                    to_be_updated = !self.maybe_update_lease(entry);
                }
            }
            if !committed_entries.is_empty() {
                self.last_applying_idx = committed_entries.last().unwrap().get_index();
                apply_tasks.push(Apply::new(self.region_id, self.term(), committed_entries));
            }
        }

        self.apply_reads(&ready);

        self.raft_group.advance_append(ready);
        if self.is_applying_snapshot() {
            // Because we only handle raft ready when not applying snapshot, so following
            // line won't be called twice for the same snapshot.
            self.raft_group.advance_apply(self.last_applying_idx);
        }
    }

    fn apply_reads(&mut self, ready: &Ready) {
        let mut propose_time = None;
        if self.ready_to_handle_read() {
            for state in &ready.read_states {
                let mut read = self.pending_reads.reads.pop_front().unwrap();
                assert_eq!(state.request_ctx.as_slice(), read.binary_id());
                for (req, cb) in read.cmds.drain(..) {
                    // TODO: we should add test case that a split happens before pending
                    // read-index is handled. To do this we need to control async-apply
                    // procedure precisely.
                    cb(self.handle_read(req));
                }
                propose_time = Some(read.renew_lease_time);
            }
        } else {
            for state in &ready.read_states {
                let read = &self.pending_reads.reads[self.pending_reads.ready_cnt];
                assert_eq!(state.request_ctx.as_slice(), read.binary_id());
                self.pending_reads.ready_cnt += 1;
                propose_time = Some(read.renew_lease_time);
            }
        }

        // Note that only after handle read_states can we identify what requests are
        // actually stale.
        if ready.ss.is_some() {
            let term = self.term();
            // all uncommitted reads will be dropped silently in raft.
            self.pending_reads.clear_uncommitted(term);
        }

        if let Some(Either::Right(_)) = self.leader_lease_expired_time {
            return;
        }

        if let Some(propose_time) = propose_time {
            self.update_lease_with(propose_time);
        }
    }

    pub fn post_apply(
        &mut self,
        res: &ApplyRes,
        groups: &mut HashSet<u64>,
        store_stat: &mut StoreStat,
    ) {
        if self.is_applying_snapshot() {
            panic!("{} should not applying snapshot.", self.tag);
        }

        let has_split = res.exec_res.iter().any(|e| match *e {
            ExecResult::SplitRegion { .. } => true,
            _ => false,
        });

        self.raft_group
            .advance_apply(res.apply_state.get_applied_index());
        self.mut_store().apply_state = res.apply_state.clone();
        self.mut_store().applied_index_term = res.applied_index_term;
        self.peer_stat.written_keys += res.metrics.written_keys;
        self.peer_stat.written_bytes += res.metrics.written_bytes;
        store_stat.engine_total_bytes_written += res.metrics.written_bytes;
        store_stat.engine_total_keys_written += res.metrics.written_keys;

        let diff = if has_split {
            self.delete_keys_hint = res.metrics.delete_keys_hint;
            res.metrics.size_diff_hint
        } else {
            self.delete_keys_hint += res.metrics.delete_keys_hint;
            self.size_diff_hint as i64 + res.metrics.size_diff_hint
        };
        self.size_diff_hint = cmp::max(diff, 0) as u64;

        if self.has_pending_snapshot() && self.ready_to_handle_pending_snap() {
            self.mark_to_be_checked(groups);
        }

        if self.pending_reads.ready_cnt > 0 && self.ready_to_handle_read() {
            for _ in 0..self.pending_reads.ready_cnt {
                let mut read = self.pending_reads.reads.pop_front().unwrap();
                for (req, cb) in read.cmds.drain(..) {
                    cb(self.handle_read(req));
                }
            }
            self.pending_reads.ready_cnt = 0;
        }
    }

    fn update_lease_with(&mut self, propose_time: Timespec) {
        // Try to renew the leader lease as this command asks to.
        if self.leader_lease_expired_time.is_some() {
            let current_expired_time =
                match self.leader_lease_expired_time.as_ref().unwrap().as_ref() {
                    Either::Left(safe_expired_time) => *safe_expired_time,
                    Either::Right(unsafe_expired_time) => *unsafe_expired_time,
                };
            // This peer is leader and has recorded leader lease.
            // Calculate the renewed lease for this command. If the renewed lease lives longer
            // than the current leader lease, update the current leader lease to the renewed lease.
            let next_expired_time = self.next_lease_expired_time(propose_time);
            // Use the lease expired timestamp comparison here, so that these codes still
            // work no matter how the leader changes before applying this command.
            if current_expired_time < next_expired_time {
                debug!(
                    "{} update leader lease expired time from {:?} to {:?}",
                    self.tag,
                    current_expired_time,
                    next_expired_time
                );
                self.leader_lease_expired_time = Some(Either::Left(next_expired_time));
            }
        } else if self.is_leader() {
            // This peer is leader but its leader lease has expired.
            // Calculate the renewed lease for this command, and update the leader lease
            // for this peer.
            let next_expired_time = self.next_lease_expired_time(propose_time);
            debug!(
                "{} update leader lease expired time from None to {:?}",
                self.tag,
                next_expired_time
            );
            self.leader_lease_expired_time = Some(Either::Left(next_expired_time));
        }
    }

    /// Try to update lease.
    ///
    /// If the it can make sure that its lease is the latest lease, returns true.
    fn maybe_update_lease(&mut self, entry: &eraftpb::Entry) -> bool {
        let propose_time = match self.find_propose_time(entry.get_index(), entry.get_term()) {
            Some(t) => t,
            _ => return false,
        };

        self.update_lease_with(propose_time);

        true
    }

    pub fn maybe_campaign(
        &mut self,
        last_peer: &Peer,
        pending_raft_groups: &mut HashSet<u64>,
    ) -> bool {
        if self.region().get_peers().len() <= 1 {
            // The peer campaigned when it was created, no need to do it again.
            return false;
        }

        if !last_peer.is_leader() {
            return false;
        }

        // If last peer is the leader of the region before split, it's intuitional for
        // it to become the leader of new split region.
        let _ = self.raft_group.campaign();
        self.mark_to_be_checked(pending_raft_groups);

        true
    }

    fn find_propose_time(&mut self, index: u64, term: u64) -> Option<Timespec> {
        while let Some(meta) = self.proposals.pop(term) {
            if meta.index == index && meta.term == term {
                return Some(meta.renew_lease_time.unwrap());
            }
        }
        None
    }

    /// Propose a request.
    ///
    /// Return true means the request has been proposed successfully.
    pub fn propose(
        &mut self,
        cb: Callback,
        req: RaftCmdRequest,
        mut err_resp: RaftCmdResponse,
        metrics: &mut RaftProposeMetrics,
    ) -> bool {
        if self.pending_remove {
            return false;
        }

        metrics.all += 1;

        let mut is_conf_change = false;

        let res = match self.get_handle_policy(&req) {
            Ok(RequestPolicy::ReadLocal) => {
                self.read_local(req, cb, metrics);
                return false;
            }
            Ok(RequestPolicy::ReadIndex) => return self.read_index(req, cb, metrics),
            Ok(RequestPolicy::ProposeNormal) => self.propose_normal(req, metrics),
            Ok(RequestPolicy::ProposeTransferLeader) => {
                return self.propose_transfer_leader(req, cb, metrics)
            }
            Ok(RequestPolicy::ProposeConfChange) => {
                is_conf_change = true;
                self.propose_conf_change(req, metrics)
            }
            Err(e) => Err(e),
        };

        match res {
            Err(e) => {
                cmd_resp::bind_error(&mut err_resp, e);
                cb(err_resp);
                false
            }
            Ok(idx) => {
                let meta = ProposalMeta {
                    index: idx,
                    term: self.term(),
                    renew_lease_time: None,
                };
                self.post_propose(meta, is_conf_change, cb);
                true
            }
        }
    }

    /// Propose a snapshot request. Note that the `None` response means
    /// it requires the peer to perform a read-index. The request never
    /// be actual proposed to other nodes.
    pub fn propose_snapshot(
        &mut self,
        req: RaftCmdRequest,
        metrics: &mut RaftProposeMetrics,
    ) -> Option<RaftCmdResponse> {
        if self.pending_remove {
            let mut resp = RaftCmdResponse::new();
            cmd_resp::bind_error(&mut resp, box_err!("peer is pending remove"));
            return Some(resp);
        }
        metrics.all += 1;

        // TODO: deny non-snapshot request.

        match self.get_handle_policy(&req) {
            Ok(RequestPolicy::ReadLocal) => {
                metrics.local_read += 1;
                Some(self.handle_read(req))
            }
            // require to propose again, and use the `propose` above.
            Ok(RequestPolicy::ReadIndex) => None,
            Ok(_) => unreachable!(),
            Err(e) => {
                let mut resp = cmd_resp::new_error(e);
                cmd_resp::bind_term(&mut resp, self.term());
                Some(resp)
            }
        }
    }

    fn post_propose(&mut self, mut meta: ProposalMeta, is_conf_change: bool, cb: Callback) {
        // Try to renew leader lease on every consistent read/write request.
        meta.renew_lease_time = Some(monotonic_raw_now());

        let p = Proposal::new(is_conf_change, meta.index, meta.term, cb);
        self.apply_proposals.push(p);

        self.proposals.push(meta);
    }

    fn get_handle_policy(&mut self, req: &RaftCmdRequest) -> Result<RequestPolicy> {
        if req.has_admin_request() {
            if apply::get_change_peer_cmd(req).is_some() {
                return Ok(RequestPolicy::ProposeConfChange);
            }
            if get_transfer_leader_cmd(req).is_some() {
                return Ok(RequestPolicy::ProposeTransferLeader);
            }
            return Ok(RequestPolicy::ProposeNormal);
        }

        let mut is_read = false;
        let mut is_write = false;
        for r in req.get_requests() {
            match r.get_cmd_type() {
                CmdType::Get | CmdType::Snap => is_read = true,
                CmdType::Delete | CmdType::Put | CmdType::DeleteRange => is_write = true,
                CmdType::Prewrite | CmdType::Invalid => {
                    return Err(box_err!(
                        "invalid cmd type {:?}, message maybe currupted",
                        r.get_cmd_type()
                    ));
                }
            }

            if is_read && is_write {
                return Err(box_err!("read and write can't be mixed in one batch."));
            }
        }

        if is_write {
            return Ok(RequestPolicy::ProposeNormal);
        }

        if (req.has_header() && req.get_header().get_read_quorum()) ||
            !self.raft_group.raft.in_lease()
        {
            return Ok(RequestPolicy::ReadIndex);
        }

        // If applied index's term is differ from current raft's term, leader transfer
        // must happened, if read locally, we may read old value.
        if self.get_store().applied_index_term != self.raft_group.raft.term {
            // TODO: add it in queue directly.
            return Ok(RequestPolicy::ReadIndex);
        }

        // If the leader lease has expired, local read should not be performed.
        if self.leader_lease_expired_time.is_none() {
            return Ok(RequestPolicy::ReadIndex);
        }

        if let Some(Either::Left(safe_expired_time)) = self.leader_lease_expired_time {
            if monotonic_raw_now() <= safe_expired_time {
                return Ok(RequestPolicy::ReadLocal);
            }

            debug!(
                "{} leader lease expired time {:?} is outdated",
                self.tag,
                safe_expired_time
            );
            // Reset leader lease expiring time.
            self.leader_lease_expired_time = None;
        }

        // Perform a consistent read to Raft quorum and try to renew the leader lease.
        Ok(RequestPolicy::ReadIndex)
    }

    /// Count the number of the healthy nodes.
    /// A node is healthy when
    /// 1. it's the leader of the Raft group, which has the latest logs
    /// 2. it's a follower, and it does not lag behind the leader a lot.
    ///    If a snapshot is involved between it and the Raft leader, it's not healthy since
    ///    it cannot works as a node in the quorum to receive replicating logs from leader.
    fn count_healthy_node(&self, progress: Values<u64, Progress>) -> usize {
        let mut healthy = 0;
        for pr in progress {
            if pr.matched >= self.get_store().truncated_index() {
                healthy += 1;
            }
        }
        healthy
    }

    /// Check whether it's safe to propose the specified conf change request.
    /// It's safe iff at least the quorum of the Raft group is still healthy
    /// right after that conf change is applied.
    /// Define the total number of nodes in current Raft cluster to be `total`.
    /// To ensure the above safety, if the cmd is
    /// 1. A `AddNode` request
    ///    Then at least '(total + 1)/2 + 1' nodes need to be up to date for now.
    /// 2. A `RemoveNode` request
    ///    Then at least '(total - 1)/2 + 1' other nodes (the node about to be removed is excluded)
    ///    need to be up to date for now. If 'allow_remove_leader' is false then
    ///    the peer to be removed should not be the leader.
    fn check_conf_change(&self, cmd: &RaftCmdRequest) -> Result<()> {
        let change_peer = apply::get_change_peer_cmd(cmd).unwrap();

        let change_type = change_peer.get_change_type();
        let peer = change_peer.get_peer();

        if change_type == ConfChangeType::RemoveNode && !self.cfg.allow_remove_leader &&
            peer.get_id() == self.peer_id()
        {
            warn!(
                "{} rejects remove leader request {:?}",
                self.tag,
                change_peer
            );
            return Err(box_err!("ignore remove leader"));
        }

        let mut status = self.raft_group.status();
        let total = status.progress.len();
        if total == 1 {
            // It's always safe if there is only one node in the cluster.
            return Ok(());
        }

        match change_type {
            ConfChangeType::AddNode => {
                status.progress.insert(peer.get_id(), Progress::default());
            }
            ConfChangeType::RemoveNode => {
                if status.progress.remove(&peer.get_id()).is_none() {
                    // It's always safe to remove a unexisting node.
                    return Ok(());
                }
            }
        }
        let healthy = self.count_healthy_node(status.progress.values());
        let quorum_after_change = raft::quorum(status.progress.len());
        if healthy >= quorum_after_change {
            return Ok(());
        }

        PEER_ADMIN_CMD_COUNTER_VEC
            .with_label_values(&["conf_change", "reject_unsafe"])
            .inc();

        info!(
            "{} rejects unsafe conf change request {:?}, total {}, healthy {},  \
             quorum after change {}",
            self.tag,
            change_peer,
            total,
            healthy,
            quorum_after_change
        );
        Err(box_err!(
            "unsafe to perform conf change {:?}, total {}, healthy {}, quorum after \
             change {}",
            change_peer,
            total,
            healthy,
            quorum_after_change
        ))
    }

    fn transfer_leader(&mut self, peer: &metapb::Peer) {
        info!("{} transfer leader to {:?}", self.tag, peer);

        self.raft_group.transfer_leader(peer.get_id());
    }

    fn is_transfer_leader_allowed(&self, peer: &metapb::Peer) -> bool {
        let peer_id = peer.get_id();
        let status = self.raft_group.status();

        if !status.progress.contains_key(&peer_id) {
            return false;
        }

        for progress in status.progress.values() {
            if progress.state == ProgressState::Snapshot {
                return false;
            }
        }

        let last_index = self.get_store().last_index();
        last_index <= status.progress[&peer_id].matched + TRANSFER_LEADER_ALLOW_LOG_LAG
    }

    fn read_local(&mut self, req: RaftCmdRequest, cb: Callback, metrics: &mut RaftProposeMetrics) {
        metrics.local_read += 1;
        cb(self.handle_read(req));
    }

    fn read_index(
        &mut self,
        req: RaftCmdRequest,
        cb: Callback,
        metrics: &mut RaftProposeMetrics,
    ) -> bool {
        metrics.read_index += 1;

        let renew_lease_time = monotonic_raw_now();
        if let Some(read) = self.pending_reads.reads.back_mut() {
            if read.renew_lease_time + self.cfg.raft_store_max_leader_lease() > renew_lease_time {
                read.cmds.push((req, cb));
                return false;
            }
        }

        // Should we call pre_propose here?
        let last_pending_read_count = self.raft_group.raft.pending_read_count();
        let last_ready_read_count = self.raft_group.raft.ready_read_count();

        let id = self.pending_reads.next_id();
        let ctx: [u8; 8] = unsafe { mem::transmute(id) };
        self.raft_group.read_index(ctx.to_vec());

        let pending_read_count = self.raft_group.raft.pending_read_count();
        let ready_read_count = self.raft_group.raft.ready_read_count();

        if pending_read_count == last_pending_read_count &&
            ready_read_count == last_ready_read_count
        {
            // The message gets dropped silently, can't be handled anymore.
            apply::notify_stale_req(self.term(), cb);
            return false;
        }

        self.pending_reads.reads.push_back(ReadIndexRequest {
            id: id,
            cmds: vec![(req, cb)],
            renew_lease_time: renew_lease_time,
        });

        match self.leader_lease_expired_time {
            Some(Either::Right(_)) => {}
            _ => return true,
        };

        // TimeoutNow has been sent out, so we need to propose explicitly to
        // update leader lease.

        let req = RaftCmdRequest::new();
        if let Ok(index) = self.propose_normal(req, metrics) {
            let meta = ProposalMeta {
                index: index,
                term: self.term(),
                renew_lease_time: Some(renew_lease_time),
            };
            self.post_propose(meta, false, box |_| {});
        }

        true
    }

    fn propose_normal(
        &mut self,
        mut req: RaftCmdRequest,
        metrics: &mut RaftProposeMetrics,
    ) -> Result<u64> {
        metrics.normal += 1;

        // TODO: validate request for unexpected changes.
        self.coprocessor_host.pre_propose(self.region(), &mut req)?;
        let data = req.write_to_bytes()?;

        // TODO: use local histogram metrics
        PEER_PROPOSE_LOG_SIZE_HISTOGRAM.observe(data.len() as f64);

        if data.len() as u64 > self.raft_entry_max_size {
            error!("entry is too large, entry size {}", data.len());
            return Err(Error::RaftEntryTooLarge(self.region_id, data.len() as u64));
        }

        let sync_log = get_sync_log_from_request(&req);
        let propose_index = self.next_proposal_index();
        self.raft_group.propose(data, sync_log)?;
        if self.next_proposal_index() == propose_index {
            // The message is dropped silently, this usually due to leader absence
            // or transferring leader. Both cases can be considered as NotLeader error.
            return Err(Error::NotLeader(self.region_id, None));
        }

        Ok(propose_index)
    }

    // Return true to if the transfer leader request is accepted.
    fn propose_transfer_leader(
        &mut self,
        req: RaftCmdRequest,
        cb: Callback,
        metrics: &mut RaftProposeMetrics,
    ) -> bool {
        metrics.transfer_leader += 1;

        let transfer_leader = get_transfer_leader_cmd(&req).unwrap();
        let peer = transfer_leader.get_peer();

        let transfered = if self.is_transfer_leader_allowed(peer) {
            self.transfer_leader(peer);
            true
        } else {
            info!(
                "{} transfer leader message {:?} ignored directly",
                self.tag,
                req
            );
            false
        };

        // transfer leader command doesn't need to replicate log and apply, so we
        // return immediately. Note that this command may fail, we can view it just as an advice
        cb(make_transfer_leader_response());

        transfered
    }

    fn propose_conf_change(
        &mut self,
        req: RaftCmdRequest,
        metrics: &mut RaftProposeMetrics,
    ) -> Result<u64> {
        if self.raft_group.raft.pending_conf {
            info!("{} there is a pending conf change, try later", self.tag);
            return Err(box_err!(
                "{} there is a pending conf change, try later",
                self.tag
            ));
        }

        self.check_conf_change(&req)?;

        metrics.conf_change += 1;

        let data = req.write_to_bytes()?;

        // TODO: use local histogram metrics
        PEER_PROPOSE_LOG_SIZE_HISTOGRAM.observe(data.len() as f64);

        let change_peer = apply::get_change_peer_cmd(&req).unwrap();

        let mut cc = eraftpb::ConfChange::new();
        cc.set_change_type(change_peer.get_change_type());
        cc.set_node_id(change_peer.get_peer().get_id());
        cc.set_context(data);

        info!(
            "{} propose conf change {:?} peer {:?}",
            self.tag,
            cc.get_change_type(),
            cc.get_node_id()
        );

        let propose_index = self.next_proposal_index();
        self.raft_group.propose_conf_change(cc)?;
        if self.next_proposal_index() == propose_index {
            // The message is dropped silently, this usually due to leader absence
            // or transferring leader. Both cases can be considered as NotLeader error.
            return Err(Error::NotLeader(self.region_id, None));
        }

        Ok(propose_index)
    }

    fn handle_read(&mut self, req: RaftCmdRequest) -> RaftCmdResponse {
        let mut resp = self.exec_read(&req).unwrap_or_else(|e| {
            match e {
                Error::StaleEpoch(..) => info!("{} stale epoch err: {:?}", self.tag, e),
                _ => error!("{} execute raft command err: {:?}", self.tag, e),
            }
            cmd_resp::new_error(e)
        });

        cmd_resp::bind_term(&mut resp, self.term());
        resp
    }

    pub fn term(&self) -> u64 {
        self.raft_group.raft.term
    }

    pub fn stop(&mut self) {
        self.mut_store().cancel_applying_snap();
        for mut read in self.pending_reads.reads.drain(..) {
            read.cmds.clear();
        }
    }
}

pub fn check_epoch(region: &metapb::Region, req: &RaftCmdRequest) -> Result<()> {
    let (mut check_ver, mut check_conf_ver) = (false, false);
    if req.has_admin_request() {
        match req.get_admin_request().get_cmd_type() {
            AdminCmdType::CompactLog |
            AdminCmdType::InvalidAdmin |
            AdminCmdType::ComputeHash |
            AdminCmdType::VerifyHash => {}
            AdminCmdType::Split => check_ver = true,
            AdminCmdType::ChangePeer => check_conf_ver = true,
            AdminCmdType::TransferLeader => {
                check_ver = true;
                check_conf_ver = true;
            }
        };
    } else {
        // for get/set/delete, we don't care conf_version.
        check_ver = true;
    }

    if !check_ver && !check_conf_ver {
        return Ok(());
    }

    if !req.get_header().has_region_epoch() {
        return Err(box_err!("missing epoch!"));
    }

    let from_epoch = req.get_header().get_region_epoch();
    let latest_epoch = region.get_region_epoch();

    // should we use not equal here?
    if (check_conf_ver && from_epoch.get_conf_ver() < latest_epoch.get_conf_ver()) ||
        (check_ver && from_epoch.get_version() < latest_epoch.get_version())
    {
        debug!(
            "[region {}] received stale epoch {:?}, mime: {:?}",
            region.get_id(),
            from_epoch,
            latest_epoch
        );
        return Err(Error::StaleEpoch(
            format!(
                "latest_epoch of region {} is {:?}, but you \
                 sent {:?}",
                region.get_id(),
                latest_epoch,
                from_epoch
            ),
            vec![region.to_owned()],
        ));
    }

    Ok(())
}

impl Peer {
    pub fn insert_peer_cache(&mut self, peer: metapb::Peer) {
        self.peer_cache.borrow_mut().insert(peer.get_id(), peer);
    }

    pub fn remove_peer_from_cache(&mut self, peer_id: u64) {
        self.peer_cache.borrow_mut().remove(&peer_id);
    }

    pub fn get_peer_from_cache(&self, peer_id: u64) -> Option<metapb::Peer> {
        if let Some(peer) = self.peer_cache.borrow().get(&peer_id) {
            return Some(peer.clone());
        }

        // Try to find in region, if found, set in cache.
        for peer in self.get_store().get_region().get_peers() {
            if peer.get_id() == peer_id {
                self.peer_cache.borrow_mut().insert(peer_id, peer.clone());
                return Some(peer.clone());
            }
        }

        None
    }

    pub fn heartbeat_pd(&self, worker: &FutureWorker<PdTask>) {
        let task = PdTask::Heartbeat {
            region: self.region().clone(),
            peer: self.peer.clone(),
            down_peers: self.collect_down_peers(self.cfg.max_peer_down_duration.0),
            pending_peers: self.collect_pending_peers(),
<<<<<<< HEAD
            written_bytes: self.peer_stat.written_bytes,
            written_keys: self.peer_stat.written_keys,
=======
            written_bytes: self.peer_stat.written_bytes - self.peer_stat.last_written_bytes,
            written_keys: self.peer_stat.written_keys - self.peer_stat.last_written_keys,
            read_bytes: self.peer_stat.read_bytes - self.peer_stat.last_read_bytes,
            read_keys: self.peer_stat.read_keys - self.peer_stat.last_read_keys,
            region_size: self.approximate_size,
>>>>>>> 1b3f0a8c
        };
        if let Err(e) = worker.schedule(task) {
            error!("{} failed to notify pd: {}", self.tag, e);
        }
    }

    fn send_raft_message<T: Transport>(&mut self, msg: eraftpb::Message, trans: &T) -> Result<()> {
        let mut send_msg = RaftMessage::new();
        send_msg.set_region_id(self.region_id);
        // set current epoch
        send_msg.set_region_epoch(self.region().get_region_epoch().clone());

        let from_peer = self.peer.clone();

        let to_peer = match self.get_peer_from_cache(msg.get_to()) {
            Some(p) => p,
            None => {
                return Err(box_err!(
                    "failed to look up recipient peer {} in region {}",
                    msg.get_to(),
                    self.region_id
                ))
            }
        };

        let to_peer_id = to_peer.get_id();
        let to_store_id = to_peer.get_store_id();
        let msg_type = msg.get_msg_type();
        debug!(
            "{} send raft msg {:?}[size: {}] from {} to {}",
            self.tag,
            msg_type,
            msg.compute_size(),
            from_peer.get_id(),
            to_peer_id
        );

        send_msg.set_from_peer(from_peer);
        send_msg.set_to_peer(to_peer);

        // There could be two cases:
        // 1. Target peer already exists but has not established communication with leader yet
        // 2. Target peer is added newly due to member change or region split, but it's not
        //    created yet
        // For both cases the region start key and end key are attached in RequestVote and
        // Heartbeat message for the store of that peer to check whether to create a new peer
        // when receiving these messages, or just to wait for a pending region split to perform
        // later.
        if self.get_store().is_initialized() &&
            (msg_type == MessageType::MsgRequestVote ||
            // the peer has not been known to this leader, it may exist or not.
            (msg_type == MessageType::MsgHeartbeat && msg.get_commit() == INVALID_INDEX))
        {
            let region = self.region();
            send_msg.set_start_key(region.get_start_key().to_vec());
            send_msg.set_end_key(region.get_end_key().to_vec());
        }

        send_msg.set_message(msg);

        if let Err(e) = trans.send(send_msg) {
            warn!(
                "{} failed to send msg to {} in store {}, err: {:?}",
                self.tag,
                to_peer_id,
                to_store_id,
                e
            );

            // unreachable store
            self.raft_group.report_unreachable(to_peer_id);
            if msg_type == eraftpb::MessageType::MsgSnapshot {
                self.raft_group
                    .report_snapshot(to_peer_id, SnapshotStatus::Failure);
            }
        }

        Ok(())
    }

    fn exec_read(&mut self, req: &RaftCmdRequest) -> Result<RaftCmdResponse> {
        check_epoch(self.region(), req)?;
        let mut snap = None;
        let requests = req.get_requests();
        let mut responses = Vec::with_capacity(requests.len());

        for req in requests {
            let cmd_type = req.get_cmd_type();
            let mut resp = match cmd_type {
                CmdType::Get => {
                    if snap.is_none() {
                        snap = Some(Snapshot::new(self.kv_engine.clone()));
                    }
                    apply::do_get(&self.tag, self.region(), snap.as_ref().unwrap(), req)?
                }
                CmdType::Snap => apply::do_snap(self.region().to_owned())?,
                CmdType::Prewrite |
                CmdType::Put |
                CmdType::Delete |
                CmdType::DeleteRange |
                CmdType::Invalid => unreachable!(),
            };

            resp.set_cmd_type(cmd_type);

            responses.push(resp);
        }

        let mut resp = RaftCmdResponse::new();
        resp.set_responses(protobuf::RepeatedField::from_vec(responses));
        Ok(resp)
    }
}

fn get_transfer_leader_cmd(msg: &RaftCmdRequest) -> Option<&TransferLeaderRequest> {
    if !msg.has_admin_request() {
        return None;
    }
    let req = msg.get_admin_request();
    if !req.has_transfer_leader() {
        return None;
    }

    Some(req.get_transfer_leader())
}

fn get_sync_log_from_request(msg: &RaftCmdRequest) -> bool {
    if msg.has_admin_request() {
        let req = msg.get_admin_request();
        return req.get_cmd_type() == AdminCmdType::ChangePeer ||
            req.get_cmd_type() == AdminCmdType::Split;
    }

    msg.get_header().get_sync_log()
}

fn make_transfer_leader_response() -> RaftCmdResponse {
    let mut response = AdminResponse::new();
    response.set_cmd_type(AdminCmdType::TransferLeader);
    response.set_transfer_leader(TransferLeaderResponse::new());
    let mut resp = RaftCmdResponse::new();
    resp.set_admin_response(response);
    resp
}<|MERGE_RESOLUTION|>--- conflicted
+++ resolved
@@ -1567,16 +1567,9 @@
             peer: self.peer.clone(),
             down_peers: self.collect_down_peers(self.cfg.max_peer_down_duration.0),
             pending_peers: self.collect_pending_peers(),
-<<<<<<< HEAD
             written_bytes: self.peer_stat.written_bytes,
             written_keys: self.peer_stat.written_keys,
-=======
-            written_bytes: self.peer_stat.written_bytes - self.peer_stat.last_written_bytes,
-            written_keys: self.peer_stat.written_keys - self.peer_stat.last_written_keys,
-            read_bytes: self.peer_stat.read_bytes - self.peer_stat.last_read_bytes,
-            read_keys: self.peer_stat.read_keys - self.peer_stat.last_read_keys,
             region_size: self.approximate_size,
->>>>>>> 1b3f0a8c
         };
         if let Err(e) = worker.schedule(task) {
             error!("{} failed to notify pd: {}", self.tag, e);
