// Copyright 2016 TiKV Project Authors. Licensed under Apache-2.0.

use std::cell::RefCell;
use std::collections::Bound::{Excluded, Unbounded};
use std::collections::VecDeque;
use std::sync::atomic::AtomicBool;
use std::sync::{atomic, Arc};
use std::time::{Duration, Instant};
use std::{cmp, mem, slice, u64};

use engine::rocks::{Snapshot, SyncSnapshot, WriteBatch, WriteOptions, DB};
use engine::{Engines, Peekable};
use kvproto::metapb;
use kvproto::pdpb::PeerStats;
use kvproto::raft_cmdpb::{
    self, AdminCmdType, AdminResponse, CmdType, RaftCmdRequest, RaftCmdResponse, Request, Response,
    TransferLeaderRequest, TransferLeaderResponse,
};
use kvproto::raft_serverpb::{
    MergeState, PeerState, RaftApplyState, RaftMessage, RaftSnapshotData,
};
use protobuf::{self, Message};
use raft::eraftpb::{self, ConfChangeType, EntryType, MessageType};
use raft::{
    self, Progress, ProgressState, RawNode, Ready, SnapshotStatus, StateRole, INVALID_INDEX,
    NO_LIMIT,
};
use time::Timespec;

use crate::pd::{PdTask, INVALID_ID};
use crate::raftstore::coprocessor::{CoprocessorHost, RegionChangeEvent};
use crate::raftstore::store::fsm::store::PollContext;
use crate::raftstore::store::fsm::{
    apply, Apply, ApplyMetrics, ApplyTask, ApplyTaskRes, Proposal, RegionProposal,
};
use crate::raftstore::store::keys::{enc_end_key, enc_start_key};
use crate::raftstore::store::worker::{ReadProgress, ReadTask, RegionTask};
use crate::raftstore::store::{keys, Callback, Config, ReadResponse, RegionSnapshot};
use crate::raftstore::{Error, Result};
use tikv_util::collections::HashMap;
use tikv_util::time::{duration_to_sec, monotonic_raw_now};
use tikv_util::worker::Scheduler;
use tikv_util::{escape, MustConsumeVec};

use super::cmd_resp;
use super::local_metrics::{RaftMessageMetrics, RaftReadyMetrics};
use super::metrics::*;
use super::peer_storage::{write_peer_state, ApplySnapResult, InvokeContext, PeerStorage};
use super::transport::Transport;
use super::util::{self, check_region_epoch, is_initial_msg, Lease, LeaseState};
use super::DestroyPeerJob;

const SHRINK_CACHE_CAPACITY: usize = 64;

struct ReadIndexRequest {
    id: u64,
    cmds: MustConsumeVec<(RaftCmdRequest, Callback)>,
    renew_lease_time: Timespec,
}

impl ReadIndexRequest {
    // Transmutes `self.id` to a 8 bytes slice, so that we can use the payload to do read index.
    fn binary_id(&self) -> &[u8] {
        unsafe {
            let id = &self.id as *const u64 as *const u8;
            slice::from_raw_parts(id, 8)
        }
    }
}

#[derive(Default)]
struct ReadIndexQueue {
    id_allocator: u64,
    reads: VecDeque<ReadIndexRequest>,
    ready_cnt: usize,
}

impl ReadIndexQueue {
    fn next_id(&mut self) -> u64 {
        self.id_allocator += 1;
        self.id_allocator
    }

    fn clear_uncommitted(&mut self, term: u64) {
        for mut read in self.reads.drain(self.ready_cnt..) {
            for (_, cb) in read.cmds.drain(..) {
                apply::notify_stale_req(term, cb);
            }
        }
    }

    fn gc(&mut self) {
        if self.reads.capacity() > SHRINK_CACHE_CAPACITY && self.reads.len() < SHRINK_CACHE_CAPACITY
        {
            self.reads.shrink_to_fit();
        }
    }
}

/// The returned states of the peer after checking whether it is stale
#[derive(Debug, PartialEq, Eq)]
pub enum StaleState {
    Valid,
    ToValidate,
    LeaderMissing,
}

/// Meta information about proposals.
pub struct ProposalMeta {
    pub index: u64,
    pub term: u64,
    /// `renew_lease_time` contains the last time when a peer starts to renew lease.
    pub renew_lease_time: Option<Timespec>,
}

#[derive(Default)]
struct ProposalQueue {
    queue: VecDeque<ProposalMeta>,
}

impl ProposalQueue {
    fn pop(&mut self, term: u64) -> Option<ProposalMeta> {
        self.queue.pop_front().and_then(|meta| {
            if meta.term > term {
                self.queue.push_front(meta);
                return None;
            }
            Some(meta)
        })
    }

    fn push(&mut self, meta: ProposalMeta) {
        self.queue.push_back(meta);
    }

    fn clear(&mut self) {
        self.queue.clear();
    }

    fn gc(&mut self) {
        if self.queue.capacity() > SHRINK_CACHE_CAPACITY && self.queue.len() < SHRINK_CACHE_CAPACITY
        {
            self.queue.shrink_to_fit();
        }
    }
}

bitflags! {
    // TODO: maybe declare it as protobuf struct is better.
    /// A bitmap contains some useful flags when dealing with `eraftpb::Entry`.
    pub struct ProposalContext: u8 {
        const SYNC_LOG       = 0b00000001;
        const SPLIT          = 0b00000010;
        const PREPARE_MERGE  = 0b00000100;
    }
}

impl ProposalContext {
    /// Converts itself to a vector.
    pub fn to_vec(self) -> Vec<u8> {
        if self.is_empty() {
            return vec![];
        }
        let ctx = self.bits();
        vec![ctx]
    }

    /// Initializes a `ProposalContext` from a byte slice.
    pub fn from_bytes(ctx: &[u8]) -> ProposalContext {
        if ctx.is_empty() {
            ProposalContext::empty()
        } else if ctx.len() == 1 {
            ProposalContext::from_bits_truncate(ctx[0])
        } else {
            panic!("invalid ProposalContext {:?}", ctx);
        }
    }
}

/// `ConsistencyState` is used for consistency check.
pub struct ConsistencyState {
    pub last_check_time: Instant,
    // (computed_result_or_to_be_verified, index, hash)
    pub index: u64,
    pub hash: Vec<u8>,
}

/// Statistics about raft peer.
#[derive(Default, Clone)]
pub struct PeerStat {
    pub written_bytes: u64,
    pub written_keys: u64,
}

/// A struct that stores the state to wait for `PrepareMerge` apply result.
///
/// When handling the apply result of a `CommitMerge`, the source peer may have
/// not handle the apply result of the `PrepareMerge`, so the target peer has
/// to abort current handle process and wait for it asynchronously.
pub struct WaitApplyResultState {
    /// The following apply results waiting to be handled, including the `CommitMerge`.
    /// These will be handled once `ready_to_merge` is true.
    pub results: Vec<ApplyTaskRes>,
    /// It is used by target peer to check whether the apply result of `PrepareMerge` is handled.
    pub ready_to_merge: Arc<AtomicBool>,
}

pub struct Peer {
    /// The ID of the Region which this Peer belongs to.
    region_id: u64,
    // TODO: remove it once panic!() support slog fields.
    /// Peer_tag, "[region <region_id>] <peer_id>"
    pub tag: String,
    /// The Peer meta information.
    pub peer: metapb::Peer,

    /// The Raft state machine of this Peer.
    pub raft_group: RawNode<PeerStorage>,
    /// The cache of meta information for Region's other Peers.
    peer_cache: RefCell<HashMap<u64, metapb::Peer>>,
    /// Record the last instant of each peer's heartbeat response.
    pub peer_heartbeats: HashMap<u64, Instant>,

    proposals: ProposalQueue,
    apply_proposals: Vec<Proposal>,

    leader_missing_time: Option<Instant>,
    leader_lease: Lease,
    pending_reads: ReadIndexQueue,

    /// If it fails to send messages to leader.
    pub leader_unreachable: bool,
    /// Whether this peer is destroyed asynchronously.
    pub pending_remove: bool,
    /// If a snapshot is being applied asynchronously, messages should not be sent.
    pending_messages: Vec<eraftpb::Message>,

    /// Record the instants of peers being added into the configuration.
    /// Remove them after they are not pending any more.
    pub peers_start_pending_time: Vec<(u64, Instant)>,
    pub recent_conf_change_time: Instant,

    /// An inaccurate difference in region size since last reset.
    /// It is used to decide whether split check is needed.
    pub size_diff_hint: u64,
    /// The count of deleted keys since last reset.
    delete_keys_hint: u64,
    /// An inaccurate difference in region size after compaction.
    /// It is used to trigger check split to update approximate size and keys after space reclamation
    /// of deleted entries.
    pub compaction_declined_bytes: u64,
    /// Approximate size of the region.
    pub approximate_size: Option<u64>,
    /// Approximate keys of the region.
    pub approximate_keys: Option<u64>,

    /// The state for consistency check.
    pub consistency_state: ConsistencyState,

    /// The index of last scheduled committed raft log.
    pub last_applying_idx: u64,
    /// The index of last compacted raft log. It is used for the next compact log task.
    pub last_compacted_idx: u64,
    /// The index of the latest urgent proposal index.
    last_urgent_proposal_idx: u64,
    /// The index of the latest committed split command.
    last_committed_split_idx: u64,
    /// Approximate size of logs that is applied but not compacted yet.
    pub raft_log_size_hint: u64,

    /// The index of the latest committed prepare merge command.
    last_committed_prepare_merge_idx: u64,
    /// The merge related state. It indicates this Peer is in merging.
    pub pending_merge_state: Option<MergeState>,
    /// The state to wait for `PrepareMerge` apply result.
    pub pending_merge_apply_result: Option<WaitApplyResultState>,

    /// Write Statistics for PD to schedule hot spot.
    pub peer_stat: PeerStat,
}

impl Peer {
    pub fn new(
        store_id: u64,
        cfg: &Config,
        sched: Scheduler<RegionTask>,
        engines: Engines,
        region: &metapb::Region,
        peer: metapb::Peer,
    ) -> Result<Peer> {
        if peer.get_id() == raft::INVALID_ID {
            return Err(box_err!("invalid peer id"));
        }

        let tag = format!("[region {}] {}", region.get_id(), peer.get_id());

        let ps = PeerStorage::new(engines.clone(), region, sched, peer.get_id(), tag.clone())?;

        let applied_index = ps.applied_index();

        let raft_cfg = raft::Config {
            id: peer.get_id(),
            peers: vec![],
            election_tick: cfg.raft_election_timeout_ticks,
            heartbeat_tick: cfg.raft_heartbeat_ticks,
            min_election_tick: cfg.raft_min_election_timeout_ticks,
            max_election_tick: cfg.raft_max_election_timeout_ticks,
            max_size_per_msg: cfg.raft_max_size_per_msg.0,
            max_inflight_msgs: cfg.raft_max_inflight_msgs,
            applied: applied_index,
            check_quorum: true,
            tag: tag.clone(),
            skip_bcast_commit: true,
            pre_vote: cfg.prevote,
            ..Default::default()
        };

        let raft_group = RawNode::new(&raft_cfg, ps, vec![])?;
        let mut peer = Peer {
            peer,
            region_id: region.get_id(),
            raft_group,
            proposals: Default::default(),
            apply_proposals: vec![],
            pending_reads: Default::default(),
            peer_cache: RefCell::new(HashMap::default()),
            peer_heartbeats: HashMap::default(),
            peers_start_pending_time: vec![],
            recent_conf_change_time: Instant::now(),
            size_diff_hint: 0,
            delete_keys_hint: 0,
            approximate_size: None,
            approximate_keys: None,
            compaction_declined_bytes: 0,
            leader_unreachable: false,
            pending_remove: false,
            pending_merge_state: None,
            last_committed_prepare_merge_idx: 0,
            leader_missing_time: Some(Instant::now()),
            tag,
            last_applying_idx: applied_index,
            last_compacted_idx: 0,
            last_urgent_proposal_idx: u64::MAX,
            last_committed_split_idx: 0,
            consistency_state: ConsistencyState {
                last_check_time: Instant::now(),
                index: INVALID_INDEX,
                hash: vec![],
            },
            raft_log_size_hint: 0,
            leader_lease: Lease::new(cfg.raft_store_max_leader_lease()),
            pending_messages: vec![],
            pending_merge_apply_result: None,
            peer_stat: PeerStat::default(),
        };

        // If this region has only one peer and I am the one, campaign directly.
        if region.get_peers().len() == 1 && region.get_peers()[0].get_store_id() == store_id {
            peer.raft_group.campaign()?;
        }

        Ok(peer)
    }

    /// Register self to apply_scheduler and read_scheduler so that the peer is then usable.
    /// Also trigger `RegionChangeEvent::Create` here.
    pub fn activate<T, C>(&self, ctx: &PollContext<T, C>) {
        ctx.apply_router
            .schedule_task(self.region_id, ApplyTask::register(self));
        if let Err(e) = ctx.local_reader.schedule(ReadTask::register(self)) {
            info!(
                "failed to schedule local reader, are we shutting down?";
                "region_id" => self.region_id,
                "peer_id" => self.peer.get_id(),
                "err" => ?e,
            );
        }

        ctx.coprocessor_host.on_region_changed(
            self.region(),
            RegionChangeEvent::Create,
            self.get_role(),
        );
    }

    #[inline]
    fn next_proposal_index(&self) -> u64 {
        self.raft_group.raft.raft_log.last_index() + 1
    }

    /// Tries to destroy itself. Returns a job (if needed) to do more cleaning tasks.
    pub fn maybe_destroy(&mut self) -> Option<DestroyPeerJob> {
        if self.pending_remove {
            info!(
                "is being destroyed, skip";
                "region_id" => self.region_id,
                "peer_id" => self.peer.get_id(),
            );
            return None;
        }
        let initialized = self.get_store().is_initialized();
        let async_remove = if self.is_applying_snapshot() {
            if !self.mut_store().cancel_applying_snap() {
                info!(
                    "stale peer is applying snapshot, will destroy next time";
                    "region_id" => self.region_id,
                    "peer_id" => self.peer.get_id(),
                );
                return None;
            }
            // There is no tasks in apply/local read worker.
            false
        } else {
            initialized
        };
        self.pending_remove = true;

        Some(DestroyPeerJob {
            async_remove,
            initialized,
            region_id: self.region_id,
            peer: self.peer.clone(),
        })
    }

    /// Does the real destroy task which includes:
    /// 1. Set the region to tombstone;
    /// 2. Clear data;
    /// 3. Notify all pending requests.
    pub fn destroy<T, C>(&mut self, ctx: &PollContext<T, C>, keep_data: bool) -> Result<()> {
        fail_point!("raft_store_skip_destroy_peer", |_| Ok(()));
        let t = Instant::now();

        let region = self.region().clone();
        info!(
            "begin to destroy";
            "region_id" => self.region_id,
            "peer_id" => self.peer.get_id(),
        );

        // Set Tombstone state explicitly
        let kv_wb = WriteBatch::new();
        let raft_wb = WriteBatch::new();
        self.mut_store().clear_meta(&kv_wb, &raft_wb)?;
        write_peer_state(
            &ctx.engines.kv,
            &kv_wb,
            &region,
            PeerState::Tombstone,
            self.pending_merge_state.clone(),
        )?;
        // write kv rocksdb first in case of restart happen between two write
        let mut write_opts = WriteOptions::new();
        write_opts.set_sync(ctx.cfg.sync_log);
        ctx.engines.write_kv_opt(&kv_wb, &write_opts)?;
        ctx.engines.write_raft_opt(&raft_wb, &write_opts)?;

        if self.get_store().is_initialized() && !keep_data {
            // If we meet panic when deleting data and raft log, the dirty data
            // will be cleared by a newer snapshot applying or restart.
            if let Err(e) = self.get_store().clear_data() {
                error!(
                    "failed to schedule clear data task";
                    "region_id" => self.region_id,
                    "peer_id" => self.peer.get_id(),
                    "err" => ?e,
                );
            }
        }

        for mut read in self.pending_reads.reads.drain(..) {
            for (_, cb) in read.cmds.drain(..) {
                apply::notify_req_region_removed(region.get_id(), cb);
            }
        }

        for proposal in self.apply_proposals.drain(..) {
            apply::notify_req_region_removed(region.get_id(), proposal.cb);
        }

        info!(
            "peer destroy itself";
            "region_id" => self.region_id,
            "peer_id" => self.peer.get_id(),
            "takes" => ?t.elapsed(),
        );

        Ok(())
    }

    #[inline]
    pub fn is_initialized(&self) -> bool {
        self.get_store().is_initialized()
    }

    #[inline]
    pub fn region(&self) -> &metapb::Region {
        self.get_store().region()
    }

    /// Set the region of a peer.
    ///
    /// This will update the region of the peer, caller must ensure the region
    /// has been preserved in a durable device.
    pub fn set_region(
        &mut self,
        host: &CoprocessorHost,
        local_reader: &Scheduler<ReadTask>,
        region: metapb::Region,
    ) {
        if self.region().get_region_epoch().get_version() < region.get_region_epoch().get_version()
        {
            // Epoch version changed, disable read on the localreader for this region.
            self.leader_lease.expire_remote_lease();
        }
        self.mut_store().set_region(region.clone());
        let progress = ReadProgress::region(region);
        // Always update read delegate's region to avoid stale region info after a follower
        // becoming a leader.
        self.maybe_update_read_progress(local_reader, progress);

        if !self.pending_remove {
            host.on_region_changed(self.region(), RegionChangeEvent::Update, self.get_role());
        }
    }

    #[inline]
    pub fn peer_id(&self) -> u64 {
        self.peer.get_id()
    }

    #[inline]
    pub fn get_raft_status(&self) -> raft::StatusRef<'_> {
        self.raft_group.status_ref()
    }

    #[inline]
    pub fn leader_id(&self) -> u64 {
        self.raft_group.raft.leader_id
    }

    #[inline]
    pub fn is_leader(&self) -> bool {
        self.raft_group.raft.state == StateRole::Leader
    }

    #[inline]
    pub fn get_role(&self) -> StateRole {
        self.raft_group.raft.state
    }

    #[inline]
    pub fn get_store(&self) -> &PeerStorage {
        self.raft_group.get_store()
    }

    #[inline]
    pub fn mut_store(&mut self) -> &mut PeerStorage {
        self.raft_group.mut_store()
    }

    #[inline]
    pub fn is_applying_snapshot(&self) -> bool {
        self.get_store().is_applying_snapshot()
    }

    /// Returns `true` if the raft group has replicated a snapshot but not committed it yet.
    #[inline]
    pub fn has_pending_snapshot(&self) -> bool {
        self.get_pending_snapshot().is_some()
    }

    #[inline]
    pub fn get_pending_snapshot(&self) -> Option<&eraftpb::Snapshot> {
        self.raft_group.get_snap()
    }

    fn add_ready_metric(&self, ready: &Ready, metrics: &mut RaftReadyMetrics) {
        metrics.message += ready.messages.len() as u64;
        metrics.commit += ready
            .committed_entries
            .as_ref()
            .map_or(0, |v| v.len() as u64);
        metrics.append += ready.entries.len() as u64;

        if !raft::is_empty_snap(&ready.snapshot) {
            metrics.snapshot += 1;
        }
    }

    #[inline]
    fn send<T, I>(&mut self, trans: &mut T, msgs: I, metrics: &mut RaftMessageMetrics) -> Result<()>
    where
        T: Transport,
        I: IntoIterator<Item = eraftpb::Message>,
    {
        for msg in msgs {
            let msg_type = msg.get_msg_type();
            self.send_raft_message(msg, trans)?;
            match msg_type {
                MessageType::MsgAppend => metrics.append += 1,
                MessageType::MsgAppendResponse => metrics.append_resp += 1,
                MessageType::MsgRequestPreVote => metrics.prevote += 1,
                MessageType::MsgRequestPreVoteResponse => metrics.prevote_resp += 1,
                MessageType::MsgRequestVote => metrics.vote += 1,
                MessageType::MsgRequestVoteResponse => metrics.vote_resp += 1,
                MessageType::MsgSnapshot => metrics.snapshot += 1,
                MessageType::MsgHeartbeat => metrics.heartbeat += 1,
                MessageType::MsgHeartbeatResponse => metrics.heartbeat_resp += 1,
                MessageType::MsgTransferLeader => metrics.transfer_leader += 1,
                MessageType::MsgTimeoutNow => {
                    // After a leader transfer procedure is triggered, the lease for
                    // the old leader may be expired earlier than usual, since a new leader
                    // may be elected and the old leader doesn't step down due to
                    // network partition from the new leader.
                    // For lease safety during leader transfer, transit `leader_lease`
                    // to suspect.
                    self.leader_lease.suspect(monotonic_raw_now());

                    metrics.timeout_now += 1;
                }
                // We do not care about these message types for metrics.
                // Explicitly declare them so when we add new message types we are forced to
                // decide.
                MessageType::MsgHup
                | MessageType::MsgBeat
                | MessageType::MsgPropose
                | MessageType::MsgUnreachable
                | MessageType::MsgSnapStatus
                | MessageType::MsgCheckQuorum
                | MessageType::MsgReadIndex
                | MessageType::MsgReadIndexResp => {}
            }
        }
        Ok(())
    }

    /// Steps the raft message.
    pub fn step(&mut self, m: eraftpb::Message) -> Result<()> {
        fail_point!(
            "step_message_3_1",
            { self.peer.get_store_id() == 3 && self.region_id == 1 },
            |_| Ok(())
        );
        if self.is_leader() && m.get_from() != INVALID_ID {
            self.peer_heartbeats.insert(m.get_from(), Instant::now());
            // As the leader we know we are not missing.
            self.leader_missing_time.take();
        } else if m.get_from() == self.leader_id() {
            // As another role know we're not missing.
            self.leader_missing_time.take();
        }
        self.raft_group.step(m)?;
        Ok(())
    }

    /// Checks and updates `peer_heartbeats` for the peer.
    pub fn check_peers(&mut self) {
        if !self.is_leader() {
            self.peer_heartbeats.clear();
            return;
        }

        if self.peer_heartbeats.len() == self.region().get_peers().len() {
            return;
        }

        // Insert heartbeats in case that some peers never response heartbeats.
        let region = self.raft_group.get_store().region();
        for peer in region.get_peers() {
            self.peer_heartbeats
                .entry(peer.get_id())
                .or_insert_with(Instant::now);
        }
    }

    /// Collects all down peers.
    pub fn collect_down_peers(&self, max_duration: Duration) -> Vec<PeerStats> {
        let mut down_peers = Vec::new();
        for p in self.region().get_peers() {
            if p.get_id() == self.peer.get_id() {
                continue;
            }
            if let Some(instant) = self.peer_heartbeats.get(&p.get_id()) {
                if instant.elapsed() >= max_duration {
                    let mut stats = PeerStats::new();
                    stats.set_peer(p.clone());
                    stats.set_down_seconds(instant.elapsed().as_secs());
                    down_peers.push(stats);
                }
            }
        }
        down_peers
    }

    /// Collects all pending peers and update `peers_start_pending_time`.
    pub fn collect_pending_peers(&mut self) -> Vec<metapb::Peer> {
        let mut pending_peers = Vec::with_capacity(self.region().get_peers().len());
        let status = self.raft_group.status_ref();
        let truncated_idx = self.get_store().truncated_index();

        if status.progress.is_none() {
            return pending_peers;
        }

        let progresses = status.progress.unwrap().iter();
        for (&id, progress) in progresses {
            if id == self.peer.get_id() {
                continue;
            }
            if progress.matched < truncated_idx {
                if let Some(p) = self.get_peer_from_cache(id) {
                    pending_peers.push(p);
                    if !self
                        .peers_start_pending_time
                        .iter()
                        .any(|&(pid, _)| pid == id)
                    {
                        let now = Instant::now();
                        self.peers_start_pending_time.push((id, now));
                        debug!(
                            "peer start pending";
                            "region_id" => self.region_id,
                            "peer_id" => self.peer.get_id(),
                            "time" => ?now,
                        );
                    }
                }
            }
        }
        pending_peers
    }

    /// Returns `true` if any new peer catches up with the leader in replicating logs.
    /// And updates `peers_start_pending_time` if needed.
    pub fn any_new_peer_catch_up(&mut self, peer_id: u64) -> bool {
        if self.peers_start_pending_time.is_empty() {
            return false;
        }
        if !self.is_leader() {
            self.peers_start_pending_time = vec![];
            return false;
        }
        for i in 0..self.peers_start_pending_time.len() {
            if self.peers_start_pending_time[i].0 != peer_id {
                continue;
            }
            let truncated_idx = self.raft_group.get_store().truncated_index();
            if let Some(progress) = self.raft_group.raft.prs().get(peer_id) {
                if progress.matched >= truncated_idx {
                    let (_, pending_after) = self.peers_start_pending_time.swap_remove(i);
                    let elapsed = duration_to_sec(pending_after.elapsed());
                    debug!(
                        "peer has caught up logs";
                        "region_id" => self.region_id,
                        "peer_id" => self.peer.get_id(),
                        "takes" => elapsed,
                    );
                    return true;
                }
            }
        }
        false
    }

    pub fn check_stale_state<T, C>(&mut self, ctx: &mut PollContext<T, C>) -> StaleState {
        if self.is_leader() {
            // Leaders always have valid state.
            //
            // We update the leader_missing_time in the `fn step`. However one peer region
            // does not send any raft messages, so we have to check and update it before
            // reporting stale states.
            self.leader_missing_time = None;
            return StaleState::Valid;
        }
        let naive_peer = !self.is_initialized() || self.raft_group.raft.is_learner;
        // Updates the `leader_missing_time` according to the current state.
        //
        // If we are checking this it means we suspect the leader might be missing.
        // Mark down the time when we are called, so we can check later if it's been longer than it
        // should be.
        match self.leader_missing_time {
            None => {
                self.leader_missing_time = Instant::now().into();
                StaleState::Valid
            }
            Some(instant) if instant.elapsed() >= ctx.cfg.max_leader_missing_duration.0 => {
                // Resets the `leader_missing_time` to avoid sending the same tasks to
                // PD worker continuously during the leader missing timeout.
                self.leader_missing_time = Instant::now().into();
                StaleState::ToValidate
            }
            Some(instant)
                if instant.elapsed() >= ctx.cfg.abnormal_leader_missing_duration.0
                    && !naive_peer =>
            {
                // A peer is considered as in the leader missing state
                // if it's initialized but is isolated from its leader or
                // something bad happens that the raft group can not elect a leader.
                StaleState::LeaderMissing
            }
            _ => StaleState::Valid,
        }
    }

    fn on_role_changed<T, C>(&mut self, ctx: &mut PollContext<T, C>, ready: &Ready) {
        // Update leader lease when the Raft state changes.
        if let Some(ref ss) = ready.ss {
            match ss.raft_state {
                StateRole::Leader => {
                    // The local read can only be performed after a new leader has applied
                    // the first empty entry on its term. After that the lease expiring time
                    // should be updated to
                    //   send_to_quorum_ts + max_lease
                    // as the comments in `Lease` explain.
                    // It is recommended to update the lease expiring time right after
                    // this peer becomes leader because it's more convenient to do it here and
                    // it has no impact on the correctness.
                    let progress = ReadProgress::term(self.term());
                    self.maybe_update_read_progress(&ctx.local_reader, progress);
                    self.maybe_renew_leader_lease(&ctx.local_reader, monotonic_raw_now());
                    debug!(
                        "becomes leader with lease";
                        "region_id" => self.region_id,
                        "peer_id" => self.peer.get_id(),
                        "lease" => ?self.leader_lease,
                    );
                    self.heartbeat_pd(ctx)
                }
                StateRole::Follower => {
                    self.leader_lease.expire();
                }
                _ => {}
            }
            ctx.coprocessor_host
                .on_role_change(self.region(), ss.raft_state);
        }
    }

    #[inline]
    pub fn ready_to_handle_pending_snap(&self) -> bool {
        // If apply worker is still working, written apply state may be overwritten
        // by apply worker. So we have to wait here.
        // Please note that committed_index can't be used here. When applying a snapshot,
        // a stale heartbeat can make the leader think follower has already applied
        // the snapshot, and send remaining log entries, which may increase committed_index.
        // TODO: add more test
        self.last_applying_idx == self.get_store().applied_index()
    }

    #[inline]
    fn ready_to_handle_read(&self) -> bool {
        // TODO: It may cause read index to wait a long time.

        // There may be some values that are not applied by this leader yet but the old leader,
        // if applied_index_term isn't equal to current term.
        self.get_store().applied_index_term() == self.term()
            // There may be stale read if the old leader splits really slow,
            // the new region may already elected a new leader while
            // the old leader still think it owns the splitted range.
            && !self.is_splitting()
            // There may be stale read if a target leader is in another store and
            // applied commit merge, written new values, but the sibling peer in
            // this store does not apply commit merge, so the leader is not ready
            // to read, until the merge is rollbacked.
            && !self.is_merging()
    }

    #[inline]
    fn is_splitting(&self) -> bool {
        self.last_committed_split_idx > self.get_store().applied_index()
    }

    #[inline]
    fn is_merging(&self) -> bool {
        self.last_committed_prepare_merge_idx > self.get_store().applied_index()
            || self.pending_merge_state.is_some()
    }

    pub fn take_apply_proposals(&mut self) -> Option<RegionProposal> {
        if self.apply_proposals.is_empty() {
            return None;
        }

        let proposals = mem::replace(&mut self.apply_proposals, vec![]);
        let region_proposal = RegionProposal::new(self.peer_id(), self.region_id, proposals);
        Some(region_proposal)
    }

    pub fn handle_raft_ready_append<T: Transport, C>(&mut self, ctx: &mut PollContext<T, C>) {
        if self.pending_remove {
            return;
        }
        if self.mut_store().check_applying_snap() {
            // If we continue to handle all the messages, it may cause too many messages because
            // leader will send all the remaining messages to this follower, which can lead
            // to full message queue under high load.
            debug!(
                "still applying snapshot, skip further handling";
                "region_id" => self.region_id,
                "peer_id" => self.peer.get_id(),
            );
            return;
        }

        if !self.pending_messages.is_empty() {
            fail_point!("raft_before_follower_send");
            let messages = mem::replace(&mut self.pending_messages, vec![]);
            ctx.need_flush_trans = true;
            self.send(&mut ctx.trans, messages, &mut ctx.raft_metrics.message)
                .unwrap_or_else(|e| {
                    warn!(
                        "failed to clear snapshot pending messages";
                        "region_id" => self.region_id,
                        "peer_id" => self.peer.get_id(),
                        "err" => ?e,
                    );
                });
        }

        if let Some(snap) = self.get_pending_snapshot() {
            if !self.ready_to_handle_pending_snap() {
                debug!(
                    "is not ready to apply snapshot";
                    "region_id" => self.region_id,
                    "peer_id" => self.peer.get_id(),
                    "apply_index" => self.get_store().applied_index(),
                    "last_applying_index" => self.last_applying_idx,
                );
                return;
            }

            let mut snap_data = RaftSnapshotData::new();
            snap_data
                .merge_from_bytes(snap.get_data())
                .unwrap_or_else(|e| {
                    warn!(
                        "failed to parse snap data";
                        "region_id" => self.region_id,
                        "peer_id" => self.peer.get_id(),
                        "err" => ?e,
                    );
                });
            let region = snap_data.take_region();

            let meta = ctx.store_meta.lock().unwrap();
            // Region's range changes if and only if epoch version change. So if the snapshot's
            // version is not larger than now, we can make sure there is no overlap.
            if region.get_region_epoch().get_version()
                > meta.regions[&region.get_id()]
                    .get_region_epoch()
                    .get_version()
            {
                // For merge process, when applying snapshot or create new peer the stale source
                // peer is destroyed asynchronously. So here checks whether there is any overlap, if
                // so, wait and do not handle raft ready.
                if let Some(r) = meta
                    .region_ranges
                    .range((Excluded(enc_start_key(&region)), Unbounded::<Vec<u8>>))
                    .map(|(_, &region_id)| &meta.regions[&region_id])
                    .take_while(|r| enc_start_key(r) < enc_end_key(&region))
                    .find(|r| r.get_id() != region.get_id())
                {
                    info!(
                        "snapshot range overlaps, wait source destroy finish";
                        "region_id" => self.region_id,
                        "peer_id" => self.peer.get_id(),
                        "apply_index" => self.get_store().applied_index(),
                        "last_applying_index" => self.last_applying_idx,
                        "overlap_region" => ?r,
                    );
                    return;
                }
            }
        }

        // Check whether there is a pending generate snapshot task, the task
        // needs to be sent the apply system.
        if let Some(gen_task) = self.mut_store().take_gen_snap_task() {
            ctx.apply_router
                .schedule_task(self.region_id, ApplyTask::Snapshot(gen_task));
        }

        if !self
            .raft_group
            .has_ready_since(Some(self.last_applying_idx))
        {
            return;
        }

        debug!(
            "handle raft ready";
            "region_id" => self.region_id,
            "peer_id" => self.peer.get_id(),
        );

        let mut ready = self.raft_group.ready_since(self.last_applying_idx);

        self.on_role_changed(ctx, &ready);

        self.add_ready_metric(&ready, &mut ctx.raft_metrics.ready);

        // The leader can write to disk and replicate to the followers concurrently
        // For more details, check raft thesis 10.2.1.
        if self.is_leader() {
            fail_point!("raft_before_leader_send");
            let msgs = ready.messages.drain(..);
            ctx.need_flush_trans = true;
            self.send(&mut ctx.trans, msgs, &mut ctx.raft_metrics.message)
                .unwrap_or_else(|e| {
                    // We don't care that the message is sent failed, so here just log this error.
                    warn!(
                       "leader failed to send messages";
                       "region_id" => self.region_id,
                       "peer_id" => self.peer.get_id(),
                       "err" => ?e,
                    );
                });
        }

        let invoke_ctx = match self.mut_store().handle_raft_ready(ctx, &ready) {
            Ok(r) => r,
            Err(e) => {
                // We may have written something to writebatch and it can't be reverted, so has
                // to panic here.
                panic!("{} failed to handle raft ready: {:?}", self.tag, e)
            }
        };

        ctx.ready_res.push((ready, invoke_ctx));
    }

    pub fn post_raft_ready_append<T: Transport, C>(
        &mut self,
        ctx: &mut PollContext<T, C>,
        ready: &mut Ready,
        invoke_ctx: InvokeContext,
    ) -> Option<ApplySnapResult> {
        if invoke_ctx.has_snapshot() {
            // When apply snapshot, there is no log applied and not compacted yet.
            self.raft_log_size_hint = 0;
        }

        let apply_snap_result = self.mut_store().post_ready(invoke_ctx);
        if apply_snap_result.is_some() && self.peer.get_is_learner() {
            // The peer may change from learner to voter after snapshot applied.
            let peer = self
                .region()
                .get_peers()
                .iter()
                .find(|p| p.get_id() == self.peer.get_id())
                .unwrap()
                .clone();
            if peer != self.peer {
                info!(
                    "meta changed in applying snapshot";
                    "region_id" => self.region_id,
                    "peer_id" => self.peer.get_id(),
                    "before" => ?self.peer,
                    "after" => ?peer,
                );
                self.peer = peer;
            };
        }

        if !self.is_leader() {
            fail_point!("raft_before_follower_send");
            if self.is_applying_snapshot() {
                self.pending_messages = mem::replace(&mut ready.messages, vec![]);
            } else {
                self.send(
                    &mut ctx.trans,
                    ready.messages.drain(..),
                    &mut ctx.raft_metrics.message,
                )
                .unwrap_or_else(|e| {
                    warn!(
                        "follower failed to send messages";
                        "region_id" => self.region_id,
                        "peer_id" => self.peer.get_id(),
                        "err" => ?e,
                    );
                });
                ctx.need_flush_trans = true;
            }
        }

        if apply_snap_result.is_some() {
            self.activate(ctx);
        }

        apply_snap_result
    }

    pub fn handle_raft_ready_apply<T, C>(&mut self, ctx: &mut PollContext<T, C>, mut ready: Ready) {
        // Call `handle_raft_committed_entries` directly here may lead to inconsistency.
        // In some cases, there will be some pending committed entries when applying a
        // snapshot. If we call `handle_raft_committed_entries` directly, these updates
        // will be written to disk. Because we apply snapshot asynchronously, so these
        // updates will soon be removed. But the soft state of raft is still be updated
        // in memory. Hence when handle ready next time, these updates won't be included
        // in `ready.committed_entries` again, which will lead to inconsistency.
        if self.is_applying_snapshot() {
            // Snapshot's metadata has been applied.
            self.last_applying_idx = self.get_store().truncated_index();
        } else {
            let committed_entries = ready.committed_entries.take().unwrap();
            // leader needs to update lease and last committed split index.
            let mut lease_to_be_updated = self.is_leader();
            let mut split_to_be_updated = self.is_leader();
            let mut merge_to_be_update = self.is_leader();
            if !lease_to_be_updated {
                // It's not leader anymore, we are safe to clear proposals. If it becomes leader
                // again, the lease should be updated when election is finished, old proposals
                // have no effect.
                self.proposals.clear();
            }
            for entry in committed_entries.iter().rev() {
                // raft meta is very small, can be ignored.
                self.raft_log_size_hint += entry.get_data().len() as u64;
                if lease_to_be_updated {
                    let propose_time = self.find_propose_time(entry.get_index(), entry.get_term());
                    if let Some(propose_time) = propose_time {
                        self.maybe_renew_leader_lease(&ctx.local_reader, propose_time);
                        lease_to_be_updated = false;
                    }
                }

                // We care about split/merge commands that are committed in the current term.
                if entry.term == self.term() && (split_to_be_updated || merge_to_be_update) {
                    let ctx = ProposalContext::from_bytes(&entry.context);
                    if split_to_be_updated && ctx.contains(ProposalContext::SPLIT) {
                        // We dont need to suspect its lease because peers of new region that
                        // in other store do not start election before theirs election timeout
                        // which is longer than the max leader lease.
                        // It's safe to read local within its current lease, however, it's not
                        // safe to renew its lease.
                        self.last_committed_split_idx = entry.index;
                        split_to_be_updated = false;
                    }
                    if merge_to_be_update && ctx.contains(ProposalContext::PREPARE_MERGE) {
                        // We committed prepare merge, to prevent unsafe read index,
                        // we must record its index.
                        self.last_committed_prepare_merge_idx = entry.get_index();
                        // After prepare_merge is committed, the leader can not know
                        // when the target region merges majority of this region, also
                        // it can not know when the target region writes new values.
                        // To prevent unsafe local read, we suspect its leader lease.
                        self.leader_lease.suspect(monotonic_raw_now());
                        merge_to_be_update = false;
                    }
                }
            }
            if !committed_entries.is_empty() {
                self.last_applying_idx = committed_entries.last().unwrap().get_index();
                if self.last_applying_idx >= self.last_urgent_proposal_idx {
                    // Urgent requests are flushed, make it lazy again.
                    self.raft_group.skip_bcast_commit(true);
                    self.last_urgent_proposal_idx = u64::MAX;
                }
                let apply = Apply::new(self.region_id, self.term(), committed_entries);
                ctx.apply_router
                    .schedule_task(self.region_id, ApplyTask::apply(apply));
            }
        }

        self.apply_reads(ctx, &ready);

        self.raft_group.advance_append(ready);
        if self.is_applying_snapshot() {
            // Because we only handle raft ready when not applying snapshot, so following
            // line won't be called twice for the same snapshot.
            self.raft_group.advance_apply(self.last_applying_idx);
        }
        self.proposals.gc();
    }

    fn apply_reads<T, C>(&mut self, ctx: &mut PollContext<T, C>, ready: &Ready) {
        let mut propose_time = None;
        if self.ready_to_handle_read() {
            for state in &ready.read_states {
                let mut read = self.pending_reads.reads.pop_front().unwrap();
                assert_eq!(state.request_ctx.as_slice(), read.binary_id());
                for (req, cb) in read.cmds.drain(..) {
                    cb.invoke_read(self.handle_read(ctx, req, true));
                }
                propose_time = Some(read.renew_lease_time);
            }
        } else {
            for state in &ready.read_states {
                let read = &self.pending_reads.reads[self.pending_reads.ready_cnt];
                assert_eq!(state.request_ctx.as_slice(), read.binary_id());
                self.pending_reads.ready_cnt += 1;
                propose_time = Some(read.renew_lease_time);
            }
        }

        // Note that only after handle read_states can we identify what requests are
        // actually stale.
        if ready.ss.is_some() {
            let term = self.term();
            // all uncommitted reads will be dropped silently in raft.
            self.pending_reads.clear_uncommitted(term);
        }

        if let Some(propose_time) = propose_time {
            // `propose_time` is a placeholder, here cares about `Suspect` only,
            // and if it is in `Suspect` phase, the actual timestamp is useless.
            if self.leader_lease.inspect(Some(propose_time)) == LeaseState::Suspect {
                return;
            }
            self.maybe_renew_leader_lease(&ctx.local_reader, propose_time);
        }
    }

    pub fn post_apply<T, C>(
        &mut self,
        ctx: &mut PollContext<T, C>,
        apply_state: RaftApplyState,
        applied_index_term: u64,
        merged: bool,
        apply_metrics: &ApplyMetrics,
    ) -> bool {
        let mut has_ready = false;

        if self.is_applying_snapshot() {
            panic!("{} should not applying snapshot.", self.tag);
        }

        if !merged {
            self.raft_group
                .advance_apply(apply_state.get_applied_index());
        }

        let progress_to_be_updated = self.mut_store().applied_index_term() != applied_index_term;
        self.mut_store().set_applied_state(apply_state);
        self.mut_store().set_applied_term(applied_index_term);

        self.peer_stat.written_keys += apply_metrics.written_keys;
        self.peer_stat.written_bytes += apply_metrics.written_bytes;
        self.delete_keys_hint += apply_metrics.delete_keys_hint;
        let diff = self.size_diff_hint as i64 + apply_metrics.size_diff_hint;
        self.size_diff_hint = cmp::max(diff, 0) as u64;

        if self.has_pending_snapshot() && self.ready_to_handle_pending_snap() {
            has_ready = true;
        }

        if self.pending_reads.ready_cnt > 0 && self.ready_to_handle_read() {
            for _ in 0..self.pending_reads.ready_cnt {
                let mut read = self.pending_reads.reads.pop_front().unwrap();
                for (req, cb) in read.cmds.drain(..) {
                    cb.invoke_read(self.handle_read(ctx, req, true));
                }
            }
            self.pending_reads.ready_cnt = 0;
        }
        self.pending_reads.gc();

        // Only leaders need to update applied_index_term.
        if progress_to_be_updated && self.is_leader() {
            let progress = ReadProgress::applied_index_term(applied_index_term);
            self.maybe_update_read_progress(&ctx.local_reader, progress);
        }
        has_ready
    }

    pub fn post_split(&mut self) {
        // Reset delete_keys_hint and size_diff_hint.
        self.delete_keys_hint = 0;
        self.size_diff_hint = 0;
    }

    /// Try to renew leader lease.
    fn maybe_renew_leader_lease(&mut self, reader: &Scheduler<ReadTask>, ts: Timespec) {
        // A nonleader peer should never has leader lease.
        if !self.is_leader() {
            return;
        }
        if self.is_splitting() {
            // A splitting leader should not renew its lease.
            // Because we split regions asynchronous, the leader may read stale results
            // if splitting runs slow on the leader.
            debug!(
                "prevents renew lease while splitting";
                "region_id" => self.region_id,
                "peer_id" => self.peer.get_id(),
            );
            return;
        }
        if self.is_merging() {
            // A merging leader should not renew its lease.
            // Because we merge regions asynchronous, the leader may read stale results
            // if commit merge runs slow on sibling peers.
            debug!(
                "prevents renew lease while merging";
                "region_id" => self.region_id,
                "peer_id" => self.peer.get_id(),
            );
            return;
        }
        self.leader_lease.renew(ts);
        let term = self.term();
        if let Some(remote_lease) = self.leader_lease.maybe_new_remote_lease(term) {
            let progress = ReadProgress::leader_lease(remote_lease);
            self.maybe_update_read_progress(reader, progress);
        }
    }

    fn maybe_update_read_progress(
        &self,
        local_reader: &Scheduler<ReadTask>,
        progress: ReadProgress,
    ) {
        if self.pending_remove {
            return;
        }
        let update = ReadTask::update(self.region_id, progress);
        debug!(
            "update read progress";
            "region_id" => self.region_id,
            "peer_id" => self.peer.get_id(),
            "update" => %update,
        );
        if let Err(e) = local_reader.schedule(update) {
            info!(
                "failed to update read progress, are we shutting down?";
                "region_id" => self.region_id,
                "peer_id" => self.peer.get_id(),
                "err" => ?e,
            );
        }
    }

    pub fn maybe_campaign(&mut self, parent_is_leader: bool) -> bool {
        if self.region().get_peers().len() <= 1 {
            // The peer campaigned when it was created, no need to do it again.
            return false;
        }

        if !parent_is_leader {
            return false;
        }

        // If last peer is the leader of the region before split, it's intuitional for
        // it to become the leader of new split region.
        let _ = self.raft_group.campaign();
        true
    }

    fn find_propose_time(&mut self, index: u64, term: u64) -> Option<Timespec> {
        while let Some(meta) = self.proposals.pop(term) {
            if meta.index == index && meta.term == term {
                return Some(meta.renew_lease_time.unwrap());
            }
        }
        None
    }

    /// Propose a request.
    ///
    /// Return true means the request has been proposed successfully.
    pub fn propose<T, C>(
        &mut self,
        ctx: &mut PollContext<T, C>,
        cb: Callback,
        req: RaftCmdRequest,
        mut err_resp: RaftCmdResponse,
    ) -> bool {
        if self.pending_remove {
            return false;
        }

        ctx.raft_metrics.propose.all += 1;

        let mut is_conf_change = false;
        let is_urgent = is_request_urgent(&req);

        let policy = self.inspect(&req);
        let res = match policy {
            Ok(RequestPolicy::ReadLocal) => {
                self.read_local(ctx, req, cb);
                return false;
            }
            Ok(RequestPolicy::ReadIndex) => return self.read_index(ctx, req, err_resp, cb),
            Ok(RequestPolicy::ProposeNormal) => self.propose_normal(ctx, req),
            Ok(RequestPolicy::ProposeTransferLeader) => {
                return self.propose_transfer_leader(ctx, req, cb);
            }
            Ok(RequestPolicy::ProposeConfChange) => {
                is_conf_change = true;
                self.propose_conf_change(ctx, &req)
            }
            Err(e) => Err(e),
        };

        match res {
            Err(e) => {
                cmd_resp::bind_error(&mut err_resp, e);
                cb.invoke_with_response(err_resp);
                false
            }
            Ok(idx) => {
                if is_urgent {
                    self.last_urgent_proposal_idx = idx;
                    // Eager flush to make urgent proposal be applied on all nodes as soon as
                    // possible.
                    self.raft_group.skip_bcast_commit(false);
                }
                let meta = ProposalMeta {
                    index: idx,
                    term: self.term(),
                    renew_lease_time: None,
                };
                self.post_propose(meta, is_conf_change, cb);
                true
            }
        }
    }

    fn post_propose(&mut self, mut meta: ProposalMeta, is_conf_change: bool, cb: Callback) {
        // Try to renew leader lease on every consistent read/write request.
        meta.renew_lease_time = Some(monotonic_raw_now());
        let p = Proposal::new(is_conf_change, meta.index, meta.term, cb);
        self.apply_proposals.push(p);

        self.proposals.push(meta);
    }

    /// Count the number of the healthy nodes.
    /// A node is healthy when
    /// 1. it's the leader of the Raft group, which has the latest logs
    /// 2. it's a follower, and it does not lag behind the leader a lot.
    ///    If a snapshot is involved between it and the Raft leader, it's not healthy since
    ///    it cannot works as a node in the quorum to receive replicating logs from leader.
    fn count_healthy_node<'a, I>(&self, progress: I) -> usize
    where
        I: Iterator<Item = &'a Progress>,
    {
        let mut healthy = 0;
        for pr in progress {
            if pr.matched >= self.get_store().truncated_index() {
                healthy += 1;
            }
        }
        healthy
    }

    /// Validate the `ConfChange` request and check whether it's safe to
    /// propose the specified conf change request.
    /// It's safe iff at least the quorum of the Raft group is still healthy
    /// right after that conf change is applied.
    /// Define the total number of nodes in current Raft cluster to be `total`.
    /// To ensure the above safety, if the cmd is
    /// 1. A `AddNode` request
    ///    Then at least '(total + 1)/2 + 1' nodes need to be up to date for now.
    /// 2. A `RemoveNode` request
    ///    Then at least '(total - 1)/2 + 1' other nodes (the node about to be removed is excluded)
    ///    need to be up to date for now. If 'allow_remove_leader' is false then
    ///    the peer to be removed should not be the leader.
    fn check_conf_change<T, C>(
        &self,
        ctx: &mut PollContext<T, C>,
        cmd: &RaftCmdRequest,
    ) -> Result<()> {
        let change_peer = apply::get_change_peer_cmd(cmd).unwrap();
        let change_type = change_peer.get_change_type();
        let peer = change_peer.get_peer();

        // Check the request itself is valid or not.
        match (change_type, peer.get_is_learner()) {
            (ConfChangeType::AddNode, true) | (ConfChangeType::AddLearnerNode, false) => {
                warn!(
                    "invalid conf change request";
                    "region_id" => self.region_id,
                    "peer_id" => self.peer.get_id(),
                    "request" => ?change_peer,
                );
                return Err(box_err!("invalid conf change request"));
            }
            _ => {}
        }

        if change_type == ConfChangeType::RemoveNode
            && !ctx.cfg.allow_remove_leader
            && peer.get_id() == self.peer_id()
        {
            warn!(
                "rejects remove leader request";
                "region_id" => self.region_id,
                "peer_id" => self.peer.get_id(),
                "request" => ?change_peer,
            );
            return Err(box_err!("ignore remove leader"));
        }

        let status = self.raft_group.status_ref();
        let total = status.progress.unwrap().voters().len();
        if total == 1 {
            // It's always safe if there is only one node in the cluster.
            return Ok(());
        }
        let mut progress = status.progress.unwrap().clone();

        match change_type {
            ConfChangeType::AddNode => {
                if let Err(raft::Error::NotExists(_, _)) = progress.promote_learner(peer.get_id()) {
                    let _ = progress.insert_voter(peer.get_id(), Progress::default());
                }
            }
            ConfChangeType::RemoveNode => {
                progress.remove(peer.get_id());
            }
            ConfChangeType::AddLearnerNode => {
                return Ok(());
            }
        }
        let healthy = self.count_healthy_node(progress.voters().values());
        let quorum_after_change = raft::quorum(progress.voters().len());
        if healthy >= quorum_after_change {
            return Ok(());
        }

        PEER_ADMIN_CMD_COUNTER_VEC
            .with_label_values(&["conf_change", "reject_unsafe"])
            .inc();

        info!(
            "rejects unsafe conf change request";
            "region_id" => self.region_id,
            "peer_id" => self.peer.get_id(),
            "request" => ?change_peer,
            "total" => total,
            "healthy" => healthy,
            "quorum_after_change" => quorum_after_change,
        );
        Err(box_err!(
            "unsafe to perform conf change {:?}, total {}, healthy {}, quorum after \
             change {}",
            change_peer,
            total,
            healthy,
            quorum_after_change
        ))
    }

    fn transfer_leader(&mut self, peer: &metapb::Peer) {
        info!(
            "transfer leader";
            "region_id" => self.region_id,
            "peer_id" => self.peer.get_id(),
            "peer" => ?peer,
        );

        self.raft_group.transfer_leader(peer.get_id());
    }

    fn ready_to_transfer_leader<T, C>(
        &self,
        ctx: &mut PollContext<T, C>,
        peer: &metapb::Peer,
    ) -> bool {
        let peer_id = peer.get_id();
        let status = self.raft_group.status_ref();
        let progress = status.progress.unwrap();

        if !progress.voters().contains_key(&peer_id) {
            return false;
        }

        for progress in progress.voters().values() {
            if progress.state == ProgressState::Snapshot {
                return false;
            }
        }

        // Checks if safe to transfer leader.
        if duration_to_sec(self.recent_conf_change_time.elapsed())
            < ctx.cfg.raft_reject_transfer_leader_duration.as_secs() as f64
        {
            debug!(
                "reject transfer leader due to the region was config changed recently";
                "region_id" => self.region_id,
                "peer_id" => self.peer.get_id(),
                "peer" => ?peer,
            );
            return false;
        }

        let last_index = self.get_store().last_index();
        last_index <= progress.voters()[&peer_id].matched + ctx.cfg.leader_transfer_max_log_lag
    }

    fn read_local<T, C>(&mut self, ctx: &mut PollContext<T, C>, req: RaftCmdRequest, cb: Callback) {
        ctx.raft_metrics.propose.local_read += 1;
        cb.invoke_read(self.handle_read(ctx, req, false))
    }

    fn pre_read_index(&self) -> Result<()> {
        fail_point!(
            "before_propose_readindex",
            |s| if s.map_or(true, |s| s.parse().unwrap_or(true)) {
                Ok(())
            } else {
                Err(box_err!("can not read due to injected failure"))
            }
        );

        // See more in ready_to_handle_read().
        if self.is_splitting() {
            return Err(box_err!("can not read index due to split"));
        }
        if self.is_merging() {
            return Err(box_err!("can not read index due to merge"));
        }
        Ok(())
    }

    // Returns a boolean to indicate whether the `read` is proposed or not.
    // For these cases it won't be proposed:
    // 1. The region is in merging or splitting;
    // 2. The message is stale and dropped by the Raft group internally;
    // 3. There is already a read request proposed in the current lease;
    fn read_index<T, C>(
        &mut self,
        poll_ctx: &mut PollContext<T, C>,
        req: RaftCmdRequest,
        mut err_resp: RaftCmdResponse,
        cb: Callback,
    ) -> bool {
        if let Err(e) = self.pre_read_index() {
            debug!(
                "prevents unsafe read index";
                "region_id" => self.region_id,
                "peer_id" => self.peer.get_id(),
                "err" => ?e,
            );
            poll_ctx.raft_metrics.propose.unsafe_read_index += 1;
            cmd_resp::bind_error(&mut err_resp, e);
            cb.invoke_with_response(err_resp);
            return false;
        }

        poll_ctx.raft_metrics.propose.read_index += 1;

        let renew_lease_time = monotonic_raw_now();
        if let Some(read) = self.pending_reads.reads.back_mut() {
            if read.renew_lease_time + poll_ctx.cfg.raft_store_max_leader_lease() > renew_lease_time
            {
                read.cmds.push((req, cb));
                return false;
            }
        }

        // Should we call pre_propose here?
        let last_pending_read_count = self.raft_group.raft.pending_read_count();
        let last_ready_read_count = self.raft_group.raft.ready_read_count();

        let id = self.pending_reads.next_id();
        let ctx = id.to_ne_bytes();
        self.raft_group.read_index(ctx.to_vec());

        let pending_read_count = self.raft_group.raft.pending_read_count();
        let ready_read_count = self.raft_group.raft.ready_read_count();

        if pending_read_count == last_pending_read_count
            && ready_read_count == last_ready_read_count
        {
            // The message gets dropped silently, can't be handled anymore.
            apply::notify_stale_req(self.term(), cb);
            return false;
        }

        let mut cmds = MustConsumeVec::with_capacity("callback of index read", 1);
        cmds.push((req, cb));
        self.pending_reads.reads.push_back(ReadIndexRequest {
            id,
            cmds,
            renew_lease_time,
        });

        // TimeoutNow has been sent out, so we need to propose explicitly to
        // update leader lease.
        if self.leader_lease.inspect(Some(renew_lease_time)) == LeaseState::Suspect {
            let req = RaftCmdRequest::new();
            if let Ok(index) = self.propose_normal(poll_ctx, req) {
                let meta = ProposalMeta {
                    index,
                    term: self.term(),
                    renew_lease_time: Some(renew_lease_time),
                };
                self.post_propose(meta, false, Callback::None);
            }
        }

        true
    }

    pub fn get_min_progress(&self) -> u64 {
        self.raft_group.status_ref().progress.map_or(0, |p| {
            p.iter().map(|(_, pr)| pr.matched).min().unwrap_or_default()
        })
    }

    fn pre_propose_prepare_merge<T, C>(
        &self,
        ctx: &mut PollContext<T, C>,
        req: &mut RaftCmdRequest,
    ) -> Result<()> {
        let last_index = self.raft_group.raft.raft_log.last_index();
        let min_progress = self.get_min_progress();
        let min_index = min_progress + 1;
        if min_progress == 0 || last_index - min_progress > ctx.cfg.merge_max_log_gap {
            return Err(box_err!(
                "log gap ({}, {}] is too large, skip merge",
                min_progress,
                last_index
            ));
        }
        let mut entry_size = 0;
        for entry in self.raft_group.raft.raft_log.entries(min_index, NO_LIMIT)? {
            entry_size += entry.get_data().len();
            if entry.get_entry_type() == EntryType::EntryConfChange {
                return Err(box_err!("log gap contains conf change, skip merging."));
            }
            if entry.get_data().is_empty() {
                continue;
            }
            let cmd: RaftCmdRequest =
                util::parse_data_at(entry.get_data(), entry.get_index(), &self.tag);
            if !cmd.has_admin_request() {
                continue;
            }
            let cmd_type = cmd.get_admin_request().get_cmd_type();
            match cmd_type {
                AdminCmdType::TransferLeader
                | AdminCmdType::ComputeHash
                | AdminCmdType::VerifyHash
                | AdminCmdType::InvalidAdmin => continue,
                _ => {}
            }
            // Any command that can change epoch or log gap should be rejected.
            return Err(box_err!(
                "log gap contains admin request {:?}, skip merging.",
                cmd_type
            ));
        }
        if entry_size as f64 > ctx.cfg.raft_entry_max_size.0 as f64 * 0.9 {
            return Err(box_err!(
                "log gap size exceed entry size limit, skip merging."
            ));
        }
        req.mut_admin_request()
            .mut_prepare_merge()
            .set_min_index(min_index);
        Ok(())
    }

    fn pre_propose<T, C>(
        &self,
        poll_ctx: &mut PollContext<T, C>,
        req: &mut RaftCmdRequest,
    ) -> Result<ProposalContext> {
        poll_ctx.coprocessor_host.pre_propose(self.region(), req)?;
        let mut ctx = ProposalContext::empty();

        if get_sync_log_from_request(req) {
            ctx.insert(ProposalContext::SYNC_LOG);
        }

        if !req.has_admin_request() {
            return Ok(ctx);
        }

        match req.get_admin_request().get_cmd_type() {
            AdminCmdType::Split | AdminCmdType::BatchSplit => ctx.insert(ProposalContext::SPLIT),
            _ => {}
        }

        if req.get_admin_request().has_prepare_merge() {
            self.pre_propose_prepare_merge(poll_ctx, req)?;
            ctx.insert(ProposalContext::PREPARE_MERGE);
        }

        Ok(ctx)
    }

    fn propose_normal<T, C>(
        &mut self,
        poll_ctx: &mut PollContext<T, C>,
        mut req: RaftCmdRequest,
    ) -> Result<u64> {
        if self.pending_merge_state.is_some()
            && req.get_admin_request().get_cmd_type() != AdminCmdType::RollbackMerge
        {
            return Err(box_err!("peer in merging mode, can't do proposal."));
        }

        poll_ctx.raft_metrics.propose.normal += 1;

        // TODO: validate request for unexpected changes.
        let ctx = match self.pre_propose(poll_ctx, &mut req) {
            Ok(ctx) => ctx,
            Err(e) => {
                warn!(
                    "skip proposal";
                    "region_id" => self.region_id,
                    "peer_id" => self.peer.get_id(),
                    "err" => ?e,
                );
                return Err(e);
            }
        };
        let data = req.write_to_bytes()?;

        // TODO: use local histogram metrics
        PEER_PROPOSE_LOG_SIZE_HISTOGRAM.observe(data.len() as f64);

        if data.len() as u64 > poll_ctx.cfg.raft_entry_max_size.0 {
            error!(
                "entry is too large";
                "region_id" => self.region_id,
                "peer_id" => self.peer.get_id(),
                "size" => data.len(),
            );
            return Err(Error::RaftEntryTooLarge(self.region_id, data.len() as u64));
        }

        let propose_index = self.next_proposal_index();
        self.raft_group.propose(ctx.to_vec(), data)?;
        if self.next_proposal_index() == propose_index {
            // The message is dropped silently, this usually due to leader absence
            // or transferring leader. Both cases can be considered as NotLeader error.
            return Err(Error::NotLeader(self.region_id, None));
        }

        Ok(propose_index)
    }

    // Return true to if the transfer leader request is accepted.
    fn propose_transfer_leader<T, C>(
        &mut self,
        ctx: &mut PollContext<T, C>,
        req: RaftCmdRequest,
        cb: Callback,
    ) -> bool {
        ctx.raft_metrics.propose.transfer_leader += 1;

        let transfer_leader = get_transfer_leader_cmd(&req).unwrap();
        let peer = transfer_leader.get_peer();

        let transferred = if self.ready_to_transfer_leader(ctx, peer) {
            self.transfer_leader(peer);
            true
        } else {
            info!(
                "transfer leader message ignored directly";
                "region_id" => self.region_id,
                "peer_id" => self.peer.get_id(),
                "message" => ?req,
            );
            false
        };

        // transfer leader command doesn't need to replicate log and apply, so we
        // return immediately. Note that this command may fail, we can view it just as an advice
        cb.invoke_with_response(make_transfer_leader_response());

        transferred
    }

    // Fails in such cases:
    // 1. A pending conf change has not been applied yet;
    // 2. Removing the leader is not allowed in the configuration;
    // 3. The conf change makes the raft group not healthy;
    // 4. The conf change is dropped by raft group internally.
    fn propose_conf_change<T, C>(
        &mut self,
        ctx: &mut PollContext<T, C>,
        req: &RaftCmdRequest,
    ) -> Result<u64> {
        if self.pending_merge_state.is_some() {
            return Err(box_err!("peer in merging mode, can't do proposal."));
        }
        if self.raft_group.raft.pending_conf_index > self.get_store().applied_index() {
            info!(
                "there is a pending conf change, try later";
                "region_id" => self.region_id,
                "peer_id" => self.peer.get_id(),
            );
            return Err(box_err!(
                "{} there is a pending conf change, try later",
                self.tag
            ));
        }

        self.check_conf_change(ctx, req)?;

        ctx.raft_metrics.propose.conf_change += 1;

        let data = req.write_to_bytes()?;

        // TODO: use local histogram metrics
        PEER_PROPOSE_LOG_SIZE_HISTOGRAM.observe(data.len() as f64);

        let change_peer = apply::get_change_peer_cmd(req).unwrap();
        let mut cc = eraftpb::ConfChange::new();
        cc.set_change_type(change_peer.get_change_type());
        cc.set_node_id(change_peer.get_peer().get_id());
        cc.set_context(data);

        info!(
            "propose conf change peer";
            "region_id" => self.region_id,
            "peer_id" => self.peer.get_id(),
            "change_type" => ?cc.get_change_type(),
            "change_peer" => cc.get_node_id(),
        );

        let propose_index = self.next_proposal_index();
        self.raft_group
            .propose_conf_change(ProposalContext::SYNC_LOG.to_vec(), cc)?;
        if self.next_proposal_index() == propose_index {
            // The message is dropped silently, this usually due to leader absence
            // or transferring leader. Both cases can be considered as NotLeader error.
            return Err(Error::NotLeader(self.region_id, None));
        }

        Ok(propose_index)
    }

    fn handle_read<T, C>(
        &mut self,
        ctx: &mut PollContext<T, C>,
        req: RaftCmdRequest,
        check_epoch: bool,
    ) -> ReadResponse {
        let mut resp = ReadExecutor::new(
            ctx.engines.kv.clone(),
            check_epoch,
            false, /* we don't need snapshot time */
        )
        .execute(&req, self.region());

        cmd_resp::bind_term(&mut resp.response, self.term());
        resp
    }

    pub fn term(&self) -> u64 {
        self.raft_group.raft.term
    }

    pub fn stop(&mut self) {
        self.mut_store().cancel_applying_snap();
        for mut read in self.pending_reads.reads.drain(..) {
            read.cmds.clear();
        }
    }
}

impl Peer {
    pub fn insert_peer_cache(&mut self, peer: metapb::Peer) {
        self.peer_cache.borrow_mut().insert(peer.get_id(), peer);
    }

    pub fn remove_peer_from_cache(&mut self, peer_id: u64) {
        self.peer_cache.borrow_mut().remove(&peer_id);
    }

    pub fn get_peer_from_cache(&self, peer_id: u64) -> Option<metapb::Peer> {
        if let Some(peer) = self.peer_cache.borrow().get(&peer_id) {
            return Some(peer.clone());
        }

        // Try to find in region, if found, set in cache.
        for peer in self.region().get_peers() {
            if peer.get_id() == peer_id {
                self.peer_cache.borrow_mut().insert(peer_id, peer.clone());
                return Some(peer.clone());
            }
        }

        None
    }

    pub fn heartbeat_pd<T, C>(&mut self, ctx: &PollContext<T, C>) {
        let task = PdTask::Heartbeat {
            region: self.region().clone(),
            peer: self.peer.clone(),
            down_peers: self.collect_down_peers(ctx.cfg.max_peer_down_duration.0),
            pending_peers: self.collect_pending_peers(),
            written_bytes: self.peer_stat.written_bytes,
            written_keys: self.peer_stat.written_keys,
            approximate_size: self.approximate_size,
            approximate_keys: self.approximate_keys,
        };
        if let Err(e) = ctx.pd_scheduler.schedule(task) {
            error!(
                "failed to notify pd";
                "region_id" => self.region_id,
                "peer_id" => self.peer.get_id(),
                "err" => ?e,
            );
        }
    }

    fn send_raft_message<T: Transport>(
        &mut self,
        msg: eraftpb::Message,
        trans: &mut T,
    ) -> Result<()> {
        let mut send_msg = RaftMessage::new();
        send_msg.set_region_id(self.region_id);
        // set current epoch
        send_msg.set_region_epoch(self.region().get_region_epoch().clone());

        let from_peer = self.peer.clone();
        let to_peer = match self.get_peer_from_cache(msg.get_to()) {
            Some(p) => p,
            None => {
                return Err(box_err!(
                    "failed to look up recipient peer {} in region {}",
                    msg.get_to(),
                    self.region_id
                ));
            }
        };

        let to_peer_id = to_peer.get_id();
        let to_store_id = to_peer.get_store_id();
        let msg_type = msg.get_msg_type();
        debug!(
            "send raft msg";
            "region_id" => self.region_id,
            "peer_id" => self.peer.get_id(),
            "msg_type" => ?msg_type,
            "msg_size" => msg.compute_size(),
            "from" => from_peer.get_id(),
            "to" => to_peer_id,
        );

        send_msg.set_from_peer(from_peer);
        send_msg.set_to_peer(to_peer);

        // There could be two cases:
        // 1. Target peer already exists but has not established communication with leader yet
        // 2. Target peer is added newly due to member change or region split, but it's not
        //    created yet
        // For both cases the region start key and end key are attached in RequestVote and
        // Heartbeat message for the store of that peer to check whether to create a new peer
        // when receiving these messages, or just to wait for a pending region split to perform
        // later.
        if self.get_store().is_initialized() && is_initial_msg(&msg) {
            let region = self.region();
            send_msg.set_start_key(region.get_start_key().to_vec());
            send_msg.set_end_key(region.get_end_key().to_vec());
        }
        send_msg.set_message(msg);

        if let Err(e) = trans.send(send_msg) {
            warn!(
                "failed to send msg to other peer";
                "region_id" => self.region_id,
                "peer_id" => self.peer.get_id(),
                "target_peer_id" => to_peer_id,
                "target_store_id" => to_store_id,
                "err" => ?e,
            );
            if to_peer_id == self.leader_id() {
                self.leader_unreachable = true;
            }
            // unreachable store
            self.raft_group.report_unreachable(to_peer_id);
            if msg_type == eraftpb::MessageType::MsgSnapshot {
                self.raft_group
                    .report_snapshot(to_peer_id, SnapshotStatus::Failure);
            }
        }

        Ok(())
    }
}

/// `RequestPolicy` decides how we handle a request.
#[derive(Clone, PartialEq, Debug)]
pub enum RequestPolicy {
    // Handle the read request directly without dispatch.
    ReadLocal,
    // Handle the read request via raft's SafeReadIndex mechanism.
    ReadIndex,
    ProposeNormal,
    ProposeTransferLeader,
    ProposeConfChange,
}

/// `RequestInspector` makes `RequestPolicy` for requests.
pub trait RequestInspector {
    /// Has the current term been applied?
    fn has_applied_to_current_term(&mut self) -> bool;
    /// Inspects its lease.
    fn inspect_lease(&mut self) -> LeaseState;

    /// Inspect a request, return a policy that tells us how to
    /// handle the request.
    fn inspect(&mut self, req: &RaftCmdRequest) -> Result<RequestPolicy> {
        if req.has_admin_request() {
            if apply::get_change_peer_cmd(req).is_some() {
                return Ok(RequestPolicy::ProposeConfChange);
            }
            if get_transfer_leader_cmd(req).is_some() {
                return Ok(RequestPolicy::ProposeTransferLeader);
            }
            return Ok(RequestPolicy::ProposeNormal);
        }

        let mut has_read = false;
        let mut has_write = false;
        for r in req.get_requests() {
            match r.get_cmd_type() {
                CmdType::Get | CmdType::Snap => has_read = true,
                CmdType::Delete | CmdType::Put | CmdType::DeleteRange | CmdType::IngestSST => {
                    has_write = true
                }
                CmdType::Prewrite | CmdType::Invalid | CmdType::ReadIndex => {
                    return Err(box_err!(
                        "invalid cmd type {:?}, message maybe corrupted",
                        r.get_cmd_type()
                    ));
                }
            }

            if has_read && has_write {
                return Err(box_err!("read and write can't be mixed in one batch."));
            }
        }

        if has_write {
            return Ok(RequestPolicy::ProposeNormal);
        }

        if req.get_header().get_read_quorum() {
            return Ok(RequestPolicy::ReadIndex);
        }

        // If applied index's term is differ from current raft's term, leader transfer
        // must happened, if read locally, we may read old value.
        if !self.has_applied_to_current_term() {
            return Ok(RequestPolicy::ReadIndex);
        }

        // Local read should be performed, if and only if leader is in lease.
        // None for now.
        match self.inspect_lease() {
            LeaseState::Valid => Ok(RequestPolicy::ReadLocal),
            LeaseState::Expired | LeaseState::Suspect => {
                // Perform a consistent read to Raft quorum and try to renew the leader lease.
                Ok(RequestPolicy::ReadIndex)
            }
        }
    }
}

impl RequestInspector for Peer {
    fn has_applied_to_current_term(&mut self) -> bool {
        self.get_store().applied_index_term() == self.term()
    }

    fn inspect_lease(&mut self) -> LeaseState {
        if !self.raft_group.raft.in_lease() {
            return LeaseState::Suspect;
        }
        // None means now.
        let state = self.leader_lease.inspect(None);
        if LeaseState::Expired == state {
            debug!(
                "leader lease is expired";
                "region_id" => self.region_id,
                "peer_id" => self.peer.get_id(),
                "lease" => ?self.leader_lease,
            );
            // The lease is expired, call `expire` explicitly.
            self.leader_lease.expire();
        }
        state
    }
}

#[derive(Debug)]
pub struct ReadExecutor {
    check_epoch: bool,
    engine: Arc<DB>,
    snapshot: Option<SyncSnapshot>,
    snapshot_time: Option<Timespec>,
    need_snapshot_time: bool,
}

impl ReadExecutor {
    pub fn new(engine: Arc<DB>, check_epoch: bool, need_snapshot_time: bool) -> Self {
        ReadExecutor {
            check_epoch,
            engine,
            snapshot: None,
            snapshot_time: None,
            need_snapshot_time,
        }
    }

    #[inline]
    pub fn snapshot_time(&mut self) -> Option<Timespec> {
        self.maybe_update_snapshot();
        self.snapshot_time
    }

    #[inline]
    fn maybe_update_snapshot(&mut self) {
        if self.snapshot.is_some() {
            return;
        }
        let engine = self.engine.clone();
        self.snapshot = Some(Snapshot::new(engine).into_sync());
        // Reading current timespec after snapshot, in case we do not
        // expire lease in time.
        atomic::fence(atomic::Ordering::Release);
        if self.need_snapshot_time {
            self.snapshot_time = Some(monotonic_raw_now());
        }
    }

    fn do_get(&self, req: &Request, region: &metapb::Region) -> Result<Response> {
        // TODO: the get_get looks weird, maybe we should figure out a better name later.
        let key = req.get_get().get_key();
        // region key range has no data prefix, so we must use origin key to check.
        util::check_key_in_region(key, region)?;

        let mut resp = Response::new();
        let snapshot = self.snapshot.as_ref().unwrap();
        let res = if !req.get_get().get_cf().is_empty() {
            let cf = req.get_get().get_cf();
            // TODO: check whether cf exists or not.
            snapshot
                .get_value_cf(cf, &keys::data_key(key))
                .unwrap_or_else(|e| {
                    panic!(
                        "[region {}] failed to get {} with cf {}: {:?}",
                        region.get_id(),
                        escape(key),
                        cf,
                        e
                    )
                })
        } else {
            snapshot
                .get_value(&keys::data_key(key))
                .unwrap_or_else(|e| {
                    panic!(
                        "[region {}] failed to get {}: {:?}",
                        region.get_id(),
                        escape(key),
                        e
                    )
                })
        };
        if let Some(res) = res {
            resp.mut_get().set_value(res.to_vec());
        }

        Ok(resp)
    }

    pub fn execute(&mut self, msg: &RaftCmdRequest, region: &metapb::Region) -> ReadResponse {
        if self.check_epoch {
            if let Err(e) = check_region_epoch(msg, region, true) {
                debug!(
                    "epoch not match";
                    "region_id" => region.get_id(),
                    "err" => ?e,
                );
                return ReadResponse {
                    response: cmd_resp::new_error(e),
                    snapshot: None,
                };
            }
        }
        self.maybe_update_snapshot();
        let mut need_snapshot = false;
        let requests = msg.get_requests();
        let mut responses = Vec::with_capacity(requests.len());
        for req in requests {
            let cmd_type = req.get_cmd_type();
            let mut resp = match cmd_type {
                CmdType::Get => match self.do_get(req, region) {
                    Ok(resp) => resp,
                    Err(e) => {
                        error!(
                            "failed to execute get command";
                            "region_id" => region.get_id(),
                            "err" => ?e,
                        );
                        return ReadResponse {
                            response: cmd_resp::new_error(e),
                            snapshot: None,
                        };
                    }
                },
                CmdType::Snap => {
                    need_snapshot = true;
                    raft_cmdpb::Response::new()
                }
                CmdType::Prewrite
                | CmdType::Put
                | CmdType::Delete
                | CmdType::DeleteRange
                | CmdType::IngestSST
<<<<<<< HEAD
                | CmdType::Invalid
                | CmdType::ReadIndex => unreachable!(),
=======
                | CmdType::ReadIndex
                | CmdType::Invalid => unreachable!(),
>>>>>>> af12d7d5
            };
            resp.set_cmd_type(cmd_type);
            responses.push(resp);
        }

        let mut response = RaftCmdResponse::new();
        response.set_responses(protobuf::RepeatedField::from_vec(responses));
        let snapshot = if need_snapshot {
            Some(RegionSnapshot::from_snapshot(
                self.snapshot.clone().unwrap(),
                region.to_owned(),
            ))
        } else {
            None
        };
        ReadResponse { response, snapshot }
    }
}

fn get_transfer_leader_cmd(msg: &RaftCmdRequest) -> Option<&TransferLeaderRequest> {
    if !msg.has_admin_request() {
        return None;
    }
    let req = msg.get_admin_request();
    if !req.has_transfer_leader() {
        return None;
    }

    Some(req.get_transfer_leader())
}

fn get_sync_log_from_request(msg: &RaftCmdRequest) -> bool {
    if msg.has_admin_request() {
        let req = msg.get_admin_request();
        return match req.get_cmd_type() {
            AdminCmdType::ChangePeer
            | AdminCmdType::Split
            | AdminCmdType::BatchSplit
            | AdminCmdType::PrepareMerge
            | AdminCmdType::CommitMerge
            | AdminCmdType::RollbackMerge => true,
            _ => false,
        };
    }

    msg.get_header().get_sync_log()
}

/// We enable follower lazy commit to get a better performance.
/// But it may not be appropriate for some requests. This function
/// checks whether the request should be committed on all followers
/// as soon as possible.
fn is_request_urgent(req: &RaftCmdRequest) -> bool {
    if !req.has_admin_request() {
        return false;
    }

    match req.get_admin_request().get_cmd_type() {
        AdminCmdType::Split
        | AdminCmdType::BatchSplit
        | AdminCmdType::ChangePeer
        | AdminCmdType::ComputeHash
        | AdminCmdType::VerifyHash
        | AdminCmdType::PrepareMerge
        | AdminCmdType::CommitMerge
        | AdminCmdType::RollbackMerge => true,
        _ => false,
    }
}

fn make_transfer_leader_response() -> RaftCmdResponse {
    let mut response = AdminResponse::new();
    response.set_cmd_type(AdminCmdType::TransferLeader);
    response.set_transfer_leader(TransferLeaderResponse::new());
    let mut resp = RaftCmdResponse::new();
    resp.set_admin_response(response);
    resp
}

#[cfg(test)]
mod tests {
    use protobuf::ProtobufEnum;

    use super::*;

    #[test]
    fn test_sync_log() {
        let white_list = [
            AdminCmdType::InvalidAdmin,
            AdminCmdType::CompactLog,
            AdminCmdType::TransferLeader,
            AdminCmdType::ComputeHash,
            AdminCmdType::VerifyHash,
        ];
        for tp in AdminCmdType::values() {
            let mut msg = RaftCmdRequest::new();
            msg.mut_admin_request().set_cmd_type(*tp);
            assert_eq!(
                get_sync_log_from_request(&msg),
                !white_list.contains(tp),
                "{:?}",
                tp
            );
        }
    }

    #[test]
    fn test_urgent() {
        let urgent_types = [
            AdminCmdType::Split,
            AdminCmdType::BatchSplit,
            AdminCmdType::ChangePeer,
            AdminCmdType::ComputeHash,
            AdminCmdType::VerifyHash,
            AdminCmdType::PrepareMerge,
            AdminCmdType::CommitMerge,
            AdminCmdType::RollbackMerge,
        ];
        for tp in AdminCmdType::values() {
            let mut req = RaftCmdRequest::new();
            req.mut_admin_request().set_cmd_type(*tp);
            assert_eq!(
                is_request_urgent(&req),
                urgent_types.contains(tp),
                "{:?}",
                tp
            );
        }
        assert!(!is_request_urgent(&RaftCmdRequest::new()));
    }

    #[test]
    fn test_entry_context() {
        let tbl: Vec<&[ProposalContext]> = vec![
            &[ProposalContext::SPLIT],
            &[ProposalContext::SYNC_LOG],
            &[ProposalContext::PREPARE_MERGE],
            &[ProposalContext::SPLIT, ProposalContext::SYNC_LOG],
            &[ProposalContext::PREPARE_MERGE, ProposalContext::SYNC_LOG],
        ];

        for flags in tbl {
            let mut ctx = ProposalContext::empty();
            for f in flags {
                ctx.insert(*f);
            }

            let ser = ctx.to_vec();
            let de = ProposalContext::from_bytes(&ser);

            for f in flags {
                assert!(de.contains(*f), "{:?}", de);
            }
        }
    }

    #[allow(clippy::useless_vec)]
    #[test]
    fn test_request_inspector() {
        struct DummyInspector {
            applied_to_index_term: bool,
            lease_state: LeaseState,
        }
        impl RequestInspector for DummyInspector {
            fn has_applied_to_current_term(&mut self) -> bool {
                self.applied_to_index_term
            }
            fn inspect_lease(&mut self) -> LeaseState {
                self.lease_state
            }
        }

        let mut table = vec![];

        // Ok(_)
        let mut req = RaftCmdRequest::new();
        let mut admin_req = raft_cmdpb::AdminRequest::new();

        req.set_admin_request(admin_req.clone());
        table.push((req.clone(), RequestPolicy::ProposeNormal));

        admin_req.set_change_peer(raft_cmdpb::ChangePeerRequest::new());
        req.set_admin_request(admin_req.clone());
        table.push((req.clone(), RequestPolicy::ProposeConfChange));
        admin_req.clear_change_peer();

        admin_req.set_transfer_leader(raft_cmdpb::TransferLeaderRequest::new());
        req.set_admin_request(admin_req.clone());
        table.push((req.clone(), RequestPolicy::ProposeTransferLeader));
        admin_req.clear_transfer_leader();
        req.clear_admin_request();

        for (op, policy) in vec![
            (CmdType::Get, RequestPolicy::ReadLocal),
            (CmdType::Snap, RequestPolicy::ReadLocal),
            (CmdType::Put, RequestPolicy::ProposeNormal),
            (CmdType::Delete, RequestPolicy::ProposeNormal),
            (CmdType::DeleteRange, RequestPolicy::ProposeNormal),
            (CmdType::IngestSST, RequestPolicy::ProposeNormal),
        ] {
            let mut request = raft_cmdpb::Request::new();
            request.set_cmd_type(op);
            req.set_requests(vec![request].into());
            table.push((req.clone(), policy));
        }

        for applied_to_index_term in vec![true, false] {
            for lease_state in vec![LeaseState::Expired, LeaseState::Suspect, LeaseState::Valid] {
                for (req, mut policy) in table.clone() {
                    let mut inspector = DummyInspector {
                        applied_to_index_term,
                        lease_state,
                    };
                    // Leader can not read local as long as
                    // it has not applied to its term or it does has a valid lease.
                    if policy == RequestPolicy::ReadLocal
                        && (!applied_to_index_term || LeaseState::Valid != inspector.lease_state)
                    {
                        policy = RequestPolicy::ReadIndex;
                    }
                    assert_eq!(inspector.inspect(&req).unwrap(), policy);
                }
            }
        }

        // Read quorum.
        let mut request = raft_cmdpb::Request::new();
        request.set_cmd_type(CmdType::Snap);
        req.set_requests(vec![request].into());
        req.mut_header().set_read_quorum(true);
        let mut inspector = DummyInspector {
            applied_to_index_term: true,
            lease_state: LeaseState::Valid,
        };
        assert_eq!(inspector.inspect(&req).unwrap(), RequestPolicy::ReadIndex);
        req.clear_header();

        // Err(_)
        let mut err_table = vec![];
        for op in vec![CmdType::Prewrite, CmdType::Invalid] {
            let mut request = raft_cmdpb::Request::new();
            request.set_cmd_type(op);
            req.set_requests(vec![request].into());
            err_table.push(req.clone());
        }
        let mut snap = raft_cmdpb::Request::new();
        snap.set_cmd_type(CmdType::Snap);
        let mut put = raft_cmdpb::Request::new();
        put.set_cmd_type(CmdType::Put);
        req.set_requests(vec![snap, put].into());
        err_table.push(req.clone());

        for req in err_table {
            let mut inspector = DummyInspector {
                applied_to_index_term: true,
                lease_state: LeaseState::Valid,
            };
            assert!(inspector.inspect(&req).is_err());
        }
    }
}<|MERGE_RESOLUTION|>--- conflicted
+++ resolved
@@ -2311,13 +2311,8 @@
                 | CmdType::Delete
                 | CmdType::DeleteRange
                 | CmdType::IngestSST
-<<<<<<< HEAD
-                | CmdType::Invalid
-                | CmdType::ReadIndex => unreachable!(),
-=======
                 | CmdType::ReadIndex
                 | CmdType::Invalid => unreachable!(),
->>>>>>> af12d7d5
             };
             resp.set_cmd_type(cmd_type);
             responses.push(resp);
