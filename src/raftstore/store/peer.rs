// Copyright 2016 PingCAP, Inc.
//
// Licensed under the Apache License, Version 2.0 (the "License");
// you may not use this file except in compliance with the License.
// You may obtain a copy of the License at
//
//     http://www.apache.org/licenses/LICENSE-2.0
//
// Unless required by applicable law or agreed to in writing, software
// distributed under the License is distributed on an "AS IS" BASIS,
// See the License for the specific language governing permissions and
// limitations under the License.

use std::cell::RefCell;
use std::collections::VecDeque;
use std::rc::Rc;
use std::sync::Arc;
use std::time::{Duration, Instant};
use std::{cmp, mem, slice};

use kvproto::metapb;
use kvproto::pdpb::PeerStats;
use kvproto::raft_cmdpb::{self, AdminCmdType, AdminResponse, CmdType, RaftCmdRequest,
                          RaftCmdResponse, TransferLeaderRequest, TransferLeaderResponse};
use kvproto::raft_serverpb::{MergeState, PeerState, RaftApplyState, RaftMessage};
use protobuf::{self, Message};
use raft::eraftpb::{self, ConfChangeType, EntryType, MessageType};
use rocksdb::rocksdb_options::WriteOptions;
use rocksdb::{WriteBatch, DB};
use time::Timespec;

use raft::{self, Progress, ProgressState, RawNode, Ready, SnapshotStatus, StateRole,
           INVALID_INDEX, NO_LIMIT};
use raftstore::coprocessor::CoprocessorHost;
use raftstore::store::worker::apply::ApplyMetrics;
use raftstore::store::worker::{Apply, ApplyTask};
use raftstore::store::worker::{apply, Proposal, RegionProposal};
use raftstore::store::{Callback, Config, ReadResponse, RegionSnapshot};
use raftstore::{Error, Result};

use util::MustConsumeVec;
use util::collections::{FlatMap, HashSet};
use util::time::{duration_to_sec, monotonic_raw_now};
use util::worker::{FutureWorker, Scheduler};

use pd::{PdTask, INVALID_ID};

use super::cmd_resp;
use super::engine::Snapshot;
use super::local_metrics::{RaftMessageMetrics, RaftMetrics, RaftProposeMetrics, RaftReadyMetrics};
use super::metrics::*;
use super::peer_storage::{write_peer_state, ApplySnapResult, InvokeContext, PeerStorage};
use super::store::{DestroyPeerJob, Store};
use super::transport::Transport;
use super::util::{self, Lease, LeaseState};

const TRANSFER_LEADER_ALLOW_LOG_LAG: u64 = 10;
const DEFAULT_APPEND_WB_SIZE: usize = 4 * 1024;

const SHRINK_CACHE_CAPACITY: usize = 64;

struct ReadIndexRequest {
    id: u64,
    cmds: MustConsumeVec<(RaftCmdRequest, Callback)>,
    renew_lease_time: Timespec,
}

impl ReadIndexRequest {
    fn binary_id(&self) -> &[u8] {
        unsafe {
            let id = &self.id as *const u64 as *const u8;
            slice::from_raw_parts(id, 8)
        }
    }
}

#[derive(Default)]
struct ReadIndexQueue {
    id_allocator: u64,
    reads: VecDeque<ReadIndexRequest>,
    ready_cnt: usize,
}

impl ReadIndexQueue {
    fn next_id(&mut self) -> u64 {
        self.id_allocator += 1;
        self.id_allocator
    }

    fn clear_uncommitted(&mut self, term: u64) {
        for mut read in self.reads.drain(self.ready_cnt..) {
            for (_, cb) in read.cmds.drain(..) {
                apply::notify_stale_req(term, cb);
            }
        }
    }

    fn gc(&mut self) {
        if self.reads.capacity() > SHRINK_CACHE_CAPACITY && self.reads.len() < SHRINK_CACHE_CAPACITY
        {
            self.reads.shrink_to_fit();
        }
    }
}

/// The returned states of the peer after checking whether it is stale
#[derive(Debug)]
pub enum StaleState {
    Valid,
    ToValidate,
    LeaderMissing,
}

pub struct ProposalMeta {
    pub index: u64,
    pub term: u64,
    /// `renew_lease_time` contains the last time when a peer starts to renew lease.
    pub renew_lease_time: Option<Timespec>,
}

#[derive(Default)]
struct ProposalQueue {
    queue: VecDeque<ProposalMeta>,
}

impl ProposalQueue {
    fn pop(&mut self, term: u64) -> Option<ProposalMeta> {
        self.queue.pop_front().and_then(|meta| {
            if meta.term > term {
                self.queue.push_front(meta);
                return None;
            }
            Some(meta)
        })
    }

    fn push(&mut self, meta: ProposalMeta) {
        self.queue.push_back(meta);
    }

    fn clear(&mut self) {
        self.queue.clear();
    }

    fn gc(&mut self) {
        if self.queue.capacity() > SHRINK_CACHE_CAPACITY && self.queue.len() < SHRINK_CACHE_CAPACITY
        {
            self.queue.shrink_to_fit();
        }
    }
}

pub struct ReadyContext<'a, T: 'a> {
    pub kv_wb: WriteBatch,
    pub raft_wb: WriteBatch,
    pub sync_log: bool,
    pub metrics: &'a mut RaftMetrics,
    pub trans: &'a T,
    pub ready_res: Vec<(Ready, InvokeContext)>,
}

impl<'a, T> ReadyContext<'a, T> {
    pub fn new(metrics: &'a mut RaftMetrics, trans: &'a T, cap: usize) -> ReadyContext<'a, T> {
        ReadyContext {
            kv_wb: WriteBatch::new(),
            raft_wb: WriteBatch::with_capacity(DEFAULT_APPEND_WB_SIZE),
            sync_log: false,
            metrics,
            trans,
            ready_res: Vec::with_capacity(cap),
        }
    }
}

bitflags! {
    // TODO: maybe declare it as protobuf struct is better.
    pub struct ProposalContext: u8 {
        const SYNC_LOG = 0b00000001;
        const SPLIT    = 0b00000010;
    }
}

impl ProposalContext {
    pub fn to_vec(&self) -> Vec<u8> {
        if self.is_empty() {
            return vec![];
        }
        let ctx = self.bits();
        vec![ctx]
    }

    pub fn from_bytes(ctx: &[u8]) -> ProposalContext {
        if ctx.is_empty() {
            ProposalContext::empty()
        } else if ctx.len() == 1 {
            ProposalContext::from_bits_truncate(ctx[0])
        } else {
            panic!("invalid ProposalContext {:?}", ctx);
        }
    }
}

pub struct ConsistencyState {
    pub last_check_time: Instant,
    // (computed_result_or_to_be_verified, index, hash)
    pub index: u64,
    pub hash: Vec<u8>,
}

enum RequestPolicy {
    // Handle the read request directly without dispatch.
    ReadLocal,
    // Handle the read request via raft's SafeReadIndex mechanism.
    ReadIndex,
    ProposeNormal,
    ProposeTransferLeader,
    ProposeConfChange,
}

#[derive(Default, Clone)]
pub struct PeerStat {
    pub written_bytes: u64,
    pub written_keys: u64,
}

pub struct Peer {
    kv_engine: Arc<DB>,
    raft_engine: Arc<DB>,
    cfg: Rc<Config>,
    peer_cache: RefCell<FlatMap<u64, metapb::Peer>>,
    pub peer: metapb::Peer,
    region_id: u64,
    pub raft_group: RawNode<PeerStorage>,
    proposals: ProposalQueue,
    apply_proposals: Vec<Proposal>,
    pending_reads: ReadIndexQueue,
    // Record the last instant of each peer's heartbeat response.
    pub peer_heartbeats: FlatMap<u64, Instant>,

    /// Record the instants of peers being added into the configuration.
    /// Remove them after they are not pending any more.
    pub peers_start_pending_time: Vec<(u64, Instant)>,

    coprocessor_host: Arc<CoprocessorHost>,
    /// an inaccurate difference in region size since last reset.
    pub size_diff_hint: u64,
    /// delete keys' count since last reset.
    delete_keys_hint: u64,
    /// approximate region size.
    pub approximate_size: Option<u64>,
    pub compaction_declined_bytes: u64,

    pub consistency_state: ConsistencyState,

    pub tag: String,

    // Index of last scheduled committed raft log.
    pub last_applying_idx: u64,
    pub last_compacted_idx: u64,
    // The index of the latest committed split command.
    last_committed_split_idx: u64,
    // Approximate size of logs that is applied but not compacted yet.
    pub raft_log_size_hint: u64,
    // When entry exceed max size, reject to propose the entry.
    pub raft_entry_max_size: u64,

    apply_scheduler: Scheduler<ApplyTask>,

    pub pending_remove: bool,
    pub pending_merge: Option<MergeState>,

    marked_to_be_checked: bool,

    leader_missing_time: Option<Instant>,

    leader_lease: Lease,

    // If a snapshot is being applied asynchronously, messages should not be sent.
    pending_messages: Vec<eraftpb::Message>,

    pub peer_stat: PeerStat,
}

impl Peer {
    // If we create the peer actively, like bootstrap/split/merge region, we should
    // use this function to create the peer. The region must contain the peer info
    // for this store.
    pub fn create<T, C>(store: &mut Store<T, C>, region: &metapb::Region) -> Result<Peer> {
        let store_id = store.store_id();
        let peer_id = match util::find_peer(region, store_id) {
            None => {
                return Err(box_err!(
                    "find no peer for store {} in region {:?}",
                    store_id,
                    region
                ))
            }
            Some(peer) => peer.get_id(),
        };

        info!(
            "[region {}] create peer with id {}",
            region.get_id(),
            peer_id
        );
        Peer::new(store, region, peer_id)
    }

    // The peer can be created from another node with raft membership changes, and we only
    // know the region_id and peer_id when creating this replicated peer, the region info
    // will be retrieved later after applying snapshot.
    pub fn replicate<T, C>(store: &mut Store<T, C>, region_id: u64, peer_id: u64) -> Result<Peer> {
        // We will remove tombstone key when apply snapshot
        info!("[region {}] replicate peer with id {}", region_id, peer_id);

        let mut region = metapb::Region::new();
        region.set_id(region_id);
        Peer::new(store, &region, peer_id)
    }

    fn new<T, C>(store: &mut Store<T, C>, region: &metapb::Region, peer_id: u64) -> Result<Peer> {
        if peer_id == raft::INVALID_ID {
            return Err(box_err!("invalid peer id"));
        }

        let cfg = store.config();

        let store_id = store.store_id();
        let sched = store.snap_scheduler();
        let tag = format!("[region {}] {}", region.get_id(), peer_id);

        let ps = PeerStorage::new(
            store.kv_engine(),
            store.raft_engine(),
            region,
            sched,
            tag.clone(),
            Rc::clone(&store.entry_cache_metries),
        )?;

        let applied_index = ps.applied_index();

        let raft_cfg = raft::Config {
            id: peer_id,
            peers: vec![],
            election_tick: cfg.raft_election_timeout_ticks,
            heartbeat_tick: cfg.raft_heartbeat_ticks,
            max_size_per_msg: cfg.raft_max_size_per_msg.0,
            max_inflight_msgs: cfg.raft_max_inflight_msgs,
            applied: applied_index,
            check_quorum: true,
            tag: tag.clone(),
            skip_bcast_commit: true,
            ..Default::default()
        };

        let raft_group = RawNode::new(&raft_cfg, ps, vec![])?;

        let mut peer = Peer {
            kv_engine: store.kv_engine(),
            raft_engine: store.raft_engine(),
            peer: util::new_peer(store_id, peer_id),
            region_id: region.get_id(),
            raft_group,
            proposals: Default::default(),
            apply_proposals: vec![],
            pending_reads: Default::default(),
            peer_cache: RefCell::new(FlatMap::default()),
            peer_heartbeats: FlatMap::default(),
            peers_start_pending_time: vec![],
            coprocessor_host: Arc::clone(&store.coprocessor_host),
            size_diff_hint: 0,
            delete_keys_hint: 0,
            approximate_size: None,
            compaction_declined_bytes: 0,
            apply_scheduler: store.apply_scheduler(),
            pending_remove: false,
            marked_to_be_checked: false,
            pending_merge: None,
            leader_missing_time: Some(Instant::now()),
            tag,
            last_applying_idx: applied_index,
            last_compacted_idx: 0,
            last_committed_split_idx: 0,
            consistency_state: ConsistencyState {
                last_check_time: Instant::now(),
                index: INVALID_INDEX,
                hash: vec![],
            },
            raft_log_size_hint: 0,
            raft_entry_max_size: cfg.raft_entry_max_size.0,
            leader_lease: Lease::new(cfg.raft_store_max_leader_lease()),
            cfg,
            pending_messages: vec![],
            peer_stat: PeerStat::default(),
        };

        // If this region has only one peer and I am the one, campaign directly.
        if region.get_peers().len() == 1 && region.get_peers()[0].get_store_id() == store_id {
            peer.raft_group.campaign()?;
        }

        Ok(peer)
    }

    #[inline]
    fn next_proposal_index(&self) -> u64 {
        self.raft_group.raft.raft_log.last_index() + 1
    }

    pub fn mark_to_be_checked(&mut self, pending_raft_groups: &mut HashSet<u64>) {
        if !self.marked_to_be_checked {
            self.marked_to_be_checked = true;
            pending_raft_groups.insert(self.region_id);
        }
    }

    pub fn maybe_destroy(&mut self) -> Option<DestroyPeerJob> {
        if self.pending_remove {
            info!("{} is being destroyed, skip", self.tag);
            return None;
        }
        let initialized = self.get_store().is_initialized();
        let async_remove = if self.is_applying_snapshot() {
            if !self.mut_store().cancel_applying_snap() {
                info!(
                    "{} Stale peer {} is applying snapshot, will destroy next \
                     time.",
                    self.tag,
                    self.peer_id()
                );
                return None;
            }
            // There is no tasks in apply worker.
            false
        } else {
            initialized
        };
        self.pending_remove = true;
        Some(DestroyPeerJob {
            async_remove,
            initialized,
            region_id: self.region_id,
            peer: self.peer.clone(),
        })
    }

    pub fn destroy(&mut self, keep_data: bool) -> Result<()> {
        fail_point!("raft_store_skip_destroy_peer", |_| Ok(()));
        let t = Instant::now();

        let region = self.get_store().get_region().clone();
        info!("{} begin to destroy", self.tag);

        // Set Tombstone state explicitly
        let kv_wb = WriteBatch::new();
        let raft_wb = WriteBatch::new();
        self.mut_store().clear_meta(&kv_wb, &raft_wb)?;
        write_peer_state(
            &self.kv_engine,
            &kv_wb,
            &region,
            PeerState::Tombstone,
            self.pending_merge.clone(),
        )?;
        // write kv rocksdb first in case of restart happen between two write
        let mut write_opts = WriteOptions::new();
        write_opts.set_sync(self.cfg.sync_log);
        self.kv_engine.write_opt(kv_wb, &write_opts)?;
        self.raft_engine.write_opt(raft_wb, &write_opts)?;

        if self.get_store().is_initialized() && !keep_data {
            // If we meet panic when deleting data and raft log, the dirty data
            // will be cleared by a newer snapshot applying or restart.
            if let Err(e) = self.get_store().clear_data() {
                error!("{} failed to schedule clear data task: {:?}", self.tag, e);
            }
        }

        for mut read in self.pending_reads.reads.drain(..) {
            for (_, cb) in read.cmds.drain(..) {
                apply::notify_req_region_removed(region.get_id(), cb);
            }
        }

        for proposal in self.apply_proposals.drain(..) {
            apply::notify_req_region_removed(region.get_id(), proposal.cb);
        }

        info!("{} destroy itself, takes {:?}", self.tag, t.elapsed());

        Ok(())
    }

    pub fn is_initialized(&self) -> bool {
        self.get_store().is_initialized()
    }

    pub fn kv_engine(&self) -> Arc<DB> {
        Arc::clone(&self.kv_engine)
    }

    pub fn raft_engine(&self) -> Arc<DB> {
        Arc::clone(&self.raft_engine)
    }

    pub fn region(&self) -> &metapb::Region {
        self.get_store().get_region()
    }

    pub fn peer_id(&self) -> u64 {
        self.peer.get_id()
    }

    pub fn get_raft_status(&self) -> raft::Status {
        self.raft_group.status()
    }

    pub fn leader_id(&self) -> u64 {
        self.raft_group.raft.leader_id
    }

    pub fn is_leader(&self) -> bool {
        self.raft_group.raft.state == StateRole::Leader
    }

    #[inline]
    pub fn get_store(&self) -> &PeerStorage {
        self.raft_group.get_store()
    }

    #[inline]
    pub fn mut_store(&mut self) -> &mut PeerStorage {
        self.raft_group.mut_store()
    }

    #[inline]
    pub fn is_applying_snapshot(&self) -> bool {
        self.get_store().is_applying_snapshot()
    }

    #[inline]
    pub fn has_pending_snapshot(&self) -> bool {
        self.raft_group.get_snap().is_some()
    }

    fn add_ready_metric(&self, ready: &Ready, metrics: &mut RaftReadyMetrics) {
        metrics.message += ready.messages.len() as u64;
        metrics.commit += ready
            .committed_entries
            .as_ref()
            .map_or(0, |v| v.len() as u64);
        metrics.append += ready.entries.len() as u64;

        if !raft::is_empty_snap(&ready.snapshot) {
            metrics.snapshot += 1;
        }
    }

    #[inline]
    fn send<T, I>(&mut self, trans: &T, msgs: I, metrics: &mut RaftMessageMetrics) -> Result<()>
    where
        T: Transport,
        I: IntoIterator<Item = eraftpb::Message>,
    {
        for msg in msgs {
            let msg_type = msg.get_msg_type();
            self.send_raft_message(msg, trans)?;
            match msg_type {
                MessageType::MsgAppend => metrics.append += 1,
                MessageType::MsgAppendResponse => metrics.append_resp += 1,
                MessageType::MsgRequestVote => metrics.vote += 1,
                MessageType::MsgRequestVoteResponse => metrics.vote_resp += 1,
                MessageType::MsgSnapshot => metrics.snapshot += 1,
                MessageType::MsgHeartbeat => metrics.heartbeat += 1,
                MessageType::MsgHeartbeatResponse => metrics.heartbeat_resp += 1,
                MessageType::MsgTransferLeader => metrics.transfer_leader += 1,
                MessageType::MsgTimeoutNow => {
                    // After a leader transfer procedure is triggered, the lease for
                    // the old leader may be expired earlier than usual, since a new leader
                    // may be elected and the old leader doesn't step down due to
                    // network partition from the new leader.
                    // For lease safety during leader transfer, transit `leader_lease`
                    // to suspect.
                    self.leader_lease.suspect(monotonic_raw_now());

                    metrics.timeout_now += 1;
                }
                _ => {}
            }
        }
        Ok(())
    }

    pub fn step(&mut self, m: eraftpb::Message) -> Result<()> {
        fail_point!(
            "step_message_3_1",
            { self.peer.get_store_id() == 3 && self.region_id == 1 },
            |_| Ok(())
        );
        if self.is_leader() && m.get_from() != INVALID_ID {
            self.peer_heartbeats.insert(m.get_from(), Instant::now());
        }
        self.raft_group.step(m)?;
        Ok(())
    }

    pub fn check_peers(&mut self) {
        if !self.is_leader() {
            self.peer_heartbeats.clear();
            return;
        }

        if self.peer_heartbeats.len() == self.region().get_peers().len() {
            return;
        }

        // Insert heartbeats in case that some peers never response heartbeats.
        let region = self.raft_group.get_store().get_region();
        for peer in region.get_peers() {
            self.peer_heartbeats
                .entry(peer.get_id())
                .or_insert_with(Instant::now);
        }
    }

    pub fn collect_down_peers(&self, max_duration: Duration) -> Vec<PeerStats> {
        let mut down_peers = Vec::new();
        for p in self.region().get_peers() {
            if p.get_id() == self.peer.get_id() {
                continue;
            }
            if let Some(instant) = self.peer_heartbeats.get(&p.get_id()) {
                if instant.elapsed() >= max_duration {
                    let mut stats = PeerStats::new();
                    stats.set_peer(p.clone());
                    stats.set_down_seconds(instant.elapsed().as_secs());
                    down_peers.push(stats);
                }
            }
        }
        down_peers
    }

    pub fn collect_pending_peers(&mut self) -> Vec<metapb::Peer> {
        let mut pending_peers = Vec::with_capacity(self.region().get_peers().len());
        let status = self.raft_group.status();
        let truncated_idx = self.get_store().truncated_index();

        let progresses = status.progress.iter().chain(&status.learner_progress);
        for (&id, progress) in progresses {
            if id == self.peer.get_id() {
                continue;
            }
            if progress.matched < truncated_idx {
                if let Some(p) = self.get_peer_from_cache(id) {
                    pending_peers.push(p);
                    if !self.peers_start_pending_time
                        .iter()
                        .any(|&(pid, _)| pid == id)
                    {
                        let now = Instant::now();
                        self.peers_start_pending_time.push((id, now));
                        debug!("{} peer {} start pending at {:?}", self.tag, id, now);
                    }
                }
            }
        }
        pending_peers
    }

    pub fn any_new_peer_catch_up(&mut self, peer_id: u64) -> bool {
        if self.peers_start_pending_time.is_empty() {
            return false;
        }
        if !self.is_leader() {
            self.peers_start_pending_time = vec![];
            return false;
        }
        for i in 0..self.peers_start_pending_time.len() {
            if self.peers_start_pending_time[i].0 != peer_id {
                continue;
            }
            let truncated_idx = self.raft_group.get_store().truncated_index();
            if let Some(progress) = self.raft_group.raft.prs().get(peer_id) {
                if progress.matched >= truncated_idx {
                    let (_, pending_after) = self.peers_start_pending_time.swap_remove(i);
                    let elapsed = duration_to_sec(pending_after.elapsed());
                    debug!(
                        "{} peer {} has caught up logs, elapsed: {}",
                        self.tag, peer_id, elapsed
                    );
                    return true;
                }
            }
        }
        false
    }

    pub fn check_stale_state(&mut self) -> StaleState {
        // Updates the `leader_missing_time` according to the current state.
        if self.leader_id() == raft::INVALID_ID {
            if self.leader_missing_time.is_none() {
                self.leader_missing_time = Some(Instant::now())
            }
        } else if self.is_initialized() {
            // Reset leader_missing_time, if the peer has a leader and it is initialized.
            // For an uninitialized peer, the leader id is unreliable.
            self.leader_missing_time = None
        }

        if self.leader_missing_time.is_none() {
            // The peer has a leader.
            return StaleState::Valid;
        }

        // The peer does not have a leader, checks whether it is stale.
        let duration = self.leader_missing_time.unwrap().elapsed();
        if duration >= self.cfg.max_leader_missing_duration.0 {
            // Resets the `leader_missing_time` to avoid sending the same tasks to
            // PD worker continuously during the leader missing timeout.
            self.leader_missing_time = None;
            StaleState::ToValidate
        } else if self.is_initialized() && duration >= self.cfg.abnormal_leader_missing_duration.0 {
            // A peer is considered as in the leader missing state
            // if it's initialized but is isolated from its leader or
            // something bad happens that the raft group can not elect a leader.
            StaleState::LeaderMissing
        } else {
            StaleState::Valid
        }
    }

    fn on_role_changed(&mut self, ready: &Ready, worker: &FutureWorker<PdTask>) {
        // Update leader lease when the Raft state changes.
        if let Some(ref ss) = ready.ss {
            match ss.raft_state {
                StateRole::Leader => {
                    // The local read can only be performed after a new leader has applied
                    // the first empty entry on its term. After that the lease expiring time
                    // should be updated to
                    //   send_to_quorum_ts + max_lease
                    // as the comments in `Lease` explain.
                    // It is recommended to update the lease expiring time right after
                    // this peer becomes leader because it's more convenient to do it here and
                    // it has no impact on the correctness.
                    self.maybe_renew_leader_lease(monotonic_raw_now());
                    debug!(
                        "{} becomes leader and lease expired time is {:?}",
                        self.tag, self.leader_lease
                    );
                    self.heartbeat_pd(worker)
                }
                StateRole::Follower => {
                    self.leader_lease.expire();
                }
                _ => {}
            }
            self.coprocessor_host
                .on_role_change(self.region(), ss.raft_state);
        }
    }

    #[inline]
    pub fn ready_to_handle_pending_snap(&self) -> bool {
        // If apply worker is still working, written apply state may be overwritten
        // by apply worker. So we have to wait here.
        // Please note that committed_index can't be used here. When applying a snapshot,
        // a stale heartbeat can make the leader think follower has already applied
        // the snapshot, and send remaining log entries, which may increase committed_index.
        // TODO: add more test
        self.last_applying_idx == self.get_store().applied_index()
    }

    #[inline]
    fn ready_to_handle_read(&self) -> bool {
        // There may be some values that are not applied by this leader yet but the old leader,
        // if applied_index_term isn't equal to current term,
        //
        // Also, similar problem exists in split. If the old leader splits really slow,
        // the new region may already elecetd a new leader while the old leader still think it
        // owns the splitted range.

        // TODO: It may cause read index waits a long time.
        self.get_store().applied_index_term == self.term()
            && self.last_committed_split_idx <= self.get_store().applied_index()
    }

    pub fn take_apply_proposals(&mut self) -> Option<RegionProposal> {
        if self.apply_proposals.is_empty() {
            return None;
        }

        let proposals = mem::replace(&mut self.apply_proposals, vec![]);
        let region_proposal = RegionProposal::new(self.peer_id(), self.region_id, proposals);
        Some(region_proposal)
    }

    pub fn handle_raft_ready_append<T: Transport>(
        &mut self,
        ctx: &mut ReadyContext<T>,
        worker: &FutureWorker<PdTask>,
    ) {
        self.marked_to_be_checked = false;
        if self.pending_remove {
            return;
        }
        if self.mut_store().check_applying_snap() {
            // If we continue to handle all the messages, it may cause too many messages because
            // leader will send all the remaining messages to this follower, which can lead
            // to full message queue under high load.
            debug!(
                "{} still applying snapshot, skip further handling.",
                self.tag
            );
            return;
        }

        if !self.pending_messages.is_empty() {
            fail_point!("raft_before_follower_send");
            let messages = mem::replace(&mut self.pending_messages, vec![]);
            self.send(ctx.trans, messages, &mut ctx.metrics.message)
                .unwrap_or_else(|e| {
                    warn!("{} clear snapshot pending messages err {:?}", self.tag, e);
                });
        }

        if self.has_pending_snapshot() && !self.ready_to_handle_pending_snap() {
            debug!(
                "{} [apply_idx: {}, last_applying_idx: {}] is not ready to apply snapshot.",
                self.tag,
                self.get_store().applied_index(),
                self.last_applying_idx
            );
            return;
        }

        if !self.raft_group
            .has_ready_since(Some(self.last_applying_idx))
        {
            return;
        }

        debug!("{} handle raft ready", self.tag);

        let mut ready = self.raft_group.ready_since(self.last_applying_idx);

        self.on_role_changed(&ready, worker);

        self.add_ready_metric(&ready, &mut ctx.metrics.ready);

        // The leader can write to disk and replicate to the followers concurrently
        // For more details, check raft thesis 10.2.1.
        if self.is_leader() {
            fail_point!("raft_before_leader_send");
            let msgs = ready.messages.drain(..);
            self.send(ctx.trans, msgs, &mut ctx.metrics.message)
                .unwrap_or_else(|e| {
                    // We don't care that the message is sent failed, so here just log this error.
                    warn!("{} leader send messages err {:?}", self.tag, e);
                });
        }

        let invoke_ctx = match self.mut_store().handle_raft_ready(ctx, &ready) {
            Ok(r) => r,
            Err(e) => {
                // We may have written something to writebatch and it can't be reverted, so has
                // to panic here.
                panic!("{} failed to handle raft ready: {:?}", self.tag, e)
            }
        };

        ctx.ready_res.push((ready, invoke_ctx));
    }

    pub fn post_raft_ready_append<T: Transport>(
        &mut self,
        metrics: &mut RaftMetrics,
        trans: &T,
        ready: &mut Ready,
        invoke_ctx: InvokeContext,
    ) -> Option<ApplySnapResult> {
        if invoke_ctx.has_snapshot() {
            // When apply snapshot, there is no log applied and not compacted yet.
            self.raft_log_size_hint = 0;
        }

        let apply_snap_result = self.mut_store().post_ready(invoke_ctx);

        if !self.is_leader() {
            fail_point!("raft_before_follower_send");
            if self.is_applying_snapshot() {
                self.pending_messages = mem::replace(&mut ready.messages, vec![]);
            } else {
                self.send(trans, ready.messages.drain(..), &mut metrics.message)
                    .unwrap_or_else(|e| {
                        warn!("{} follower send messages err {:?}", self.tag, e);
                    });
            }
        }

        if apply_snap_result.is_some() {
            let reg = ApplyTask::register(self);
            self.apply_scheduler.schedule(reg).unwrap();
        }

        apply_snap_result
    }

    pub fn handle_raft_ready_apply(&mut self, mut ready: Ready, apply_tasks: &mut Vec<Apply>) {
        // Call `handle_raft_committed_entries` directly here may lead to inconsistency.
        // In some cases, there will be some pending committed entries when applying a
        // snapshot. If we call `handle_raft_committed_entries` directly, these updates
        // will be written to disk. Because we apply snapshot asynchronously, so these
        // updates will soon be removed. But the soft state of raft is still be updated
        // in memory. Hence when handle ready next time, these updates won't be included
        // in `ready.committed_entries` again, which will lead to inconsistency.
        if self.is_applying_snapshot() {
            // Snapshot's metadata has been applied.
            self.last_applying_idx = self.get_store().truncated_index();
        } else {
            let committed_entries = ready.committed_entries.take().unwrap();
            // leader needs to update lease and last commited split index.
            let mut lease_to_be_updated = self.is_leader();
            let mut split_to_be_updated = self.is_leader();
            if !lease_to_be_updated {
                // It's not leader anymore, we are safe to clear proposals. If it becomes leader
                // again, the lease should be updated when election is finished, old proposals
                // have no effect.
                self.proposals.clear();
            }
            for entry in committed_entries.iter().rev() {
                // raft meta is very small, can be ignored.
                self.raft_log_size_hint += entry.get_data().len() as u64;
                if lease_to_be_updated {
                    let propose_time = self.find_propose_time(entry.get_index(), entry.get_term());
                    if let Some(propose_time) = propose_time {
                        self.maybe_renew_leader_lease(propose_time);
                        lease_to_be_updated = false;
                    }
                }

                // We only care about split commands that are committed
                // in the current term.
                if split_to_be_updated && entry.term == self.term() {
                    let ctx = ProposalContext::from_bytes(&entry.context);
                    if ctx.contains(ProposalContext::SPLIT) {
                        self.last_committed_split_idx = entry.index;
                        split_to_be_updated = false;
                    }
                }
            }
            if !committed_entries.is_empty() {
                self.last_applying_idx = committed_entries.last().unwrap().get_index();
                apply_tasks.push(Apply::new(self.region_id, self.term(), committed_entries));
            }
        }

        self.apply_reads(&ready);

        self.raft_group.advance_append(ready);
        if self.is_applying_snapshot() {
            // Because we only handle raft ready when not applying snapshot, so following
            // line won't be called twice for the same snapshot.
            self.raft_group.advance_apply(self.last_applying_idx);
        }
        self.proposals.gc();
    }

    fn apply_reads(&mut self, ready: &Ready) {
        let mut propose_time = None;
        if self.ready_to_handle_read() {
            for state in &ready.read_states {
                let mut read = self.pending_reads.reads.pop_front().unwrap();
                assert_eq!(state.request_ctx.as_slice(), read.binary_id());
                for (req, cb) in read.cmds.drain(..) {
                    cb.invoke_read(self.handle_read(req));
                }
                propose_time = Some(read.renew_lease_time);
            }
        } else {
            for state in &ready.read_states {
                let read = &self.pending_reads.reads[self.pending_reads.ready_cnt];
                assert_eq!(state.request_ctx.as_slice(), read.binary_id());
                self.pending_reads.ready_cnt += 1;
                propose_time = Some(read.renew_lease_time);
            }
        }

        // Note that only after handle read_states can we identify what requests are
        // actually stale.
        if ready.ss.is_some() {
            let term = self.term();
            // all uncommitted reads will be dropped silently in raft.
            self.pending_reads.clear_uncommitted(term);
        }

        if let Some(propose_time) = propose_time {
            // `propose_time` is a placeholder, here cares about `Suspect` only,
            // and if it is in `Suspect` phase, the actual timestamp is useless.
            if self.leader_lease.inspect(Some(propose_time)) == LeaseState::Suspect {
                return;
            }
            self.maybe_renew_leader_lease(propose_time);
        }
    }

    pub fn post_apply(
        &mut self,
        groups: &mut HashSet<u64>,
        apply_state: RaftApplyState,
        applied_index_term: u64,
        merged: bool,
        apply_metrics: &ApplyMetrics,
    ) {
        if self.is_applying_snapshot() {
            panic!("{} should not applying snapshot.", self.tag);
        }

        if !merged {
            self.raft_group
                .advance_apply(apply_state.get_applied_index());
        }
        self.mut_store().apply_state = apply_state;
        self.mut_store().applied_index_term = applied_index_term;
        self.peer_stat.written_keys += apply_metrics.written_keys;
        self.peer_stat.written_bytes += apply_metrics.written_bytes;
<<<<<<< HEAD
        let diff = {
            self.delete_keys_hint += apply_metrics.delete_keys_hint;
            self.size_diff_hint as i64 + apply_metrics.size_diff_hint
        };
=======
        self.delete_keys_hint += apply_metrics.delete_keys_hint;
        let diff = self.size_diff_hint as i64 + apply_metrics.size_diff_hint;
>>>>>>> 3694206b
        self.size_diff_hint = cmp::max(diff, 0) as u64;

        if self.has_pending_snapshot() && self.ready_to_handle_pending_snap() {
            self.mark_to_be_checked(groups);
        }

        if self.pending_reads.ready_cnt > 0 && self.ready_to_handle_read() {
            for _ in 0..self.pending_reads.ready_cnt {
                let mut read = self.pending_reads.reads.pop_front().unwrap();
                for (req, cb) in read.cmds.drain(..) {
                    cb.invoke_read(self.handle_read(req));
                }
            }
            self.pending_reads.ready_cnt = 0;
        }
        self.pending_reads.gc();
    }

<<<<<<< HEAD
    pub fn post_split(&mut self, apply_metrics: &ApplyMetrics) {
        let diff = {
            self.delete_keys_hint = apply_metrics.delete_keys_hint;
            apply_metrics.size_diff_hint
        };
        self.size_diff_hint = cmp::max(diff, 0) as u64;
    }

    /// Try to renew leader lease.
    fn maybe_renew_leader_lease(&mut self, ts: Timespec) {
=======
    pub fn post_split(&mut self) {
        // Reset delete_keys_hint and size_diff_hint.
        self.delete_keys_hint = 0;
        self.size_diff_hint = 0;
    }

    /// Try to renew leader lease.
    fn renew_leader_lease(&mut self, ts: Timespec) {
>>>>>>> 3694206b
        // A nonleader peer should never has leader lease.
        if !self.is_leader() {
            return;
        }
        if !self.last_committed_split_idx <= self.get_store().applied_index() {
            // A splitting leader should not renew its leader.
            // Because we split regions asynchronous, the leader may read stale results
            // if splitting runs slow on the leader.
            debug!("{} prevents renew lease while splitting", self.tag);
            return;
        }
        self.leader_lease.renew(ts);
    }

    pub fn maybe_campaign(
        &mut self,
        last_peer: &Peer,
        pending_raft_groups: &mut HashSet<u64>,
    ) -> bool {
        if self.region().get_peers().len() <= 1 {
            // The peer campaigned when it was created, no need to do it again.
            return false;
        }

        if !last_peer.is_leader() {
            return false;
        }

        // If last peer is the leader of the region before split, it's intuitional for
        // it to become the leader of new split region.
        let _ = self.raft_group.campaign();
        self.mark_to_be_checked(pending_raft_groups);

        true
    }

    fn find_propose_time(&mut self, index: u64, term: u64) -> Option<Timespec> {
        while let Some(meta) = self.proposals.pop(term) {
            if meta.index == index && meta.term == term {
                return Some(meta.renew_lease_time.unwrap());
            }
        }
        None
    }

    /// Propose a request.
    ///
    /// Return true means the request has been proposed successfully.
    pub fn propose(
        &mut self,
        cb: Callback,
        req: RaftCmdRequest,
        mut err_resp: RaftCmdResponse,
        metrics: &mut RaftProposeMetrics,
    ) -> bool {
        if self.pending_remove {
            return false;
        }

        metrics.all += 1;

        let mut is_conf_change = false;

        let res = match self.get_handle_policy(&req) {
            Ok(RequestPolicy::ReadLocal) => {
                self.read_local(req, cb, metrics);
                return false;
            }
            Ok(RequestPolicy::ReadIndex) => return self.read_index(req, err_resp, cb, metrics),
            Ok(RequestPolicy::ProposeNormal) => self.propose_normal(req, metrics),
            Ok(RequestPolicy::ProposeTransferLeader) => {
                return self.propose_transfer_leader(req, cb, metrics)
            }
            Ok(RequestPolicy::ProposeConfChange) => {
                is_conf_change = true;
                self.propose_conf_change(&req, metrics)
            }
            Err(e) => Err(e),
        };

        match res {
            Err(e) => {
                cmd_resp::bind_error(&mut err_resp, e);
                cb.invoke_with_response(err_resp);
                false
            }
            Ok(idx) => {
                let meta = ProposalMeta {
                    index: idx,
                    term: self.term(),
                    renew_lease_time: None,
                };
                self.post_propose(meta, is_conf_change, cb);
                true
            }
        }
    }

    /// Propose a snapshot request. Note that the `None` response means
    /// it requires the peer to perform a read-index. The request never
    /// be actual proposed to other nodes.
    pub fn propose_snapshot(
        &mut self,
        req: RaftCmdRequest,
        metrics: &mut RaftProposeMetrics,
    ) -> Option<ReadResponse> {
        let snapshot = None;
        if self.pending_remove {
            let mut response = RaftCmdResponse::new();
            cmd_resp::bind_error(&mut response, box_err!("peer is pending remove"));
            return Some(ReadResponse { response, snapshot });
        }
        metrics.all += 1;

        // TODO: deny non-snapshot request.

        match self.get_handle_policy(&req) {
            Ok(RequestPolicy::ReadLocal) => {
                metrics.local_read += 1;
                Some(self.handle_read(req))
            }
            // require to propose again, and use the `propose` above.
            Ok(RequestPolicy::ReadIndex) => None,
            Ok(_) => unreachable!(),
            Err(e) => {
                let mut response = cmd_resp::new_error(e);
                cmd_resp::bind_term(&mut response, self.term());
                Some(ReadResponse { response, snapshot })
            }
        }
    }

    fn post_propose(&mut self, mut meta: ProposalMeta, is_conf_change: bool, cb: Callback) {
        // Try to renew leader lease on every consistent read/write request.
        meta.renew_lease_time = Some(monotonic_raw_now());
        let p = Proposal::new(is_conf_change, meta.index, meta.term, cb);
        self.apply_proposals.push(p);

        self.proposals.push(meta);
    }

    fn get_handle_policy(&mut self, req: &RaftCmdRequest) -> Result<RequestPolicy> {
        if req.has_admin_request() {
            if apply::get_change_peer_cmd(req).is_some() {
                return Ok(RequestPolicy::ProposeConfChange);
            }
            if get_transfer_leader_cmd(req).is_some() {
                return Ok(RequestPolicy::ProposeTransferLeader);
            }
            return Ok(RequestPolicy::ProposeNormal);
        }

        let mut is_read = false;
        let mut is_write = false;
        for r in req.get_requests() {
            match r.get_cmd_type() {
                CmdType::Get | CmdType::Snap => is_read = true,
                CmdType::Delete | CmdType::Put | CmdType::DeleteRange | CmdType::IngestSST => {
                    is_write = true
                }
                CmdType::Prewrite | CmdType::Invalid => {
                    return Err(box_err!(
                        "invalid cmd type {:?}, message maybe currupted",
                        r.get_cmd_type()
                    ));
                }
            }

            if is_read && is_write {
                return Err(box_err!("read and write can't be mixed in one batch."));
            }
        }

        if is_write {
            return Ok(RequestPolicy::ProposeNormal);
        }

        if (req.has_header() && req.get_header().get_read_quorum())
            || !self.raft_group.raft.in_lease()
        {
            return Ok(RequestPolicy::ReadIndex);
        }

        // If applied index's term is differ from current raft's term, leader transfer
        // must happened, if read locally, we may read old value.
        if self.get_store().applied_index_term != self.raft_group.raft.term {
            // TODO: add it in queue directly.
            return Ok(RequestPolicy::ReadIndex);
        }

        // Local read should be performed, if and only if leader is in lease.
        // None for now.
        match self.leader_lease.inspect(None) {
            LeaseState::Valid => return Ok(RequestPolicy::ReadLocal),
            LeaseState::Expired => {
                debug!(
                    "{} leader lease is expired: {:?}",
                    self.tag, self.leader_lease
                );
                self.leader_lease.expire();
            }
            LeaseState::Suspect => (),
        }

        // Perform a consistent read to Raft quorum and try to renew the leader lease.
        Ok(RequestPolicy::ReadIndex)
    }

    /// Count the number of the healthy nodes.
    /// A node is healthy when
    /// 1. it's the leader of the Raft group, which has the latest logs
    /// 2. it's a follower, and it does not lag behind the leader a lot.
    ///    If a snapshot is involved between it and the Raft leader, it's not healthy since
    ///    it cannot works as a node in the quorum to receive replicating logs from leader.
    fn count_healthy_node<'a, I>(&self, progress: I) -> usize
    where
        I: Iterator<Item = &'a Progress>,
    {
        let mut healthy = 0;
        for pr in progress {
            if pr.matched >= self.get_store().truncated_index() {
                healthy += 1;
            }
        }
        healthy
    }

    /// Validate the `ConfChange` request and check whether it's safe to
    /// propose the specified conf change request.
    /// It's safe iff at least the quorum of the Raft group is still healthy
    /// right after that conf change is applied.
    /// Define the total number of nodes in current Raft cluster to be `total`.
    /// To ensure the above safety, if the cmd is
    /// 1. A `AddNode` request
    ///    Then at least '(total + 1)/2 + 1' nodes need to be up to date for now.
    /// 2. A `RemoveNode` request
    ///    Then at least '(total - 1)/2 + 1' other nodes (the node about to be removed is excluded)
    ///    need to be up to date for now. If 'allow_remove_leader' is false then
    ///    the peer to be removed should not be the leader.
    fn check_conf_change(&self, cmd: &RaftCmdRequest) -> Result<()> {
        let change_peer = apply::get_change_peer_cmd(cmd).unwrap();
        let change_type = change_peer.get_change_type();
        let peer = change_peer.get_peer();

        // Check the request itself is valid or not.
        match (change_type, peer.get_is_learner()) {
            (ConfChangeType::AddNode, true) | (ConfChangeType::AddLearnerNode, false) => {
                warn!(
                    "{} conf change type: {:?}, but got peer {:?}",
                    self.tag, change_type, peer
                );
                return Err(box_err!("invalid conf change request"));
            }
            _ => {}
        }

        if change_type == ConfChangeType::RemoveNode && !self.cfg.allow_remove_leader
            && peer.get_id() == self.peer_id()
        {
            warn!(
                "{} rejects remove leader request {:?}",
                self.tag, change_peer
            );
            return Err(box_err!("ignore remove leader"));
        }

        let mut status = self.raft_group.status();
        let total = status.progress.len();
        if total == 1 {
            // It's always safe if there is only one node in the cluster.
            return Ok(());
        }

        match change_type {
            ConfChangeType::AddNode => {
                if let Some(mut progress) = status.learner_progress.remove(&peer.get_id()) {
                    // For promote learner to voter.
                    progress.is_learner = false;
                    status.progress.insert(peer.get_id(), progress);
                } else {
                    status.progress.insert(peer.get_id(), Progress::default());
                }
            }
            ConfChangeType::RemoveNode => {
                if peer.get_is_learner() {
                    // If the node is a learner, we can return directly.
                    return Ok(());
                }
                if status.progress.remove(&peer.get_id()).is_none() {
                    // It's always safe to remove a unexisting node.
                    return Ok(());
                }
            }
            ConfChangeType::AddLearnerNode => {
                return Ok(());
            }
        }
        let healthy = self.count_healthy_node(status.progress.values());
        let quorum_after_change = raft::quorum(status.progress.len());
        if healthy >= quorum_after_change {
            return Ok(());
        }

        PEER_ADMIN_CMD_COUNTER_VEC
            .with_label_values(&["conf_change", "reject_unsafe"])
            .inc();

        info!(
            "{} rejects unsafe conf change request {:?}, total {}, healthy {},  \
             quorum after change {}",
            self.tag, change_peer, total, healthy, quorum_after_change
        );
        Err(box_err!(
            "unsafe to perform conf change {:?}, total {}, healthy {}, quorum after \
             change {}",
            change_peer,
            total,
            healthy,
            quorum_after_change
        ))
    }

    fn transfer_leader(&mut self, peer: &metapb::Peer) {
        info!("{} transfer leader to {:?}", self.tag, peer);

        self.raft_group.transfer_leader(peer.get_id());
    }

    fn is_transfer_leader_allowed(&self, peer: &metapb::Peer) -> bool {
        let peer_id = peer.get_id();
        let status = self.raft_group.status();

        if !status.progress.contains_key(&peer_id) {
            return false;
        }

        for progress in status.progress.values() {
            if progress.state == ProgressState::Snapshot {
                return false;
            }
        }

        let last_index = self.get_store().last_index();
        last_index <= status.progress[&peer_id].matched + TRANSFER_LEADER_ALLOW_LOG_LAG
    }

    fn read_local(&mut self, req: RaftCmdRequest, cb: Callback, metrics: &mut RaftProposeMetrics) {
        metrics.local_read += 1;
        cb.invoke_read(self.handle_read(req))
    }

    fn pre_read_index(&self) -> Result<()> {
        fail_point!("before_propose_readindex", |s| {
            if s.map_or(true, |s| s.parse().unwrap_or(true)) {
                Ok(())
            } else {
                Err(box_err!("can not read due to injected failure"))
            }
        });

        // See more in ready_to_handle_read().
        if self.last_committed_split_idx > self.raft_group.get_store().applied_index() {
            Err(box_err!("can not read due to split"))
        } else {
            Ok(())
        }
    }

    fn read_index(
        &mut self,
        req: RaftCmdRequest,
        mut err_resp: RaftCmdResponse,
        cb: Callback,
        metrics: &mut RaftProposeMetrics,
    ) -> bool {
        if let Err(e) = self.pre_read_index() {
            debug!("{} prevents unsafe read index", self.tag);
            metrics.unsafe_read_index += 1;
            cmd_resp::bind_error(&mut err_resp, e);
            cb.invoke_with_response(err_resp);
            return false;
        }

        metrics.read_index += 1;

        let renew_lease_time = monotonic_raw_now();
        if let Some(read) = self.pending_reads.reads.back_mut() {
            if read.renew_lease_time + self.cfg.raft_store_max_leader_lease() > renew_lease_time {
                read.cmds.push((req, cb));
                return false;
            }
        }

        // Should we call pre_propose here?
        let last_pending_read_count = self.raft_group.raft.pending_read_count();
        let last_ready_read_count = self.raft_group.raft.ready_read_count();

        let id = self.pending_reads.next_id();
        let ctx: [u8; 8] = unsafe { mem::transmute(id) };
        self.raft_group.read_index(ctx.to_vec());

        let pending_read_count = self.raft_group.raft.pending_read_count();
        let ready_read_count = self.raft_group.raft.ready_read_count();

        if pending_read_count == last_pending_read_count
            && ready_read_count == last_ready_read_count
        {
            // The message gets dropped silently, can't be handled anymore.
            apply::notify_stale_req(self.term(), cb);
            return false;
        }

        let mut cmds = MustConsumeVec::with_capacity("callback of index read", 1);
        cmds.push((req, cb));
        self.pending_reads.reads.push_back(ReadIndexRequest {
            id,
            cmds,
            renew_lease_time,
        });

        // TimeoutNow has been sent out, so we need to propose explicitly to
        // update leader lease.
        if self.leader_lease.inspect(Some(renew_lease_time)) == LeaseState::Suspect {
            let req = RaftCmdRequest::new();
            if let Ok(index) = self.propose_normal(req, metrics) {
                let meta = ProposalMeta {
                    index,
                    term: self.term(),
                    renew_lease_time: Some(renew_lease_time),
                };
                self.post_propose(meta, false, Callback::None);
            }
        }

        true
    }

    pub fn get_min_progress(&self) -> u64 {
        self.raft_group
            .status()
            .progress
            .values()
            .map(|pr| pr.matched)
            .min()
            .unwrap_or_default()
    }

    fn pre_propose_merge(&self, req: &mut RaftCmdRequest) -> Result<()> {
        let last_index = self.raft_group.raft.raft_log.last_index();
        let min_progress = self.get_min_progress();
        let min_index = min_progress + 1;
        if min_progress == 0 || last_index - min_progress > self.cfg.merge_max_log_gap {
            return Err(box_err!(
                "log gap ({}, {}] is too large, skip merge",
                min_progress,
                last_index
            ));
        }
        let mut entry_size = 0;
        for entry in self.raft_group.raft.raft_log.entries(min_index, NO_LIMIT)? {
            entry_size += entry.get_data().len();
            if entry.get_entry_type() == EntryType::EntryConfChange {
                return Err(box_err!("log gap contains conf change, skip merging."));
            }
            if entry.get_data().is_empty() {
                continue;
            }
            let cmd: RaftCmdRequest =
                util::parse_data_at(entry.get_data(), entry.get_index(), &self.tag);
            if !cmd.has_admin_request() {
                continue;
            }
            let cmd_type = cmd.get_admin_request().get_cmd_type();
            match cmd_type {
                AdminCmdType::TransferLeader
                | AdminCmdType::ComputeHash
                | AdminCmdType::VerifyHash
                | AdminCmdType::InvalidAdmin => continue,
                _ => {}
            }
            // Any command that can change epoch or log gap should be rejected.
            return Err(box_err!(
                "log gap contains admin request {:?}, skip merging.",
                cmd_type
            ));
        }
        if entry_size as f64 > self.cfg.raft_entry_max_size.0 as f64 * 0.9 {
            return Err(box_err!(
                "log gap size exceed entry size limit, skip merging."
            ));
        }
        req.mut_admin_request()
            .mut_prepare_merge()
            .set_min_index(min_index);
        Ok(())
    }

    fn pre_propose(&self, req: &mut RaftCmdRequest) -> Result<ProposalContext> {
        self.coprocessor_host.pre_propose(self.region(), req)?;
        let mut ctx = ProposalContext::empty();

        if get_sync_log_from_request(req) {
            ctx.insert(ProposalContext::SYNC_LOG);
        }

        if !req.has_admin_request() {
            return Ok(ctx);
        }

        if req.get_admin_request().has_split() {
            ctx.insert(ProposalContext::SPLIT);
        }

        if req.get_admin_request().has_prepare_merge() {
            self.pre_propose_merge(req)?
        }

        Ok(ctx)
    }

    fn propose_normal(
        &mut self,
        mut req: RaftCmdRequest,
        metrics: &mut RaftProposeMetrics,
    ) -> Result<u64> {
        if self.pending_merge.is_some()
            && req.get_admin_request().get_cmd_type() != AdminCmdType::RollbackMerge
        {
            return Err(box_err!("peer in merging mode, can't do proposal."));
        }

        metrics.normal += 1;

        // TODO: validate request for unexpected changes.
        let ctx = match self.pre_propose(&mut req) {
            Ok(ctx) => ctx,
            Err(e) => {
                warn!("{} skip proposal: {:?}", self.tag, e);
                return Err(e);
            }
        };
        let data = req.write_to_bytes()?;

        // TODO: use local histogram metrics
        PEER_PROPOSE_LOG_SIZE_HISTOGRAM.observe(data.len() as f64);

        if data.len() as u64 > self.raft_entry_max_size {
            error!("entry is too large, entry size {}", data.len());
            return Err(Error::RaftEntryTooLarge(self.region_id, data.len() as u64));
        }

        let propose_index = self.next_proposal_index();
        self.raft_group.propose(ctx.to_vec(), data)?;
        if self.next_proposal_index() == propose_index {
            // The message is dropped silently, this usually due to leader absence
            // or transferring leader. Both cases can be considered as NotLeader error.
            return Err(Error::NotLeader(self.region_id, None));
        }

        Ok(propose_index)
    }

    // Return true to if the transfer leader request is accepted.
    fn propose_transfer_leader(
        &mut self,
        req: RaftCmdRequest,
        cb: Callback,
        metrics: &mut RaftProposeMetrics,
    ) -> bool {
        metrics.transfer_leader += 1;

        let transfer_leader = get_transfer_leader_cmd(&req).unwrap();
        let peer = transfer_leader.get_peer();

        let transferred = if self.is_transfer_leader_allowed(peer) {
            self.transfer_leader(peer);
            true
        } else {
            info!(
                "{} transfer leader message {:?} ignored directly",
                self.tag, req
            );
            false
        };

        // transfer leader command doesn't need to replicate log and apply, so we
        // return immediately. Note that this command may fail, we can view it just as an advice
        cb.invoke_with_response(make_transfer_leader_response());

        transferred
    }

    fn propose_conf_change(
        &mut self,
        req: &RaftCmdRequest,
        metrics: &mut RaftProposeMetrics,
    ) -> Result<u64> {
        if self.pending_merge.is_some() {
            return Err(box_err!("peer in merging mode, can't do proposal."));
        }
        if self.raft_group.raft.pending_conf_index > self.get_store().applied_index() {
            info!("{} there is a pending conf change, try later", self.tag);
            return Err(box_err!(
                "{} there is a pending conf change, try later",
                self.tag
            ));
        }

        self.check_conf_change(req)?;

        metrics.conf_change += 1;

        let data = req.write_to_bytes()?;

        // TODO: use local histogram metrics
        PEER_PROPOSE_LOG_SIZE_HISTOGRAM.observe(data.len() as f64);

        let change_peer = apply::get_change_peer_cmd(req).unwrap();
        let mut cc = eraftpb::ConfChange::new();
        cc.set_change_type(change_peer.get_change_type());
        cc.set_node_id(change_peer.get_peer().get_id());
        cc.set_context(data);

        info!(
            "{} propose conf change {:?} peer {:?}",
            self.tag,
            cc.get_change_type(),
            cc.get_node_id()
        );

        let propose_index = self.next_proposal_index();
        self.raft_group
            .propose_conf_change(ProposalContext::SYNC_LOG.to_vec(), cc)?;
        if self.next_proposal_index() == propose_index {
            // The message is dropped silently, this usually due to leader absence
            // or transferring leader. Both cases can be considered as NotLeader error.
            return Err(Error::NotLeader(self.region_id, None));
        }

        Ok(propose_index)
    }

    fn handle_read(&mut self, req: RaftCmdRequest) -> ReadResponse {
        let mut resp = self.exec_read(&req).unwrap_or_else(|e| {
            match e {
                Error::StaleEpoch(..) => debug!("{} stale epoch err: {:?}", self.tag, e),
                _ => error!("{} execute raft command err: {:?}", self.tag, e),
            }
            ReadResponse {
                response: cmd_resp::new_error(e),
                snapshot: None,
            }
        });

        cmd_resp::bind_term(&mut resp.response, self.term());
        resp
    }

    pub fn term(&self) -> u64 {
        self.raft_group.raft.term
    }

    pub fn stop(&mut self) {
        self.mut_store().cancel_applying_snap();
        for mut read in self.pending_reads.reads.drain(..) {
            read.cmds.clear();
        }
    }
}

pub fn check_epoch(
    region: &metapb::Region,
    req: &RaftCmdRequest,
    include_region: bool,
) -> Result<()> {
    let (mut check_ver, mut check_conf_ver) = (false, false);
    if !req.has_admin_request() {
        // for get/set/delete, we don't care conf_version.
        check_ver = true;
    } else {
        match req.get_admin_request().get_cmd_type() {
            AdminCmdType::CompactLog
            | AdminCmdType::InvalidAdmin
            | AdminCmdType::ComputeHash
            | AdminCmdType::VerifyHash => {}
            AdminCmdType::Split => check_ver = true,
            AdminCmdType::ChangePeer => check_conf_ver = true,
            AdminCmdType::PrepareMerge
            | AdminCmdType::CommitMerge
            | AdminCmdType::RollbackMerge
            | AdminCmdType::TransferLeader => {
                check_ver = true;
                check_conf_ver = true;
            }
        };
    }

    if !check_ver && !check_conf_ver {
        return Ok(());
    }

    if !req.get_header().has_region_epoch() {
        return Err(box_err!("missing epoch!"));
    }

    let from_epoch = req.get_header().get_region_epoch();
    let latest_epoch = region.get_region_epoch();

    // should we use not equal here?
    if (check_conf_ver && from_epoch.get_conf_ver() < latest_epoch.get_conf_ver())
        || (check_ver && from_epoch.get_version() < latest_epoch.get_version())
    {
        debug!(
            "[region {}] received stale epoch {:?}, mime: {:?}",
            region.get_id(),
            from_epoch,
            latest_epoch
        );
        let regions = if include_region {
            vec![region.to_owned()]
        } else {
            vec![]
        };
        return Err(Error::StaleEpoch(
            format!(
                "latest_epoch of region {} is {:?}, but you \
                 sent {:?}",
                region.get_id(),
                latest_epoch,
                from_epoch
            ),
            regions,
        ));
    }

    Ok(())
}

impl Peer {
    pub fn insert_peer_cache(&mut self, peer: metapb::Peer) {
        self.peer_cache.borrow_mut().insert(peer.get_id(), peer);
    }

    pub fn remove_peer_from_cache(&mut self, peer_id: u64) {
        self.peer_cache.borrow_mut().remove(&peer_id);
    }

    pub fn get_peer_from_cache(&self, peer_id: u64) -> Option<metapb::Peer> {
        if let Some(peer) = self.peer_cache.borrow().get(&peer_id) {
            return Some(peer.clone());
        }

        // Try to find in region, if found, set in cache.
        for peer in self.get_store().get_region().get_peers() {
            if peer.get_id() == peer_id {
                self.peer_cache.borrow_mut().insert(peer_id, peer.clone());
                return Some(peer.clone());
            }
        }

        None
    }

    pub fn heartbeat_pd(&mut self, worker: &FutureWorker<PdTask>) {
        let task = PdTask::Heartbeat {
            region: self.region().clone(),
            peer: self.peer.clone(),
            down_peers: self.collect_down_peers(self.cfg.max_peer_down_duration.0),
            pending_peers: self.collect_pending_peers(),
            written_bytes: self.peer_stat.written_bytes,
            written_keys: self.peer_stat.written_keys,
            region_size: self.approximate_size,
        };
        if let Err(e) = worker.schedule(task) {
            error!("{} failed to notify pd: {}", self.tag, e);
        }
    }

    fn send_raft_message<T: Transport>(&mut self, msg: eraftpb::Message, trans: &T) -> Result<()> {
        let mut send_msg = RaftMessage::new();
        send_msg.set_region_id(self.region_id);
        // set current epoch
        send_msg.set_region_epoch(self.region().get_region_epoch().clone());

        let from_peer = self.peer.clone();
        let to_peer = match self.get_peer_from_cache(msg.get_to()) {
            Some(p) => p,
            None => {
                return Err(box_err!(
                    "failed to look up recipient peer {} in region {}",
                    msg.get_to(),
                    self.region_id
                ))
            }
        };

        let to_peer_id = to_peer.get_id();
        let to_store_id = to_peer.get_store_id();
        let msg_type = msg.get_msg_type();
        debug!(
            "{} send raft msg {:?}[size: {}] from {} to {}",
            self.tag,
            msg_type,
            msg.compute_size(),
            from_peer.get_id(),
            to_peer_id
        );

        send_msg.set_from_peer(from_peer);
        send_msg.set_to_peer(to_peer);

        // There could be two cases:
        // 1. Target peer already exists but has not established communication with leader yet
        // 2. Target peer is added newly due to member change or region split, but it's not
        //    created yet
        // For both cases the region start key and end key are attached in RequestVote and
        // Heartbeat message for the store of that peer to check whether to create a new peer
        // when receiving these messages, or just to wait for a pending region split to perform
        // later.
        if self.get_store().is_initialized()
            && (msg_type == MessageType::MsgRequestVote ||
            // the peer has not been known to this leader, it may exist or not.
            (msg_type == MessageType::MsgHeartbeat && msg.get_commit() == INVALID_INDEX))
        {
            let region = self.region();
            send_msg.set_start_key(region.get_start_key().to_vec());
            send_msg.set_end_key(region.get_end_key().to_vec());
        }

        send_msg.set_message(msg);

        if let Err(e) = trans.send(send_msg) {
            warn!(
                "{} failed to send msg to {} in store {}, err: {:?}",
                self.tag, to_peer_id, to_store_id, e
            );

            // unreachable store
            self.raft_group.report_unreachable(to_peer_id);
            if msg_type == eraftpb::MessageType::MsgSnapshot {
                self.raft_group
                    .report_snapshot(to_peer_id, SnapshotStatus::Failure);
            }
        }

        Ok(())
    }

    fn exec_read(&mut self, req: &RaftCmdRequest) -> Result<ReadResponse> {
        check_epoch(self.region(), req, true)?;
        let mut need_snapshot = false;
        let snapshot = Snapshot::new(Arc::clone(&self.kv_engine));
        let requests = req.get_requests();
        let mut responses = Vec::with_capacity(requests.len());

        for req in requests {
            let cmd_type = req.get_cmd_type();
            let mut resp = match cmd_type {
                CmdType::Get => apply::do_get(&self.tag, self.region(), &snapshot, req)?,
                CmdType::Snap => {
                    need_snapshot = true;
                    raft_cmdpb::Response::new()
                }
                CmdType::Prewrite
                | CmdType::Put
                | CmdType::Delete
                | CmdType::DeleteRange
                | CmdType::IngestSST
                | CmdType::Invalid => unreachable!(),
            };
            resp.set_cmd_type(cmd_type);
            responses.push(resp);
        }

        let mut response = RaftCmdResponse::new();
        response.set_responses(protobuf::RepeatedField::from_vec(responses));
        let snapshot = if need_snapshot {
            Some(RegionSnapshot::from_snapshot(
                snapshot.into_sync(),
                self.region().to_owned(),
            ))
        } else {
            None
        };
        Ok(ReadResponse { response, snapshot })
    }
}

fn get_transfer_leader_cmd(msg: &RaftCmdRequest) -> Option<&TransferLeaderRequest> {
    if !msg.has_admin_request() {
        return None;
    }
    let req = msg.get_admin_request();
    if !req.has_transfer_leader() {
        return None;
    }

    Some(req.get_transfer_leader())
}

fn get_sync_log_from_request(msg: &RaftCmdRequest) -> bool {
    if msg.has_admin_request() {
        let req = msg.get_admin_request();
        return match req.get_cmd_type() {
            AdminCmdType::ChangePeer
            | AdminCmdType::Split
            | AdminCmdType::PrepareMerge
            | AdminCmdType::CommitMerge
            | AdminCmdType::RollbackMerge => true,
            _ => false,
        };
    }

    msg.get_header().get_sync_log()
}

fn make_transfer_leader_response() -> RaftCmdResponse {
    let mut response = AdminResponse::new();
    response.set_cmd_type(AdminCmdType::TransferLeader);
    response.set_transfer_leader(TransferLeaderResponse::new());
    let mut resp = RaftCmdResponse::new();
    resp.set_admin_response(response);
    resp
}

#[cfg(test)]
mod tests {
    use protobuf::ProtobufEnum;

    use super::*;

    #[test]
    fn test_sync_log() {
        let white_list = [
            AdminCmdType::InvalidAdmin,
            AdminCmdType::CompactLog,
            AdminCmdType::TransferLeader,
            AdminCmdType::ComputeHash,
            AdminCmdType::VerifyHash,
        ];
        for tp in AdminCmdType::values() {
            let mut msg = RaftCmdRequest::new();
            msg.mut_admin_request().set_cmd_type(*tp);
            assert_eq!(
                get_sync_log_from_request(&msg),
                !white_list.contains(tp),
                "{:?}",
                tp
            );
        }
    }

    #[test]
    fn test_entry_context() {
        let tbl: Vec<&[ProposalContext]> = vec![
            &[ProposalContext::SPLIT],
            &[ProposalContext::SYNC_LOG],
            &[ProposalContext::SPLIT, ProposalContext::SYNC_LOG],
        ];

        for flags in tbl {
            let mut ctx = ProposalContext::empty();
            for f in flags {
                ctx.insert(*f);
            }

            let ser = ctx.to_vec();
            let de = ProposalContext::from_bytes(&ser);

            for f in flags {
                assert!(de.contains(*f), "{:?}", de);
            }
        }
    }
}<|MERGE_RESOLUTION|>--- conflicted
+++ resolved
@@ -1025,15 +1025,8 @@
         self.mut_store().applied_index_term = applied_index_term;
         self.peer_stat.written_keys += apply_metrics.written_keys;
         self.peer_stat.written_bytes += apply_metrics.written_bytes;
-<<<<<<< HEAD
-        let diff = {
-            self.delete_keys_hint += apply_metrics.delete_keys_hint;
-            self.size_diff_hint as i64 + apply_metrics.size_diff_hint
-        };
-=======
         self.delete_keys_hint += apply_metrics.delete_keys_hint;
         let diff = self.size_diff_hint as i64 + apply_metrics.size_diff_hint;
->>>>>>> 3694206b
         self.size_diff_hint = cmp::max(diff, 0) as u64;
 
         if self.has_pending_snapshot() && self.ready_to_handle_pending_snap() {
@@ -1052,18 +1045,6 @@
         self.pending_reads.gc();
     }
 
-<<<<<<< HEAD
-    pub fn post_split(&mut self, apply_metrics: &ApplyMetrics) {
-        let diff = {
-            self.delete_keys_hint = apply_metrics.delete_keys_hint;
-            apply_metrics.size_diff_hint
-        };
-        self.size_diff_hint = cmp::max(diff, 0) as u64;
-    }
-
-    /// Try to renew leader lease.
-    fn maybe_renew_leader_lease(&mut self, ts: Timespec) {
-=======
     pub fn post_split(&mut self) {
         // Reset delete_keys_hint and size_diff_hint.
         self.delete_keys_hint = 0;
@@ -1071,8 +1052,7 @@
     }
 
     /// Try to renew leader lease.
-    fn renew_leader_lease(&mut self, ts: Timespec) {
->>>>>>> 3694206b
+    fn maybe_renew_leader_lease(&mut self, ts: Timespec) {
         // A nonleader peer should never has leader lease.
         if !self.is_leader() {
             return;
