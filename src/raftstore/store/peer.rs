--- conflicted
+++ resolved
@@ -1262,11 +1262,7 @@
                     return Ok(());
                 }
             }
-<<<<<<< HEAD
-            _ => unimplemented!(),
-=======
             ConfChangeType::AddLearnerNode => unimplemented!(),
->>>>>>> 19ac05f8
         }
         let healthy = self.count_healthy_node(status.progress.values());
         let quorum_after_change = raft::quorum(status.progress.len());
