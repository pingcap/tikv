--- conflicted
+++ resolved
@@ -2532,11 +2532,7 @@
 
         // if it is already up to date, no need to catch up anymore
         let apply_index = self.delegate.apply_state.get_applied_index();
-<<<<<<< HEAD
-        info!(
-=======
         debug!(
->>>>>>> 0ec7cc03
             "check catch up logs for merge";
             "apply_index" => apply_index,
             "commit" => catch_up_logs.merge.get_commit(),
