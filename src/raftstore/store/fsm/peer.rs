// Copyright 2018 TiKV Project Authors. Licensed under Apache-2.0.

use std::borrow::Cow;
use std::collections::Bound::{Excluded, Included, Unbounded};
use std::collections::VecDeque;
use std::sync::atomic::{AtomicBool, Ordering};
use std::sync::Arc;
use std::time::{Duration, Instant};
use std::{cmp, u64};

use crate::pd::{PdClient, PdTask};
use crate::raftstore::{Error, Result};
use engine::Engines;
use engine::CF_RAFT;
use engine::{Peekable, Snapshot as EngineSnapshot};
use futures::Future;
use kvproto::errorpb;
use kvproto::import_sstpb::SSTMeta;
use kvproto::metapb::{self, Region, RegionEpoch};
use kvproto::pdpb::CheckPolicy;
use kvproto::raft_cmdpb::{
    AdminCmdType, AdminRequest, CmdType, RaftCmdRequest, RaftCmdResponse, StatusCmdType,
    StatusResponse,
};
use kvproto::raft_serverpb::{
    MergeState, PeerState, RaftMessage, RaftSnapshotData, RaftTruncatedState, RegionLocalState,
};
use protobuf::{Message, RepeatedField};
use raft::eraftpb::{ConfChangeType, MessageType};
use raft::{self, SnapshotStatus, INVALID_INDEX, NO_LIMIT};
use raft::{Ready, StateRole};
use tikv_util::mpsc::{self, LooseBoundedSender, Receiver};
use tikv_util::time::duration_to_sec;
use tikv_util::worker::{Scheduler, Stopped};
use tikv_util::{escape, is_zero_duration};

use crate::raftstore::coprocessor::RegionChangeEvent;
use crate::raftstore::store::cmd_resp::{bind_term, new_error};
use crate::raftstore::store::fsm::store::{PollContext, StoreMeta};
use crate::raftstore::store::fsm::{
    apply, ApplyMetrics, ApplyTask, ApplyTaskRes, BasicMailbox, ChangePeer, ExecResult, Fsm,
    RegionProposal,
};
use crate::raftstore::store::keys::{self, enc_end_key, enc_start_key};
use crate::raftstore::store::metrics::*;
use crate::raftstore::store::msg::Callback;
use crate::raftstore::store::peer::{ConsistencyState, Peer, StaleState, WaitApplyResultState};
use crate::raftstore::store::peer_storage::{ApplySnapResult, InvokeContext};
use crate::raftstore::store::transport::Transport;
use crate::raftstore::store::util::KeysInfoFormatter;
use crate::raftstore::store::worker::{
    CleanupSSTTask, ConsistencyCheckTask, RaftlogGcTask, ReadDelegate, RegionTask, SplitCheckTask,
};
use crate::raftstore::store::{
    util, CasualMessage, Config, PeerMsg, PeerTicks, RaftCommand, SignificantMsg, SnapKey,
    SnapshotDeleter, StoreMsg,
};

pub struct DestroyPeerJob {
    pub initialized: bool,
    pub async_remove: bool,
    pub region_id: u64,
    pub peer: metapb::Peer,
}

/// Represents state of the group.
#[derive(Clone, Copy, PartialEq, Debug)]
pub enum GroupState {
    /// The group is working generally, leader keeps
    /// replicating data to followers.
    Ordered,
    /// The group is out of order. Leadership may not be hold.
    Chaos,
    /// The group is about to be out of order. It leave some
    /// safe space to avoid stepping chaos too often.
    PreChaos,
    /// The group is hibernated.
    Idle,
}

pub struct PeerFsm {
    peer: Peer,
    /// A registry for all scheduled ticks. This can avoid scheduling ticks twice accidentally.
    tick_registry: PeerTicks,
    /// Ticks for speed up campaign in chaos state.
    ///
    /// Followers will keep ticking in Idle mode to measure how many ticks have been skipped.
    /// Once it becomes chaos, those skipped ticks will be ticked so that it can campaign
    /// quickly instead of waiting an election timeout.
    ///
    /// This will be reset to 0 once it receives any messages from leader.
    missing_ticks: usize,
    group_state: GroupState,
    stopped: bool,
    has_ready: bool,
    mailbox: Option<BasicMailbox<PeerFsm>>,
    pub receiver: Receiver<PeerMsg>,
}

impl Drop for PeerFsm {
    fn drop(&mut self) {
        self.peer.stop();
        while let Ok(msg) = self.receiver.try_recv() {
            let callback = match msg {
                PeerMsg::RaftCommand(cmd) => cmd.callback,
                PeerMsg::CasualMessage(CasualMessage::SplitRegion { callback, .. }) => callback,
                _ => continue,
            };

            let mut err = errorpb::Error::new();
            err.set_message("region is not found".to_owned());
            err.mut_region_not_found().set_region_id(self.region_id());
            let mut resp = RaftCmdResponse::new();
            resp.mut_header().set_error(err);
            callback.invoke_with_response(resp);
        }
    }
}

impl PeerFsm {
    // If we create the peer actively, like bootstrap/split/merge region, we should
    // use this function to create the peer. The region must contain the peer info
    // for this store.
    pub fn create(
        store_id: u64,
        cfg: &Config,
        sched: Scheduler<RegionTask>,
        engines: Engines,
        region: &metapb::Region,
    ) -> Result<(LooseBoundedSender<PeerMsg>, Box<PeerFsm>)> {
        let meta_peer = match util::find_peer(region, store_id) {
            None => {
                return Err(box_err!(
                    "find no peer for store {} in region {:?}",
                    store_id,
                    region
                ));
            }
            Some(peer) => peer.clone(),
        };

        info!(
            "create peer";
            "region_id" => region.get_id(),
            "peer_id" => meta_peer.get_id(),
        );
        let (tx, rx) = mpsc::loose_bounded(cfg.notify_capacity);
        Ok((
            tx,
            Box::new(PeerFsm {
                peer: Peer::new(store_id, cfg, sched, engines, region, meta_peer)?,
                tick_registry: PeerTicks::empty(),
                missing_ticks: 0,
                group_state: GroupState::Ordered,
                stopped: false,
                has_ready: false,
                mailbox: None,
                receiver: rx,
            }),
        ))
    }

    // The peer can be created from another node with raft membership changes, and we only
    // know the region_id and peer_id when creating this replicated peer, the region info
    // will be retrieved later after applying snapshot.
    pub fn replicate(
        store_id: u64,
        cfg: &Config,
        sched: Scheduler<RegionTask>,
        engines: Engines,
        region_id: u64,
        peer: metapb::Peer,
    ) -> Result<(LooseBoundedSender<PeerMsg>, Box<PeerFsm>)> {
        // We will remove tombstone key when apply snapshot
        info!(
            "replicate peer";
            "region_id" => region_id,
            "peer_id" => peer.get_id(),
        );

        let mut region = metapb::Region::new();
        region.set_id(region_id);

        let (tx, rx) = mpsc::loose_bounded(cfg.notify_capacity);
        Ok((
            tx,
            Box::new(PeerFsm {
                peer: Peer::new(store_id, cfg, sched, engines, &region, peer)?,
                tick_registry: PeerTicks::empty(),
                missing_ticks: 0,
                group_state: GroupState::Ordered,
                stopped: false,
                has_ready: false,
                mailbox: None,
                receiver: rx,
            }),
        ))
    }

    #[inline]
    pub fn region_id(&self) -> u64 {
        self.peer.region().get_id()
    }

    #[inline]
    pub fn get_peer(&self) -> &Peer {
        &self.peer
    }

    #[inline]
    pub fn peer_id(&self) -> u64 {
        self.peer.peer_id()
    }

    #[inline]
    pub fn stop(&mut self) {
        self.stopped = true;
    }

    pub fn set_pending_merge_state(&mut self, state: MergeState) {
        self.peer.pending_merge_state = Some(state);
    }

    pub fn schedule_applying_snapshot(&mut self) {
        self.peer.mut_store().schedule_applying_snapshot();
    }

    pub fn have_pending_merge_apply_result(&self) -> bool {
        self.peer.pending_merge_apply_result.is_some()
    }
}

impl Fsm for PeerFsm {
    type Message = PeerMsg;

    #[inline]
    fn is_stopped(&self) -> bool {
        self.stopped
    }

    /// Set a mailbox to Fsm, which should be used to send message to itself.
    #[inline]
    fn set_mailbox(&mut self, mailbox: Cow<'_, BasicMailbox<Self>>)
    where
        Self: Sized,
    {
        self.mailbox = Some(mailbox.into_owned());
    }

    /// Take the mailbox from Fsm. Implementation should ensure there will be
    /// no reference to mailbox after calling this method.
    #[inline]
    fn take_mailbox(&mut self) -> Option<BasicMailbox<Self>>
    where
        Self: Sized,
    {
        self.mailbox.take()
    }
}

pub struct PeerFsmDelegate<'a, T: 'static, C: 'static> {
    fsm: &'a mut PeerFsm,
    ctx: &'a mut PollContext<T, C>,
}

impl<'a, T: Transport, C: PdClient> PeerFsmDelegate<'a, T, C> {
    pub fn new(fsm: &'a mut PeerFsm, ctx: &'a mut PollContext<T, C>) -> PeerFsmDelegate<'a, T, C> {
        PeerFsmDelegate { fsm, ctx }
    }

    pub fn handle_msgs(&mut self, msgs: &mut Vec<PeerMsg>) {
        for m in msgs.drain(..) {
            match m {
                PeerMsg::RaftMessage(msg) => {
                    if let Err(e) = self.on_raft_message(msg) {
                        error!(
                            "handle raft message err";
                            "region_id" => self.fsm.region_id(),
                            "peer_id" => self.fsm.peer_id(),
                            "err" => %e,
                        );
                    }
                }
                PeerMsg::RaftCommand(cmd) => {
                    self.ctx
                        .raft_metrics
                        .propose
                        .request_wait_time
                        .observe(duration_to_sec(cmd.send_time.elapsed()) as f64);
                    self.propose_raft_command(cmd.request, cmd.callback)
                }
                PeerMsg::Tick(tick) => self.on_tick(tick),
                PeerMsg::ApplyRes { res } => {
                    if let Some(state) = self.fsm.peer.pending_merge_apply_result.as_mut() {
                        state.results.push(res);
                        continue;
                    }
                    self.on_apply_res(res);
                }
                PeerMsg::SignificantMsg(msg) => self.on_significant_msg(msg),
                PeerMsg::CasualMessage(msg) => self.on_casual_msg(msg),
                PeerMsg::Start => self.start(),
                PeerMsg::HeartbeatPd => {
                    if self.fsm.peer.is_leader() {
                        self.register_pd_heartbeat_tick()
                    }
                }
                PeerMsg::Noop => {}
                PeerMsg::ForceCompactRaftLog => {
                    self.fsm.peer.need_force_compact_raft_log = true;
                }
            }
        }
    }

    fn on_casual_msg(&mut self, msg: CasualMessage) {
        match msg {
            CasualMessage::SplitRegion {
                region_epoch,
                split_keys,
                callback,
            } => {
                info!(
                    "on split";
                    "region_id" => self.fsm.region_id(),
                    "peer_id" => self.fsm.peer_id(),
                    "split_keys" => %KeysInfoFormatter(split_keys.iter()),
                );
                self.on_prepare_split_region(region_epoch, split_keys, callback);
            }
            CasualMessage::ComputeHashResult { index, hash } => {
                self.on_hash_computed(index, hash);
            }
            CasualMessage::RegionApproximateSize { size } => {
                self.on_approximate_region_size(size);
            }
            CasualMessage::RegionApproximateKeys { keys } => {
                self.on_approximate_region_keys(keys);
            }
            CasualMessage::CompactionDeclinedBytes { bytes } => {
                self.on_compaction_declined_bytes(bytes);
            }
            CasualMessage::HalfSplitRegion {
                region_epoch,
                policy,
            } => {
                self.on_schedule_half_split_region(&region_epoch, policy);
            }
            CasualMessage::MergeResult { target, stale } => {
                self.on_merge_result(target, stale);
            }
            CasualMessage::GcSnap { snaps } => {
                self.on_gc_snap(snaps);
            }
            CasualMessage::ClearRegionSize => {
                self.on_clear_region_size();
            }
            CasualMessage::RegionOverlapped => {
                debug!("start ticking for overlapped"; "region_id" => self.region_id(), "peer_id" => self.fsm.peer_id());
                // Maybe do some safe check first?
                self.fsm.group_state = GroupState::Chaos;
                self.register_raft_base_tick();
            }
        }
    }

    fn on_tick(&mut self, tick: PeerTicks) {
        if self.fsm.stopped {
            return;
        }
        trace!(
            "tick";
            "tick" => ?tick,
            "peer_id" => self.fsm.peer_id(),
            "region_id" => self.region_id(),
        );
        self.fsm.tick_registry.remove(tick);
        match tick {
<<<<<<< HEAD
            PeerTick::Raft => self.on_raft_base_tick(),
            PeerTick::RaftLogGc => self.on_raft_gc_log_tick(),
            PeerTick::RaftLogExpiredFilesGc => self.on_raft_gc_expired_files(),
            PeerTick::PdHeartbeat => self.on_pd_heartbeat_tick(),
            PeerTick::SplitRegionCheck => self.on_split_region_check_tick(),
            PeerTick::CheckMerge => self.on_check_merge(),
            PeerTick::CheckPeerStaleState => self.on_check_peer_stale_state_tick(),
=======
            PeerTicks::RAFT => self.on_raft_base_tick(),
            PeerTicks::RAFT_LOG_GC => self.on_raft_gc_log_tick(),
            PeerTicks::PD_HEARTBEAT => self.on_pd_heartbeat_tick(),
            PeerTicks::SPLIT_REGION_CHECK => self.on_split_region_check_tick(),
            PeerTicks::CHECK_MERGE => self.on_check_merge(),
            PeerTicks::CHECK_PEER_STALE_STATE => self.on_check_peer_stale_state_tick(),
            _ => unreachable!(),
>>>>>>> eff99489
        }
    }

    fn start(&mut self) {
        if self.fsm.peer.pending_merge_state.is_some() {
            self.notify_prepare_merge();
        }
        self.register_raft_base_tick();
        self.register_raft_gc_log_tick();
        self.register_raft_gc_expired_files_tick();
        self.register_pd_heartbeat_tick();
        self.register_split_region_check_tick();
        self.register_check_peer_stale_state_tick();
        self.on_check_merge();
    }

    fn notify_prepare_merge(&self) {
        let region_id = self.region_id();
        let version = self.region().get_region_epoch().get_version();
        // If there is no merge lock for that key, insert one to let target peer know `PrepareMerge`
        // is already executed.
        let mut meta = self.ctx.store_meta.lock().unwrap();
        let (exist_version, ready_to_merge) =
            match meta.merge_locks.insert(region_id, (version, None)) {
                None => return,
                Some((v, r)) => (v, r),
            };
        if exist_version == version {
            let ready_to_merge = ready_to_merge.unwrap();
            // Set `ready_to_merge` to true to indicate `PrepareMerge` is finished.
            ready_to_merge.store(true, Ordering::SeqCst);
            let state = self.fsm.peer.pending_merge_state.as_ref().unwrap();
            let target_region_id = state.get_target().get_id();
            // Send an empty message to target peer to make sure it will check `ready_to_merge`
            self.ctx
                .router
                .force_send(target_region_id, PeerMsg::Noop)
                .unwrap();
        } else if exist_version > version {
            meta.merge_locks
                .insert(region_id, (exist_version, ready_to_merge));
        } else {
            panic!(
                "{} expects version {} but got {}",
                self.fsm.peer.tag, version, exist_version
            );
        }
    }

    pub fn resume_handling_pending_apply_result(&mut self) -> bool {
        match self.fsm.peer.pending_merge_apply_result {
            Some(ref state) => {
                if !state.ready_to_merge.load(Ordering::SeqCst) {
                    return false;
                }
            }
            None => panic!(
                "{} doesn't have pending apply result, can't be resume.",
                self.fsm.peer.tag
            ),
        }

        let mut pending_apply = self.fsm.peer.pending_merge_apply_result.take().unwrap();
        let mut drainer = pending_apply.results.drain(..);
        while let Some(res) = drainer.next() {
            debug!(
                "resume handling apply result";
                "region_id" => self.region_id(),
                "peer_id" => self.fsm.peer_id(),
                "res" => ?res,
            );
            self.on_apply_res(res);
            // So meet another `CommitMerge` apply result needed to wait.
            if let Some(state) = self.fsm.peer.pending_merge_apply_result.as_mut() {
                state.results.extend(drainer);
                return false;
            }
        }
        true
    }

    fn on_gc_snap(&mut self, snaps: Vec<(SnapKey, bool)>) {
        let s = self.fsm.peer.get_store();
        let compacted_idx = s.truncated_index();
        let compacted_term = s.truncated_term();
        let is_applying_snap = s.is_applying_snapshot();
        for (key, is_sending) in snaps {
            if is_sending {
                let s = match self.ctx.snap_mgr.get_snapshot_for_sending(&key) {
                    Ok(s) => s,
                    Err(e) => {
                        error!(
                            "failed to load snapshot";
                            "region_id" => self.fsm.region_id(),
                            "peer_id" => self.fsm.peer_id(),
                            "snapshot" => ?key,
                            "err" => %e,
                        );
                        continue;
                    }
                };
                if key.term < compacted_term || key.idx < compacted_idx {
                    info!(
                        "deleting compacted snap file";
                        "region_id" => self.fsm.region_id(),
                        "peer_id" => self.fsm.peer_id(),
                        "snap_file" => %key,
                    );
                    self.ctx.snap_mgr.delete_snapshot(&key, s.as_ref(), false);
                } else if let Ok(meta) = s.meta() {
                    let modified = match meta.modified() {
                        Ok(m) => m,
                        Err(e) => {
                            error!(
                                "failed to load snapshot";
                                "region_id" => self.fsm.region_id(),
                                "peer_id" => self.fsm.peer_id(),
                                "snapshot" => ?key,
                                "err" => %e,
                            );
                            continue;
                        }
                    };
                    if let Ok(elapsed) = modified.elapsed() {
                        if elapsed > self.ctx.cfg.snap_gc_timeout.0 {
                            info!(
                                "deleting expired snap file";
                                "region_id" => self.fsm.region_id(),
                                "peer_id" => self.fsm.peer_id(),
                                "snap_file" => %key,
                            );
                            self.ctx.snap_mgr.delete_snapshot(&key, s.as_ref(), false);
                        }
                    }
                }
            } else if key.term <= compacted_term
                && (key.idx < compacted_idx || key.idx == compacted_idx && !is_applying_snap)
            {
                info!(
                    "deleting applied snap file";
                    "region_id" => self.fsm.region_id(),
                    "peer_id" => self.fsm.peer_id(),
                    "snap_file" => %key,
                );
                let a = match self.ctx.snap_mgr.get_snapshot_for_applying(&key) {
                    Ok(a) => a,
                    Err(e) => {
                        error!(
                            "failed to load snapshot";
                            "region_id" => self.fsm.region_id(),
                            "peer_id" => self.fsm.peer_id(),
                            "snap_file" => %key,
                            "err" => %e,
                        );
                        continue;
                    }
                };
                self.ctx.snap_mgr.delete_snapshot(&key, a.as_ref(), false);
            }
        }
    }

    fn on_clear_region_size(&mut self) {
        self.fsm.peer.approximate_size = None;
        self.fsm.peer.approximate_keys = None;
        self.register_split_region_check_tick();
    }

    fn on_significant_msg(&mut self, msg: SignificantMsg) {
        match msg {
            SignificantMsg::SnapshotStatus {
                to_peer_id, status, ..
            } => {
                // Report snapshot status to the corresponding peer.
                self.report_snapshot_status(to_peer_id, status);
            }
            SignificantMsg::Unreachable { to_peer_id, .. } => {
                if self.fsm.peer.is_leader() {
                    self.fsm.peer.raft_group.report_unreachable(to_peer_id);
                } else if to_peer_id == self.fsm.peer.leader_id() {
                    self.fsm.group_state = GroupState::Chaos;
                    self.register_raft_base_tick();
                }
            }
            SignificantMsg::StoreUnreachable { store_id } => {
                if let Some(peer_id) = util::find_peer(self.region(), store_id).map(|p| p.get_id())
                {
                    if self.fsm.peer.is_leader() {
                        self.fsm.peer.raft_group.report_unreachable(peer_id);
                    } else if peer_id == self.fsm.peer.leader_id() {
                        self.fsm.group_state = GroupState::Chaos;
                        self.register_raft_base_tick();
                    }
                }
            }
        }
    }

    fn report_snapshot_status(&mut self, to_peer_id: u64, status: SnapshotStatus) {
        let to_peer = match self.fsm.peer.get_peer_from_cache(to_peer_id) {
            Some(peer) => peer,
            None => {
                // If to_peer is gone, ignore this snapshot status
                warn!(
                    "peer not found, ignore snapshot status";
                    "region_id" => self.region_id(),
                    "peer_id" => self.fsm.peer_id(),
                    "to_peer_id" => to_peer_id,
                    "status" => ?status,
                );
                return;
            }
        };
        info!(
            "report snapshot status";
            "region_id" => self.fsm.region_id(),
            "peer_id" => self.fsm.peer_id(),
            "to" => ?to_peer,
            "status" => ?status,
        );
        self.fsm.peer.raft_group.report_snapshot(to_peer_id, status)
    }

    fn on_role_changed(&mut self, ready: &Ready) {
        // Update leader lease when the Raft state changes.
        if let Some(ref ss) = ready.ss {
            if StateRole::Leader == ss.raft_state {
                self.fsm.missing_ticks = 0;
                self.register_split_region_check_tick();
                self.fsm.peer.heartbeat_pd(&self.ctx);
                self.register_pd_heartbeat_tick();
            }
        }
    }

    pub fn collect_ready(&mut self, proposals: &mut Vec<RegionProposal>) {
        let has_ready = self.fsm.has_ready;
        self.fsm.has_ready = false;
        if !has_ready || self.fsm.stopped {
            return;
        }
        self.ctx.pending_count += 1;
        self.ctx.has_ready = true;
        if let Some(p) = self.fsm.peer.take_apply_proposals() {
            proposals.push(p);
        }
        let res = self.fsm.peer.handle_raft_ready_append(self.ctx);
        if let Some(r) = res {
            self.on_role_changed(&r.0);
            if !r.0.entries.is_empty() {
                self.register_raft_gc_log_tick();
                self.register_split_region_check_tick();
            }
            self.ctx.ready_res.push(r);
        }
    }

    pub fn post_raft_ready_append(&mut self, mut ready: Ready, invoke_ctx: InvokeContext) {
        let is_merging = self.fsm.peer.pending_merge_state.is_some();
        let res = self
            .fsm
            .peer
            .post_raft_ready_append(self.ctx, &mut ready, invoke_ctx);
        self.fsm.peer.handle_raft_ready_apply(self.ctx, ready);
        let mut has_snapshot = false;
        if let Some(apply_res) = res {
            self.on_ready_apply_snapshot(apply_res);
            has_snapshot = true;
            self.register_raft_base_tick();
        }
        if self.fsm.peer.leader_unreachable {
            self.fsm.group_state = GroupState::Chaos;
            self.register_raft_base_tick();
            self.fsm.peer.leader_unreachable = false;
        }
        if is_merging && has_snapshot {
            // After applying a snapshot, merge is rollbacked implicitly.
            self.on_ready_rollback_merge(0, None);
        }
    }

    #[inline]
    fn region_id(&self) -> u64 {
        self.fsm.peer.region().get_id()
    }

    #[inline]
    fn region(&self) -> &Region {
        self.fsm.peer.region()
    }

    #[inline]
    fn store_id(&self) -> u64 {
        self.fsm.peer.peer.get_store_id()
    }

    #[inline]
    fn schedule_tick(&mut self, tick: PeerTicks, timeout: Duration) {
        if self.fsm.tick_registry.contains(tick) {
            return;
        }
        if is_zero_duration(&timeout) {
            return;
        }
        trace!(
            "schedule tick";
            "tick" => ?tick,
            "timeout" => ?timeout,
            "region_id" => self.region_id(),
            "peer_id" => self.fsm.peer_id(),
        );
        self.fsm.tick_registry.insert(tick);

        let region_id = self.region_id();
        let mb = match self.ctx.router.mailbox(region_id) {
            Some(mb) => mb,
            None => {
                self.fsm.tick_registry.remove(tick);
                error!(
                    "failed to get mailbox";
                    "region_id" => self.fsm.region_id(),
                    "peer_id" => self.fsm.peer_id(),
                    "tick" => ?tick,
                );
                return;
            }
        };
        let peer_id = self.fsm.peer.peer_id();
        let f = self
            .ctx
            .timer
            .delay(timeout)
            .map(move |_| {
                fail_point!(
                    "on_raft_log_gc_tick_1",
                    peer_id == 1 && tick == PeerTicks::RAFT_LOG_GC,
                    |_| unreachable!()
                );
                // This can happen only when the peer is about to be destroyed
                // or the node is shutting down. So it's OK to not to clean up
                // registry.
                if let Err(e) = mb.force_send(PeerMsg::Tick(tick)) {
                    info!(
                        "failed to schedule peer tick";
                        "region_id" => region_id,
                        "peer_id" => peer_id,
                        "tick" => ?tick,
                        "err" => %e,
                    );
                }
            })
            .map_err(move |e| {
                panic!(
                    "[region {}] {} tick {:?} is lost due to timeout error: {:?}",
                    region_id, peer_id, tick, e
                );
            });
        self.ctx.future_poller.spawn(f).unwrap();
    }

    fn register_raft_base_tick(&mut self) {
        // If we register raft base tick failed, the whole raft can't run correctly,
        // TODO: shutdown the store?
        self.schedule_tick(PeerTicks::RAFT, self.ctx.cfg.raft_base_tick_interval.0)
    }

    fn on_raft_base_tick(&mut self) {
        if self.fsm.peer.pending_remove {
            return;
        }
        // When having pending snapshot, if election timeout is met, it can't pass
        // the pending conf change check because first index has been updated to
        // a value that is larger than last index.
        if self.fsm.peer.is_applying_snapshot() || self.fsm.peer.has_pending_snapshot() {
            // need to check if snapshot is applied.
            self.fsm.has_ready = true;
            self.fsm.missing_ticks = 0;
            self.register_raft_base_tick();
            return;
        }

        let mut res = None;
        if self.ctx.cfg.hibernate_regions {
            if self.fsm.group_state == GroupState::Idle {
                // missing_ticks should be less than election timeout ticks otherwise
                // follower may tick more than an election timeout in chaos state.
                if self.fsm.missing_ticks + 1 < self.ctx.cfg.raft_election_timeout_ticks {
                    self.register_raft_base_tick();
                    self.fsm.missing_ticks += 1;
                }
                return;
            }
            res = Some(self.fsm.peer.check_before_tick(&self.ctx.cfg));
            if self.fsm.missing_ticks > 0 {
                for _ in 0..self.fsm.missing_ticks {
                    if self.fsm.peer.raft_group.tick() {
                        self.fsm.has_ready = true;
                    }
                }
                self.fsm.missing_ticks = 0;
            }
        }
        if self.fsm.peer.raft_group.tick() {
            self.fsm.has_ready = true;
        }

<<<<<<< HEAD
        self.register_raft_base_tick();
=======
        self.fsm.peer.mut_store().flush_cache_metrics();
        let res = match res {
            // hibernate_region is false.
            None => {
                self.register_raft_base_tick();
                return;
            }
            Some(res) => res,
        };
        if !self.fsm.peer.check_after_tick(self.fsm.group_state, res) {
            self.register_raft_base_tick();
        } else {
            debug!("stop ticking"; "region_id" => self.region_id(), "peer_id" => self.fsm.peer_id(), "res" => ?res);
            self.fsm.group_state = GroupState::Idle;
            // Followers will stop ticking at L760. Keep ticking for followers
            // to allow it to campaign quickly when abnormal situation is detected.
            if !self.fsm.peer.is_leader() {
                self.register_raft_base_tick();
            }
        }
>>>>>>> eff99489
    }

    fn on_apply_res(&mut self, res: ApplyTaskRes) {
        match res {
            ApplyTaskRes::Apply(mut res) => {
                debug!(
                    "async apply finish";
                    "region_id" => self.region_id(),
                    "peer_id" => self.fsm.peer_id(),
                    "res" => ?res,
                );
                if let Some(ready_to_merge) =
                    self.on_ready_result(res.merged, &mut res.exec_res, &res.metrics)
                {
                    // There is a `CommitMerge` needed to wait
                    self.fsm.peer.pending_merge_apply_result = Some(WaitApplyResultState {
                        results: vec![ApplyTaskRes::Apply(res)],
                        ready_to_merge,
                    });
                    return;
                }
                if self.fsm.stopped {
                    return;
                }
                self.fsm.has_ready |= self.fsm.peer.post_apply(
                    self.ctx,
                    res.apply_state,
                    res.applied_index_term,
                    res.merged,
                    &res.metrics,
                );
                // After applying, several metrics are updated, report it to pd to
                // get fair schedule.
                self.register_pd_heartbeat_tick();
            }
            ApplyTaskRes::Destroy { peer_id, .. } => {
                assert_eq!(peer_id, self.fsm.peer.peer_id());
                self.destroy_peer(false);
            }
        }
    }

    fn on_raft_message(&mut self, mut msg: RaftMessage) -> Result<()> {
        debug!(
            "handle raft message";
            "region_id" => self.region_id(),
            "peer_id" => self.fsm.peer_id(),
            "message_type" => ?msg.get_message().get_msg_type(),
            "from_peer_id" => msg.get_from_peer().get_id(),
            "to_peer_id" => msg.get_to_peer().get_id(),
        );

        if !self.validate_raft_msg(&msg) {
            return Ok(());
        }
        if self.fsm.peer.pending_remove || self.fsm.stopped {
            return Ok(());
        }

        if msg.get_is_tombstone() {
            // we receive a message tells us to remove ourself.
            self.handle_gc_peer_msg(&msg);
            return Ok(());
        }

        if msg.has_merge_target() {
            if self.need_gc_merge(&msg)? {
                self.on_stale_merge();
            }
            return Ok(());
        }

        if self.check_msg(&msg) {
            return Ok(());
        }

        if let Some(key) = self.check_snapshot(&msg)? {
            // If the snapshot file is not used again, then it's OK to
            // delete them here. If the snapshot file will be reused when
            // receiving, then it will fail to pass the check again, so
            // missing snapshot files should not be noticed.
            let s = self.ctx.snap_mgr.get_snapshot_for_applying(&key)?;
            self.ctx.snap_mgr.delete_snapshot(&key, s.as_ref(), false);
            return Ok(());
        }

        if util::is_vote_msg(&msg.get_message())
            || msg.get_message().get_msg_type() == MessageType::MsgTimeoutNow
        {
            self.reset_raft_tick(GroupState::Chaos);
        } else if msg.get_from_peer().get_id() == self.fsm.peer.leader_id() {
            self.reset_raft_tick(GroupState::Ordered);
        }

        let from_peer_id = msg.get_from_peer().get_id();
        self.fsm.peer.insert_peer_cache(msg.take_from_peer());
        self.fsm.peer.step(msg.take_message())?;

        if self.fsm.peer.any_new_peer_catch_up(from_peer_id) {
            self.fsm.peer.heartbeat_pd(self.ctx);
            self.register_raft_base_tick();
        }

        self.fsm.has_ready = true;
        Ok(())
    }

    fn reset_raft_tick(&mut self, state: GroupState) {
        self.fsm.group_state = state;
        self.fsm.missing_ticks = 0;
        self.register_raft_base_tick();
    }

    // return false means the message is invalid, and can be ignored.
    fn validate_raft_msg(&mut self, msg: &RaftMessage) -> bool {
        let region_id = msg.get_region_id();
        let to = msg.get_to_peer();

        if to.get_store_id() != self.store_id() {
            warn!(
                "store not match, ignore it";
                "region_id" => region_id,
                "to_store_id" => to.get_store_id(),
                "my_store_id" => self.store_id(),
            );
            self.ctx.raft_metrics.message_dropped.mismatch_store_id += 1;
            return false;
        }

        if !msg.has_region_epoch() {
            error!(
                "missing epoch in raft message, ignore it";
                "region_id" => region_id,
            );
            self.ctx.raft_metrics.message_dropped.mismatch_region_epoch += 1;
            return false;
        }

        true
    }

    /// Checks if the message is sent to the correct peer.
    ///
    /// Returns true means that the message can be dropped silently.
    fn check_msg(&mut self, msg: &RaftMessage) -> bool {
        let from_epoch = msg.get_region_epoch();
        let is_vote_msg = util::is_vote_msg(msg.get_message());
        let from_store_id = msg.get_from_peer().get_store_id();

        // Let's consider following cases with three nodes [1, 2, 3] and 1 is leader:
        // a. 1 removes 2, 2 may still send MsgAppendResponse to 1.
        //  We should ignore this stale message and let 2 remove itself after
        //  applying the ConfChange log.
        // b. 2 is isolated, 1 removes 2. When 2 rejoins the cluster, 2 will
        //  send stale MsgRequestVote to 1 and 3, at this time, we should tell 2 to gc itself.
        // c. 2 is isolated but can communicate with 3. 1 removes 3.
        //  2 will send stale MsgRequestVote to 3, 3 should ignore this message.
        // d. 2 is isolated but can communicate with 3. 1 removes 2, then adds 4, remove 3.
        //  2 will send stale MsgRequestVote to 3, 3 should tell 2 to gc itself.
        // e. 2 is isolated. 1 adds 4, 5, 6, removes 3, 1. Now assume 4 is leader.
        //  After 2 rejoins the cluster, 2 may send stale MsgRequestVote to 1 and 3,
        //  1 and 3 will ignore this message. Later 4 will send messages to 2 and 2 will
        //  rejoin the raft group again.
        // f. 2 is isolated. 1 adds 4, 5, 6, removes 3, 1. Now assume 4 is leader, and 4 removes 2.
        //  unlike case e, 2 will be stale forever.
        // TODO: for case f, if 2 is stale for a long time, 2 will communicate with pd and pd will
        // tell 2 is stale, so 2 can remove itself.
        if util::is_epoch_stale(from_epoch, self.fsm.peer.region().get_region_epoch())
            && util::find_peer(self.fsm.peer.region(), from_store_id).is_none()
        {
            // The message is stale and not in current region.
            self.ctx.handle_stale_msg(
                msg,
                self.fsm.peer.region().get_region_epoch().clone(),
                is_vote_msg,
                None,
            );
            return true;
        }

        let target = msg.get_to_peer();
        if target.get_id() < self.fsm.peer.peer_id() {
            info!(
                "target peer id is smaller, msg maybe stale";
                "region_id" => self.fsm.region_id(),
                "peer_id" => self.fsm.peer_id(),
                "target_peer" => ?target,
            );
            self.ctx.raft_metrics.message_dropped.stale_msg += 1;
            true
        } else if target.get_id() > self.fsm.peer.peer_id() {
            match self.fsm.peer.maybe_destroy() {
                Some(job) => {
                    info!(
                        "target peer id is larger, destroying self";
                        "region_id" => self.fsm.region_id(),
                        "peer_id" => self.fsm.peer_id(),
                        "target_peer" => ?target,
                    );
                    if self.handle_destroy_peer(job) {
                        if let Err(e) = self
                            .ctx
                            .router
                            .send_control(StoreMsg::RaftMessage(msg.clone()))
                        {
                            info!(
                                "failed to send back store message, are we shutting down?";
                                "region_id" => self.fsm.region_id(),
                                "peer_id" => self.fsm.peer_id(),
                                "err" => %e,
                            );
                        }
                    }
                }
                None => self.ctx.raft_metrics.message_dropped.applying_snap += 1,
            }
            true
        } else {
            false
        }
    }

    /// Check if it's necessary to gc the source merge peer.
    ///
    /// If the target merge peer won't be created on this store,
    /// then it's appropriate to destroy it immediately.
    fn need_gc_merge(&mut self, msg: &RaftMessage) -> Result<bool> {
        let merge_target = msg.get_merge_target();
        let target_region_id = merge_target.get_id();
        debug!(
            "receive merge target";
            "region_id" => self.fsm.region_id(),
            "peer_id" => self.fsm.peer_id(),
            "merge_target" => ?merge_target,
        );

        // When receiving message that has a merge target, it indicates that the source peer on this
        // store is stale, the peers on other stores are already merged. The epoch in merge target
        // is the state of target peer at the time when source peer is merged. So here we record the
        // merge target epoch version to let the target peer on this store to decide whether to
        // destroy the source peer.
        let mut meta = self.ctx.store_meta.lock().unwrap();
        meta.targets_map.insert(self.region_id(), target_region_id);
        let v = meta
            .pending_merge_targets
            .entry(target_region_id)
            .or_default();
        if let Some(epoch) = (*v).insert(self.region_id(), merge_target.get_region_epoch().clone())
        {
            // Merge target epoch records the version of target region when source region is merged.
            // So it must be same no matter when receiving merge target.
            if epoch.get_version() != merge_target.get_region_epoch().get_version() {
                panic!(
                    "conflict merge target epoch version {:?} {:?}",
                    epoch,
                    merge_target.get_region_epoch()
                );
            }
        }
        if let Some(epoch) = meta
            .regions
            .get(&target_region_id)
            .map(|r| r.get_region_epoch())
        {
            // In the case that the source peer's range isn't overlapped with target's anymore:
            //     | region 2 | region 3 | region 1 |
            //                   || merge 3 into 2
            //                   \/
            //     |       region 2      | region 1 |
            //                   || merge 1 into 2
            //                   \/
            //     |            region 2            |
            //                   || split 2 into 4
            //                   \/
            //     |        region 4       |region 2|
            // so the new target peer can't find the source peer.
            // e.g. new region 2 is overlapped with region 1
            //
            // If that, source peer still need to decide whether to destroy itself. When the target
            // peer has already moved on, source peer can destroy itself.
            if epoch.get_version() > merge_target.get_region_epoch().get_version() {
                return Ok(true);
            }
            return Ok(false);
        }

        // Check whether target peer is set to tombstone already.
        let state_key = keys::region_state_key(target_region_id);
        if let Some(state) = self
            .ctx
            .engines
            .kv
            .get_msg_cf::<RegionLocalState>(CF_RAFT, &state_key)?
        {
            debug!(
                "check target region local state";
                "region_id" => self.region_id(),
                "peer_id" => self.fsm.peer_id(),
                "target_region_id" => target_region_id,
                "state" => ?state,
            );
            if state.get_state() == PeerState::Tombstone
                && state.get_region().get_region_epoch().get_conf_ver()
                    >= merge_target.get_region_epoch().get_conf_ver()
            {
                // Replica was destroyed.
                return Ok(true);
            }
        }

        info!(
            "no replica of target region exist, check pd.";
            "region_id" => self.fsm.region_id(),
            "peer_id" => self.fsm.peer_id(),
            "target_region_id" => target_region_id,
        );
        // We can't know whether the peer is destroyed or not for sure locally, ask
        // pd for help.
        let target_peer = merge_target
            .get_peers()
            .iter()
            .find(|p| p.get_store_id() == self.store_id())
            .unwrap();
        let task = PdTask::ValidatePeer {
            peer: target_peer.to_owned(),
            region: merge_target.to_owned(),
            merge_source: Some(self.region_id()),
        };
        if let Err(e) = self.ctx.pd_scheduler.schedule(task) {
            error!(
                "failed to validate target peer";
                "region_id" => self.fsm.region_id(),
                "peer_id" => self.fsm.peer_id(),
                "target_peer" => ?target_peer,
                "err" => %e,
            );
        }
        Ok(false)
    }

    fn handle_gc_peer_msg(&mut self, msg: &RaftMessage) {
        let from_epoch = msg.get_region_epoch();
        if !util::is_epoch_stale(self.fsm.peer.region().get_region_epoch(), from_epoch) {
            return;
        }

        if self.fsm.peer.peer != *msg.get_to_peer() {
            info!(
                "receive stale gc message, ignore.";
                "region_id" => self.fsm.region_id(),
                "peer_id" => self.fsm.peer_id(),
            );
            self.ctx.raft_metrics.message_dropped.stale_msg += 1;
            return;
        }
        // TODO: ask pd to guarantee we are stale now.
        info!(
            "receives gc message, trying to remove";
            "region_id" => self.fsm.region_id(),
            "peer_id" => self.fsm.peer_id(),
            "to_peer" => ?msg.get_to_peer(),
        );
        match self.fsm.peer.maybe_destroy() {
            None => self.ctx.raft_metrics.message_dropped.applying_snap += 1,
            Some(job) => {
                self.handle_destroy_peer(job);
            }
        }
    }

    // Returns `None` if the `msg` doesn't contain a snapshot or it contains a snapshot which
    // doesn't conflict with any other snapshots or regions. Otherwise a `SnapKey` is returned.
    fn check_snapshot(&mut self, msg: &RaftMessage) -> Result<Option<SnapKey>> {
        if !msg.get_message().has_snapshot() {
            return Ok(None);
        }

        let region_id = msg.get_region_id();
        let snap = msg.get_message().get_snapshot();
        let key = SnapKey::from_region_snap(region_id, snap);
        let mut snap_data = RaftSnapshotData::new();
        snap_data.merge_from_bytes(snap.get_data())?;
        let snap_region = snap_data.take_region();
        let peer_id = msg.get_to_peer().get_id();
        let snap_enc_start_key = enc_start_key(&snap_region);
        let snap_enc_end_key = enc_end_key(&snap_region);

        if snap_region
            .get_peers()
            .iter()
            .all(|p| p.get_id() != peer_id)
        {
            info!(
                "snapshot doesn't contain to peer, skip";
                "region_id" => self.fsm.region_id(),
                "peer_id" => self.fsm.peer_id(),
                "snap" => ?snap_region,
                "to_peer" => ?msg.get_to_peer(),
            );
            self.ctx.raft_metrics.message_dropped.region_no_peer += 1;
            return Ok(Some(key));
        }

        let mut meta = self.ctx.store_meta.lock().unwrap();
        if meta.regions[&self.region_id()] != *self.region() {
            if !self.fsm.peer.is_initialized() {
                info!(
                    "stale delegate detected, skip";
                    "region_id" => self.fsm.region_id(),
                    "peer_id" => self.fsm.peer_id(),
                );
                self.ctx.raft_metrics.message_dropped.stale_msg += 1;
                return Ok(Some(key));
            } else {
                panic!(
                    "{} meta corrupted: {:?} != {:?}",
                    self.fsm.peer.tag,
                    meta.regions[&self.region_id()],
                    self.region()
                );
            }
        }
        for region in &meta.pending_snapshot_regions {
            if enc_start_key(region) < snap_enc_end_key &&
               enc_end_key(region) > snap_enc_start_key &&
               // Same region can overlap, we will apply the latest version of snapshot.
               region.get_id() != snap_region.get_id()
            {
                info!(
                    "pending region overlapped";
                    "region_id" => self.fsm.region_id(),
                    "peer_id" => self.fsm.peer_id(),
                    "region" => ?region,
                    "snap" => ?snap_region,
                );
                self.ctx.raft_metrics.message_dropped.region_overlap += 1;
                return Ok(Some(key));
            }
        }

        let mut regions_to_destroy = vec![];
        // In some extreme cases, it may cause source peer destroyed improperly so that a later
        // CommitMerge may panic because source is already destroyed, so just drop the message:
        // 1. A new snapshot is received whereas a snapshot is still in applying, and the snapshot
        // under applying is generated before merge and the new snapshot is generated after merge.
        // After the applying snapshot is finished, the log may able to catch up and so a
        // CommitMerge will be applied.
        // 2. There is a CommitMerge pending in apply thread.
        let ready = !self.fsm.peer.is_applying_snapshot()
            && !self.fsm.peer.has_pending_snapshot()
            && self.fsm.peer.ready_to_handle_pending_snap();
        for exist_region in meta
            .region_ranges
            .range((Excluded(snap_enc_start_key), Unbounded::<Vec<u8>>))
            .map(|(_, &region_id)| &meta.regions[&region_id])
            .take_while(|r| enc_start_key(r) < snap_enc_end_key)
            .filter(|r| r.get_id() != region_id)
        {
            info!(
                "region overlapped";
                "region_id" => self.fsm.region_id(),
                "peer_id" => self.fsm.peer_id(),
                "exist" => ?exist_region,
                "snap" => ?snap_region,
            );
            if ready
                && maybe_destroy_source(
                    &meta,
                    self.region_id(),
                    exist_region.get_id(),
                    snap_region.get_region_epoch().to_owned(),
                )
            {
                // The snapshot that we decide to whether destroy peer based on must can be applied.
                // So here not to destroy peer immediately, or the snapshot maybe dropped in later
                // check but the peer is already destroyed.
                regions_to_destroy.push(exist_region.get_id());
                continue;
            } else {
                let _ = self.ctx.router.force_send(
                    exist_region.get_id(),
                    PeerMsg::CasualMessage(CasualMessage::RegionOverlapped),
                );
            }
            self.ctx.raft_metrics.message_dropped.region_overlap += 1;
            return Ok(Some(key));
        }

        // Check if snapshot file exists.
        self.ctx.snap_mgr.get_snapshot_for_applying(&key)?;

        meta.pending_snapshot_regions.push(snap_region);
        self.ctx.queued_snapshot.insert(region_id);
        for region_id in regions_to_destroy {
            self.ctx
                .router
                .force_send(
                    region_id,
                    PeerMsg::CasualMessage(CasualMessage::MergeResult {
                        target: self.fsm.peer.peer.clone(),
                        stale: true,
                    }),
                )
                .unwrap();
        }

        Ok(None)
    }

    fn handle_destroy_peer(&mut self, job: DestroyPeerJob) -> bool {
        if job.initialized {
            self.ctx
                .apply_router
                .schedule_task(job.region_id, ApplyTask::destroy(job.region_id));
        }
        if job.async_remove {
            info!(
                "peer is destroyed asynchronously";
                "region_id" => job.region_id,
                "peer_id" => job.peer.get_id(),
            );
            false
        } else {
            self.destroy_peer(false);
            true
        }
    }

    fn destroy_peer(&mut self, merged_by_target: bool) {
        info!(
            "starts destroy";
            "region_id" => self.fsm.region_id(),
            "peer_id" => self.fsm.peer_id(),
            "merged_by_target" => merged_by_target,
        );
        let region_id = self.region_id();
        // We can't destroy a peer which is applying snapshot.
        assert!(!self.fsm.peer.is_applying_snapshot());

        // Clear merge related structures.
        let mut meta = self.ctx.store_meta.lock().unwrap();
        meta.pending_merge_targets.remove(&region_id);
        if let Some(target) = meta.targets_map.remove(&region_id) {
            if meta.pending_merge_targets.contains_key(&target) {
                meta.pending_merge_targets
                    .get_mut(&target)
                    .unwrap()
                    .remove(&region_id);
                // When the target doesn't exist(add peer but the store is isolated), source peer decide to destroy by itself.
                // Without target, the `pending_merge_targets` for target won't be removed, so here source peer help target to clear.
                if meta.regions.get(&target).is_none()
                    && meta.pending_merge_targets.get(&target).unwrap().is_empty()
                {
                    meta.pending_merge_targets.remove(&target);
                }
            }
        }
        meta.merge_locks.remove(&region_id);

        // Destroy read delegates.
        if let Some(reader) = meta.readers.remove(&region_id) {
            reader.mark_invalid();
        }

        self.ctx
            .apply_router
            .schedule_task(region_id, ApplyTask::destroy(region_id));

        // Trigger region change observer
        self.ctx.coprocessor_host.on_region_changed(
            self.fsm.peer.region(),
            RegionChangeEvent::Destroy,
            self.fsm.peer.get_role(),
        );
        let task = PdTask::DestroyPeer { region_id };
        if let Err(e) = self.ctx.pd_scheduler.schedule(task) {
            error!(
                "failed to notify pd";
                "region_id" => self.fsm.region_id(),
                "peer_id" => self.fsm.peer_id(),
                "err" => %e,
            );
        }
        let is_initialized = self.fsm.peer.is_initialized();
        if let Err(e) = self.fsm.peer.destroy(self.ctx, merged_by_target) {
            // If not panic here, the peer will be recreated in the next restart,
            // then it will be gc again. But if some overlap region is created
            // before restarting, the gc action will delete the overlap region's
            // data too.
            panic!("{} destroy err {:?}", self.fsm.peer.tag, e);
        }
        self.ctx.router.close(region_id);
        self.fsm.stop();

        if is_initialized
            && !merged_by_target
            && meta
                .region_ranges
                .remove(&enc_end_key(self.fsm.peer.region()))
                .is_none()
        {
            panic!("{} meta corruption detected", self.fsm.peer.tag,);
        }
        if meta.regions.remove(&region_id).is_none() && !merged_by_target {
            panic!("{} meta corruption detected", self.fsm.peer.tag,)
        }
    }

    fn on_ready_change_peer(&mut self, cp: ChangePeer) {
        let change_type = cp.conf_change.get_change_type();
        self.fsm.peer.raft_group.apply_conf_change(&cp.conf_change);
        if cp.conf_change.get_node_id() == raft::INVALID_ID {
            // Apply failed, skip.
            return;
        }
        {
            let mut meta = self.ctx.store_meta.lock().unwrap();
            meta.set_region(&self.ctx.coprocessor_host, cp.region, &mut self.fsm.peer);
        }

        let peer_id = cp.peer.get_id();
        let now = Instant::now();
        match change_type {
            ConfChangeType::AddNode | ConfChangeType::AddLearnerNode => {
                let peer = cp.peer.clone();
                if self.fsm.peer.peer_id() == peer_id && self.fsm.peer.peer.get_is_learner() {
                    self.fsm.peer.peer = peer.clone();
                }

                // Add this peer to cache and heartbeats.
                let id = peer.get_id();
                self.fsm.peer.peer_heartbeats.insert(id, now);
                if self.fsm.peer.is_leader() {
                    self.fsm.peer.peers_start_pending_time.push((id, now));
                }
                self.fsm.peer.recent_conf_change_time = now;
                self.fsm.peer.insert_peer_cache(peer);
            }
            ConfChangeType::RemoveNode => {
                // Remove this peer from cache.
                self.fsm.peer.peer_heartbeats.remove(&peer_id);
                if self.fsm.peer.is_leader() {
                    self.fsm
                        .peer
                        .peers_start_pending_time
                        .retain(|&(p, _)| p != peer_id);
                }
                self.fsm.peer.remove_peer_from_cache(peer_id);
                self.fsm.peer.recent_conf_change_time = now;
            }
        }

        // In pattern matching above, if the peer is the leader,
        // it will push the change peer into `peers_start_pending_time`
        // without checking if it is duplicated. We move `heartbeat_pd` here
        // to utilize `collect_pending_peers` in `heartbeat_pd` to avoid
        // adding the redundant peer.
        if self.fsm.peer.is_leader() {
            // Notify pd immediately.
            info!(
                "notify pd with change peer region";
                "region_id" => self.fsm.region_id(),
                "peer_id" => self.fsm.peer_id(),
                "region" => ?self.fsm.peer.region(),
            );
            self.fsm.peer.heartbeat_pd(self.ctx);
        }
        let my_peer_id = self.fsm.peer.peer_id();

        let peer = cp.peer;

        // We only care remove itself now.
        if change_type == ConfChangeType::RemoveNode && peer.get_store_id() == self.store_id() {
            if my_peer_id == peer.get_id() {
                self.destroy_peer(false)
            } else {
                panic!(
                    "{} trying to remove unknown peer {:?}",
                    self.fsm.peer.tag, peer
                );
            }
        }
    }

    fn on_ready_compact_log(&mut self, state: RaftTruncatedState) {
        let task = RaftlogGcTask::region_task(
            Arc::clone(&self.fsm.peer.get_store().get_raft_engine()),
            self.fsm.peer.get_store().get_region_id(),
            state.get_index() + 1,
        );
        if let Err(e) = self.ctx.raftlog_gc_scheduler.schedule(task) {
            error!(
                "failed to schedule compact task";
                "region_id" => self.fsm.region_id(),
                "peer_id" => self.fsm.peer_id(),
                "err" => %e,
            );
        }
    }

    fn on_ready_split_region(&mut self, derived: metapb::Region, regions: Vec<metapb::Region>) {
        self.register_split_region_check_tick();
        let mut guard = self.ctx.store_meta.lock().unwrap();
        let meta: &mut StoreMeta = &mut *guard;
        let region_id = derived.get_id();
        meta.set_region(&self.ctx.coprocessor_host, derived, &mut self.fsm.peer);
        self.fsm.peer.post_split();
        let is_leader = self.fsm.peer.is_leader();
        if is_leader {
            self.fsm.peer.heartbeat_pd(self.ctx);
            // Notify pd immediately to let it update the region meta.
            info!(
                "notify pd with split";
                "region_id" => self.fsm.region_id(),
                "peer_id" => self.fsm.peer_id(),
                "split_count" => regions.len(),
            );
            // Now pd only uses ReportBatchSplit for history operation show,
            // so we send it independently here.
            let task = PdTask::ReportBatchSplit {
                regions: regions.to_vec(),
            };
            if let Err(e) = self.ctx.pd_scheduler.schedule(task) {
                error!(
                    "failed to notify pd";
                    "region_id" => self.fsm.region_id(),
                    "peer_id" => self.fsm.peer_id(),
                    "err" => %e,
                );
            }
        }

        let last_key = enc_end_key(regions.last().unwrap());
        if meta.region_ranges.remove(&last_key).is_none() {
            panic!("{} original region should exists", self.fsm.peer.tag);
        }
        // It's not correct anymore, so set it to None to let split checker update it.
        self.fsm.peer.approximate_size = None;
        let last_region_id = regions.last().unwrap().get_id();
        for new_region in regions {
            let new_region_id = new_region.get_id();

            let not_exist = meta
                .region_ranges
                .insert(enc_end_key(&new_region), new_region_id)
                .is_none();
            assert!(not_exist, "[region {}] should not exists", new_region_id);

            if new_region_id == region_id {
                continue;
            }

            // Insert new regions and validation
            info!(
                "insert new region";
                "region_id" => new_region_id,
                "region" => ?new_region,
            );
            if let Some(r) = meta.regions.get(&new_region_id) {
                // Suppose a new node is added by conf change and the snapshot comes slowly.
                // Then, the region splits and the first vote message comes to the new node
                // before the old snapshot, which will create an uninitialized peer on the
                // store. After that, the old snapshot comes, followed with the last split
                // proposal. After it's applied, the uninitialized peer will be met.
                // We can remove this uninitialized peer directly.
                if !r.get_peers().is_empty() {
                    panic!(
                        "[region {}] duplicated region {:?} for split region {:?}",
                        new_region_id, r, new_region
                    );
                }
                self.ctx.router.close(new_region_id);
            }

            let (sender, mut new_peer) = match PeerFsm::create(
                self.ctx.store_id(),
                &self.ctx.cfg,
                self.ctx.region_scheduler.clone(),
                self.ctx.engines.clone(),
                &new_region,
            ) {
                Ok((sender, new_peer)) => (sender, new_peer),
                Err(e) => {
                    // peer information is already written into db, can't recover.
                    // there is probably a bug.
                    panic!("create new split region {:?} err {:?}", new_region, e);
                }
            };
            let meta_peer = new_peer.peer.peer.clone();

            for p in new_region.get_peers() {
                // Add this peer to cache.
                new_peer.peer.insert_peer_cache(p.clone());
            }

            // New peer derive write flow from parent region,
            // this will be used by balance write flow.
            new_peer.peer.peer_stat = self.fsm.peer.peer_stat.clone();
            let campaigned = new_peer.peer.maybe_campaign(is_leader);
            new_peer.has_ready |= campaigned;

            if is_leader {
                // The new peer is likely to become leader, send a heartbeat immediately to reduce
                // client query miss.
                new_peer.peer.heartbeat_pd(self.ctx);
            }

            new_peer.peer.activate(self.ctx);
            meta.regions.insert(new_region_id, new_region);
            meta.readers
                .insert(new_region_id, ReadDelegate::from_peer(new_peer.get_peer()));
            if last_region_id == new_region_id {
                // To prevent from big region, the right region needs run split
                // check again after split.
                new_peer.peer.size_diff_hint = self.ctx.cfg.region_split_check_diff.0;
            }
            let mailbox = BasicMailbox::new(sender, new_peer);
            self.ctx.router.register(new_region_id, mailbox);
            self.ctx
                .router
                .force_send(new_region_id, PeerMsg::Start)
                .unwrap();

            if !campaigned {
                if let Some(msg) = meta
                    .pending_votes
                    .swap_remove_front(|m| m.get_to_peer() == &meta_peer)
                {
                    let _ = self
                        .ctx
                        .router
                        .send(new_region_id, PeerMsg::RaftMessage(msg));
                }
            }
        }
    }

    fn register_merge_check_tick(&mut self) {
        self.schedule_tick(
            PeerTicks::CHECK_MERGE,
            self.ctx.cfg.merge_check_tick_interval.0,
        )
    }

    fn validate_merge_peer(&self, target_region: &metapb::Region) -> Result<bool> {
        let region_id = target_region.get_id();
        let exist_region = {
            let meta = self.ctx.store_meta.lock().unwrap();
            meta.regions.get(&region_id).cloned()
        };
        if let Some(r) = exist_region {
            let exist_epoch = r.get_region_epoch();
            let expect_epoch = target_region.get_region_epoch();
            // exist_epoch > expect_epoch
            if util::is_epoch_stale(expect_epoch, exist_epoch) {
                return Err(box_err!(
                    "target region changed {:?} -> {:?}",
                    target_region,
                    r
                ));
            }
            // exist_epoch < expect_epoch
            if util::is_epoch_stale(exist_epoch, expect_epoch) {
                info!(
                    "target region still not catch up, skip.";
                    "region_id" => self.fsm.region_id(),
                    "peer_id" => self.fsm.peer_id(),
                    "target_region" => ?target_region,
                    "exist_region" => ?r,
                );
                return Ok(false);
            }
            return Ok(true);
        }

        let state_key = keys::region_state_key(region_id);
        let state: RegionLocalState = match self.ctx.engines.kv.get_msg_cf(CF_RAFT, &state_key) {
            Err(e) => {
                error!(
                    "failed to load region state, ignore";
                    "region_id" => self.fsm.region_id(),
                    "peer_id" => self.fsm.peer_id(),
                    "err" => %e,
                    "target_region_id" => region_id,
                );
                return Ok(false);
            }
            Ok(None) => {
                info!(
                    "seems to merge into a new replica of region, let's wait.";
                    "region_id" => self.fsm.region_id(),
                    "peer_id" => self.fsm.peer_id(),
                    "target_region_id" => region_id,
                );
                return Ok(false);
            }
            Ok(Some(state)) => state,
        };
        if state.get_state() != PeerState::Tombstone {
            info!(
                "wait for region split";
                "region_id" => self.fsm.region_id(),
                "peer_id" => self.fsm.peer_id(),
                "target_region_id" => region_id,
            );
            return Ok(false);
        }

        let tombstone_region = state.get_region();
        if tombstone_region.get_region_epoch().get_conf_ver()
            < target_region.get_region_epoch().get_conf_ver()
        {
            info!(
                "seems to merge into a new replica of region, let's wait.";
                "region_id" => self.fsm.region_id(),
                "peer_id" => self.fsm.peer_id(),
                "target_region_id" => region_id,
            );
            return Ok(false);
        }

        Err(box_err!("region {} is destroyed", region_id))
    }

    fn schedule_merge(&mut self) -> Result<()> {
        fail_point!("on_schedule_merge", |_| Ok(()));
        let (request, target_id) = {
            let state = self.fsm.peer.pending_merge_state.as_ref().unwrap();
            let expect_region = state.get_target();
            if !self.validate_merge_peer(expect_region)? {
                // Wait till next round.
                return Ok(());
            }
            let target_id = expect_region.get_id();
            let sibling_region = expect_region;

            let min_index = self.fsm.peer.get_min_progress() + 1;
            let low = cmp::max(min_index, state.get_min_index());
            // TODO: move this into raft module.
            // > over >= to include the PrepareMerge proposal.
            let entries = if low > state.get_commit() {
                vec![]
            } else {
                self.fsm
                    .peer
                    .get_store()
                    .entries(low, state.get_commit() + 1, NO_LIMIT)
                    .unwrap()
            };

            let sibling_peer = util::find_peer(&sibling_region, self.store_id()).unwrap();
            let mut request = new_admin_request(sibling_region.get_id(), sibling_peer.clone());
            request
                .mut_header()
                .set_region_epoch(sibling_region.get_region_epoch().clone());
            let mut admin = AdminRequest::new();
            admin.set_cmd_type(AdminCmdType::CommitMerge);
            admin
                .mut_commit_merge()
                .set_source(self.fsm.peer.region().clone());
            admin.mut_commit_merge().set_commit(state.get_commit());
            admin
                .mut_commit_merge()
                .set_entries(RepeatedField::from_vec(entries));
            request.set_admin_request(admin);
            (request, target_id)
        };
        // Please note that, here assumes that the unit of network isolation is store rather than
        // peer. So a quorum stores of source region should also be the quorum stores of target
        // region. Otherwise we need to enable proposal forwarding.
        self.ctx
            .router
            .force_send(
                target_id,
                PeerMsg::RaftCommand(RaftCommand::new(request, Callback::None)),
            )
            .map_err(|_| Error::RegionNotFound(target_id))
    }

    fn rollback_merge(&mut self) {
        let req = {
            let state = self.fsm.peer.pending_merge_state.as_ref().unwrap();
            let mut request =
                new_admin_request(self.fsm.peer.region().get_id(), self.fsm.peer.peer.clone());
            request
                .mut_header()
                .set_region_epoch(self.fsm.peer.region().get_region_epoch().clone());
            let mut admin = AdminRequest::new();
            admin.set_cmd_type(AdminCmdType::RollbackMerge);
            admin.mut_rollback_merge().set_commit(state.get_commit());
            request.set_admin_request(admin);
            request
        };
        self.propose_raft_command(req, Callback::None);
    }

    fn on_check_merge(&mut self) {
        if self.fsm.stopped || self.fsm.peer.pending_merge_state.is_none() {
            return;
        }
        self.register_merge_check_tick();
        if let Err(e) = self.schedule_merge() {
            info!(
                "failed to schedule merge, rollback";
                "region_id" => self.fsm.region_id(),
                "peer_id" => self.fsm.peer_id(),
                "err" => %e,
            );
            self.rollback_merge();
        }
    }

    fn on_ready_prepare_merge(&mut self, region: metapb::Region, state: MergeState, merged: bool) {
        {
            let mut meta = self.ctx.store_meta.lock().unwrap();
            meta.set_region(
                &self.ctx.coprocessor_host,
                region.clone(),
                &mut self.fsm.peer,
            );
        }
        self.fsm.peer.pending_merge_state = Some(state);
        self.notify_prepare_merge();

        if merged {
            // CommitMerge will try to catch up log for source region. If PrepareMerge is executed
            // in the progress of catching up, there is no need to schedule merge again.
            return;
        }

        self.on_check_merge();
    }

    // The `PrepareMerge` and `CommitMerge` is executed sequentially, but we cannot
    // ensure the order to handle the apply results between different peers. So check
    // the merge locks to ensure `on_ready_prepare_merge` is called.
    fn check_locks(
        &self,
        source: &metapb::Region,
        meta: &mut StoreMeta,
    ) -> Option<Arc<AtomicBool>> {
        let source_region_id = source.get_id();
        let source_version = source.get_region_epoch().get_version();

        if let Some((exist_version, ready_to_merge)) = meta.merge_locks.remove(&source_region_id) {
            if exist_version == source_version {
                assert!(ready_to_merge.is_none());
                // So `on_ready_prepare_merge` is executed.
                return None;
            } else if exist_version < source_version {
                assert!(
                    ready_to_merge.is_none(),
                    "{} source region {} meets a commit merge before {} < {}",
                    self.fsm.peer.tag,
                    source_region_id,
                    exist_version,
                    source_version
                );
            } else {
                panic!(
                    "{} source region {} can't finished current merge: {} > {}",
                    self.fsm.peer.tag, source_region_id, exist_version, source_region_id
                );
            }
        }

        // The corresponding `on_ready_prepare_merge` is not executed yet.
        // Insert the lock, and `on_ready_prepare_merge` will check and use `ready_to_merge`
        // to notify.
        let ready_to_merge = Arc::new(AtomicBool::new(false));
        meta.merge_locks.insert(
            source_region_id,
            (source_version, Some(ready_to_merge.clone())),
        );
        Some(ready_to_merge)
    }

    fn on_ready_commit_merge(
        &mut self,
        region: metapb::Region,
        source: metapb::Region,
    ) -> Option<Arc<AtomicBool>> {
        self.register_split_region_check_tick();
        let mut meta = self.ctx.store_meta.lock().unwrap();

        let ready_to_merge = self.check_locks(&source, &mut meta);
        if ready_to_merge.is_some() {
            return ready_to_merge;
        }

        let prev = meta.region_ranges.remove(&enc_end_key(&source));
        assert_eq!(prev, Some(source.get_id()));
        let prev = if region.get_end_key() == source.get_end_key() {
            meta.region_ranges.remove(&enc_start_key(&source))
        } else {
            meta.region_ranges.remove(&enc_end_key(&region))
        };
        if prev != Some(region.get_id()) {
            panic!(
                "{} meta corrupted: prev: {:?}, ranges: {:?}",
                self.fsm.peer.tag, prev, meta.region_ranges
            );
        }
        meta.region_ranges
            .insert(enc_end_key(&region), region.get_id());
        assert!(meta.regions.remove(&source.get_id()).is_some());
        meta.set_region(&self.ctx.coprocessor_host, region, &mut self.fsm.peer);
        let reader = meta.readers.remove(&source.get_id()).unwrap();
        reader.mark_invalid();
        // make approximate size and keys updated in time.
        // the reason why follower need to update is that there is a issue that after merge
        // and then transfer leader, the new leader may have stale size and keys.
        self.fsm.peer.size_diff_hint = self.ctx.cfg.region_split_check_diff.0;
        if self.fsm.peer.is_leader() {
            info!(
                "notify pd with merge";
                "region_id" => self.fsm.region_id(),
                "peer_id" => self.fsm.peer_id(),
                "source_region" => ?source,
                "target_region" => ?self.fsm.peer.region(),
            );
            self.fsm.peer.heartbeat_pd(self.ctx);
        }
        self.ctx
            .router
            .send(
                source.get_id(),
                PeerMsg::CasualMessage(CasualMessage::MergeResult {
                    target: self.fsm.peer.peer.clone(),
                    stale: false,
                }),
            )
            .unwrap();
        None
    }

    /// Handle rollbacking Merge result.
    ///
    /// If commit is 0, it means that Merge is rollbacked by a snapshot; otherwise
    /// it's rollbacked by a proposal, and its value should be equal to the commit
    /// index of previous PrepareMerge.
    fn on_ready_rollback_merge(&mut self, commit: u64, region: Option<metapb::Region>) {
        let pending_commit = self
            .fsm
            .peer
            .pending_merge_state
            .as_ref()
            .unwrap()
            .get_commit();
        if commit != 0 && pending_commit != commit {
            panic!(
                "{} rollbacks a wrong merge: {} != {}",
                self.fsm.peer.tag, pending_commit, commit
            );
        }
        self.fsm.peer.pending_merge_state = None;
        {
            let mut meta = self.ctx.store_meta.lock().unwrap();
            if let Some(r) = region {
                meta.set_region(&self.ctx.coprocessor_host, r, &mut self.fsm.peer);
            }
            let region = self.fsm.peer.region();
            let region_id = region.get_id();
            let source_version = region.get_region_epoch().get_version();
            if let Some((exist_version, ready_to_merge)) = meta.merge_locks.remove(&region_id) {
                if exist_version > source_version {
                    assert!(
                        ready_to_merge.is_some(),
                        "{} unexpected empty merge state at {}",
                        self.fsm.peer.tag,
                        exist_version
                    );
                    meta.merge_locks
                        .insert(region_id, (exist_version, ready_to_merge));
                } else {
                    assert!(
                        ready_to_merge.is_none(),
                        "{} rollback a commit merge state at {}",
                        self.fsm.peer.tag,
                        exist_version
                    );
                }
            }
        }
        if self.fsm.peer.is_leader() {
            info!(
                "notify pd with rollback merge";
                "region_id" => self.fsm.region_id(),
                "peer_id" => self.fsm.peer_id(),
                "commit_index" => commit,
            );
            self.fsm.peer.heartbeat_pd(self.ctx);
        }
    }

    fn on_merge_result(&mut self, target: metapb::Peer, stale: bool) {
        let exists = self
            .fsm
            .peer
            .pending_merge_state
            .as_ref()
            .map_or(true, |s| s.get_target().get_peers().contains(&target));
        if !exists {
            panic!(
                "{} unexpected merge result: {:?} {:?} {}",
                self.fsm.peer.tag, self.fsm.peer.pending_merge_state, target, stale
            );
        }
        if !stale {
            info!(
                "merge finished.";
                "region_id" => self.fsm.region_id(),
                "peer_id" => self.fsm.peer_id(),
                "target_region" => ?self.fsm.peer.pending_merge_state.as_ref().unwrap().target,
            );
            self.destroy_peer(true);
        } else {
            self.on_stale_merge();
        }
    }

    fn on_stale_merge(&mut self) {
        info!(
            "successful merge can't be continued, try to gc stale peer.";
            "region_id" => self.fsm.region_id(),
            "peer_id" => self.fsm.peer_id(),
            "merge_state" => ?self.fsm.peer.pending_merge_state,
        );
        if let Some(job) = self.fsm.peer.maybe_destroy() {
            self.handle_destroy_peer(job);
        }
    }

    fn on_ready_apply_snapshot(&mut self, apply_result: ApplySnapResult) {
        let prev_region = apply_result.prev_region;
        let region = apply_result.region;

        info!(
            "snapshot is applied";
            "region_id" => self.fsm.region_id(),
            "peer_id" => self.fsm.peer_id(),
            "region" => ?region,
        );

        let mut meta = self.ctx.store_meta.lock().unwrap();
        debug!(
            "check snapshot range";
            "region_id" => self.region_id(),
            "peer_id" => self.fsm.peer_id(),
            "ranges" => ?meta.region_ranges,
            "prev_region" => ?prev_region,
        );
        let initialized = !prev_region.get_peers().is_empty();
        if initialized {
            info!(
                "region changed after applying snapshot";
                "region_id" => self.fsm.region_id(),
                "peer_id" => self.fsm.peer_id(),
                "prev_region" => ?prev_region,
                "region" => ?region,
            );
            let prev = meta.region_ranges.remove(&enc_end_key(&prev_region));
            if prev != Some(region.get_id()) {
                panic!(
                    "{} meta corrupted, expect {:?} got {:?}",
                    self.fsm.peer.tag, prev_region, prev
                );
            }
        }
        if let Some(r) = meta
            .region_ranges
            .insert(enc_end_key(&region), region.get_id())
        {
            panic!("{} unexpected region {:?}", self.fsm.peer.tag, r);
        }
        let prev = meta.regions.insert(region.get_id(), region);
        assert_eq!(prev, Some(prev_region));
    }

    fn on_ready_result(
        &mut self,
        merged: bool,
        exec_results: &mut VecDeque<ExecResult>,
        metrics: &ApplyMetrics,
    ) -> Option<Arc<AtomicBool>> {
        // handle executing committed log results
        while let Some(result) = exec_results.pop_front() {
            match result {
                ExecResult::ChangePeer(cp) => self.on_ready_change_peer(cp),
                ExecResult::CompactLog { state } => {
                    if !merged {
                        self.on_ready_compact_log(state)
                    }
                }
                ExecResult::SplitRegion { derived, regions } => {
                    self.on_ready_split_region(derived, regions)
                }
                ExecResult::PrepareMerge { region, state } => {
                    self.on_ready_prepare_merge(region, state, merged);
                }
                ExecResult::CommitMerge { region, source } => {
                    if let Some(ready_to_merge) =
                        self.on_ready_commit_merge(region.clone(), source.clone())
                    {
                        exec_results.push_front(ExecResult::CommitMerge { region, source });
                        return Some(ready_to_merge);
                    }
                }
                ExecResult::RollbackMerge { region, commit } => {
                    self.on_ready_rollback_merge(commit, Some(region))
                }
                ExecResult::ComputeHash {
                    region,
                    index,
                    snap,
                } => self.on_ready_compute_hash(region, index, snap),
                ExecResult::VerifyHash { index, hash } => self.on_ready_verify_hash(index, hash),
                ExecResult::DeleteRange { .. } => {
                    // TODO: clean user properties?
                }
                ExecResult::IngestSST { ssts } => self.on_ingest_sst_result(ssts),
            }
        }

        // Update metrics only when all exec_results are finished in case the metrics is counted multiple times
        // when waiting for commit merge
        self.ctx.store_stat.lock_cf_bytes_written += metrics.lock_cf_written_bytes;
        self.ctx.store_stat.engine_total_bytes_written += metrics.written_bytes;
        self.ctx.store_stat.engine_total_keys_written += metrics.written_keys;

        None
    }

    /// Check if a request is valid if it has valid prepare_merge/commit_merge proposal.
    fn check_merge_proposal(&self, msg: &mut RaftCmdRequest) -> Result<()> {
        if !msg.get_admin_request().has_prepare_merge()
            && !msg.get_admin_request().has_commit_merge()
        {
            return Ok(());
        }

        let region = self.fsm.peer.region();
        if msg.get_admin_request().has_prepare_merge() {
            let target_region = msg.get_admin_request().get_prepare_merge().get_target();
            {
                let meta = self.ctx.store_meta.lock().unwrap();
                match meta.regions.get(&target_region.get_id()) {
                    Some(r) => {
                        if r != target_region {
                            return Err(box_err!(
                                "target region not matched, skip proposing: {:?} != {:?}",
                                r,
                                target_region
                            ));
                        }
                    }
                    None => {
                        return Err(box_err!(
                            "target region {} doesn't exist.",
                            target_region.get_id()
                        ));
                    }
                }
            }
            if !util::is_sibling_regions(target_region, region) {
                return Err(box_err!(
                    "{:?} and {:?} are not sibling, skip proposing.",
                    target_region,
                    region
                ));
            }
            if !util::region_on_same_stores(target_region, region) {
                return Err(box_err!(
                    "peers doesn't match {:?} != {:?}, reject merge",
                    region.get_peers(),
                    target_region.get_peers()
                ));
            }
        } else {
            let source_region = msg.get_admin_request().get_commit_merge().get_source();
            if !util::is_sibling_regions(source_region, region) {
                return Err(box_err!(
                    "{:?} and {:?} should be sibling",
                    source_region,
                    region
                ));
            }
            if !util::region_on_same_stores(source_region, region) {
                return Err(box_err!(
                    "peers not matched: {:?} {:?}",
                    source_region,
                    region
                ));
            }
        }

        Ok(())
    }

    fn pre_propose_raft_command(
        &mut self,
        msg: &RaftCmdRequest,
    ) -> Result<Option<RaftCmdResponse>> {
        // Check store_id, make sure that the msg is dispatched to the right place.
        if let Err(e) = util::check_store_id(msg, self.store_id()) {
            self.ctx.raft_metrics.invalid_proposal.mismatch_store_id += 1;
            return Err(e);
        }
        if msg.has_status_request() {
            // For status commands, we handle it here directly.
            let resp = self.execute_status_command(msg)?;
            return Ok(Some(resp));
        }

        // Check whether the store has the right peer to handle the request.
        let region_id = self.region_id();
        let leader_id = self.fsm.peer.leader_id();
        let request = msg.get_requests();

        // ReadIndex can be processed on the replicas.
        let is_read_index_request =
            request.len() == 1 && request[0].get_cmd_type() == CmdType::ReadIndex;
        if !(self.fsm.peer.is_leader() || is_read_index_request) {
            self.ctx.raft_metrics.invalid_proposal.not_leader += 1;
            let leader = self.fsm.peer.get_peer_from_cache(leader_id);
            self.fsm.group_state = GroupState::Chaos;
            self.register_raft_base_tick();
            return Err(Error::NotLeader(region_id, leader));
        }
        // peer_id must be the same as peer's.
        if let Err(e) = util::check_peer_id(msg, self.fsm.peer.peer_id()) {
            self.ctx.raft_metrics.invalid_proposal.mismatch_peer_id += 1;
            return Err(e);
        }
        // Check whether the term is stale.
        if let Err(e) = util::check_term(msg, self.fsm.peer.term()) {
            self.ctx.raft_metrics.invalid_proposal.stale_command += 1;
            return Err(e);
        }

        match util::check_region_epoch(msg, self.fsm.peer.region(), true) {
            Err(Error::EpochNotMatch(msg, mut new_regions)) => {
                // Attach the region which might be split from the current region. But it doesn't
                // matter if the region is not split from the current region. If the region meta
                // received by the TiKV driver is newer than the meta cached in the driver, the meta is
                // updated.
                let sibling_region = self.find_sibling_region();
                if let Some(sibling_region) = sibling_region {
                    new_regions.push(sibling_region);
                }
                self.ctx.raft_metrics.invalid_proposal.epoch_not_match += 1;
                Err(Error::EpochNotMatch(msg, new_regions))
            }
            Err(e) => Err(e),
            Ok(()) => Ok(None),
        }
    }

    fn propose_raft_command(&mut self, mut msg: RaftCmdRequest, cb: Callback) {
        match self.pre_propose_raft_command(&msg) {
            Ok(Some(resp)) => {
                cb.invoke_with_response(resp);
                return;
            }
            Err(e) => {
                debug!(
                    "failed to propose";
                    "region_id" => self.region_id(),
                    "peer_id" => self.fsm.peer_id(),
                    "message" => ?msg,
                    "err" => %e,
                );
                cb.invoke_with_response(new_error(e));
                return;
            }
            _ => (),
        }

        if self.fsm.peer.pending_remove {
            apply::notify_req_region_removed(self.region_id(), cb);
            return;
        }

        if let Err(e) = self.check_merge_proposal(&mut msg) {
            warn!(
                "failed to propose merge";
                "region_id" => self.region_id(),
                "peer_id" => self.fsm.peer_id(),
                "message" => ?msg,
                "err" => %e,
            );
            cb.invoke_with_response(new_error(e));
            return;
        }

        // Note:
        // The peer that is being checked is a leader. It might step down to be a follower later. It
        // doesn't matter whether the peer is a leader or not. If it's not a leader, the proposing
        // command log entry can't be committed.

        let mut resp = RaftCmdResponse::new();
        let term = self.fsm.peer.term();
        bind_term(&mut resp, term);
        if self.fsm.peer.propose(self.ctx, cb, msg, resp) {
            self.fsm.has_ready = true;
            self.fsm.group_state = GroupState::Ordered;
            self.register_raft_base_tick();
        }

        self.register_pd_heartbeat_tick();

        // TODO: add timeout, if the command is not applied after timeout,
        // we will call the callback with timeout error.
    }

    fn find_sibling_region(&self) -> Option<Region> {
        let start = if self.ctx.cfg.right_derive_when_split {
            Included(enc_start_key(self.fsm.peer.region()))
        } else {
            Excluded(enc_end_key(self.fsm.peer.region()))
        };
        let meta = self.ctx.store_meta.lock().unwrap();
        meta.region_ranges
            .range((start, Unbounded::<Vec<u8>>))
            .next()
            .map(|(_, region_id)| meta.regions[region_id].to_owned())
    }

    fn register_raft_gc_log_tick(&mut self) {
        self.schedule_tick(
            PeerTicks::RAFT_LOG_GC,
            self.ctx.cfg.raft_log_gc_tick_interval.0,
        )
    }

    fn register_raft_gc_expired_files_tick(&self) {
        self.schedule_tick(
            PeerTick::RaftLogExpiredFilesGc,
            self.ctx.cfg.raft_log_gc_expired_files_tick_interval.0,
        )
    }

    fn on_raft_gc_expired_files(&mut self) {
        self.register_raft_gc_expired_files_tick();

        if let Err(e) = self
            .ctx
            .raftlog_gc_scheduler
            .schedule(RaftlogGcTask::engine_task(Arc::clone(
                &self.fsm.peer.get_store().get_raft_engine(),
            )))
        {
            error!(
                "failed to schedule raft engine task";
                "region_id" => self.fsm.region_id(),
                "peer_id" => self.fsm.peer_id(),
                "err" => %e,
            );
        }
    }

    #[allow(clippy::if_same_then_else)]
    fn on_raft_gc_log_tick(&mut self) {
        if !self.fsm.peer.get_store().is_cache_empty() || !self.ctx.cfg.hibernate_regions {
            self.register_raft_gc_log_tick();
        }
        debug_assert!(!self.fsm.stopped);

        let need_force_compact = self.fsm.peer.need_force_compact_raft_log;
        self.fsm.peer.need_force_compact_raft_log = false;

        // As leader, we would not keep caches for the peers that didn't response heartbeat in the
        // last few seconds. That happens probably because another TiKV is down. In this case if we
        // do not clean up the cache, it may keep growing.
        let drop_cache_duration =
            self.ctx.cfg.raft_heartbeat_interval() + self.ctx.cfg.raft_entry_cache_life_time.0;
        let cache_alive_limit = Instant::now() - drop_cache_duration;

        let mut total_gc_logs = 0;

        let applied_idx = self.fsm.peer.get_store().applied_index();
        if !self.fsm.peer.is_leader() {
            return;
        }

        // Leader will replicate the compact log command to followers,
        // If we use current replicated_index (like 10) as the compact index,
        // when we replicate this log, the newest replicated_index will be 11,
        // but we only compact the log to 10, not 11, at that time,
        // the first index is 10, and replicated_index is 11, with an extra log,
        // and we will do compact again with compact index 11, in cycles...
        // So we introduce a threshold, if replicated index - first index > threshold,
        // we will try to compact log.
        // raft log entries[..............................................]
        //                  ^                                       ^
        //                  |-----------------threshold------------ |
        //              first_index                         replicated_index
        // `alive_cache_idx` is the smallest `replicated_index` of healthy up nodes.
        // `alive_cache_idx` is only used to gc cache.
        let truncated_idx = self.fsm.peer.get_store().truncated_index();
        let last_idx = self.fsm.peer.get_store().last_index();
        let (mut replicated_idx, mut alive_cache_idx) = (last_idx, last_idx);
        for (peer_id, p) in self.fsm.peer.raft_group.raft.prs().iter() {
            if replicated_idx > p.matched {
                replicated_idx = p.matched;
            }
            if let Some(last_heartbeat) = self.fsm.peer.peer_heartbeats.get(peer_id) {
                if alive_cache_idx > p.matched
                    && p.matched >= truncated_idx
                    && *last_heartbeat > cache_alive_limit
                {
                    alive_cache_idx = p.matched;
                }
            }
        }
        // When an election happened or a new peer is added, replicated_idx can be 0.
        if replicated_idx > 0 {
            assert!(
                last_idx >= replicated_idx,
                "expect last index {} >= replicated index {}",
                last_idx,
                replicated_idx
            );
            REGION_MAX_LOG_LAG.observe((last_idx - replicated_idx) as f64);
        }
        let first_idx = self.fsm.peer.get_store().first_index();
        let mut compact_idx;
        let last_replicated_idx = self.fsm.peer.last_replicated_idx;
        self.fsm.peer.last_replicated_idx = replicated_idx;
        if replicated_idx < first_idx {
            return;
        }
        if replicated_idx - first_idx < self.ctx.cfg.raft_log_gc_threshold {
            // The replicated_idx is same as the last time we check, it means this region
            // probably has no new writing. Compact these few entries have been replicated,
            // so we don't rewriting them again and again.
            if last_replicated_idx == replicated_idx && replicated_idx - first_idx > 0 {
                compact_idx = replicated_idx;
            } else {
                return;
            }
        } else if need_force_compact {
            compact_idx = applied_idx;
        } else {
            compact_idx = replicated_idx;
        }

        // Have no idea why subtract 1 here, but original code did this by magic.
        assert!(compact_idx > 0);
        compact_idx -= 1;
        if compact_idx < first_idx {
            // In case compact_idx == first_idx before subtraction.
            return;
        }

        total_gc_logs += compact_idx - first_idx;

        let res = self.fsm.peer.raft_group.raft.raft_log.term(compact_idx);
        let term = match res {
            Ok(t) => t,
            Err(e) => panic!(
                "{} fail to load term for {}: {:?}",
                self.fsm.peer.tag, compact_idx, e
            ),
        };

        // Create a compact log request and notify directly.
        let region_id = self.fsm.peer.region().get_id();
        let request =
            new_compact_log_request(region_id, self.fsm.peer.peer.clone(), compact_idx, term);
        self.propose_raft_command(request, Callback::None);

        self.register_raft_gc_log_tick();
        PEER_GC_RAFT_LOG_COUNTER.inc_by(total_gc_logs as i64);
    }

    fn register_split_region_check_tick(&mut self) {
        self.schedule_tick(
            PeerTicks::SPLIT_REGION_CHECK,
            self.ctx.cfg.split_region_check_tick_interval.0,
        )
    }

    fn on_split_region_check_tick(&mut self) {
        if !self.ctx.cfg.hibernate_regions {
            self.register_split_region_check_tick();
        }
        if !self.fsm.peer.is_leader() {
            return;
        }

        // To avoid frequent scan, we only add new scan tasks if all previous tasks
        // have finished.
        // TODO: check whether a gc progress has been started.
        if self.ctx.split_check_scheduler.is_busy() {
            self.register_split_region_check_tick();
            return;
        }

        // When restart, the approximate size will be None. The
        // split check will first check the region size, and then
        // check whether the region should split.  This should
        // work even if we change the region max size.
        // If peer says should update approximate size, update region
        // size and check whether the region should split.
        if self.fsm.peer.approximate_size.is_some()
            && self.fsm.peer.compaction_declined_bytes < self.ctx.cfg.region_split_check_diff.0
            && self.fsm.peer.size_diff_hint < self.ctx.cfg.region_split_check_diff.0
        {
            return;
        }
        let task = SplitCheckTask::new(self.fsm.peer.region().clone(), true, CheckPolicy::SCAN);
        if let Err(e) = self.ctx.split_check_scheduler.schedule(task) {
            error!(
                "failed to schedule split check";
                "region_id" => self.fsm.region_id(),
                "peer_id" => self.fsm.peer_id(),
                "err" => %e,
            );
        }
        self.fsm.peer.size_diff_hint = 0;
        self.fsm.peer.compaction_declined_bytes = 0;
        self.register_split_region_check_tick();
    }

    fn on_prepare_split_region(
        &mut self,
        region_epoch: metapb::RegionEpoch,
        split_keys: Vec<Vec<u8>>,
        cb: Callback,
    ) {
        if let Err(e) = self.validate_split_region(&region_epoch, &split_keys) {
            cb.invoke_with_response(new_error(e));
            return;
        }
        let region = self.fsm.peer.region();
        let task = PdTask::AskBatchSplit {
            region: region.clone(),
            split_keys,
            peer: self.fsm.peer.peer.clone(),
            right_derive: self.ctx.cfg.right_derive_when_split,
            callback: cb,
        };
        if let Err(Stopped(t)) = self.ctx.pd_scheduler.schedule(task) {
            error!(
                "failed to notify pd to split: Stopped";
                "region_id" => self.fsm.region_id(),
                "peer_id" => self.fsm.peer_id(),
            );
            match t {
                PdTask::AskBatchSplit { callback, .. } => {
                    callback.invoke_with_response(new_error(box_err!("failed to split: Stopped")));
                }
                _ => unreachable!(),
            }
        }
    }

    fn validate_split_region(
        &mut self,
        epoch: &metapb::RegionEpoch,
        split_keys: &[Vec<u8>],
    ) -> Result<()> {
        if split_keys.is_empty() {
            error!(
                "no split key is specified.";
                "region_id" => self.fsm.region_id(),
                "peer_id" => self.fsm.peer_id(),
            );
            return Err(box_err!("{} no split key is specified.", self.fsm.peer.tag));
        }
        for key in split_keys {
            if key.is_empty() {
                error!(
                    "split key should not be empty!!!";
                    "region_id" => self.fsm.region_id(),
                    "peer_id" => self.fsm.peer_id(),
                );
                return Err(box_err!(
                    "{} split key should not be empty",
                    self.fsm.peer.tag
                ));
            }
        }
        if !self.fsm.peer.is_leader() {
            // region on this store is no longer leader, skipped.
            info!(
                "not leader, skip.";
                "region_id" => self.fsm.region_id(),
                "peer_id" => self.fsm.peer_id(),
            );
            return Err(Error::NotLeader(
                self.region_id(),
                self.fsm.peer.get_peer_from_cache(self.fsm.peer.leader_id()),
            ));
        }

        let region = self.fsm.peer.region();
        let latest_epoch = region.get_region_epoch();

        // This is a little difference for `check_region_epoch` in region split case.
        // Here we just need to check `version` because `conf_ver` will be update
        // to the latest value of the peer, and then send to PD.
        if latest_epoch.get_version() != epoch.get_version() {
            info!(
                "epoch changed, retry later";
                "region_id" => self.fsm.region_id(),
                "peer_id" => self.fsm.peer_id(),
                "prev_epoch" => ?region.get_region_epoch(),
                "epoch" => ?epoch,
            );
            return Err(Error::EpochNotMatch(
                format!(
                    "{} epoch changed {:?} != {:?}, retry later",
                    self.fsm.peer.tag, latest_epoch, epoch
                ),
                vec![region.to_owned()],
            ));
        }
        Ok(())
    }

    fn on_approximate_region_size(&mut self, size: u64) {
        self.fsm.peer.approximate_size = Some(size);
        self.register_split_region_check_tick();
        self.register_pd_heartbeat_tick();
    }

    fn on_approximate_region_keys(&mut self, keys: u64) {
        self.fsm.peer.approximate_keys = Some(keys);
        self.register_split_region_check_tick();
        self.register_pd_heartbeat_tick();
    }

    fn on_compaction_declined_bytes(&mut self, declined_bytes: u64) {
        self.fsm.peer.compaction_declined_bytes += declined_bytes;
        if self.fsm.peer.compaction_declined_bytes >= self.ctx.cfg.region_split_check_diff.0 {
            UPDATE_REGION_SIZE_BY_COMPACTION_COUNTER.inc();
        }
        self.register_split_region_check_tick();
    }

    fn on_schedule_half_split_region(
        &mut self,
        region_epoch: &metapb::RegionEpoch,
        policy: CheckPolicy,
    ) {
        if !self.fsm.peer.is_leader() {
            // region on this store is no longer leader, skipped.
            warn!(
                "not leader, skip";
                "region_id" => self.fsm.region_id(),
                "peer_id" => self.fsm.peer_id(),
            );
            return;
        }

        let region = self.fsm.peer.region();
        if util::is_epoch_stale(region_epoch, region.get_region_epoch()) {
            warn!(
                "receive a stale halfsplit message";
                "region_id" => self.fsm.region_id(),
                "peer_id" => self.fsm.peer_id(),
            );
            return;
        }

        let task = SplitCheckTask::new(region.clone(), false, policy);
        if let Err(e) = self.ctx.split_check_scheduler.schedule(task) {
            error!(
                "failed to schedule split check";
                "region_id" => self.fsm.region_id(),
                "peer_id" => self.fsm.peer_id(),
                "err" => %e,
            );
        }
    }

    fn on_pd_heartbeat_tick(&mut self) {
        if !self.ctx.cfg.hibernate_regions {
            self.register_pd_heartbeat_tick();
        }
        self.fsm.peer.check_peers();

        if !self.fsm.peer.is_leader() {
            return;
        }
        self.fsm.peer.heartbeat_pd(self.ctx);
    }

    fn register_pd_heartbeat_tick(&mut self) {
        self.schedule_tick(
            PeerTicks::PD_HEARTBEAT,
            self.ctx.cfg.pd_heartbeat_tick_interval.0,
        )
    }

    fn on_check_peer_stale_state_tick(&mut self) {
        if self.fsm.peer.pending_remove {
            return;
        }

        self.register_check_peer_stale_state_tick();

        if self.fsm.peer.is_applying_snapshot() || self.fsm.peer.has_pending_snapshot() {
            return;
        }

        if self.ctx.cfg.hibernate_regions {
            if self.fsm.group_state == GroupState::Idle {
                self.fsm.peer.ping();
                if !self.fsm.peer.is_leader() {
                    // If leader is able to receive messge but can't send out any,
                    // follower should be able to start an election.
                    self.fsm.group_state = GroupState::PreChaos;
                } else {
                    self.fsm.has_ready = true;
                    // Schedule a pd heartbeat to discover down and pending peer when
                    // hibernate_regions is enabled.
                    self.register_pd_heartbeat_tick();
                }
            } else if self.fsm.group_state == GroupState::PreChaos {
                self.fsm.group_state = GroupState::Chaos;
            } else if self.fsm.group_state == GroupState::Chaos {
                // Register tick if it's not yet. Only when it fails to receive ping from leader
                // after two stale check can a follower actually tick.
                self.register_raft_base_tick();
            }
        }

        // If this peer detects the leader is missing for a long long time,
        // it should consider itself as a stale peer which is removed from
        // the original cluster.
        // This most likely happens in the following scenario:
        // At first, there are three peer A, B, C in the cluster, and A is leader.
        // Peer B gets down. And then A adds D, E, F into the cluster.
        // Peer D becomes leader of the new cluster, and then removes peer A, B, C.
        // After all these peer in and out, now the cluster has peer D, E, F.
        // If peer B goes up at this moment, it still thinks it is one of the cluster
        // and has peers A, C. However, it could not reach A, C since they are removed
        // from the cluster or probably destroyed.
        // Meantime, D, E, F would not reach B, since it's not in the cluster anymore.
        // In this case, peer B would notice that the leader is missing for a long time,
        // and it would check with pd to confirm whether it's still a member of the cluster.
        // If not, it destroys itself as a stale peer which is removed out already.
        let state = self.fsm.peer.check_stale_state(self.ctx);
        fail_point!("peer_check_stale_state", state != StaleState::Valid, |_| {});
        match state {
            StaleState::Valid => (),
            StaleState::LeaderMissing => {
                warn!(
                    "leader missing longer than abnormal_leader_missing_duration";
                    "region_id" => self.fsm.region_id(),
                    "peer_id" => self.fsm.peer_id(),
                    "expect" => %self.ctx.cfg.abnormal_leader_missing_duration,
                );
                self.ctx
                    .raft_metrics
                    .leader_missing
                    .lock()
                    .unwrap()
                    .insert(self.region_id());
            }
            StaleState::ToValidate => {
                // for peer B in case 1 above
                warn!(
                    "leader missing longer than max_leader_missing_duration. \
                     To check with pd whether it's still valid";
                    "region_id" => self.fsm.region_id(),
                    "peer_id" => self.fsm.peer_id(),
                    "expect" => %self.ctx.cfg.max_leader_missing_duration,
                );
                let task = PdTask::ValidatePeer {
                    peer: self.fsm.peer.peer.clone(),
                    region: self.fsm.peer.region().clone(),
                    merge_source: None,
                };
                if let Err(e) = self.ctx.pd_scheduler.schedule(task) {
                    error!(
                        "failed to notify pd";
                        "region_id" => self.fsm.region_id(),
                        "peer_id" => self.fsm.peer_id(),
                        "err" => %e,
                    )
                }
            }
        }
    }

    fn register_check_peer_stale_state_tick(&mut self) {
        self.schedule_tick(
            PeerTicks::CHECK_PEER_STALE_STATE,
            self.ctx.cfg.peer_stale_state_check_interval.0,
        )
    }
}

impl<'a, T: Transport, C: PdClient> PeerFsmDelegate<'a, T, C> {
    fn on_ready_compute_hash(&mut self, region: metapb::Region, index: u64, snap: EngineSnapshot) {
        self.fsm.peer.consistency_state.last_check_time = Instant::now();
        let task = ConsistencyCheckTask::compute_hash(region, index, snap);
        info!(
            "schedule compute hash task";
            "region_id" => self.fsm.region_id(),
            "peer_id" => self.fsm.peer_id(),
            "task" => %task,
        );
        if let Err(e) = self.ctx.consistency_check_scheduler.schedule(task) {
            error!(
                "schedule failed";
                "region_id" => self.fsm.region_id(),
                "peer_id" => self.fsm.peer_id(),
                "err" => %e,
            );
        }
    }

    fn on_ready_verify_hash(&mut self, expected_index: u64, expected_hash: Vec<u8>) {
        self.verify_and_store_hash(expected_index, expected_hash);
    }

    fn on_hash_computed(&mut self, index: u64, hash: Vec<u8>) {
        if !self.verify_and_store_hash(index, hash) {
            return;
        }

        let req = new_verify_hash_request(
            self.region_id(),
            self.fsm.peer.peer.clone(),
            &self.fsm.peer.consistency_state,
        );
        self.propose_raft_command(req, Callback::None);
    }

    fn on_ingest_sst_result(&mut self, ssts: Vec<SSTMeta>) {
        for sst in &ssts {
            self.fsm.peer.size_diff_hint += sst.get_length();
        }
        self.register_split_region_check_tick();

        let task = CleanupSSTTask::DeleteSST { ssts };
        if let Err(e) = self.ctx.cleanup_sst_scheduler.schedule(task) {
            error!(
                "schedule to delete ssts";
                "region_id" => self.fsm.region_id(),
                "peer_id" => self.fsm.peer_id(),
                "err" => %e,
            );
        }
    }

    /// Verify and store the hash to state. return true means the hash has been stored successfully.
    fn verify_and_store_hash(&mut self, expected_index: u64, expected_hash: Vec<u8>) -> bool {
        if expected_index < self.fsm.peer.consistency_state.index {
            REGION_HASH_COUNTER_VEC
                .with_label_values(&["verify", "miss"])
                .inc();
            warn!(
                "has scheduled a new hash, skip.";
                "region_id" => self.fsm.region_id(),
                "peer_id" => self.fsm.peer_id(),
                "index" => self.fsm.peer.consistency_state.index,
                "expected_index" => expected_index,
            );
            return false;
        }
        if self.fsm.peer.consistency_state.index == expected_index {
            if self.fsm.peer.consistency_state.hash.is_empty() {
                warn!(
                    "duplicated consistency check detected, skip.";
                    "region_id" => self.fsm.region_id(),
                    "peer_id" => self.fsm.peer_id(),
                );
                return false;
            }
            if self.fsm.peer.consistency_state.hash != expected_hash {
                panic!(
                    "{} hash at {} not correct, want \"{}\", got \"{}\"!!!",
                    self.fsm.peer.tag,
                    self.fsm.peer.consistency_state.index,
                    escape(&expected_hash),
                    escape(&self.fsm.peer.consistency_state.hash)
                );
            }
            info!(
                "consistency check pass.";
                "region_id" => self.fsm.region_id(),
                "peer_id" => self.fsm.peer_id(),
                "index" => self.fsm.peer.consistency_state.index
            );
            REGION_HASH_COUNTER_VEC
                .with_label_values(&["verify", "matched"])
                .inc();
            self.fsm.peer.consistency_state.hash = vec![];
            return false;
        }
        if self.fsm.peer.consistency_state.index != INVALID_INDEX
            && !self.fsm.peer.consistency_state.hash.is_empty()
        {
            // Maybe computing is too slow or computed result is dropped due to channel full.
            // If computing is too slow, miss count will be increased twice.
            REGION_HASH_COUNTER_VEC
                .with_label_values(&["verify", "miss"])
                .inc();
            warn!(
                "hash belongs to wrong index, skip.";
                "region_id" => self.fsm.region_id(),
                "peer_id" => self.fsm.peer_id(),
                "index" => self.fsm.peer.consistency_state.index,
                "expected_index" => expected_index,
            );
        }

        info!(
            "save hash for consistency check later.";
            "region_id" => self.fsm.region_id(),
            "peer_id" => self.fsm.peer_id(),
            "index" => expected_index,
        );
        self.fsm.peer.consistency_state.index = expected_index;
        self.fsm.peer.consistency_state.hash = expected_hash;
        true
    }
}

/// Checks merge target, returns whether the source peer should be destroyed.
/// It returns true when there is a network isolation which leads to a follower of a merge target
/// Region's log falls behind and then receive a snapshot with epoch version after merge.
pub fn maybe_destroy_source(
    meta: &StoreMeta,
    target_region_id: u64,
    source_region_id: u64,
    region_epoch: RegionEpoch,
) -> bool {
    if let Some(merge_targets) = meta.pending_merge_targets.get(&target_region_id) {
        if let Some(target_epoch) = merge_targets.get(&source_region_id) {
            info!(
                "[region {}] checking source {} epoch: {:?}, merge target epoch: {:?}",
                target_region_id, source_region_id, region_epoch, target_epoch,
            );
            // The target peer will move on, namely, it will apply a snapshot generated after merge,
            // so destroy source peer.
            if region_epoch.get_version() > target_epoch.get_version() {
                return true;
            }
            // Wait till the target peer has caught up logs and source peer will be destroyed at that time.
            return false;
        }
    }
    false
}

pub fn new_admin_request(region_id: u64, peer: metapb::Peer) -> RaftCmdRequest {
    let mut request = RaftCmdRequest::new();
    request.mut_header().set_region_id(region_id);
    request.mut_header().set_peer(peer);
    request
}

fn new_verify_hash_request(
    region_id: u64,
    peer: metapb::Peer,
    state: &ConsistencyState,
) -> RaftCmdRequest {
    let mut request = new_admin_request(region_id, peer);

    let mut admin = AdminRequest::new();
    admin.set_cmd_type(AdminCmdType::VerifyHash);
    admin.mut_verify_hash().set_index(state.index);
    admin.mut_verify_hash().set_hash(state.hash.clone());
    request.set_admin_request(admin);
    request
}

fn new_compact_log_request(
    region_id: u64,
    peer: metapb::Peer,
    compact_index: u64,
    compact_term: u64,
) -> RaftCmdRequest {
    let mut request = new_admin_request(region_id, peer);

    let mut admin = AdminRequest::new();
    admin.set_cmd_type(AdminCmdType::CompactLog);
    admin.mut_compact_log().set_compact_index(compact_index);
    admin.mut_compact_log().set_compact_term(compact_term);
    request.set_admin_request(admin);
    request
}

impl<'a, T: Transport, C: PdClient> PeerFsmDelegate<'a, T, C> {
    // Handle status commands here, separate the logic, maybe we can move it
    // to another file later.
    // Unlike other commands (write or admin), status commands only show current
    // store status, so no need to handle it in raft group.
    fn execute_status_command(&mut self, request: &RaftCmdRequest) -> Result<RaftCmdResponse> {
        let cmd_type = request.get_status_request().get_cmd_type();

        let mut response = match cmd_type {
            StatusCmdType::RegionLeader => self.execute_region_leader(),
            StatusCmdType::RegionDetail => self.execute_region_detail(request),
            StatusCmdType::InvalidStatus => Err(box_err!("invalid status command!")),
        }?;
        response.set_cmd_type(cmd_type);

        let mut resp = RaftCmdResponse::new();
        resp.set_status_response(response);
        // Bind peer current term here.
        bind_term(&mut resp, self.fsm.peer.term());
        Ok(resp)
    }

    fn execute_region_leader(&mut self) -> Result<StatusResponse> {
        let mut resp = StatusResponse::new();
        if let Some(leader) = self.fsm.peer.get_peer_from_cache(self.fsm.peer.leader_id()) {
            resp.mut_region_leader().set_leader(leader);
        }

        Ok(resp)
    }

    fn execute_region_detail(&mut self, request: &RaftCmdRequest) -> Result<StatusResponse> {
        if !self.fsm.peer.get_store().is_initialized() {
            let region_id = request.get_header().get_region_id();
            return Err(Error::RegionNotInitialized(region_id));
        }
        let mut resp = StatusResponse::new();
        resp.mut_region_detail()
            .set_region(self.fsm.peer.region().clone());
        if let Some(leader) = self.fsm.peer.get_peer_from_cache(self.fsm.peer.leader_id()) {
            resp.mut_region_detail().set_leader(leader);
        }

        Ok(resp)
    }
}<|MERGE_RESOLUTION|>--- conflicted
+++ resolved
@@ -376,23 +376,14 @@
         );
         self.fsm.tick_registry.remove(tick);
         match tick {
-<<<<<<< HEAD
-            PeerTick::Raft => self.on_raft_base_tick(),
-            PeerTick::RaftLogGc => self.on_raft_gc_log_tick(),
-            PeerTick::RaftLogExpiredFilesGc => self.on_raft_gc_expired_files(),
-            PeerTick::PdHeartbeat => self.on_pd_heartbeat_tick(),
-            PeerTick::SplitRegionCheck => self.on_split_region_check_tick(),
-            PeerTick::CheckMerge => self.on_check_merge(),
-            PeerTick::CheckPeerStaleState => self.on_check_peer_stale_state_tick(),
-=======
             PeerTicks::RAFT => self.on_raft_base_tick(),
             PeerTicks::RAFT_LOG_GC => self.on_raft_gc_log_tick(),
+            PeerTicks::RAFT_LOG_EXPIRED_FILES_GC => self.on_raft_gc_expired_files(),
             PeerTicks::PD_HEARTBEAT => self.on_pd_heartbeat_tick(),
             PeerTicks::SPLIT_REGION_CHECK => self.on_split_region_check_tick(),
             PeerTicks::CHECK_MERGE => self.on_check_merge(),
             PeerTicks::CHECK_PEER_STALE_STATE => self.on_check_peer_stale_state_tick(),
             _ => unreachable!(),
->>>>>>> eff99489
         }
     }
 
@@ -799,10 +790,6 @@
             self.fsm.has_ready = true;
         }
 
-<<<<<<< HEAD
-        self.register_raft_base_tick();
-=======
-        self.fsm.peer.mut_store().flush_cache_metrics();
         let res = match res {
             // hibernate_region is false.
             None => {
@@ -822,7 +809,6 @@
                 self.register_raft_base_tick();
             }
         }
->>>>>>> eff99489
     }
 
     fn on_apply_res(&mut self, res: ApplyTaskRes) {
@@ -2358,9 +2344,9 @@
         )
     }
 
-    fn register_raft_gc_expired_files_tick(&self) {
+    fn register_raft_gc_expired_files_tick(&mut self) {
         self.schedule_tick(
-            PeerTick::RaftLogExpiredFilesGc,
+            PeerTicks::RAFT_LOG_EXPIRED_FILES_GC,
             self.ctx.cfg.raft_log_gc_expired_files_tick_interval.0,
         )
     }
@@ -2386,7 +2372,7 @@
 
     #[allow(clippy::if_same_then_else)]
     fn on_raft_gc_log_tick(&mut self) {
-        if !self.fsm.peer.get_store().is_cache_empty() || !self.ctx.cfg.hibernate_regions {
+        if !self.ctx.cfg.hibernate_regions {
             self.register_raft_gc_log_tick();
         }
         debug_assert!(!self.fsm.stopped);
