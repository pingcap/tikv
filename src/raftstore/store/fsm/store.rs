// Copyright 2016 PingCAP, Inc.
//
// Licensed under the Apache License, Version 2.0 (the "License");
// you may not use this file except in compliance with the License.
// You may obtain a copy of the License at
//
//     http://www.apache.org/licenses/LICENSE-2.0
//
// Unless required by applicable law or agreed to in writing, software
// distributed under the License is distributed on an "AS IS" BASIS,
// See the License for the specific language governing permissions and
// limitations under the License.

use std::collections::BTreeMap;
use std::collections::Bound::{Excluded, Included, Unbounded};
use std::sync::atomic::Ordering;
use std::sync::mpsc::{TryRecvError, TrySendError};
use std::sync::{Arc, Mutex};
use std::time::{Duration, Instant};
use std::u64;
use time;

use futures::Future;
use kvproto::import_sstpb::SSTMeta;
use kvproto::metapb::{self, Region, RegionEpoch};
use kvproto::pdpb::StoreStats;
use kvproto::raft_serverpb::{PeerState, RaftMessage, RegionLocalState};
use rocksdb::{CompactionJobInfo, DB};

use pd::{PdClient, PdTask};
use raftstore::coprocessor::CoprocessorHost;
use raftstore::store::util::is_initial_msg;
use raftstore::Result;
use storage::{CF_DEFAULT, CF_LOCK, CF_RAFT, CF_WRITE};
use util::mpsc::Receiver;
use util::rocksdb;
use util::rocksdb::{CompactedEvent, CompactionListener};
use util::time::duration_to_sec;
use util::time::SlowTimer;
use util::worker::Scheduler;

use raftstore::store::config::Config;
use raftstore::store::engine::Peekable;
use raftstore::store::fsm::transport::PollContext;
use raftstore::store::fsm::ApplyRouter;
use raftstore::store::fsm::{transport, ConfigProvider, Router, StoreMeta};
use raftstore::store::keys::{self, data_end_key, data_key, enc_start_key};
use raftstore::store::metrics::*;
use raftstore::store::peer::Peer;
use raftstore::store::transport::Transport;
use raftstore::store::worker::{CleanupSSTTask, CompactTask, ReadTask, RegionTask};
use raftstore::store::{
    util, Engines, PeerMsg, SeekRegionCallback, SeekRegionFilter, StoreMsg, StoreTick,
};
use time::Timespec;

type Key = Vec<u8>;

pub struct StoreCore {
    cfg: Option<Arc<Config>>,
    store: Option<metapb::Store>,
    last_compact_checked_key: Key,
    pub stopped: bool,

    tag: String,

    start_time: Timespec,
}

pub struct Store<'a, T: 'static, C: 'static> {
    core: &'a mut StoreCore,
    ctx: &'a mut PollContext<T, C>,
    scheduler: &'a transport::Scheduler,
}

pub struct StoreInfo {
    pub engine: Arc<DB>,
    pub capacity: u64,
}

impl<'a, T: Transport, C> ConfigProvider for Store<'a, T, C> {
    #[inline]
    fn store_id(&self) -> u64 {
        self.core.store.as_ref().unwrap().get_id()
    }

    #[inline]
    fn snap_scheduler(&self) -> Scheduler<RegionTask> {
        self.ctx.region_scheduler.clone()
    }

    #[inline]
    fn apply_scheduler(&self) -> ApplyRouter {
        self.ctx.apply_router.clone()
    }

    #[inline]
    fn read_scheduler(&self) -> Scheduler<ReadTask> {
        self.ctx.local_reader.clone()
    }

    #[inline]
    fn engines(&self) -> &Engines {
        &self.ctx.engines
    }

    #[inline]
    fn coprocessor_host(&self) -> Arc<CoprocessorHost> {
        self.ctx.coprocessor_host.clone()
    }

    #[inline]
    fn config(&self) -> Arc<Config> {
        self.core.cfg.as_ref().unwrap().clone()
    }
}

impl StoreCore {
    pub fn new() -> StoreCore {
        StoreCore {
            cfg: None,
            store: None,
            stopped: false,
            last_compact_checked_key: keys::DATA_MIN_KEY.to_vec(),
            tag: "".to_owned(),
            start_time: time::get_time(),
        }
    }
}

impl<'a, T, C> Store<'a, T, C> {
    pub fn new(
        core: &'a mut StoreCore,
        ctx: &'a mut PollContext<T, C>,
        scheduler: &'a transport::Scheduler,
    ) -> Store<'a, T, C> {
        Store {
            core,
            ctx,
            scheduler,
        }
    }

    pub fn kv_engine(&self) -> Arc<DB> {
        Arc::clone(&self.ctx.engines.kv)
    }

    pub fn raft_engine(&self) -> Arc<DB> {
        Arc::clone(&self.ctx.engines.raft)
    }
}

impl<'a, T: Transport, C: PdClient> Store<'a, T, C> {
    pub fn start(&mut self, meta: metapb::Store, cfg: Arc<Config>) {
        self.core.cfg = Some(cfg);
        self.core.tag = format!("[store {}]", meta.get_id());
        self.core.store = Some(meta);
        self.schedule_compact_check_tick();
        self.schedule_pd_store_heartbeat_tick();
        self.schedule_snap_mgr_gc_tick();
        self.schedule_compact_lock_cf_tick();
        self.schedule_consistency_check_tick();
        self.schedule_cleanup_import_sst_tick();
    }

    fn stop(&mut self) {
        self.core.stopped = true;
    }

    #[inline]
    fn schedule_tick(&self, dur: Duration, tick: StoreTick) {
        if dur != Duration::new(0, 0) {
            let tx = self.scheduler.router().store_notifier();
            let f = self.ctx.timer.delay(Instant::now() + dur).map(move |_| {
                let _ = tx.force_send(StoreMsg::Tick(tick));
            });
            self.ctx.poller.spawn(f).forget()
        }
    }

    /// If target peer doesn't exist, create it.
    ///
    /// return false to indicate that target peer is in invalid state or
    /// doesn't exist and can't be created.
    pub fn maybe_create_peer(&mut self, msg: &RaftMessage) -> Result<bool> {
        let region_id = msg.get_region_id();
        let target = msg.get_to_peer();
        // we may encounter a message with larger peer id, which means
        // current peer is stale, then we should remove current peer
        let mut meta_guard = self.ctx.store_meta.lock().unwrap();
        let meta: &mut StoreMeta = &mut *meta_guard;
        if meta.regions.contains_key(&region_id) {
            return Ok(true);
        }

        if !is_initial_msg(msg.get_message()) {
            let msg_type = msg.get_message().get_msg_type();
            debug!(
                "target peer {:?} doesn't exist, stale message {:?}.",
                target, msg_type
            );
            self.ctx.raft_metrics.message_dropped.stale_msg += 1;
            return Ok(false);
        }

        let start_key = data_key(msg.get_start_key());
        if let Some((_, &exist_region_id)) = meta
            .region_ranges
            .range((Excluded(start_key), Unbounded::<Key>))
            .next()
        {
            let exist_region = &meta.regions[&exist_region_id];
            if enc_start_key(exist_region) < data_end_key(msg.get_end_key()) {
                info!("msg {:?} is overlapped with region {:?}", msg, exist_region);
                if util::is_first_vote_msg(msg.get_message()) {
                    meta.pending_votes.push(msg.to_owned());
                }
                self.ctx.raft_metrics.message_dropped.region_overlap += 1;
                meta.pending_cross_snap
                    .insert(region_id, msg.get_region_epoch().to_owned());
                return Ok(false);
            }
        }

        // New created peers should know it's learner or not.
        let peer = Peer::replicate(self, region_id, target.clone())?;
        // following snapshot may overlap, should insert into region_ranges after
        // snapshot is applied.
        meta.regions.insert(region_id, peer.region().to_owned());
        self.scheduler.schedule(peer, None);
        Ok(true)
    }

    fn on_compaction_finished(&mut self, event: CompactedEvent) {
        // If size declining is trivial, skip.
        let total_bytes_declined = if event.total_input_bytes > event.total_output_bytes {
            event.total_input_bytes - event.total_output_bytes
        } else {
            0
        };
        if self
            .core
            .cfg
            .as_ref()
            .map_or(true, |c| c.region_split_check_diff.0 > total_bytes_declined)
            || total_bytes_declined * 10 < event.total_input_bytes
        {
            return;
        }

        let output_level_str = event.output_level.to_string();
        COMPACTION_DECLINED_BYTES
            .with_label_values(&[&output_level_str])
            .observe(total_bytes_declined as f64);

        // self.cfg.region_split_check_diff.0 / 16 is an experienced value.
        let mut region_declined_bytes = {
            let meta = self.ctx.store_meta.lock().unwrap();
            calc_region_declined_bytes(
                event,
                &meta.region_ranges,
                self.core.cfg.as_ref().unwrap().region_split_check_diff.0 / 16,
            )
        };

        COMPACTION_RELATED_REGION_COUNT
            .with_label_values(&[&output_level_str])
            .observe(region_declined_bytes.len() as f64);

        for (region_id, declined_bytes) in region_declined_bytes.drain(..) {
            let _ = self
                .scheduler
                .router()
                .send_peer_message(region_id, PeerMsg::CompactionDeclinedBytes(declined_bytes));
        }
    }

    #[inline]
    fn schedule_compact_check_tick(&self) {
        self.schedule_tick(
            self.core
                .cfg
                .as_ref()
                .unwrap()
                .region_compact_check_interval
                .0,
            StoreTick::CompactCheck,
        )
    }

    fn on_compact_check_tick(&mut self) {
        if self.ctx.compact_scheduler.is_busy() {
            info!(
                "{} compact worker is busy, check space redundancy next time",
                self.core.tag
            );
            self.schedule_compact_check_tick();
            return;
        } else if rocksdb::auto_compactions_is_disabled(&self.ctx.engines.kv) {
            debug!(
                "{} skip compact check when disabled auto compactions.",
                self.core.tag
            );
            self.schedule_compact_check_tick();
            return;
        }

        // Start from last checked key.
        let mut ranges_need_check = Vec::with_capacity(
            self.core.cfg.as_ref().unwrap().region_compact_check_step as usize + 1,
        );
        ranges_need_check.push(self.core.last_compact_checked_key.clone());

        let largest_key = {
            let meta = self.ctx.store_meta.lock().unwrap();
            if meta.region_ranges.is_empty() {
                debug!("there is no range need to check");
                self.schedule_compact_check_tick();
                return;
            }
            // Collect continuous ranges.
            let left_ranges = meta.region_ranges.range((
                Excluded(self.core.last_compact_checked_key.clone()),
                Unbounded::<Key>,
            ));
            ranges_need_check.extend(
                left_ranges
                    .take(self.core.cfg.as_ref().unwrap().region_compact_check_step as usize)
                    .map(|(k, _)| k.to_owned()),
            );

            // Update last_compact_checked_key.
            meta.region_ranges.keys().last().unwrap().to_vec()
        };
        let last_key = ranges_need_check.last().unwrap().clone();
        if last_key == largest_key {
            // Range [largest key, DATA_MAX_KEY) also need to check.
            if last_key != keys::DATA_MAX_KEY.to_vec() {
                ranges_need_check.push(keys::DATA_MAX_KEY.to_vec());
            }
            // Next task will start from the very beginning.
            self.core.last_compact_checked_key = keys::DATA_MIN_KEY.to_vec();
        } else {
            self.core.last_compact_checked_key = last_key;
        }

        // Schedule the task.
        let cf_names = vec![CF_DEFAULT.to_owned(), CF_WRITE.to_owned()];
        if let Err(e) = self
            .ctx
            .compact_scheduler
            .schedule(CompactTask::CheckAndCompact {
                cf_names,
                ranges: ranges_need_check,
                tombstones_num_threshold: self
                    .core
                    .cfg
                    .as_ref()
                    .unwrap()
                    .region_compact_min_tombstones,
                tombstones_percent_threshold: self
                    .core
                    .cfg
                    .as_ref()
                    .unwrap()
                    .region_compact_tombstones_percent,
            }) {
            error!(
                "{} failed to schedule space check task: {}",
                self.core.tag, e
            );
        }

        self.schedule_compact_check_tick();
    }

    fn store_heartbeat_pd(&mut self) {
        let mut stats = StoreStats::new();

        let used_size = self.ctx.snap_mgr.get_total_snap_size();
        stats.set_used_size(used_size);
        stats.set_store_id(self.store_id());

        let snap_stats = self.ctx.snap_mgr.stats();
        stats.set_sending_snap_count(snap_stats.sending_count as u32);
        stats.set_receiving_snap_count(snap_stats.receiving_count as u32);
        STORE_SNAPSHOT_TRAFFIC_GAUGE_VEC
            .with_label_values(&["sending"])
            .set(snap_stats.sending_count as i64);
        STORE_SNAPSHOT_TRAFFIC_GAUGE_VEC
            .with_label_values(&["receiving"])
            .set(snap_stats.receiving_count as i64);

        {
            let meta = self.ctx.store_meta.lock().unwrap();
            stats.set_region_count(meta.regions.len() as u32);

            // TODO: count applying snapshot.
        }
        STORE_PD_HEARTBEAT_GAUGE_VEC
            .with_label_values(&["region"])
            .set(i64::from(stats.get_region_count()));

        stats.set_start_time(self.core.start_time.sec as u32);

        // report store write flow to pd
        stats.set_bytes_written(
            self.ctx
                .global_stat
                .stat
                .engine_total_bytes_written
                .swap(0, Ordering::Relaxed),
        );
        stats.set_keys_written(
            self.ctx
                .global_stat
                .stat
                .engine_total_keys_written
                .swap(0, Ordering::Relaxed),
        );
        stats.set_is_busy(
            self.ctx
                .global_stat
                .stat
                .is_busy
                .swap(false, Ordering::Relaxed),
        );

        let store_info = StoreInfo {
            engine: Arc::clone(&self.ctx.engines.kv),
            capacity: self.core.cfg.as_ref().unwrap().capacity.0,
        };

        let task = PdTask::StoreHeartbeat { stats, store_info };
        if let Err(e) = self.ctx.pd_scheduler.schedule(task) {
            error!("{} failed to notify pd: {}", self.core.tag, e);
        }
    }

    fn on_pd_store_heartbeat_tick(&mut self) {
        self.store_heartbeat_pd();
        self.schedule_pd_store_heartbeat_tick();
    }

    fn handle_snap_mgr_gc(&mut self) -> Result<()> {
        let snap_keys = self.ctx.snap_mgr.list_idle_snap()?;
        if snap_keys.is_empty() {
            return Ok(());
        }
        let mut last_region_id = 0;
        let mut keys = vec![];
        for (key, is_sending) in snap_keys {
            if key.region_id != last_region_id {
                if !keys.is_empty() {
                    debug!(
                        "{} schedule snap gc for region {}",
                        self.core.tag, last_region_id
                    );
                    let _ = self
                        .scheduler
                        .router()
                        .send_peer_message(last_region_id, PeerMsg::GcSnap(keys));
                    keys = vec![];
                }
                last_region_id = key.region_id;
            }
            keys.push((key, is_sending));
        }
        if !keys.is_empty() {
            debug!(
                "{} schedule snap gc for region {}",
                self.core.tag, last_region_id
            );
            let _ = self
                .scheduler
                .router()
                .send_peer_message(last_region_id, PeerMsg::GcSnap(keys));
        }
        Ok(())
    }

    fn on_snap_mgr_gc(&mut self) {
        if let Err(e) = self.handle_snap_mgr_gc() {
            error!("{} failed to gc snap manager: {:?}", self.core.tag, e);
        }
        self.schedule_snap_mgr_gc_tick();
    }

    fn on_compact_lock_cf(&mut self) {
        // Create a compact lock cf task(compact whole range) and schedule directly.
        let lock_cf_bytes_written = self
            .ctx
            .global_stat
            .stat
            .lock_cf_bytes_written
            .load(Ordering::Relaxed);
        if lock_cf_bytes_written
            > self
                .core
                .cfg
                .as_ref()
                .unwrap()
                .lock_cf_compact_bytes_threshold
                .0
        {
            self.ctx
                .global_stat
                .stat
                .lock_cf_bytes_written
                .fetch_sub(lock_cf_bytes_written, Ordering::Relaxed);
            let task = CompactTask::Compact {
                cf_name: String::from(CF_LOCK),
                start_key: None,
                end_key: None,
            };
            if let Err(e) = self.ctx.compact_scheduler.schedule(task) {
                error!(
                    "{} failed to schedule compact lock cf task: {:?}",
                    self.core.tag, e
                );
            }
        }

        self.schedule_compact_lock_cf_tick();
    }

    #[inline]
    fn schedule_pd_store_heartbeat_tick(&self) {
        self.schedule_tick(
            self.core
                .cfg
                .as_ref()
                .unwrap()
                .pd_store_heartbeat_tick_interval
                .0,
            StoreTick::PdStoreHeartbeat,
        );
    }

    #[inline]
    fn schedule_snap_mgr_gc_tick(&self) {
        self.schedule_tick(
            self.core.cfg.as_ref().unwrap().snap_mgr_gc_tick_interval.0,
            StoreTick::SnapGc,
        )
    }

    #[inline]
    fn schedule_compact_lock_cf_tick(&self) {
        self.schedule_tick(
            self.core.cfg.as_ref().unwrap().lock_cf_compact_interval.0,
            StoreTick::CompactLockCf,
        )
    }

    #[inline]
    fn schedule_consistency_check_tick(&self) {
        self.schedule_tick(
            self.core.cfg.as_ref().unwrap().consistency_check_interval.0,
            StoreTick::ConsistencyCheck,
        );
    }

    fn on_consistency_check_tick(&mut self) {
        if self.ctx.consistency_check_scheduler.is_busy() {
            // To avoid frequent scan, schedule new check only when all the
            // scheduled check is done.
            self.schedule_consistency_check_tick();
            return;
        }

        // TODO: find a policy to schedule consistency check.

        self.schedule_consistency_check_tick();
    }
}

impl<'a, T: Transport, C: PdClient> Store<'a, T, C> {
    fn on_validate_sst_result(&mut self, ssts: Vec<SSTMeta>) {
        if ssts.is_empty() {
            return;
        }
        // A stale peer can still ingest a stale SST before it is
        // destroyed. We need to make sure that no stale peer exists.
        let mut delete_ssts = Vec::new();
        {
            let meta = self.ctx.store_meta.lock().unwrap();
            for sst in ssts {
                if !meta.regions.contains_key(&sst.get_region_id()) {
                    delete_ssts.push(sst);
                }
            }
        }
        if delete_ssts.is_empty() {
            return;
        }

        let task = CleanupSSTTask::DeleteSST { ssts: delete_ssts };
        if let Err(e) = self.ctx.cleanup_sst_scheduler.schedule(task) {
            error!("schedule to delete ssts: {:?}", e);
        }
    }

    fn on_cleanup_import_sst(&mut self) -> Result<()> {
        let mut delete_ssts = Vec::new();
        let mut validate_ssts = Vec::new();

        let ssts = box_try!(self.ctx.importer.list_ssts());
        if ssts.is_empty() {
            return Ok(());
        }
        {
            let meta = self.ctx.store_meta.lock().unwrap();
            for sst in ssts {
                if let Some(r) = meta.regions.get(&sst.get_region_id()) {
                    let region_epoch = r.get_region_epoch();
                    if util::is_epoch_stale(sst.get_region_epoch(), region_epoch) {
                        // If the SST epoch is stale, it will not be ingested anymore.
                        delete_ssts.push(sst);
                    }
                } else {
                    // If the peer doesn't exist, we need to validate the SST through PD.
                    validate_ssts.push(sst);
                }
            }
        }

        if !delete_ssts.is_empty() {
            let task = CleanupSSTTask::DeleteSST { ssts: delete_ssts };
            if let Err(e) = self.ctx.cleanup_sst_scheduler.schedule(task) {
                error!("schedule to delete ssts: {:?}", e);
            }
        }

        if !validate_ssts.is_empty() {
            let task = CleanupSSTTask::ValidateSST {
                ssts: validate_ssts,
            };
            if let Err(e) = self.ctx.cleanup_sst_scheduler.schedule(task) {
                error!("schedule to validate ssts: {:?}", e);
            }
        }

        Ok(())
    }

    fn on_cleanup_import_sst_tick(&mut self) {
        if let Err(e) = self.on_cleanup_import_sst() {
            error!("{} failed to cleanup import sst: {:?}", self.core.tag, e);
        }
        self.schedule_cleanup_import_sst_tick();
    }

    #[inline]
    fn schedule_cleanup_import_sst_tick(&self) {
        self.schedule_tick(
            self.core
                .cfg
                .as_ref()
                .unwrap()
                .cleanup_import_sst_interval
                .0,
            StoreTick::CleanupImportSST,
        )
    }

    /// Find the first region `r` whose range contains or greater than `from_key` and the peer on
    /// this TiKV satisfies `filter(peer)` returns true.
    fn seek_region(&self, _: &[u8], _: SeekRegionFilter, _: u32, _: SeekRegionCallback) {
        unimplemented!()
    }

    fn handle_stale_msg(
        &mut self,
        msg: &RaftMessage,
        cur_epoch: RegionEpoch,
        need_gc: bool,
        target_region: Option<Region>,
    ) {
<<<<<<< HEAD
        assert!(limit > 0);

        let from_key = data_key(from_key);
        for (end_key, region_id) in self.region_ranges.range((Excluded(from_key), Unbounded)) {
            let peer = &self.region_peers[region_id];
            if filter(peer.region(), peer.raft_group.raft.state) {
                callback(SeekRegionResult::Found(peer.region().clone()));
                return;
            }
=======
        let region_id = msg.get_region_id();
        let from_peer = msg.get_from_peer();
        let to_peer = msg.get_to_peer();
        let msg_type = msg.get_message().get_msg_type();
>>>>>>> 885cf951

        if !need_gc {
            info!(
                "{} [region {}] raft message {:?} is stale, current {:?}, ignore it",
                self.core.tag, region_id, msg_type, cur_epoch
            );
            self.ctx.raft_metrics.message_dropped.stale_msg += 1;
            return;
        }

        info!(
            "{} [region {}] raft message {:?} is stale, current {:?}, tell to gc",
            self.core.tag, region_id, msg_type, cur_epoch
        );

        let mut gc_msg = RaftMessage::new();
        gc_msg.set_region_id(region_id);
        gc_msg.set_from_peer(to_peer.clone());
        gc_msg.set_to_peer(from_peer.clone());
        gc_msg.set_region_epoch(cur_epoch.clone());
        if let Some(r) = target_region {
            gc_msg.set_merge_target(r);
        } else {
            gc_msg.set_is_tombstone(true);
        }
        if let Err(e) = self.ctx.trans.send(gc_msg) {
            error!(
                "{} [region {}] send gc message failed {:?}",
                self.core.tag, region_id, e
            );
        }
        self.ctx.need_flush_trans = true;
    }

    fn clear_region_size_in_range(&mut self, start_key: &[u8], end_key: &[u8]) {
        let start_key = data_key(start_key);
        let end_key = data_end_key(end_key);

        let meta = self.ctx.store_meta.lock().unwrap();
        for (_, region_id) in meta
            .region_ranges
            .range((Excluded(start_key), Included(end_key)))
        {
            let _ = self
                .scheduler
                .router()
                .send_peer_message(*region_id, PeerMsg::ClearStat);
        }
    }
}

impl<'a, T: Transport, C: PdClient> Store<'a, T, C> {
    fn check_msg(&mut self, msg: &RaftMessage) -> Result<bool> {
        let region_id = msg.get_region_id();
        let from_epoch = msg.get_region_epoch();
        let msg_type = msg.get_message().get_msg_type();
        let is_vote_msg = util::is_vote_msg(msg.get_message());
        let from_store_id = msg.get_from_peer().get_store_id();

        // Let's consider following cases with three nodes [1, 2, 3] and 1 is leader:
        // a. 1 removes 2, 2 may still send MsgAppendResponse to 1.
        //  We should ignore this stale message and let 2 remove itself after
        //  applying the ConfChange log.
        // b. 2 is isolated, 1 removes 2. When 2 rejoins the cluster, 2 will
        //  send stale MsgRequestVote to 1 and 3, at this time, we should tell 2 to gc itself.
        // c. 2 is isolated but can communicate with 3. 1 removes 3.
        //  2 will send stale MsgRequestVote to 3, 3 should ignore this message.
        // d. 2 is isolated but can communicate with 3. 1 removes 2, then adds 4, remove 3.
        //  2 will send stale MsgRequestVote to 3, 3 should tell 2 to gc itself.
        // e. 2 is isolated. 1 adds 4, 5, 6, removes 3, 1. Now assume 4 is leader.
        //  After 2 rejoins the cluster, 2 may send stale MsgRequestVote to 1 and 3,
        //  1 and 3 will ignore this message. Later 4 will send messages to 2 and 2 will
        //  rejoin the raft group again.
        // f. 2 is isolated. 1 adds 4, 5, 6, removes 3, 1. Now assume 4 is leader, and 4 removes 2.
        //  unlike case e, 2 will be stale forever.
        // TODO: for case f, if 2 is stale for a long time, 2 will communicate with pd and pd will
        // tell 2 is stale, so 2 can remove itself.

        // no exist, check with tombstone key.
        let state_key = keys::region_state_key(region_id);
        if let Some(local_state) = self
            .ctx
            .engines
            .kv
            .get_msg_cf::<RegionLocalState>(CF_RAFT, &state_key)?
        {
            if local_state.get_state() != PeerState::Tombstone {
                // Maybe split, but not registered yet.
                self.ctx.raft_metrics.message_dropped.region_nonexistent += 1;
                if util::is_first_vote_msg(msg.get_message()) {
                    info!(
                        "[region {}] doesn't exist yet, wait for it to be split",
                        region_id
                    );
                    let mut meta = self.ctx.store_meta.lock().unwrap();
                    return if meta.regions.contains_key(&region_id) {
                        // Retry.
                        Ok(false)
                    } else {
                        meta.pending_votes.push(msg.to_owned());
                        Ok(true)
                    };
                }
                return Err(box_err!(
                    "[region {}] region not exist but not tombstone: {:?}",
                    region_id,
                    local_state
                ));
            }
            debug!("[region {}] tombstone state: {:?}", region_id, local_state);
            let region = local_state.get_region();
            let region_epoch = region.get_region_epoch();
            if local_state.has_merge_state() {
                info!(
                    "[region {}] merged peer [epoch: {:?}] receive a stale message {:?}",
                    region_id, region_epoch, msg_type
                );

                let merge_target = if let Some(peer) = util::find_peer(region, from_store_id) {
                    // Maybe the target is promoted from learner to voter, but the follower
                    // doesn't know it. So we only compare peer id.
                    assert_eq!(peer.get_id(), msg.get_from_peer().get_id());
                    // Let stale peer decides whether it should wait for merging or just remove
                    // itself.
                    Some(local_state.get_merge_state().get_target().to_owned())
                } else {
                    // If a peer is isolated before prepare_merge and conf remove, it should just
                    // remove itself.
                    None
                };
                self.handle_stale_msg(msg, region_epoch.clone(), true, merge_target);
                return Ok(true);
            }
            // The region in this peer is already destroyed
            if util::is_epoch_stale(from_epoch, region_epoch) {
                info!(
                    "[region {}] tombstone peer [epoch: {:?}] \
                     receive a stale message {:?}",
                    region_id, region_epoch, msg_type,
                );

                let not_exist = util::find_peer(region, from_store_id).is_none();
                self.handle_stale_msg(msg, region_epoch.clone(), is_vote_msg && not_exist, None);

                return Ok(true);
            }

            if from_epoch.get_conf_ver() == region_epoch.get_conf_ver() {
                self.ctx.raft_metrics.message_dropped.region_tombstone_peer += 1;
                return Err(box_err!(
                    "tombstone peer [epoch: {:?}] receive an invalid \
                     message {:?}, ignore it",
                    region_epoch,
                    msg_type
                ));
            }
        }

        Ok(false)
    }

    fn on_raft_message(&mut self, mut msg: RaftMessage) -> Result<()> {
        // Don't use send_raft_message, which will fallback to raftstore.
        match self
            .scheduler
            .router()
            .send_peer_message(msg.get_region_id(), PeerMsg::RaftMessage(msg))
        {
            // TODO: full report.
            Ok(()) | Err(TrySendError::Full(_)) => return Ok(()),
            Err(TrySendError::Disconnected(PeerMsg::RaftMessage(m))) => msg = m,
            _ => unreachable!(),
        }

        debug!(
            "{} [region {}] handle raft message {:?}, from {} to {}",
            self.core.tag,
            msg.get_region_id(),
            msg.get_message().get_msg_type(),
            msg.get_from_peer().get_id(),
            msg.get_to_peer().get_id()
        );

        if msg.get_to_peer().get_store_id() != self.store_id() {
            warn!(
                "[region {}] store not match, to store id {}, mine {}, ignore it",
                msg.get_region_id(),
                msg.get_to_peer().get_store_id(),
                self.store_id()
            );
            self.ctx.raft_metrics.message_dropped.mismatch_store_id += 1;
            return Ok(());
        }

        if !msg.has_region_epoch() {
            error!(
                "[region {}] missing epoch in raft message, ignore it",
                msg.get_region_id()
            );
            self.ctx.raft_metrics.message_dropped.mismatch_region_epoch += 1;
            return Ok(());
        }

        if msg.get_is_tombstone() || msg.has_merge_target() {
            return Ok(());
        }

        if self.check_msg(&msg)? {
            return Ok(());
        }

        if !self.maybe_create_peer(&msg)? {
            return Ok(());
        }

        let _ = self
            .scheduler
            .router()
            .send_peer_message(msg.get_region_id(), PeerMsg::RaftMessage(msg));
        Ok(())
    }

    fn on_store_tick(&mut self, tick: StoreTick) {
        let t = SlowTimer::new();
        match tick {
            StoreTick::CleanupImportSST => self.on_cleanup_import_sst_tick(),
            StoreTick::CompactCheck => self.on_compact_check_tick(),
            StoreTick::CompactLockCf => self.on_compact_lock_cf(),
            StoreTick::ConsistencyCheck => self.on_consistency_check_tick(),
            StoreTick::PdStoreHeartbeat => self.on_pd_store_heartbeat_tick(),
            StoreTick::SnapGc => self.on_snap_mgr_gc(),
        }
        RAFT_EVENT_DURATION
            .with_label_values(&[tick.tag()])
            .observe(duration_to_sec(t.elapsed()) as f64);
        slow_log!(t, "{} handle timeout {:?}", self.core.tag, tick);
    }

    fn on_store_msg(&mut self, msg: StoreMsg) {
        match msg {
            StoreMsg::RaftMessage(data) => if let Err(e) = self.on_raft_message(data) {
                error!("{} handle raft message err: {:?}", self.core.tag, e);
            },
            StoreMsg::Tick(tick) => self.on_store_tick(tick),
            StoreMsg::SnapshotStats => self.store_heartbeat_pd(),
            StoreMsg::CompactedEvent(event) => self.on_compaction_finished(event),
            StoreMsg::ValidateSSTResult { invalid_ssts } => {
                self.on_validate_sst_result(invalid_ssts)
            }
            StoreMsg::SeekRegion {
                from_key,
                filter,
                limit,
                callback,
            } => self.seek_region(&from_key, filter, limit, callback),
            StoreMsg::Start(meta, cfg) => self.start(meta, cfg),
            StoreMsg::ClearRegionSizeInRange { start_key, end_key } => {
                self.clear_region_size_in_range(&start_key, &end_key)
            }
        }
    }

    pub fn poll(
        &mut self,
        receiver: &Receiver<StoreMsg>,
        buf: &mut Vec<StoreMsg>,
    ) -> Option<usize> {
        let mut mark_poll_pos = None;
        while buf.len() < self.core.cfg.as_ref().map_or(1024, |c| c.messages_per_tick) {
            match receiver.try_recv() {
                Ok(msg) => buf.push(msg),
                Err(TryRecvError::Empty) => {
                    mark_poll_pos = Some(0);
                    break;
                }
                Err(TryRecvError::Disconnected) => {
                    self.stop();
                    mark_poll_pos = Some(0);
                    break;
                }
            }
        }
        for msg in buf.drain(..) {
            self.on_store_msg(msg);
        }
        mark_poll_pos
    }
}

fn size_change_filter(info: &CompactionJobInfo) -> bool {
    // When calculating region size, we only consider write and default
    // column families.
    let cf = info.cf_name();
    if cf != CF_WRITE && cf != CF_DEFAULT {
        return false;
    }
    // Compactions in level 0 and level 1 are very frequently.
    if info.output_level() < 2 {
        return false;
    }

    true
}

pub fn new_compaction_listener(ch: Router) -> CompactionListener {
    let router = Mutex::new(ch);
    let compacted_handler = box move |compacted_event: CompactedEvent| {
        if let Err(e) = router
            .lock()
            .unwrap()
            .send_store_message(StoreMsg::CompactedEvent(compacted_event))
        {
            error!(
                "Send compaction finished event to raftstore failed: {:?}",
                e
            );
        }
    };
    CompactionListener::new(compacted_handler, Some(size_change_filter))
}

fn calc_region_declined_bytes(
    event: CompactedEvent,
    region_ranges: &BTreeMap<Key, u64>,
    bytes_threshold: u64,
) -> Vec<(u64, u64)> {
    // Calculate influenced regions.
    let mut influenced_regions = vec![];
    for (end_key, region_id) in
        region_ranges.range((Excluded(event.start_key), Included(event.end_key.clone())))
    {
        influenced_regions.push((region_id, end_key.clone()));
    }
    if let Some((end_key, region_id)) = region_ranges
        .range((Included(event.end_key), Unbounded))
        .next()
    {
        influenced_regions.push((region_id, end_key.clone()));
    }

    // Calculate declined bytes for each region.
    // `end_key` in influenced_regions are in incremental order.
    let mut region_declined_bytes = vec![];
    let mut last_end_key: Vec<u8> = vec![];
    for (region_id, end_key) in influenced_regions {
        let mut old_size = 0;
        for prop in &event.input_props {
            old_size += prop.get_approximate_size_in_range(&last_end_key, &end_key);
        }
        let mut new_size = 0;
        for prop in &event.output_props {
            new_size += prop.get_approximate_size_in_range(&last_end_key, &end_key);
        }
        last_end_key = end_key;

        // Filter some trivial declines for better performance.
        if old_size > new_size && old_size - new_size > bytes_threshold {
            region_declined_bytes.push((*region_id, old_size - new_size));
        }
    }

    region_declined_bytes
}

#[cfg(test)]
mod tests {
    use std::collections::BTreeMap;

    use util::rocksdb::properties::{IndexHandle, IndexHandles, SizeProperties};
    use util::rocksdb::CompactedEvent;

    use super::*;

    #[test]
    fn test_calc_region_declined_bytes() {
        let index_handle1 = IndexHandle {
            size: 4 * 1024,
            offset: 4 * 1024,
        };
        let index_handle2 = IndexHandle {
            size: 4 * 1024,
            offset: 8 * 1024,
        };
        let index_handle3 = IndexHandle {
            size: 4 * 1024,
            offset: 12 * 1024,
        };
        let mut index_handles = IndexHandles::new();
        index_handles.add(b"a".to_vec(), index_handle1);
        index_handles.add(b"b".to_vec(), index_handle2);
        index_handles.add(b"c".to_vec(), index_handle3);
        let size_prop = SizeProperties {
            total_size: 12 * 1024,
            index_handles,
        };
        let event = CompactedEvent {
            cf: "default".to_owned(),
            output_level: 3,
            total_input_bytes: 12 * 1024,
            total_output_bytes: 0,
            start_key: size_prop.smallest_key().unwrap(),
            end_key: size_prop.largest_key().unwrap(),
            input_props: vec![size_prop.into()],
            output_props: vec![],
        };

        let mut region_ranges = BTreeMap::new();
        region_ranges.insert(b"a".to_vec(), 1);
        region_ranges.insert(b"b".to_vec(), 2);
        region_ranges.insert(b"c".to_vec(), 3);

        let declined_bytes = calc_region_declined_bytes(event, &region_ranges, 1024);
        let expected_declined_bytes = vec![(2, 8192), (3, 4096)];
        assert_eq!(declined_bytes, expected_declined_bytes);
    }
}<|MERGE_RESOLUTION|>--- conflicted
+++ resolved
@@ -677,22 +677,10 @@
         need_gc: bool,
         target_region: Option<Region>,
     ) {
-<<<<<<< HEAD
-        assert!(limit > 0);
-
-        let from_key = data_key(from_key);
-        for (end_key, region_id) in self.region_ranges.range((Excluded(from_key), Unbounded)) {
-            let peer = &self.region_peers[region_id];
-            if filter(peer.region(), peer.raft_group.raft.state) {
-                callback(SeekRegionResult::Found(peer.region().clone()));
-                return;
-            }
-=======
         let region_id = msg.get_region_id();
         let from_peer = msg.get_from_peer();
         let to_peer = msg.get_to_peer();
         let msg_type = msg.get_message().get_msg_type();
->>>>>>> 885cf951
 
         if !need_gc {
             info!(
