--- conflicted
+++ resolved
@@ -65,10 +65,8 @@
         to_peer_id: u64,
     },
 
-<<<<<<< HEAD
     // For snapshot stats.
     SnapshotStats,
-=======
     SnapApplyRes {
         region_id: u64,
         is_success: bool,
@@ -77,7 +75,6 @@
         region_id: u64,
         snap: Option<Snapshot>,
     },
->>>>>>> dcc17c05
 }
 
 impl fmt::Debug for Msg {
@@ -100,9 +97,7 @@
                        to_peer_id,
                        region_id)
             }
-<<<<<<< HEAD
             Msg::SnapshotStats => write!(fmt, "Snapshot stats"),
-=======
             Msg::SnapApplyRes { region_id, is_success } => {
                 write!(fmt,
                        "SnapApplyRes [region_id: {}, is_success: {}]",
@@ -115,7 +110,6 @@
                        region_id,
                        snap.is_some())
             }
->>>>>>> dcc17c05
         }
     }
 }
