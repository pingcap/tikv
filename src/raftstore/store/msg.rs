--- conflicted
+++ resolved
@@ -193,13 +193,10 @@
     Tick(PeerTick),
     SignificantMsg(SignificantMsg),
     ApplyRes(ApplyTaskRes),
-<<<<<<< HEAD
     Start {
         state: Option<RegionLocalState>,
     },
-=======
     ClearStat,
->>>>>>> e4846f19
 }
 
 pub enum StoreMsg {
@@ -267,11 +264,8 @@
             PeerMsg::Tick(t) => write!(fmt, "{:?}", t),
             PeerMsg::SignificantMsg(ref msg) => write!(fmt, "{:?}", msg),
             PeerMsg::ApplyRes(_) => write!(fmt, "ApplyRes"),
-<<<<<<< HEAD
             PeerMsg::Start { ref state } => write!(fmt, "Start {:?}", state),
-=======
             PeerMsg::ClearStat => write!(fmt, "ClearStat"),
->>>>>>> e4846f19
         }
     }
 }
