// Copyright 2016 PingCAP, Inc.
//
// Licensed under the Apache License, Version 2.0 (the "License");
// you may not use this file except in compliance with the License.
// You may obtain a copy of the License at
//
//     http://www.apache.org/licenses/LICENSE-2.0
//
// Unless required by applicable law or agreed to in writing, software
// distributed under the License is distributed on an "AS IS" BASIS,
// See the License for the specific language governing permissions and
// limitations under the License.

use std::time::Instant;
use std::boxed::FnBox;
use std::fmt;

use kvproto::raft_serverpb::RaftMessage;
use kvproto::raft_cmdpb::{RaftCmdRequest, RaftCmdResponse};
use kvproto::metapb::RegionEpoch;
use raft::SnapshotStatus;
use util::collections::HashMap;
use storage::FlowStatistics;

use util::escape;

pub type Callback = Box<FnBox(RaftCmdResponse) + Send>;
pub type BatchCallback = Box<FnBox(Vec<Option<RaftCmdResponse>>) + Send>;
pub type CopFlowStatistics = HashMap<u64, FlowStatistics>;

#[derive(Debug, Clone, Copy)]
pub enum Tick {
    Raft,
    RaftLogGc,
    SplitRegionCheck,
    CompactCheck,
    PdHeartbeat,
    PdStoreHeartbeat,
    SnapGc,
    CompactLockCf,
    ConsistencyCheck,
}

#[derive(Debug, PartialEq)]
pub enum SignificantMsg {
    SnapshotStatus {
        region_id: u64,
        to_peer_id: u64,
        status: SnapshotStatus,
    },
    Unreachable { region_id: u64, to_peer_id: u64 },
}

pub enum Msg {
    Quit,

    // For notify.
    RaftMessage(RaftMessage),

    RaftCmd {
        send_time: Instant,
        request: RaftCmdRequest,
        callback: Callback,
    },

    BatchRaftSnapCmds {
        send_time: Instant,
        batch: Vec<RaftCmdRequest>,
        on_finished: BatchCallback,
    },

    SplitRegion {
        region_id: u64,
        region_epoch: RegionEpoch,
        // It's an encoded key.
        // TODO: support meta key.
        split_key: Vec<u8>,
        callback: Option<Callback>,
    },

    // For snapshot stats.
    SnapshotStats,

    CoprocessorStats { request_stats: CopFlowStatistics },

    // For consistency check
    ComputeHashResult {
        region_id: u64,
        index: u64,
        hash: Vec<u8>,
    },
}

impl fmt::Debug for Msg {
    fn fmt(&self, fmt: &mut fmt::Formatter) -> fmt::Result {
        match *self {
            Msg::Quit => write!(fmt, "Quit"),
            Msg::RaftMessage(_) => write!(fmt, "Raft Message"),
            Msg::RaftCmd { .. } => write!(fmt, "Raft Command"),
            Msg::BatchRaftSnapCmds { .. } => write!(fmt, "Batch Raft Commands"),
<<<<<<< HEAD
            Msg::SplitCheckResult { .. } => write!(fmt, "Split Check Result"),
=======
            Msg::ReportUnreachable {
                ref region_id,
                ref to_peer_id,
            } => write!(
                fmt,
                "peer {} for region {} is unreachable",
                to_peer_id,
                region_id
            ),
>>>>>>> adfedc2b
            Msg::SnapshotStats => write!(fmt, "Snapshot stats"),
            Msg::CoprocessorStats { .. } => write!(fmt, "Coperocessor stats"),
            Msg::ComputeHashResult {
                region_id,
                index,
                ref hash,
            } => write!(
                fmt,
                "ComputeHashResult [region_id: {}, index: {}, hash: {}]",
                region_id,
                index,
                escape(hash)
            ),
            Msg::SplitRegion {
                ref region_id,
                ref split_key,
                ..
            } => write!(fmt, "Split region {} at key {:?}", region_id, split_key),
        }
    }
}

impl Msg {
    pub fn new_raft_cmd(request: RaftCmdRequest, callback: Callback) -> Msg {
        Msg::RaftCmd {
            send_time: Instant::now(),
            request: request,
            callback: callback,
        }
    }

    pub fn new_batch_raft_snapshot_cmd(
        batch: Vec<RaftCmdRequest>,
        on_finished: BatchCallback,
    ) -> Msg {
        Msg::BatchRaftSnapCmds {
            send_time: Instant::now(),
            batch: batch,
            on_finished: on_finished,
        }
    }
}

#[cfg(test)]
mod tests {
    use std::thread;
    use std::boxed::FnBox;
    use std::time::Duration;

    use mio::{EventLoop, Handler};

    use super::*;
    use kvproto::raft_cmdpb::{RaftCmdRequest, RaftCmdResponse};
    use raftstore::Error;
    use util::transport::SendCh;

    fn call_command(
        sendch: &SendCh<Msg>,
        request: RaftCmdRequest,
        timeout: Duration,
    ) -> Result<RaftCmdResponse, Error> {
        wait_op!(
            |cb: Box<FnBox(RaftCmdResponse) + 'static + Send>| {
                sendch.try_send(Msg::new_raft_cmd(request, cb)).unwrap()
            },
            timeout
        ).ok_or_else(|| {
            Error::Timeout(format!("request timeout for {:?}", timeout))
        })
    }

    struct TestHandler;

    impl Handler for TestHandler {
        type Timeout = ();
        type Message = Msg;

        fn notify(&mut self, event_loop: &mut EventLoop<Self>, msg: Self::Message) {
            match msg {
                Msg::Quit => event_loop.shutdown(),
                Msg::RaftCmd {
                    callback, request, ..
                } => {
                    // a trick for test timeout.
                    if request.get_header().get_region_id() == u64::max_value() {
                        thread::sleep(Duration::from_millis(100));
                    }
                    callback.call_box((RaftCmdResponse::new(),));
                }
                // we only test above message types, others panic.
                _ => unreachable!(),
            }
        }
    }

    #[test]
    fn test_sender() {
        let mut event_loop = EventLoop::new().unwrap();
        let sendch = &SendCh::new(event_loop.channel(), "test-sender");

        let t = thread::spawn(move || { event_loop.run(&mut TestHandler).unwrap(); });

        let mut request = RaftCmdRequest::new();
        request.mut_header().set_region_id(u64::max_value());
        assert!(call_command(sendch, request.clone(), Duration::from_millis(500)).is_ok());
        match call_command(sendch, request, Duration::from_millis(10)) {
            Err(Error::Timeout(_)) => {}
            _ => panic!("should failed with timeout"),
        }

        sendch.try_send(Msg::Quit).unwrap();

        t.join().unwrap();
    }
}<|MERGE_RESOLUTION|>--- conflicted
+++ resolved
@@ -98,19 +98,6 @@
             Msg::RaftMessage(_) => write!(fmt, "Raft Message"),
             Msg::RaftCmd { .. } => write!(fmt, "Raft Command"),
             Msg::BatchRaftSnapCmds { .. } => write!(fmt, "Batch Raft Commands"),
-<<<<<<< HEAD
-            Msg::SplitCheckResult { .. } => write!(fmt, "Split Check Result"),
-=======
-            Msg::ReportUnreachable {
-                ref region_id,
-                ref to_peer_id,
-            } => write!(
-                fmt,
-                "peer {} for region {} is unreachable",
-                to_peer_id,
-                region_id
-            ),
->>>>>>> adfedc2b
             Msg::SnapshotStats => write!(fmt, "Snapshot stats"),
             Msg::CoprocessorStats { .. } => write!(fmt, "Coperocessor stats"),
             Msg::ComputeHashResult {
