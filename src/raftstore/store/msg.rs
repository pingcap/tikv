// Copyright 2016 PingCAP, Inc.
//
// Licensed under the Apache License, Version 2.0 (the "License");
// you may not use this file except in compliance with the License.
// You may obtain a copy of the License at
//
//     http://www.apache.org/licenses/LICENSE-2.0
//
// Unless required by applicable law or agreed to in writing, software
// distributed under the License is distributed on an "AS IS" BASIS,
// See the License for the specific language governing permissions and
// limitations under the License.

use std::time::Instant;
use std::boxed::FnBox;
use std::fmt;

use kvproto::raft_serverpb::RaftMessage;
use kvproto::raft_cmdpb::{RaftCmdRequest, RaftCmdResponse};
use kvproto::metapb::RegionEpoch;
use kvproto::importpb::SSTMeta;

use raft::SnapshotStatus;
use util::escape;
use util::rocksdb::CompactedEvent;

use super::RegionSnapshot;

#[derive(Debug)]
pub struct ReadResponse {
    pub response: RaftCmdResponse,
    pub snapshot: Option<RegionSnapshot>,
}

#[derive(Debug)]
pub struct WriteResponse {
    pub response: RaftCmdResponse,
}

pub type ReadCallback = Box<FnBox(ReadResponse) + Send>;
pub type WriteCallback = Box<FnBox(WriteResponse) + Send>;
pub type BatchReadCallback = Box<FnBox(Vec<Option<ReadResponse>>) + Send>;

/// Variants of callbacks for `Msg`.
///  - `Read`: a callbak for read only requests including `StatusRequest`,
///         `GetRequest` and `SnapRequest`
///  - `Write`: a callback for write only requests including `AdminRequest`
///          `PutRequest`, `DeleteRequest` and `DeleteRangeRequest`.
///  - `BatchRead`: callbacks for a batch read request.
pub enum Callback {
    /// No callback.
    None,
    /// Read callback.
    Read(ReadCallback),
    /// Write callback.
    Write(WriteCallback),
    /// Batch read callbacks.
    BatchRead(BatchReadCallback),
}

impl Callback {
    pub fn invoke_with_response(self, resp: RaftCmdResponse) {
        match self {
            Callback::None => (),
            Callback::Read(read) => {
                let resp = ReadResponse {
                    response: resp,
                    snapshot: None,
                };
                read(resp);
            }
            Callback::Write(write) => {
                let resp = WriteResponse { response: resp };
                write(resp);
            }
            Callback::BatchRead(_) => unreachable!(),
        }
    }

    pub fn invoke_read(self, args: ReadResponse) {
        match self {
            Callback::Read(read) => read(args),
            other => panic!("expect Callback::Read(..), got {:?}", other),
        }
    }
}

impl fmt::Debug for Callback {
    fn fmt(&self, fmt: &mut fmt::Formatter) -> fmt::Result {
        match *self {
            Callback::None => write!(fmt, "Callback::None"),
            Callback::Read(_) => write!(fmt, "Callback::Read(..)"),
            Callback::Write(_) => write!(fmt, "Callback::Write(..)"),
            Callback::BatchRead(_) => write!(fmt, "Callback::BatchRead(..)"),
        }
    }
}

#[derive(Debug, Clone, Copy)]
pub enum Tick {
    Raft,
    RaftLogGc,
    SplitRegionCheck,
    CompactCheck,
    PdHeartbeat,
    PdStoreHeartbeat,
    SnapGc,
    CompactLockCf,
    ConsistencyCheck,
    CheckMerge,
<<<<<<< HEAD
    CheckPeerStaleState,
=======
    CleanupImportSST,
>>>>>>> 1bbaf665
}

#[derive(Debug, PartialEq)]
pub enum SignificantMsg {
    SnapshotStatus {
        region_id: u64,
        to_peer_id: u64,
        status: SnapshotStatus,
    },
    Unreachable {
        region_id: u64,
        to_peer_id: u64,
    },
}

pub enum Msg {
    Quit,

    // For notify.
    RaftMessage(RaftMessage),

    RaftCmd {
        send_time: Instant,
        request: RaftCmdRequest,
        callback: Callback,
    },

    BatchRaftSnapCmds {
        send_time: Instant,
        batch: Vec<RaftCmdRequest>,
        on_finished: Callback,
    },

    SplitRegion {
        region_id: u64,
        region_epoch: RegionEpoch,
        // It's an encoded key.
        // TODO: support meta key.
        split_key: Vec<u8>,
        callback: Callback,
    },

    // For snapshot stats.
    SnapshotStats,

    // For consistency check
    ComputeHashResult {
        region_id: u64,
        index: u64,
        hash: Vec<u8>,
    },

    // For region size
    ApproximateRegionSize {
        region_id: u64,
        region_size: u64,
    },

    // Compaction finished event
    CompactedEvent(CompactedEvent),

    MergeFail {
        region_id: u64,
    },

    ValidateSSTResult {
        invalid_ssts: Vec<SSTMeta>,
    },
}

impl fmt::Debug for Msg {
    fn fmt(&self, fmt: &mut fmt::Formatter) -> fmt::Result {
        match *self {
            Msg::Quit => write!(fmt, "Quit"),
            Msg::RaftMessage(_) => write!(fmt, "Raft Message"),
            Msg::RaftCmd { .. } => write!(fmt, "Raft Command"),
            Msg::BatchRaftSnapCmds { .. } => write!(fmt, "Batch Raft Commands"),
            Msg::SnapshotStats => write!(fmt, "Snapshot stats"),
            Msg::ComputeHashResult {
                region_id,
                index,
                ref hash,
            } => write!(
                fmt,
                "ComputeHashResult [region_id: {}, index: {}, hash: {}]",
                region_id,
                index,
                escape(hash)
            ),
            Msg::SplitRegion {
                ref region_id,
                ref split_key,
                ..
            } => write!(fmt, "Split region {} at key {:?}", region_id, split_key),
            Msg::ApproximateRegionSize {
                region_id,
                region_size,
            } => write!(
                fmt,
                "Approximate region size [region_id: {}, region_size: {}]",
                region_id, region_size
            ),
            Msg::CompactedEvent(ref event) => write!(fmt, "CompactedEvent cf {}", event.cf),
            Msg::MergeFail { region_id } => write!(fmt, "MergeFail region_id {}", region_id),
            Msg::ValidateSSTResult { .. } => write!(fmt, "Validate SST Result"),
        }
    }
}

impl Msg {
    pub fn new_raft_cmd(request: RaftCmdRequest, callback: Callback) -> Msg {
        Msg::RaftCmd {
            send_time: Instant::now(),
            request: request,
            callback: callback,
        }
    }

    pub fn new_batch_raft_snapshot_cmd(
        batch: Vec<RaftCmdRequest>,
        on_finished: BatchReadCallback,
    ) -> Msg {
        Msg::BatchRaftSnapCmds {
            send_time: Instant::now(),
            batch: batch,
            on_finished: Callback::BatchRead(on_finished),
        }
    }
}

#[cfg(test)]
mod tests {
    use std::thread;
    use std::time::Duration;

    use mio::{EventLoop, Handler};

    use super::*;
    use kvproto::raft_cmdpb::{RaftCmdRequest, RaftCmdResponse};
    use raftstore::Error;
    use util::transport::SendCh;

    fn call_command(
        sendch: &SendCh<Msg>,
        request: RaftCmdRequest,
        timeout: Duration,
    ) -> Result<RaftCmdResponse, Error> {
        wait_op!(
            |cb: Box<FnBox(RaftCmdResponse) + 'static + Send>| {
                let callback = Callback::Write(Box::new(move |write_resp: WriteResponse| {
                    cb(write_resp.response);
                }));
                sendch.try_send(Msg::new_raft_cmd(request, callback))
            },
            timeout
        ).ok_or_else(|| Error::Timeout(format!("request timeout for {:?}", timeout)))
    }

    struct TestHandler;

    impl Handler for TestHandler {
        type Timeout = ();
        type Message = Msg;

        fn notify(&mut self, event_loop: &mut EventLoop<Self>, msg: Self::Message) {
            match msg {
                Msg::Quit => event_loop.shutdown(),
                Msg::RaftCmd {
                    callback, request, ..
                } => {
                    // a trick for test timeout.
                    if request.get_header().get_region_id() == u64::max_value() {
                        thread::sleep(Duration::from_millis(100));
                    }
                    callback.invoke_with_response(RaftCmdResponse::new());
                }
                // we only test above message types, others panic.
                _ => unreachable!(),
            }
        }
    }

    #[test]
    fn test_sender() {
        let mut event_loop = EventLoop::new().unwrap();
        let sendch = &SendCh::new(event_loop.channel(), "test-sender");

        let t = thread::spawn(move || {
            event_loop.run(&mut TestHandler).unwrap();
        });

        let mut request = RaftCmdRequest::new();
        request.mut_header().set_region_id(u64::max_value());
        assert!(call_command(sendch, request.clone(), Duration::from_millis(500)).is_ok());
        match call_command(sendch, request, Duration::from_millis(10)) {
            Err(Error::Timeout(_)) => {}
            _ => panic!("should failed with timeout"),
        }

        sendch.try_send(Msg::Quit).unwrap();

        t.join().unwrap();
    }
}<|MERGE_RESOLUTION|>--- conflicted
+++ resolved
@@ -108,11 +108,8 @@
     CompactLockCf,
     ConsistencyCheck,
     CheckMerge,
-<<<<<<< HEAD
     CheckPeerStaleState,
-=======
     CleanupImportSST,
->>>>>>> 1bbaf665
 }
 
 #[derive(Debug, PartialEq)]
