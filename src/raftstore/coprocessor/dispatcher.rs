--- conflicted
+++ resolved
@@ -215,11 +215,7 @@
 
     fn new_peer_storage(path: &TempDir) -> PeerStorage {
         let engine = new_engine(path.path().to_str().unwrap()).unwrap();
-<<<<<<< HEAD
-        PeerStorage::new(engine, &Region::new(), store::new_snap_mgr("", None)).unwrap()
-=======
         PeerStorage::new(engine, &Region::new(), worker::dummy_scheduler()).unwrap()
->>>>>>> dcc17c05
     }
 
     fn share<T>(t: T) -> Arc<RwLock<T>> {
