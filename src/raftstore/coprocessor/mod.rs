// Copyright 2016 TiKV Project Authors. Licensed under Apache-2.0.

use engine::rocks::DB;
use engine::CfName;
use kvproto::metapb::Region;
use kvproto::pdpb::CheckPolicy;
use kvproto::raft_cmdpb::{AdminRequest, AdminResponse, Request, Response};
use raft::StateRole;

pub mod config;
pub mod dispatcher;
mod error;
mod metrics;
pub mod properties;
pub mod region_info_accessor;
mod split_check;
pub mod split_observer;

pub use self::config::Config;
pub use self::dispatcher::{CoprocessorHost, Registry};
pub use self::error::{Error, Result};
pub use self::region_info_accessor::{
    Callback as RegionInfoCallback, RegionCollector, RegionInfo, RegionInfoAccessor,
    SeekRegionCallback,
};
pub use self::split_check::{
    get_region_approximate_keys, get_region_approximate_keys_cf, get_region_approximate_middle,
    get_region_approximate_size, get_region_approximate_size_cf, HalfCheckObserver,
    Host as SplitCheckerHost, KeysCheckObserver, SizeCheckObserver, TableCheckObserver,
};

pub use crate::raftstore::store::KeyEntry;

/// Coprocessor is used to provide a convenient way to inject code to
/// KV processing.
pub trait Coprocessor {
    fn start(&self) {}
    fn stop(&self) {}
}

/// Context of observer.
pub struct ObserverContext<'a> {
    region: &'a Region,
    /// Whether to bypass following observer hook.
    pub bypass: bool,
}

impl<'a> ObserverContext<'a> {
    pub fn new(region: &Region) -> ObserverContext<'_> {
        ObserverContext {
            region,
            bypass: false,
        }
    }

    pub fn region(&self) -> &Region {
        self.region
    }
}

pub trait AdminObserver: Coprocessor {
    /// Hook to call before proposing admin request.
    fn pre_propose_admin(&self, _: &mut ObserverContext<'_>, _: &mut AdminRequest) -> Result<()> {
        Ok(())
    }

    /// Hook to call before applying admin request.
    fn pre_apply_admin(&self, _: &mut ObserverContext<'_>, _: &AdminRequest) {}

    /// Hook to call after applying admin request.
    fn post_apply_admin(&self, _: &mut ObserverContext<'_>, _: &mut AdminResponse) {}
}

pub trait QueryObserver: Coprocessor {
    /// Hook to call before proposing write request.
    ///
    /// We don't propose read request, hence there is no hook for it yet.
    fn pre_propose_query(&self, _: &mut ObserverContext<'_>, _: &mut Vec<Request>) -> Result<()> {
        Ok(())
    }

    /// Hook to call before applying write request.
    fn pre_apply_query(&self, _: &mut ObserverContext<'_>, _: &[Request]) {}

    /// Hook to call after applying write request.
    fn post_apply_query(&self, _: &mut ObserverContext<'_>, _: &mut Vec<Response>) {}
}

pub trait ApplySnapshotObserver: Coprocessor {
    /// Hook to call before applying key from plain file.
    /// This may be invoked multiple times for each plain file, and each time a batch of key-value
    /// pairs will be passed to the function.
<<<<<<< HEAD
    fn pre_apply_plain_keys(
=======
    fn pre_apply_plain_kvs(
>>>>>>> 29bf2ac8
        &self,
        _: &mut ObserverContext<'_>,
        _: CfName,
        _: &[(Vec<u8>, Vec<u8>)],
    ) {
    }

    /// Hook to call before applying sst file. Currently the content of the snapshot can't be
    /// passed to the observer.
<<<<<<< HEAD
    fn pre_apply_sst(&self, _: &mut ObserverContext<'_>, _: CfName) {}
=======
    fn pre_apply_sst(&self, _: &mut ObserverContext<'_>, _: CfName, _path: &str) {}
>>>>>>> 29bf2ac8
}

/// SplitChecker is invoked during a split check scan, and decides to use
/// which keys to split a region.
pub trait SplitChecker {
    /// Hook to call for every kv scanned during split.
    ///
    /// Return true to abort scan early.
    fn on_kv(&mut self, _: &mut ObserverContext<'_>, _: &KeyEntry) -> bool {
        false
    }

    /// Get the desired split keys.
    fn split_keys(&mut self) -> Vec<Vec<u8>>;

    /// Get approximate split keys without scan.
    fn approximate_split_keys(&mut self, _: &Region, _: &DB) -> Result<Vec<Vec<u8>>> {
        Ok(vec![])
    }

    /// Get split policy.
    fn policy(&self) -> CheckPolicy;
}

pub trait SplitCheckObserver: Coprocessor {
    /// Add a checker for a split scan.
    fn add_checker(
        &self,
        _: &mut ObserverContext<'_>,
        _: &mut SplitCheckerHost,
        _: &DB,
        policy: CheckPolicy,
    );
}

pub trait RoleObserver: Coprocessor {
    /// Hook to call when role of a peer changes.
    ///
    /// Please note that, this hook is not called at realtime. There maybe a
    /// situation that the hook is not called yet, however the role of some peers
    /// have changed.
    fn on_role_change(&self, _: &mut ObserverContext<'_>, _: StateRole) {}
}

#[derive(Clone, Copy, Debug, PartialEq)]
pub enum RegionChangeEvent {
    Create,
    Update,
    Destroy,
}

pub trait RegionChangeObserver: Coprocessor {
    /// Hook to call when a region changed on this TiKV
    fn on_region_changed(&self, _: &mut ObserverContext<'_>, _: RegionChangeEvent, _: StateRole) {}
}<|MERGE_RESOLUTION|>--- conflicted
+++ resolved
@@ -90,11 +90,7 @@
     /// Hook to call before applying key from plain file.
     /// This may be invoked multiple times for each plain file, and each time a batch of key-value
     /// pairs will be passed to the function.
-<<<<<<< HEAD
-    fn pre_apply_plain_keys(
-=======
     fn pre_apply_plain_kvs(
->>>>>>> 29bf2ac8
         &self,
         _: &mut ObserverContext<'_>,
         _: CfName,
@@ -104,11 +100,7 @@
 
     /// Hook to call before applying sst file. Currently the content of the snapshot can't be
     /// passed to the observer.
-<<<<<<< HEAD
-    fn pre_apply_sst(&self, _: &mut ObserverContext<'_>, _: CfName) {}
-=======
     fn pre_apply_sst(&self, _: &mut ObserverContext<'_>, _: CfName, _path: &str) {}
->>>>>>> 29bf2ac8
 }
 
 /// SplitChecker is invoked during a split check scan, and decides to use
