--- conflicted
+++ resolved
@@ -223,11 +223,7 @@
     }
 
     fn new_peer_storage(engine: Arc<DB>, r: &Region) -> PeerStorage {
-<<<<<<< HEAD
-        PeerStorage::new(engine, r, store::new_snap_mgr("", None)).unwrap()
-=======
         PeerStorage::new(engine, r, worker::dummy_scheduler()).unwrap()
->>>>>>> dcc17c05
     }
 
     fn new_snapshot(peer_storage: &PeerStorage) -> RegionSnapshot {
