// Copyright 2017 PingCAP, Inc.
//
// Licensed under the Apache License, Version 2.0 (the "License");
// you may not use this file except in compliance with the License.
// You may obtain a copy of the License at
//
//     http://www.apache.org/licenses/LICENSE-2.0
//
// Unless required by applicable law or agreed to in writing, software
// distributed under the License is distributed on an "AS IS" BASIS,
// See the License for the specific language governing permissions and
// limitations under the License.

use super::super::error::Result;
use crate::raftstore::store::util as raftstore_util;
use crate::raftstore::store::{keys, util, CasualMessage, CasualRouter};
use kvproto::metapb::Region;
use kvproto::pdpb::CheckPolicy;
use rocksdb::DB;
use std::mem;
use std::sync::Mutex;

use super::super::metrics::*;
use super::super::{Coprocessor, KeyEntry, ObserverContext, SplitCheckObserver, SplitChecker};
use super::Host;

pub struct Checker {
    max_size: u64,
    split_size: u64,
    current_size: u64,
    split_keys: Vec<Vec<u8>>,
    batch_split_limit: u64,
    policy: CheckPolicy,
}

impl Checker {
    pub fn new(
        max_size: u64,
        split_size: u64,
        batch_split_limit: u64,
        policy: CheckPolicy,
    ) -> Checker {
        Checker {
            max_size,
            split_size,
            current_size: 0,
            split_keys: Vec::with_capacity(1),
            batch_split_limit,
            policy,
        }
    }
}

impl SplitChecker for Checker {
    fn on_kv(&mut self, _: &mut ObserverContext, entry: &KeyEntry) -> bool {
        let size = entry.entry_size() as u64;
        self.current_size += size;

        let mut over_limit = self.split_keys.len() as u64 >= self.batch_split_limit;
        if self.current_size > self.split_size && !over_limit {
            self.split_keys.push(keys::origin_key(entry.key()).to_vec());
            // if for previous on_kv() self.current_size == self.split_size,
            // the split key would be pushed this time, but the entry size for this time should not be ignored.
            self.current_size = if self.current_size - size == self.split_size {
                size
            } else {
                0
            };
            over_limit = self.split_keys.len() as u64 >= self.batch_split_limit;
        }

        // For a large region, scan over the range maybe cost too much time,
        // so limit the number of produced split_key for one batch.
        // Also need to scan over self.max_size for last part.
        over_limit && self.current_size + self.split_size >= self.max_size
    }

    fn split_keys(&mut self) -> Vec<Vec<u8>> {
        // make sure not to split when less than max_size for last part
        if self.current_size + self.split_size < self.max_size {
            self.split_keys.pop();
        }
        if !self.split_keys.is_empty() {
            mem::replace(&mut self.split_keys, vec![])
        } else {
            vec![]
        }
    }

    fn policy(&self) -> CheckPolicy {
        self.policy
    }

    fn approximate_split_keys(&mut self, region: &Region, engine: &DB) -> Result<Vec<Vec<u8>>> {
        Ok(box_try!(raftstore_util::get_region_approximate_split_keys(
            engine,
            region,
            self.split_size,
            self.max_size,
            self.batch_split_limit,
        )))
    }
}

pub struct SizeCheckObserver<C> {
    region_max_size: u64,
    split_size: u64,
    split_limit: u64,
    router: Mutex<C>,
}

impl<C: CasualRouter> SizeCheckObserver<C> {
    pub fn new(
        region_max_size: u64,
        split_size: u64,
        split_limit: u64,
        router: C,
    ) -> SizeCheckObserver<C> {
        SizeCheckObserver {
            region_max_size,
            split_size,
            split_limit,
            router: Mutex::new(router),
        }
    }
}

impl<C> Coprocessor for SizeCheckObserver<C> {}

impl<C: CasualRouter + Send> SplitCheckObserver for SizeCheckObserver<C> {
    fn add_checker(
        &self,
        ctx: &mut ObserverContext,
        host: &mut Host,
        engine: &DB,
        mut policy: CheckPolicy,
    ) {
        let region = ctx.region();
        let region_id = region.get_id();
        let region_size = match util::get_region_approximate_size(engine, region) {
            Ok(size) => size,
            Err(e) => {
                warn!(
                    "failed to get approximate stat";
                    "region_id" => region_id,
                    "err" => %e,
                );
                // Need to check size.
                host.add_checker(Box::new(Checker::new(
                    self.region_max_size,
                    self.split_size,
                    self.split_limit,
                    policy,
                )));
                return;
            }
        };

        // send it to raftstore to update region approximate size
<<<<<<< HEAD
        let res = CasualMessage::RegionApproximateSize { size: region_size };
        if let Err(e) = self.router.lock().unwrap().send(region_id, res) {
=======
        let res = Msg::PeerMsg(PeerMsg::RegionApproximateSize {
            region_id,
            size: region_size,
        });
        if let Err(e) = self.ch.lock().unwrap().try_send(res) {
>>>>>>> aa508ef4
            warn!(
                "failed to send approximate region size";
                "region_id" => region_id,
                "err" => %e,
            );
        }

        REGION_SIZE_HISTOGRAM.observe(region_size as f64);
        if region_size >= self.region_max_size {
            info!(
                "approximate size over threshold, need to do split check";
                "region_id" => region.get_id(),
                "size" => region_size,
                "threshold" => self.region_max_size,
            );
            // when meet large region use approximate way to produce split keys
            if region_size >= self.region_max_size * self.split_limit * 2 {
                policy = CheckPolicy::APPROXIMATE
            }
            // Need to check size.
            host.add_checker(Box::new(Checker::new(
                self.region_max_size,
                self.split_size,
                self.split_limit,
                policy,
            )));
        } else {
            // Does not need to check size.
            debug!(
                "approximate size less than threshold, does not need to do split check";
                "region_id" => region.get_id(),
                "size" => region_size,
                "threshold" => self.region_max_size,
            );
        }
    }
}

#[cfg(test)]
pub mod tests {
    use std::sync::mpsc;
    use std::sync::Arc;

    use kvproto::metapb::Peer;
    use kvproto::metapb::Region;
    use kvproto::pdpb::CheckPolicy;
    use rocksdb::Writable;
    use rocksdb::{ColumnFamilyOptions, DBOptions};
    use tempdir::TempDir;

    use super::Checker;
    use crate::raftstore::coprocessor::{Config, CoprocessorHost, ObserverContext, SplitChecker};
    use crate::raftstore::store::{
        keys, CasualMessage, KeyEntry, SplitCheckRunner, SplitCheckTask,
    };
    use crate::storage::{ALL_CFS, CF_WRITE};
    use crate::util::config::ReadableSize;
    use crate::util::rocksdb_util::{
        new_engine_opt, properties::RangePropertiesCollectorFactory, CFOptions,
    };
    use crate::util::worker::Runnable;

    pub fn must_split_at(
        rx: &mpsc::Receiver<(u64, CasualMessage)>,
        exp_region: &Region,
        exp_split_keys: Vec<Vec<u8>>,
    ) {
        loop {
            match rx.try_recv() {
                Ok((region_id, CasualMessage::RegionApproximateSize { .. }))
                | Ok((region_id, CasualMessage::RegionApproximateKeys { .. })) => {
                    assert_eq!(region_id, exp_region.get_id());
                }
                Ok((
                    region_id,
                    CasualMessage::SplitRegion {
                        region_epoch,
                        split_keys,
                        ..
                    },
                )) => {
                    assert_eq!(region_id, exp_region.get_id());
                    assert_eq!(&region_epoch, exp_region.get_region_epoch());
                    assert_eq!(split_keys, exp_split_keys);
                    break;
                }
                others => panic!("expect split check result, but got {:?}", others),
            }
        }
    }

    #[test]
    fn test_split_check() {
        let path = TempDir::new("test-raftstore").unwrap();
        let path_str = path.path().to_str().unwrap();
        let db_opts = DBOptions::new();
        let mut cf_opts = ColumnFamilyOptions::new();
        let f = Box::new(RangePropertiesCollectorFactory::default());
        cf_opts.add_table_properties_collector_factory("tikv.range-collector", f);

        let cfs_opts = ALL_CFS
            .iter()
            .map(|cf| CFOptions::new(cf, cf_opts.clone()))
            .collect();
        let engine = Arc::new(new_engine_opt(path_str, db_opts, cfs_opts).unwrap());

        let mut region = Region::new();
        region.set_id(1);
        region.set_start_key(vec![]);
        region.set_end_key(vec![]);
        region.mut_peers().push(Peer::new());
        region.mut_region_epoch().set_version(2);
        region.mut_region_epoch().set_conf_ver(5);

        let (tx, rx) = mpsc::sync_channel(100);
        let mut cfg = Config::default();
        cfg.region_max_size = ReadableSize(100);
        cfg.region_split_size = ReadableSize(60);
        cfg.batch_split_limit = 5;

        let mut runnable = SplitCheckRunner::new(
            Arc::clone(&engine),
            tx.clone(),
            Arc::new(CoprocessorHost::new(cfg, tx.clone())),
        );

        // so split key will be [z0006]
        for i in 0..7 {
            let s = keys::data_key(format!("{:04}", i).as_bytes());
            engine.put(&s, &s).unwrap();
        }

        runnable.run(SplitCheckTask::new(region.clone(), true, CheckPolicy::SCAN));
        // size has not reached the max_size 100 yet.
        match rx.try_recv() {
            Ok((region_id, CasualMessage::RegionApproximateSize { .. })) => {
                assert_eq!(region_id, region.get_id());
            }
            others => panic!("expect recv empty, but got {:?}", others),
        }

        for i in 7..11 {
            let s = keys::data_key(format!("{:04}", i).as_bytes());
            engine.put(&s, &s).unwrap();
        }

        // Approximate size of memtable is inaccurate for small data,
        // we flush it to SST so we can use the size properties instead.
        engine.flush(true).unwrap();

        runnable.run(SplitCheckTask::new(region.clone(), true, CheckPolicy::SCAN));
        must_split_at(&rx, &region, vec![b"0006".to_vec()]);

        // so split keys will be [z0006, z0012]
        for i in 11..19 {
            let s = keys::data_key(format!("{:04}", i).as_bytes());
            engine.put(&s, &s).unwrap();
        }
        engine.flush(true).unwrap();
        runnable.run(SplitCheckTask::new(region.clone(), true, CheckPolicy::SCAN));
        must_split_at(&rx, &region, vec![b"0006".to_vec(), b"0012".to_vec()]);

        // for test batch_split_limit
        // so split kets will be [z0006, z0012, z0018, z0024, z0030]
        for i in 19..51 {
            let s = keys::data_key(format!("{:04}", i).as_bytes());
            engine.put(&s, &s).unwrap();
        }
        engine.flush(true).unwrap();
        runnable.run(SplitCheckTask::new(region.clone(), true, CheckPolicy::SCAN));
        must_split_at(
            &rx,
            &region,
            vec![
                b"0006".to_vec(),
                b"0012".to_vec(),
                b"0018".to_vec(),
                b"0024".to_vec(),
                b"0030".to_vec(),
            ],
        );

        drop(rx);
        // It should be safe even the result can't be sent back.
        runnable.run(SplitCheckTask::new(region, true, CheckPolicy::SCAN));
    }

    #[test]
    fn test_checker_with_same_max_and_split_size() {
        let mut checker = Checker::new(24, 24, 1, CheckPolicy::SCAN);
        let region = Region::default();
        let mut ctx = ObserverContext::new(&region);
        loop {
            let data = KeyEntry::new(b"zxxxx".to_vec(), 0, 4, CF_WRITE);
            if checker.on_kv(&mut ctx, &data) {
                break;
            }
        }

        assert!(!checker.split_keys().is_empty());
    }

    #[test]
    fn test_checker_with_max_twice_bigger_than_split_size() {
        let mut checker = Checker::new(20, 10, 1, CheckPolicy::SCAN);
        let region = Region::default();
        let mut ctx = ObserverContext::new(&region);
        for _ in 0..2 {
            let data = KeyEntry::new(b"zxxxx".to_vec(), 0, 5, CF_WRITE);
            if checker.on_kv(&mut ctx, &data) {
                break;
            }
        }

        assert!(!checker.split_keys().is_empty());
    }
}<|MERGE_RESOLUTION|>--- conflicted
+++ resolved
@@ -157,16 +157,8 @@
         };
 
         // send it to raftstore to update region approximate size
-<<<<<<< HEAD
         let res = CasualMessage::RegionApproximateSize { size: region_size };
         if let Err(e) = self.router.lock().unwrap().send(region_id, res) {
-=======
-        let res = Msg::PeerMsg(PeerMsg::RegionApproximateSize {
-            region_id,
-            size: region_size,
-        });
-        if let Err(e) = self.ch.lock().unwrap().try_send(res) {
->>>>>>> aa508ef4
             warn!(
                 "failed to send approximate region size";
                 "region_id" => region_id,
